package org.prebid.server.auction;

import com.fasterxml.jackson.databind.JsonNode;
import com.fasterxml.jackson.databind.node.BooleanNode;
import com.fasterxml.jackson.databind.node.ObjectNode;
import com.fasterxml.jackson.databind.node.TextNode;
import com.iab.openrtb.request.App;
import com.iab.openrtb.request.Banner;
import com.iab.openrtb.request.BidRequest;
import com.iab.openrtb.request.BidRequest.BidRequestBuilder;
import com.iab.openrtb.request.Content;
import com.iab.openrtb.request.Data;
import com.iab.openrtb.request.Deal;
import com.iab.openrtb.request.Device;
import com.iab.openrtb.request.Format;
import com.iab.openrtb.request.Geo;
import com.iab.openrtb.request.Imp;
import com.iab.openrtb.request.Imp.ImpBuilder;
import com.iab.openrtb.request.Pmp;
import com.iab.openrtb.request.Publisher;
import com.iab.openrtb.request.Regs;
import com.iab.openrtb.request.Site;
import com.iab.openrtb.request.User;
import com.iab.openrtb.request.Video;
import com.iab.openrtb.response.Bid;
import com.iab.openrtb.response.BidResponse;
import com.iab.openrtb.response.SeatBid;
import io.vertx.core.Future;
import org.apache.commons.collections4.MapUtils;
import org.junit.Before;
import org.junit.Rule;
import org.junit.Test;
import org.mockito.ArgumentCaptor;
import org.mockito.Mock;
import org.mockito.Spy;
import org.mockito.junit.MockitoJUnit;
import org.mockito.junit.MockitoRule;
import org.prebid.server.VertxTest;
import org.prebid.server.auction.model.AuctionContext;
import org.prebid.server.auction.model.BidRequestCacheInfo;
import org.prebid.server.auction.model.BidderPrivacyResult;
import org.prebid.server.auction.model.BidderRequest;
import org.prebid.server.auction.model.BidderResponse;
import org.prebid.server.auction.model.DebugContext;
import org.prebid.server.auction.model.MultiBidConfig;
import org.prebid.server.auction.model.StoredResponseResult;
import org.prebid.server.bidder.Bidder;
import org.prebid.server.bidder.BidderCatalog;
import org.prebid.server.bidder.HttpBidderRequester;
import org.prebid.server.bidder.Usersyncer;
import org.prebid.server.bidder.model.BidderBid;
import org.prebid.server.bidder.model.BidderError;
import org.prebid.server.bidder.model.BidderSeatBid;
import org.prebid.server.cookie.UidsCookie;
import org.prebid.server.currency.CurrencyConversionService;
import org.prebid.server.deals.events.ApplicationEventService;
import org.prebid.server.deals.model.DeepDebugLog;
import org.prebid.server.deals.model.TxnLog;
import org.prebid.server.exception.InvalidRequestException;
import org.prebid.server.exception.PreBidException;
import org.prebid.server.execution.Timeout;
import org.prebid.server.execution.TimeoutFactory;
import org.prebid.server.hooks.execution.HookStageExecutor;
import org.prebid.server.hooks.execution.model.ExecutionAction;
import org.prebid.server.hooks.execution.model.ExecutionStatus;
import org.prebid.server.hooks.execution.model.GroupExecutionOutcome;
import org.prebid.server.hooks.execution.model.HookExecutionContext;
import org.prebid.server.hooks.execution.model.HookExecutionOutcome;
import org.prebid.server.hooks.execution.model.HookId;
import org.prebid.server.hooks.execution.model.HookStageExecutionResult;
import org.prebid.server.hooks.execution.model.Stage;
import org.prebid.server.hooks.execution.model.StageExecutionOutcome;
import org.prebid.server.hooks.execution.v1.auction.AuctionResponsePayloadImpl;
import org.prebid.server.hooks.execution.v1.bidder.BidderRequestPayloadImpl;
import org.prebid.server.hooks.execution.v1.bidder.BidderResponsePayloadImpl;
import org.prebid.server.hooks.v1.analytics.ActivityImpl;
import org.prebid.server.hooks.v1.analytics.AppliedToImpl;
import org.prebid.server.hooks.v1.analytics.ResultImpl;
import org.prebid.server.hooks.v1.analytics.TagsImpl;
import org.prebid.server.log.CriteriaLogManager;
import org.prebid.server.log.HttpInteractionLogger;
import org.prebid.server.metric.MetricName;
import org.prebid.server.metric.Metrics;
import org.prebid.server.model.CaseInsensitiveMultiMap;
import org.prebid.server.model.Endpoint;
import org.prebid.server.model.HttpRequestContext;
import org.prebid.server.proto.openrtb.ext.ExtPrebid;
import org.prebid.server.proto.openrtb.ext.request.BidAdjustmentMediaType;
import org.prebid.server.proto.openrtb.ext.request.ExtApp;
import org.prebid.server.proto.openrtb.ext.request.ExtBidderConfig;
import org.prebid.server.proto.openrtb.ext.request.ExtBidderConfigOrtb;
import org.prebid.server.proto.openrtb.ext.request.ExtDeal;
import org.prebid.server.proto.openrtb.ext.request.ExtDealLine;
import org.prebid.server.proto.openrtb.ext.request.ExtGranularityRange;
import org.prebid.server.proto.openrtb.ext.request.ExtPriceGranularity;
import org.prebid.server.proto.openrtb.ext.request.ExtRegs;
import org.prebid.server.proto.openrtb.ext.request.ExtRequest;
import org.prebid.server.proto.openrtb.ext.request.ExtRequestBidadjustmentfactors;
import org.prebid.server.proto.openrtb.ext.request.ExtRequestCurrency;
import org.prebid.server.proto.openrtb.ext.request.ExtRequestPrebid;
import org.prebid.server.proto.openrtb.ext.request.ExtRequestPrebidBidderConfig;
import org.prebid.server.proto.openrtb.ext.request.ExtRequestPrebidCache;
import org.prebid.server.proto.openrtb.ext.request.ExtRequestPrebidCacheBids;
import org.prebid.server.proto.openrtb.ext.request.ExtRequestPrebidCacheVastxml;
import org.prebid.server.proto.openrtb.ext.request.ExtRequestPrebidData;
import org.prebid.server.proto.openrtb.ext.request.ExtRequestPrebidDataEidPermissions;
import org.prebid.server.proto.openrtb.ext.request.ExtRequestPrebidMultiBid;
import org.prebid.server.proto.openrtb.ext.request.ExtRequestPrebidSchain;
import org.prebid.server.proto.openrtb.ext.request.ExtRequestPrebidSchainSchain;
import org.prebid.server.proto.openrtb.ext.request.ExtRequestPrebidSchainSchainNode;
import org.prebid.server.proto.openrtb.ext.request.ExtRequestTargeting;
import org.prebid.server.proto.openrtb.ext.request.ExtSite;
import org.prebid.server.proto.openrtb.ext.request.ExtUser;
import org.prebid.server.proto.openrtb.ext.request.ExtUserEid;
import org.prebid.server.proto.openrtb.ext.request.ExtUserPrebid;
import org.prebid.server.proto.openrtb.ext.request.TraceLevel;
import org.prebid.server.proto.openrtb.ext.response.BidType;
import org.prebid.server.proto.openrtb.ext.response.ExtBidPrebid;
import org.prebid.server.proto.openrtb.ext.response.ExtBidResponse;
import org.prebid.server.proto.openrtb.ext.response.ExtBidderError;
import org.prebid.server.proto.openrtb.ext.response.ExtModules;
import org.prebid.server.proto.openrtb.ext.response.ExtModulesTrace;
import org.prebid.server.proto.openrtb.ext.response.ExtModulesTraceAnalyticsActivity;
import org.prebid.server.proto.openrtb.ext.response.ExtModulesTraceAnalyticsAppliedTo;
import org.prebid.server.proto.openrtb.ext.response.ExtModulesTraceAnalyticsResult;
import org.prebid.server.proto.openrtb.ext.response.ExtModulesTraceAnalyticsTags;
import org.prebid.server.proto.openrtb.ext.response.ExtModulesTraceGroup;
import org.prebid.server.proto.openrtb.ext.response.ExtModulesTraceInvocationResult;
import org.prebid.server.proto.openrtb.ext.response.ExtModulesTraceStage;
import org.prebid.server.proto.openrtb.ext.response.ExtModulesTraceStageOutcome;
import org.prebid.server.settings.model.Account;
import org.prebid.server.settings.model.AccountAuctionConfig;
import org.prebid.server.settings.model.AccountEventsConfig;
import org.prebid.server.validation.ResponseBidValidator;
import org.prebid.server.validation.model.ValidationResult;

import java.io.IOException;
import java.math.BigDecimal;
import java.time.Clock;
import java.time.Instant;
import java.time.ZoneId;
import java.util.ArrayList;
import java.util.Arrays;
import java.util.Collections;
import java.util.EnumMap;
import java.util.HashMap;
import java.util.List;
import java.util.Map;
import java.util.function.Function;
import java.util.stream.Collectors;

import static java.math.BigDecimal.ONE;
import static java.math.BigDecimal.TEN;
import static java.util.Arrays.asList;
import static java.util.Collections.emptyList;
import static java.util.Collections.emptyMap;
import static java.util.Collections.singletonList;
import static java.util.Collections.singletonMap;
import static java.util.function.Function.identity;
import static org.apache.commons.lang3.exception.ExceptionUtils.rethrow;
import static org.assertj.core.api.Assertions.assertThat;
import static org.assertj.core.api.Assertions.assertThatIllegalArgumentException;
import static org.assertj.core.api.Assertions.entry;
import static org.assertj.core.api.Assertions.tuple;
import static org.mockito.ArgumentMatchers.anyBoolean;
import static org.mockito.ArgumentMatchers.anyString;
import static org.mockito.ArgumentMatchers.argThat;
import static org.mockito.ArgumentMatchers.eq;
import static org.mockito.ArgumentMatchers.isNull;
import static org.mockito.ArgumentMatchers.same;
import static org.mockito.BDDMockito.given;
import static org.mockito.BDDMockito.willReturn;
import static org.mockito.Mockito.any;
import static org.mockito.Mockito.anyInt;
import static org.mockito.Mockito.anyList;
import static org.mockito.Mockito.doAnswer;
import static org.mockito.Mockito.doReturn;
import static org.mockito.Mockito.mock;
import static org.mockito.Mockito.never;
import static org.mockito.Mockito.times;
import static org.mockito.Mockito.verify;
import static org.mockito.Mockito.verifyNoMoreInteractions;
import static org.mockito.Mockito.verifyZeroInteractions;
import static org.prebid.server.assertion.FutureAssertion.assertThat;
import static org.prebid.server.proto.openrtb.ext.response.BidType.banner;
import static org.prebid.server.proto.openrtb.ext.response.BidType.video;

public class ExchangeServiceTest extends VertxTest {

    @Rule
    public final MockitoRule mockitoRule = MockitoJUnit.rule();

    @Mock
    private BidderCatalog bidderCatalog;
    @Mock
    private StoredResponseProcessor storedResponseProcessor;
    @Mock
    private PrivacyEnforcementService privacyEnforcementService;
    @Mock
    private FpdResolver fpdResolver;
    @Mock
    private SchainResolver schainResolver;
    @Mock
    private HttpBidderRequester httpBidderRequester;
    @Mock
    private ResponseBidValidator responseBidValidator;
    @Mock
    private CurrencyConversionService currencyService;
    @Mock
    private BidResponseCreator bidResponseCreator;
    @Spy
    private BidResponsePostProcessor.NoOpBidResponsePostProcessor bidResponsePostProcessor;
    @Mock
    private HookStageExecutor hookStageExecutor;
    @Mock
    private ApplicationEventService applicationEventService;
    @Mock
    private HttpInteractionLogger httpInteractionLogger;
    @Mock
    private Metrics metrics;
    @Mock
    private UidsCookie uidsCookie;
    private Clock clock;
    @Mock
    private CriteriaLogManager criteriaLogManager;

    private ExchangeService exchangeService;

    private Timeout timeout;

    @SuppressWarnings("unchecked")
    @Before
    public void setUp() {
        given(bidResponseCreator.create(anyList(), any(), any(), any()))
                .willReturn(Future.succeededFuture(givenBidResponseWithBids(singletonList(givenBid(identity())))));

        given(bidderCatalog.isValidName(anyString())).willReturn(true);
        given(bidderCatalog.isActive(anyString())).willReturn(true);
        given(bidderCatalog.usersyncerByName(anyString())).willReturn(Usersyncer.of("cookieFamily", null, null));

        given(privacyEnforcementService.mask(any(), argThat(MapUtils::isNotEmpty), any(), any()))
                .willAnswer(inv ->
                        Future.succeededFuture(((Map<String, User>) inv.getArgument(1)).entrySet().stream()
                                .map(bidderAndUser -> BidderPrivacyResult.builder()
                                        .requestBidder(bidderAndUser.getKey())
                                        .user(bidderAndUser.getValue())
                                        .build())
                                .collect(Collectors.toList())));

        given(privacyEnforcementService.mask(any(), argThat(MapUtils::isEmpty), any(), any()))
                .willReturn(Future.succeededFuture(emptyList()));

        given(fpdResolver.resolveUser(any(), any())).willAnswer(invocation -> invocation.getArgument(0));
        given(fpdResolver.resolveSite(any(), any())).willAnswer(invocation -> invocation.getArgument(0));
        given(fpdResolver.resolveApp(any(), any())).willAnswer(invocation -> invocation.getArgument(0));
        given(fpdResolver.resolveImpExt(any(), anyBoolean()))
                .willAnswer(invocation -> invocation.getArgument(0));

        given(schainResolver.resolveForBidder(anyString(), any())).willReturn(null);

        given(hookStageExecutor.executeBidderRequestStage(any(), any()))
                .willAnswer(invocation -> Future.succeededFuture(HookStageExecutionResult.of(
                        false,
                        BidderRequestPayloadImpl.of(invocation.<BidderRequest>getArgument(0).getBidRequest()))));
        given(hookStageExecutor.executeRawBidderResponseStage(any(), any()))
                .willAnswer(invocation -> Future.succeededFuture(HookStageExecutionResult.of(
                        false,
                        BidderResponsePayloadImpl.of(invocation.<BidderResponse>getArgument(0).getSeatBid()
                                .getBids()))));
        given(hookStageExecutor.executeAuctionResponseStage(any(), any()))
                .willAnswer(invocation -> Future.succeededFuture(HookStageExecutionResult.of(
                        false,
                        AuctionResponsePayloadImpl.of(invocation.getArgument(0)))));

        given(responseBidValidator.validate(any(), any(), any(), any())).willReturn(ValidationResult.success());

        given(currencyService.convertCurrency(any(), any(), any(), any()))
                .willAnswer(invocationOnMock -> invocationOnMock.getArgument(0));

        given(storedResponseProcessor.getStoredResponseResult(any(), any()))
                .willAnswer(inv -> Future.succeededFuture(StoredResponseResult.of(inv.getArgument(0), emptyList(),
                        emptyMap())));
        given(storedResponseProcessor.mergeWithBidderResponses(any(), any(), any())).willAnswer(
                inv -> inv.getArgument(0));

        given(criteriaLogManager.traceResponse(any(), any(), any(), anyBoolean()))
                .willAnswer(inv -> inv.getArgument(1));

        clock = Clock.fixed(Instant.now(), ZoneId.systemDefault());
        timeout = new TimeoutFactory(clock).create(500);

        exchangeService = new ExchangeService(
                0,
                bidderCatalog,
                storedResponseProcessor,
                privacyEnforcementService,
                fpdResolver,
                schainResolver,
                httpBidderRequester,
                responseBidValidator,
                currencyService,
                bidResponseCreator,
                bidResponsePostProcessor,
                hookStageExecutor,
                applicationEventService,
                httpInteractionLogger,
                metrics,
                clock,
                jacksonMapper,
                criteriaLogManager);
    }

    @Test
    public void creationShouldFailOnNegativeExpectedCacheTime() {
        assertThatIllegalArgumentException()
                .isThrownBy(() -> new ExchangeService(
                        -1,
                        bidderCatalog,
                        storedResponseProcessor,
                        privacyEnforcementService,
                        fpdResolver,
                        schainResolver,
                        httpBidderRequester,
                        responseBidValidator,
                        currencyService,
                        bidResponseCreator,
                        bidResponsePostProcessor,
                        hookStageExecutor,
                        applicationEventService,
                        httpInteractionLogger,
                        metrics,
                        clock,
                        jacksonMapper,
                        criteriaLogManager))
                .withMessage("Expected cache time should be positive");
    }

    @Test
    public void shouldTolerateImpWithoutExtension() {
        // given
        final BidRequest bidRequest = givenBidRequest(givenSingleImp(null));

        // when
        final BidResponse bidResponse = exchangeService.holdAuction(givenRequestContext(bidRequest)).result();

        // then
        verifyZeroInteractions(bidderCatalog);
        verifyZeroInteractions(httpBidderRequester);
        assertThat(bidResponse).isNotNull();
    }

    @Test
    public void shouldTolerateImpWithUnknownBidderInExtension() {
        // given
        given(bidderCatalog.isValidName(anyString())).willReturn(false);

        final BidRequest bidRequest = givenBidRequest(givenSingleImp(singletonMap("invalid", 0)));

        // when
        final BidResponse bidResponse = exchangeService.holdAuction(givenRequestContext(bidRequest)).result();

        // then
        verify(bidderCatalog).isValidName(eq("invalid"));
        verifyZeroInteractions(httpBidderRequester);
        assertThat(bidResponse).isNotNull();
    }

    @Test
    public void shouldTolerateMissingPrebidImpExtension() {
        // given
        givenBidder(givenEmptySeatBid());

        final BidRequest bidRequest = givenBidRequest(givenSingleImp(singletonMap("someBidder", 1)));

        // when
        exchangeService.holdAuction(givenRequestContext(bidRequest));

        // then
        final BidRequest capturedBidRequest = captureBidRequest();
        assertThat(capturedBidRequest.getImp()).hasSize(1)
                .element(0)
                .returns(mapper.valueToTree(ExtPrebid.of(null, 1)), Imp::getExt);
    }

    @Test
    public void shouldExtractRequestWithBidderSpecificExtension() {
        // given
        givenBidder(givenEmptySeatBid());

        final BidRequest bidRequest = givenBidRequest(singletonList(
                        givenImp(singletonMap("someBidder", 1), builder -> builder
                                .id("impId")
                                .banner(Banner.builder()
                                        .format(singletonList(Format.builder().w(400).h(300).build()))
                                        .build()))),
                builder -> builder.id("requestId").tmax(500L));

        // when
        exchangeService.holdAuction(givenRequestContext(bidRequest));

        // then
        final BidRequest capturedBidRequest = captureBidRequest();
        assertThat(capturedBidRequest).isEqualTo(BidRequest.builder()
                .id("requestId")
                .cur(singletonList("USD"))
                .imp(singletonList(Imp.builder()
                        .id("impId")
                        .banner(Banner.builder()
                                .format(singletonList(Format.builder().w(400).h(300).build()))
                                .build())
                        .ext(mapper.valueToTree(ExtPrebid.of(null, 1)))
                        .build()))
                .tmax(500L)
                .build());
    }

    @Test
    public void shouldExtractRequestWithCurrencyRatesExtension() {
        // given
        givenBidder(givenEmptySeatBid());

        final Map<String, Map<String, BigDecimal>> currencyRates = doubleMap(
                "GBP", singletonMap("EUR", BigDecimal.valueOf(1.15)),
                "UAH", singletonMap("EUR", BigDecimal.valueOf(1.1565)));

        final BidRequest bidRequest = givenBidRequest(singletonList(
                        givenImp(singletonMap("someBidder", 1), builder -> builder
                                .id("impId")
                                .banner(Banner.builder()
                                        .format(singletonList(Format.builder().w(400).h(300).build()))
                                        .build()))),
                builder -> builder
                        .id("requestId")
                        .ext(ExtRequest.of(
                                ExtRequestPrebid.builder()
                                        .currency(ExtRequestCurrency.of(currencyRates, false))
                                        .build()))
                        .tmax(500L));

        // when
        exchangeService.holdAuction(givenRequestContext(bidRequest));

        // then
        final BidRequest capturedBidRequest = captureBidRequest();
        assertThat(capturedBidRequest).isEqualTo(BidRequest.builder()
                .id("requestId")
                .cur(singletonList("USD"))
                .imp(singletonList(Imp.builder()
                        .id("impId")
                        .banner(Banner.builder()
                                .format(singletonList(Format.builder().w(400).h(300).build()))
                                .build())
                        .ext(mapper.valueToTree(ExtPrebid.of(null, 1)))
                        .build()))
                .ext(ExtRequest.of(
                        ExtRequestPrebid.builder().currency(ExtRequestCurrency.of(currencyRates, false)).build()))
                .tmax(500L)
                .build());
    }

    @Test
    public void shouldExtractMultipleRequests() {
        // given
        final Bidder<?> bidder1 = mock(Bidder.class);
        final Bidder<?> bidder2 = mock(Bidder.class);
        givenBidder("bidder1", bidder1, givenEmptySeatBid());
        givenBidder("bidder2", bidder2, givenEmptySeatBid());

        final BidRequest bidRequest = givenBidRequest(asList(
                givenImp(doubleMap("bidder1", 1, "bidder2", 2), identity()),
                givenImp(singletonMap("bidder1", 3), identity())));

        // when
        exchangeService.holdAuction(givenRequestContext(bidRequest));

        // then
        final ArgumentCaptor<BidderRequest> bidRequest1Captor = ArgumentCaptor.forClass(BidderRequest.class);
        verify(httpBidderRequester).requestBids(same(bidder1), bidRequest1Captor.capture(), any(), any(), anyBoolean());
        final BidderRequest capturedBidRequest1 = bidRequest1Captor.getValue();
        assertThat(capturedBidRequest1.getBidRequest().getImp()).hasSize(2)
                .extracting(imp -> imp.getExt().get("bidder").asInt())
                .containsOnly(1, 3);

        final ArgumentCaptor<BidderRequest> bidRequest2Captor = ArgumentCaptor.forClass(BidderRequest.class);
        verify(httpBidderRequester).requestBids(same(bidder2), bidRequest2Captor.capture(), any(), any(), anyBoolean());
        final BidderRequest capturedBidRequest2 = bidRequest2Captor.getValue();
        assertThat(capturedBidRequest2.getBidRequest().getImp()).hasSize(1)
                .element(0).returns(2, imp -> imp.getExt().get("bidder").asInt());
    }

    @Test
    public void shouldSkipBidderWhenRejectedByBidderRequestHooks() {
        // given
        doAnswer(invocation -> Future.succeededFuture(HookStageExecutionResult.of(true, null)))
                .when(hookStageExecutor).executeBidderRequestStage(any(), any());

        final BidRequest bidRequest = givenBidRequest(givenSingleImp(singletonMap("someBidder", 1)), identity());

        // when
        exchangeService.holdAuction(givenRequestContext(bidRequest));

        // then
        verifyZeroInteractions(httpBidderRequester);
    }

    @Test
    public void shouldPassRequestModifiedByBidderRequestHooks() {
        // given
        givenBidder(givenEmptySeatBid());

        doAnswer(invocation -> Future.succeededFuture(HookStageExecutionResult.of(
                false,
                BidderRequestPayloadImpl.of(BidRequest.builder().id("bidderRequestId").build()))))
                .when(hookStageExecutor).executeBidderRequestStage(any(), any());

        final BidRequest bidRequest = givenBidRequest(givenSingleImp(singletonMap("someBidder", 1)), identity());

        // when
        exchangeService.holdAuction(givenRequestContext(bidRequest));

        // then
        final BidRequest capturedBidRequest = captureBidRequest();
        assertThat(capturedBidRequest).isEqualTo(BidRequest.builder().id("bidderRequestId").build());
    }

    @Test
    @SuppressWarnings("unchecked")
    public void shouldSkipBidderWhenRejectedByRawBidderResponseHooks() {
        // given
        final String bidder = "someBidder";
        givenBidder(bidder, mock(Bidder.class), givenSeatBid(singletonList(
                givenBid(Bid.builder().price(BigDecimal.ONE).build()))));

        doAnswer(invocation -> Future.succeededFuture(HookStageExecutionResult.of(true, null)))
                .when(hookStageExecutor).executeRawBidderResponseStage(any(), any());

        final BidRequest bidRequest = givenBidRequest(givenSingleImp(singletonMap(bidder, 1)), identity());

        // when
        exchangeService.holdAuction(givenRequestContext(bidRequest));

        // then
        final ArgumentCaptor<List<BidderResponse>> bidResponseCaptor = ArgumentCaptor.forClass(List.class);
        verify(storedResponseProcessor).mergeWithBidderResponses(bidResponseCaptor.capture(), any(), any());

        assertThat(bidResponseCaptor.getValue())
                .extracting(BidderResponse::getSeatBid)
                .containsOnly(BidderSeatBid.empty());
    }

    @Test
    @SuppressWarnings("unchecked")
    public void shouldPassRequestModifiedByRawBidderResponseHooks() {
        // given
        final String bidder = "someBidder";
        givenBidder(bidder, mock(Bidder.class), givenSeatBid(singletonList(
                givenBid(Bid.builder().build()))));

        final BidderBid hookChangedBid = BidderBid.of(Bid.builder().id("newId").build(), video, "USD");
        doAnswer(invocation -> Future.succeededFuture(HookStageExecutionResult.of(
                false,
                BidderResponsePayloadImpl.of(singletonList(hookChangedBid)))))
                .when(hookStageExecutor).executeRawBidderResponseStage(any(), any());

        final BidRequest bidRequest = givenBidRequest(givenSingleImp(singletonMap(bidder, 1)), identity());

        // when
        exchangeService.holdAuction(givenRequestContext(bidRequest));

        // then
        final ArgumentCaptor<List<BidderResponse>> bidResponseCaptor = ArgumentCaptor.forClass(List.class);
        verify(storedResponseProcessor).mergeWithBidderResponses(bidResponseCaptor.capture(), any(), any());

        assertThat(bidResponseCaptor.getValue())
                .extracting(BidderResponse::getSeatBid)
                .flatExtracting(BidderSeatBid::getBids)
                .containsOnly(hookChangedBid);
    }

    @Test
    public void shouldExtractRequestsWithoutFilteredDealsOnlyBidders() {
        // given
        exchangeService = new ExchangeService(
                100,
                bidderCatalog,
                storedResponseProcessor,
                privacyEnforcementService,
                fpdResolver,
                schainResolver,
                httpBidderRequester,
                responseBidValidator,
                currencyService,
                bidResponseCreator,
                bidResponsePostProcessor,
                hookStageExecutor,
                applicationEventService,
                httpInteractionLogger,
                metrics,
                clock,
                jacksonMapper,
                criteriaLogManager);

        final Bidder<?> bidder1 = mock(Bidder.class);
        final Bidder<?> bidder2 = mock(Bidder.class);
        givenBidder("bidder1", bidder1, givenEmptySeatBid());
        givenBidder("bidder2", bidder2, givenEmptySeatBid());

        final BidRequest bidRequest = givenBidRequest(asList(
                givenImp(singletonMap("bidder1", 1),
                        identity()),
                givenImp(singletonMap("bidder2", mapper.createObjectNode().set("dealsonly", BooleanNode.getTrue())),
                        identity())));

        // when
        exchangeService.holdAuction(givenRequestContext(bidRequest));

        // then
        final ArgumentCaptor<BidderRequest> bidRequestCaptor = ArgumentCaptor.forClass(BidderRequest.class);
        verify(httpBidderRequester).requestBids(any(), bidRequestCaptor.capture(), any(), any(), anyBoolean());
        final BidRequest capturedBidRequest = bidRequestCaptor.getValue().getBidRequest();
        assertThat(capturedBidRequest.getImp()).hasSize(1)
                .extracting(imp -> imp.getExt().get("bidder").asInt())
                .containsOnly(1);
    }

    @Test
    public void shouldPassRequestWithExtPrebidToDefinedBidder() {
        // given
        final String bidder1Name = "bidder1";
        final String bidder2Name = "bidder2";
        final Bidder<?> bidder1 = mock(Bidder.class);
        final Bidder<?> bidder2 = mock(Bidder.class);
        givenBidder(bidder1Name, bidder1, givenEmptySeatBid());
        givenBidder(bidder2Name, bidder2, givenEmptySeatBid());

        final ExtRequest extRequest = ExtRequest.of(
                ExtRequestPrebid.builder()
                        .bidders(mapper.createObjectNode()
                                .putPOJO(bidder1Name, mapper.createObjectNode().put("test1", "test1"))
                                .putPOJO(bidder2Name, mapper.createObjectNode().put("test2", "test2"))
                                .putPOJO("spam", mapper.createObjectNode().put("spam", "spam")))
                        .auctiontimestamp(1000L)
                        .build());

        final BidRequest bidRequest = givenBidRequest(asList(
                        givenImp(singletonMap(bidder1Name, 1), identity()),
                        givenImp(singletonMap(bidder2Name, 2), identity())),
                builder -> builder.ext(extRequest));

        // when
        exchangeService.holdAuction(givenRequestContext(bidRequest));

        // then
        final ArgumentCaptor<BidderRequest> bidRequest1Captor = ArgumentCaptor.forClass(BidderRequest.class);
        verify(httpBidderRequester).requestBids(same(bidder1), bidRequest1Captor.capture(), any(), any(), anyBoolean());

        final BidderRequest capturedBidRequest1 = bidRequest1Captor.getValue();
        final ExtRequestPrebid prebid1 = capturedBidRequest1.getBidRequest().getExt().getPrebid();
        assertThat(prebid1).isNotNull();
        final JsonNode bidders1 = prebid1.getBidders();
        assertThat(bidders1).isNotNull();
        assertThat(bidders1.fields()).hasSize(1)
                .containsOnly(entry("bidder", mapper.createObjectNode().put("test1", "test1")));

        final ArgumentCaptor<BidderRequest> bidRequest2Captor = ArgumentCaptor.forClass(BidderRequest.class);
        verify(httpBidderRequester).requestBids(same(bidder2), bidRequest2Captor.capture(), any(), any(), anyBoolean());
        final BidRequest capturedBidRequest2 = bidRequest2Captor.getValue().getBidRequest();
        final ExtRequestPrebid prebid2 = capturedBidRequest2.getExt().getPrebid();
        assertThat(prebid2).isNotNull();
        final JsonNode bidders2 = prebid2.getBidders();
        assertThat(bidders2).isNotNull();
        assertThat(bidders2.fields()).hasSize(1)
                .containsOnly(entry("bidder", mapper.createObjectNode().put("test2", "test2")));
    }

    @Test
    public void shouldPassRequestWithInjectedSchainInSourceExt() {
        // given
        final String bidder1Name = "bidder1";
        final String bidder2Name = "bidder2";
        final String bidder3Name = "bidder3";
        final Bidder<?> bidder1 = mock(Bidder.class);
        final Bidder<?> bidder2 = mock(Bidder.class);
        final Bidder<?> bidder3 = mock(Bidder.class);
        givenBidder(bidder1Name, bidder1, givenEmptySeatBid());
        givenBidder(bidder2Name, bidder2, givenEmptySeatBid());
        givenBidder(bidder3Name, bidder3, givenEmptySeatBid());

        final ExtRequestPrebidSchainSchainNode specificNodes = ExtRequestPrebidSchainSchainNode.of(
                "asi", "sid", 1, "rid", "name", "domain", null);
        final ExtRequestPrebidSchainSchain specificSchain = ExtRequestPrebidSchainSchain.of(
                "ver", 1, singletonList(specificNodes), null);
        final ExtRequestPrebidSchain schainForBidders = ExtRequestPrebidSchain.of(
                asList(bidder1Name, bidder2Name), specificSchain);

        final ExtRequestPrebidSchainSchainNode generalNodes = ExtRequestPrebidSchainSchainNode.of(
                "t", null, 0, "a", null, "ads", null);
        final ExtRequestPrebidSchainSchain generalSchain = ExtRequestPrebidSchainSchain.of(
                "t", 123, singletonList(generalNodes), null);
        final ExtRequestPrebidSchain allSchain = ExtRequestPrebidSchain.of(singletonList("*"), generalSchain);

        final ExtRequest extRequest = ExtRequest.of(
                ExtRequestPrebid.builder()
                        .schains(asList(schainForBidders, allSchain))
                        .auctiontimestamp(1000L)
                        .build());
        final BidRequest bidRequest = givenBidRequest(
                asList(
                        givenImp(singletonMap(bidder1Name, 1), identity()),
                        givenImp(singletonMap(bidder2Name, 2), identity()),
                        givenImp(singletonMap(bidder3Name, 3), identity())),
                builder -> builder.ext(extRequest));

        given(schainResolver.resolveForBidder(eq("bidder1"), same(bidRequest))).willReturn(specificSchain);
        given(schainResolver.resolveForBidder(eq("bidder2"), same(bidRequest))).willReturn(specificSchain);
        given(schainResolver.resolveForBidder(eq("bidder3"), same(bidRequest))).willReturn(generalSchain);

        // when
        exchangeService.holdAuction(givenRequestContext(bidRequest));

        // then
        final ArgumentCaptor<BidderRequest> bidRequest1Captor = ArgumentCaptor.forClass(BidderRequest.class);
        verify(httpBidderRequester).requestBids(same(bidder1), bidRequest1Captor.capture(), any(), any(), anyBoolean());
        final BidRequest capturedBidRequest1 = bidRequest1Captor.getValue().getBidRequest();
        final ExtRequestPrebidSchainSchain requestSchain1 = capturedBidRequest1.getSource().getExt().getSchain();
        assertThat(requestSchain1).isNotNull();
        assertThat(requestSchain1).isEqualTo(specificSchain);
        assertThat(capturedBidRequest1.getExt().getPrebid().getSchains()).isNull();

        final ArgumentCaptor<BidderRequest> bidRequest2Captor = ArgumentCaptor.forClass(BidderRequest.class);
        verify(httpBidderRequester).requestBids(same(bidder2), bidRequest2Captor.capture(), any(), any(), anyBoolean());
        final BidRequest capturedBidRequest2 = bidRequest2Captor.getValue().getBidRequest();
        final ExtRequestPrebidSchainSchain requestSchain2 = capturedBidRequest2.getSource().getExt().getSchain();
        assertThat(requestSchain2).isNotNull();
        assertThat(requestSchain2).isEqualTo(specificSchain);
        assertThat(capturedBidRequest2.getExt().getPrebid().getSchains()).isNull();

        final ArgumentCaptor<BidderRequest> bidRequest3Captor = ArgumentCaptor.forClass(BidderRequest.class);
        verify(httpBidderRequester).requestBids(same(bidder3), bidRequest3Captor.capture(), any(), any(), anyBoolean());
        final BidRequest capturedBidRequest3 = bidRequest3Captor.getValue().getBidRequest();
        final ExtRequestPrebidSchainSchain requestSchain3 = capturedBidRequest3.getSource().getExt().getSchain();
        assertThat(requestSchain3).isNotNull();
        assertThat(requestSchain3).isEqualTo(generalSchain);
        assertThat(capturedBidRequest3.getExt().getPrebid().getSchains()).isNull();
    }

    @Test
    public void shouldReturnFailedFutureWithUnchangedMessageWhenPrivacyEnforcementServiceFails() {
        // given
        final Bidder<?> bidder = mock(Bidder.class);
        givenBidder("someBidder", bidder, givenEmptySeatBid());

        given(privacyEnforcementService.mask(any(), any(), any(), any()))
                .willReturn(Future.failedFuture("Error when retrieving allowed purpose ids"));

        final BidRequest bidRequest = givenBidRequest(givenSingleImp(singletonMap("someBidder", 1)),
                bidRequestBuilder -> bidRequestBuilder
                        .regs(Regs.of(null, ExtRegs.of(1, null))));

        // when
        final Future<?> result = exchangeService.holdAuction(givenRequestContext(bidRequest));

        // then
        assertThat(result.failed()).isTrue();
        assertThat(result.cause()).hasMessage("Error when retrieving allowed purpose ids");
    }

    @Test
    public void shouldNotCreateRequestForBidderRestrictedByPrivacyEnforcement() {
        // given
        final Bidder<?> bidder = mock(Bidder.class);
        givenBidder("bidder", bidder, givenEmptySeatBid());

        final BidderPrivacyResult restrictedPrivacy = BidderPrivacyResult.builder()
                .requestBidder("bidderAlias")
                .blockedRequestByTcf(true)
                .build();
        given(privacyEnforcementService.mask(any(), any(), any(), any()))
                .willReturn(Future.succeededFuture(singletonList(restrictedPrivacy)));

        final BidRequest bidRequest = givenBidRequest(singletonList(
                        givenImp(singletonMap("bidderAlias", 1), identity())),
                builder -> builder.ext(ExtRequest.of(ExtRequestPrebid.builder()
                        .aliases(singletonMap("bidderAlias", "bidder"))
                        .build())));

        // when
        exchangeService.holdAuction(givenRequestContext(bidRequest));

        // then
        verifyZeroInteractions(httpBidderRequester);
    }

    @Test
    public void shouldExtractRequestByAliasForCorrectBidder() {
        // given
        final Bidder<?> bidder = mock(Bidder.class);
        givenBidder("bidder", bidder, givenEmptySeatBid());

        final BidRequest bidRequest = givenBidRequest(singletonList(
                        givenImp(singletonMap("bidderAlias", 1), identity())),
                builder -> builder.ext(ExtRequest.of(ExtRequestPrebid.builder()
                        .aliases(singletonMap("bidderAlias", "bidder"))
                        .auctiontimestamp(1000L)
                        .build())));

        // when
        exchangeService.holdAuction(givenRequestContext(bidRequest));

        // then
        final ArgumentCaptor<BidderRequest> bidRequestCaptor = ArgumentCaptor.forClass(BidderRequest.class);
        verify(httpBidderRequester).requestBids(same(bidder), bidRequestCaptor.capture(), any(), any(), anyBoolean());
        assertThat(bidRequestCaptor.getValue().getBidRequest().getImp()).hasSize(1)
                .extracting(imp -> imp.getExt().get("bidder").asInt())
                .contains(1);
    }

    @Test
    public void shouldExtractRequestByAliasForDeal() {
        // given
        final Bidder<?> bidder = mock(Bidder.class);
        givenBidder("bidder", bidder, givenEmptySeatBid());

        final BidRequest bidRequest = givenBidRequest(singletonList(
                        givenImp(singletonMap("bidderAlias", 1), identity()).toBuilder().pmp(Pmp.builder()
                                .deals(singletonList(Deal.builder()
                                        .ext(mapper.valueToTree(ExtDeal.of(ExtDealLine.of("lineItemId", "extLineItemId",
                                                singletonList(Format.builder().w(100).h(100).build()),
                                                "bidderAlias")))).build()))
                                .build()).build()),
                builder -> builder.ext(ExtRequest.of(ExtRequestPrebid.builder()
                        .aliases(singletonMap("bidderAlias", "bidder")).build())));

        // when
        exchangeService.holdAuction(givenRequestContext(bidRequest));

        // then
        final ArgumentCaptor<BidderRequest> bidRequestCaptor = ArgumentCaptor.forClass(BidderRequest.class);
        verify(httpBidderRequester).requestBids(same(bidder), bidRequestCaptor.capture(), any(), any(), anyBoolean());
        assertThat(bidRequestCaptor.getValue().getBidRequest().getImp()).hasSize(1)
                .extracting(Imp::getPmp)
                .flatExtracting(Pmp::getDeals).hasSize(1)
                .extracting(Deal::getExt)
                .extracting(ext -> mapper.treeToValue(ext, ExtDeal.class))
                .extracting(ExtDeal::getLine)
                .containsOnly(ExtDealLine.of("lineItemId", "extLineItemId",
                        singletonList(Format.builder().w(100).h(100).build()), null));
    }

    @Test
    public void shouldExtractMultipleRequestsForTheSameBidderIfAliasesWereUsed() {
        // given
        final Bidder<?> bidder = mock(Bidder.class);
        givenBidder("bidder", bidder, givenEmptySeatBid());

        final BidRequest bidRequest = givenBidRequest(singletonList(
                        givenImp(doubleMap("bidder", 1, "bidderAlias", 2), identity())),
                builder -> builder.ext(ExtRequest.of(ExtRequestPrebid.builder()
                        .aliases(singletonMap("bidderAlias", "bidder"))
                        .auctiontimestamp(1000L)
                        .build())));

        // when
        exchangeService.holdAuction(givenRequestContext(bidRequest));

        // then
        final ArgumentCaptor<BidderRequest> bidRequestCaptor = ArgumentCaptor.forClass(BidderRequest.class);
        verify(httpBidderRequester, times(2)).requestBids(same(bidder), bidRequestCaptor.capture(), any(), any(),
                anyBoolean());
        final List<BidderRequest> capturedBidderRequests = bidRequestCaptor.getAllValues();

        assertThat(capturedBidderRequests).hasSize(2)
                .extracting(BidderRequest::getBidRequest)
                .extracting(capturedBidRequest -> capturedBidRequest.getImp().get(0).getExt().get("bidder").asInt())
                .containsOnly(2, 1);
    }

    @Test
    public void shouldTolerateBidderResultWithoutBids() {
        // given
        givenBidder(givenEmptySeatBid());

        final BidRequest bidRequest = givenBidRequest(givenSingleImp(singletonMap("someBidder", 1)));

        givenBidResponseCreator(emptyMap());

        // when
        final BidResponse bidResponse = exchangeService.holdAuction(givenRequestContext(bidRequest)).result();

        // then
        assertThat(bidResponse.getSeatbid()).isEmpty();
    }

    @Test
    public void shouldReturnSeparateSeatBidsForTheSameBidderIfBiddersAliasAndBidderWereUsedWithinSingleImp() {
        // given
        given(httpBidderRequester.requestBids(any(),
                eq(BidderRequest.of("bidder", null, givenBidRequest(
                        singletonList(givenImp(
                                null,
                                builder -> builder.ext(mapper.valueToTree(
                                        ExtPrebid.of(null, 1))))),
                        builder -> builder.ext(ExtRequest.of(ExtRequestPrebid.builder()
                                .auctiontimestamp(1000L)
                                .aliases(singletonMap("bidderAlias", "bidder"))
                                .build()))))), any(), any(), anyBoolean()))
                .willReturn(Future.succeededFuture(givenSeatBid(singletonList(
                        givenBid(Bid.builder().impid("impId1").price(BigDecimal.ONE).build())))));

        given(httpBidderRequester.requestBids(any(),
                eq(BidderRequest.of("bidderAlias", null, givenBidRequest(
                        singletonList(givenImp(
                                null,
                                builder -> builder.ext(mapper.valueToTree(
                                        ExtPrebid.of(null, 2))))),
                        builder -> builder.ext(ExtRequest.of(ExtRequestPrebid.builder()
                                .auctiontimestamp(1000L)
                                .aliases(singletonMap("bidderAlias", "bidder"))
                                .build()))))), any(), any(), anyBoolean()))
                .willReturn(Future.succeededFuture(givenSeatBid(singletonList(
                        givenBid(Bid.builder().impid("impId2").price(BigDecimal.ONE).build())))));

        final BidRequest bidRequest = givenBidRequest(givenSingleImp(doubleMap("bidder", 1, "bidderAlias", 2)),
                builder -> builder.ext(ExtRequest.of(ExtRequestPrebid.builder()
                        .aliases(singletonMap("bidderAlias", "bidder"))
                        .auctiontimestamp(1000L)
                        .build())));

        given(bidResponseCreator.create(anyList(), any(), any(), any()))
                .willReturn(Future.succeededFuture(BidResponse.builder()
                        .seatbid(asList(
                                givenSeatBid(singletonList(givenBid(identity())), identity()),
                                givenSeatBid(singletonList(givenBid(identity())), identity())))
                        .build()));

        // when
        final BidResponse bidResponse = exchangeService.holdAuction(givenRequestContext(bidRequest)).result();

        // then
        verify(httpBidderRequester, times(2)).requestBids(any(), any(), any(), any(), anyBoolean());
        assertThat(bidResponse.getSeatbid()).hasSize(2)
                .extracting(seatBid -> seatBid.getBid().size())
                .containsOnly(1, 1);
    }

    @Test
    @SuppressWarnings("unchecked")
    public void shouldCallBidResponseCreatorWithExpectedParamsAndUpdateDebugErrors() {
        // given
        givenBidder("bidder1", mock(Bidder.class), givenEmptySeatBid());

        final Bid thirdBid = Bid.builder().id("bidId3").impid("impId3").price(BigDecimal.valueOf(7.89)).build();
        givenBidder("bidder2", mock(Bidder.class), givenSeatBid(singletonList(givenBid(thirdBid))));

        final ExtRequestPrebidMultiBid multiBid1 = ExtRequestPrebidMultiBid.of("bidder1", null, 2, "bi1");
        final ExtRequestPrebidMultiBid multiBid2 = ExtRequestPrebidMultiBid.of("bidder2", singletonList("invalid"), 4,
                "bi2");
        final ExtRequestPrebidMultiBid multiBid3 = ExtRequestPrebidMultiBid.of("bidder3", singletonList("invalid"),
                null, "bi3");
        final ExtRequestPrebidMultiBid duplicateMultiBid1 = ExtRequestPrebidMultiBid.of("bidder1", null, 100, "bi1_2");
        final ExtRequestPrebidMultiBid duplicateMultiBids1 = ExtRequestPrebidMultiBid.of(null, singletonList("bidder1"),
                100, "bi1_3");
        final ExtRequestPrebidMultiBid multiBid4 = ExtRequestPrebidMultiBid.of(null,
                Arrays.asList("bidder4", "bidder5"), 3, "ignored");

        final ExtRequestTargeting targeting = givenTargeting(true);
        final ObjectNode events = mapper.createObjectNode();
        final BidRequest bidRequest = givenBidRequest(asList(
                        // imp ids are not really used for matching, included them here for clarity
                        givenImp(singletonMap("bidder1", 1), builder -> builder.id("impId1")),
                        givenImp(doubleMap("bidder1", 1, "bidder2", 2), builder -> builder.id("impId2"))),
                builder -> builder.ext(ExtRequest.of(ExtRequestPrebid.builder()
                        .targeting(targeting)
                        .auctiontimestamp(1000L)
                        .events(events)
                        .multibid(Arrays.asList(multiBid1, multiBid2, multiBid3, duplicateMultiBid1,
                                duplicateMultiBids1, multiBid4))
                        .cache(ExtRequestPrebidCache.of(ExtRequestPrebidCacheBids.of(53, true),
                                ExtRequestPrebidCacheVastxml.of(34, true), true))
                        .build()))
        );
        final AuctionContext auctionContext = givenRequestContext(bidRequest);

        // when
        exchangeService.holdAuction(auctionContext).result();

        // then
        final BidRequestCacheInfo expectedCacheInfo = BidRequestCacheInfo.builder()
                .doCaching(true)
                .shouldCacheBids(true)
                .shouldCacheVideoBids(true)
                .returnCreativeBids(true)
                .returnCreativeVideoBids(true)
                .cacheBidsTtl(53)
                .cacheVideoBidsTtl(34)
                .shouldCacheWinningBidsOnly(false)
                .build();

        final MultiBidConfig expectedMultiBid1 = MultiBidConfig.of(multiBid1.getBidder(), multiBid1.getMaxBids(),
                multiBid1.getTargetBidderCodePrefix());
        final MultiBidConfig expectedMultiBid2 = MultiBidConfig.of(multiBid2.getBidder(), multiBid2.getMaxBids(),
                multiBid2.getTargetBidderCodePrefix());
        final MultiBidConfig expectedFirstMultiBid4 = MultiBidConfig.of("bidder4", multiBid4.getMaxBids(), null);
        final MultiBidConfig expectedSecondMultiBid4 = MultiBidConfig.of("bidder5", multiBid4.getMaxBids(), null);

        final Map<String, MultiBidConfig> expectedMultiBidMap = new HashMap<>();
        expectedMultiBidMap.put(expectedMultiBid1.getBidder(), expectedMultiBid1);
        expectedMultiBidMap.put(expectedMultiBid2.getBidder(), expectedMultiBid2);
        expectedMultiBidMap.put(expectedFirstMultiBid4.getBidder(), expectedFirstMultiBid4);
        expectedMultiBidMap.put(expectedSecondMultiBid4.getBidder(), expectedSecondMultiBid4);

        final AuctionContext expectedAuctionContext = auctionContext.toBuilder()
                .debugWarnings(asList(
                        "Invalid MultiBid: bidder bidder2 and bidders [invalid] specified."
                                + " Only bidder bidder2 will be used.",
                        "Invalid MultiBid: bidder bidder3 and bidders [invalid] specified."
                                + " Only bidder bidder3 will be used.",
                        "Invalid MultiBid: MaxBids for bidder bidder3 is not specified and will be skipped.",
                        "Invalid MultiBid: Bidder bidder1 specified multiple times.",
                        "Invalid MultiBid: CodePrefix bi1_3 that was specified for bidders [bidder1] will be skipped.",
                        "Invalid MultiBid: Bidder bidder1 specified multiple times.",
                        "Invalid MultiBid: CodePrefix ignored that was specified for bidders [bidder4, bidder5]"
                                + " will be skipped."))
                .build();

        final ArgumentCaptor<List<BidderResponse>> bidRequestCaptor = ArgumentCaptor.forClass(List.class);
        verify(bidResponseCreator).create(bidRequestCaptor.capture(), eq(expectedAuctionContext), eq(expectedCacheInfo),
                eq(expectedMultiBidMap));

        final ObjectNode expectedBidExt = mapper.createObjectNode().put("origbidcpm", new BigDecimal("7.89"));
        final Bid expectedThirdBid = Bid.builder()
                .id("bidId3")
                .impid("impId3")
                .price(BigDecimal.valueOf(7.89))
                .ext(expectedBidExt)
                .build();
        assertThat(bidRequestCaptor.getValue()).containsOnly(
                BidderResponse.of("bidder2", BidderSeatBid.of(singletonList(
                        BidderBid.of(expectedThirdBid, banner, null)), emptyList(), emptyList()), 0),
                BidderResponse.of("bidder1", BidderSeatBid.of(emptyList(), emptyList(), emptyList()), 0));
    }

    @Test
    public void shouldCallBidResponseCreatorWithWinningOnlyTrueWhenIncludeBidderKeysIsFalse() {
        // given
        givenBidder("bidder1", mock(Bidder.class), givenEmptySeatBid());

        final Bid thirdBid = Bid.builder().id("bidId3").impid("impId3").price(BigDecimal.valueOf(7.89)).build();
        givenBidder("bidder2", mock(Bidder.class), givenSeatBid(singletonList(givenBid(thirdBid))));

        final ExtRequestTargeting targeting = givenTargeting(false);

        final BidRequest bidRequest = givenBidRequest(asList(
                        // imp ids are not really used for matching, included them here for clarity
                        givenImp(singletonMap("bidder1", 1), builder -> builder.id("impId1")),
                        givenImp(doubleMap("bidder1", 1, "bidder2", 2), builder -> builder.id("impId2"))),
                builder -> builder.ext(ExtRequest.of(ExtRequestPrebid.builder()
                        .targeting(targeting)
                        .cache(ExtRequestPrebidCache.of(null, null, true))
                        .auctiontimestamp(1000L)
                        .build())));

        // when
        exchangeService.holdAuction(givenRequestContext(bidRequest)).result();

        // then
        final ArgumentCaptor<AuctionContext> auctionContextArgumentCaptor =
                ArgumentCaptor.forClass(AuctionContext.class);
        verify(bidResponseCreator).create(
                anyList(),
                auctionContextArgumentCaptor.capture(),
                eq(BidRequestCacheInfo.builder().doCaching(true).shouldCacheWinningBidsOnly(true).build()),
                eq(emptyMap()));

        assertThat(singletonList(auctionContextArgumentCaptor.getValue().getBidRequest()))
                .extracting(BidRequest::getExt)
                .extracting(ExtRequest::getPrebid)
                .extracting(ExtRequestPrebid::getCache)
                .extracting(ExtRequestPrebidCache::getWinningonly)
                .containsOnly(true);
    }

    @Test
    public void shouldCallBidResponseCreatorWithWinningOnlyFalseWhenWinningOnlyIsNull() {
        // given
        givenBidder("bidder1", mock(Bidder.class), givenEmptySeatBid());

        final Bid thirdBid = Bid.builder().id("bidId3").impid("impId3").price(BigDecimal.valueOf(7.89)).build();
        givenBidder("bidder2", mock(Bidder.class), givenSeatBid(singletonList(givenBid(thirdBid))));

        final ExtRequestTargeting targeting = givenTargeting(false);

        final BidRequest bidRequest = givenBidRequest(asList(
                        // imp ids are not really used for matching, included them here for clarity
                        givenImp(singletonMap("bidder1", 1), builder -> builder.id("impId1")),
                        givenImp(doubleMap("bidder1", 1, "bidder2", 2), builder -> builder.id("impId2"))),
                builder -> builder.ext(ExtRequest.of(ExtRequestPrebid.builder()
                        .targeting(targeting)
                        .cache(ExtRequestPrebidCache.of(null, null, null))
                        .auctiontimestamp(1000L)
                        .build())));

        // when
        exchangeService.holdAuction(givenRequestContext(bidRequest)).result();

        // then
        verify(bidResponseCreator).create(
                anyList(),
                any(),
                eq(BidRequestCacheInfo.builder().build()),
                eq(emptyMap()));
    }

    @Test
    public void shouldTolerateNullRequestExtPrebid() {
        // given
        givenBidder(givenSingleSeatBid(givenBid(Bid.builder().impid("impId").price(BigDecimal.ONE).build())));

        final BidRequest bidRequest = givenBidRequest(
                givenSingleImp(singletonMap("someBidder", 1)),
                builder -> builder.ext(jacksonMapper.fillExtension(ExtRequest.empty(), singletonMap("someField", 1))));

        // when
        final BidResponse bidResponse = exchangeService.holdAuction(givenRequestContext(bidRequest)).result();

        // then
        assertThat(bidResponse.getSeatbid()).flatExtracting(SeatBid::getBid)
                .extracting(bid -> toExtBidPrebid(bid.getExt()).getTargeting())
                .allSatisfy(map -> assertThat(map).isNull());
    }

    @Test
    public void shouldTolerateNullRequestExtPrebidTargeting() {
        // given
        givenBidder(givenSingleSeatBid(givenBid(Bid.builder().impid("impId").price(BigDecimal.ONE).build())));

        final BidRequest bidRequest = givenBidRequest(
                givenSingleImp(singletonMap("someBidder", 1)),
                builder -> builder.ext(ExtRequest.of(ExtRequestPrebid.builder()
                        .data(ExtRequestPrebidData.of(singletonList("someBidder"), null))
                        .auctiontimestamp(1000L)
                        .build())));

        // when
        final BidResponse bidResponse = exchangeService.holdAuction(givenRequestContext(bidRequest)).result();

        // then
        assertThat(bidResponse.getSeatbid()).flatExtracting(SeatBid::getBid)
                .extracting(bid -> toExtBidPrebid(bid.getExt()).getTargeting())
                .allSatisfy(map -> assertThat(map).isNull());
    }

    @SuppressWarnings("unchecked")
    @Test
    public void shouldTolerateResponseBidValidationErrors() {
        // given
        givenBidder("bidder1", mock(Bidder.class), givenSeatBid(singletonList(
                givenBid(Bid.builder().id("bidId1").impid("impId1").price(BigDecimal.valueOf(1.23)).build()))));

        final BidRequest bidRequest = givenBidRequest(singletonList(
                        // imp ids are not really used for matching, included them here for clarity
                        givenImp(singletonMap("bidder1", 1), builder -> builder.id("impId1"))),
                builder -> builder.ext(ExtRequest.of(ExtRequestPrebid.builder()
                        .auctiontimestamp(1000L)
                        .build())));

        given(responseBidValidator.validate(any(), any(), any(), any())).willReturn(ValidationResult.error(
                singletonList("bid validation warning"),
                "bid validation error"));

        givenBidResponseCreator(singletonList(Bid.builder().build()));

        // when
        exchangeService.holdAuction(givenRequestContext(bidRequest)).result();

        // then
        final ArgumentCaptor<List<BidderResponse>> bidderResponsesCaptor = ArgumentCaptor.forClass(List.class);
        verify(bidResponseCreator).create(bidderResponsesCaptor.capture(), any(), any(), any());
        final List<BidderResponse> bidderResponses = bidderResponsesCaptor.getValue();

        assertThat(bidderResponses)
                .extracting(BidderResponse::getSeatBid)
                .flatExtracting(BidderSeatBid::getBids)
                .isEmpty();
        assertThat(bidderResponses)
                .extracting(BidderResponse::getSeatBid)
                .flatExtracting(BidderSeatBid::getErrors)
                .containsOnly(
                        BidderError.generic("bid validation warning"),
                        BidderError.generic("bid validation error"));
    }

    @SuppressWarnings("unchecked")
    @Test
    public void shouldTolerateResponseBidValidationWarnings() {
        // given
        givenBidder("bidder1", mock(Bidder.class), givenSeatBid(singletonList(
                givenBid(Bid.builder().id("bidId1").impid("impId1").price(BigDecimal.valueOf(1.23)).build()))));

        final BidRequest bidRequest = givenBidRequest(singletonList(
                        // imp ids are not really used for matching, included them here for clarity
                        givenImp(singletonMap("bidder1", 1), builder -> builder.id("impId1"))),
                builder -> builder.ext(ExtRequest.of(ExtRequestPrebid.builder()
                        .auctiontimestamp(1000L)
                        .build())));

        given(responseBidValidator.validate(any(), any(), any(), any())).willReturn(ValidationResult.success(
                singletonList("bid validation warning")));

        givenBidResponseCreator(singletonList(Bid.builder().build()));

        // when
        exchangeService.holdAuction(givenRequestContext(bidRequest)).result();

        // then
        final ArgumentCaptor<List<BidderResponse>> bidderResponsesCaptor = ArgumentCaptor.forClass(List.class);
        verify(bidResponseCreator).create(bidderResponsesCaptor.capture(), any(), any(), any());
        final List<BidderResponse> bidderResponses = bidderResponsesCaptor.getValue();

        assertThat(bidderResponses)
                .extracting(BidderResponse::getSeatBid)
                .flatExtracting(BidderSeatBid::getBids)
                .hasSize(1);
        assertThat(bidderResponses)
                .extracting(BidderResponse::getSeatBid)
                .flatExtracting(BidderSeatBid::getErrors)
                .containsOnly(BidderError.generic("bid validation warning"));
    }

    @Test
    public void shouldRejectBidIfCurrencyIsNotValid() {
        // given
        givenBidder("bidder1", mock(Bidder.class), givenSeatBid(singletonList(
                givenBid(Bid.builder().id("bidId1").impid("impId1").price(BigDecimal.valueOf(1.23)).build(),
                        "USDD"))));

        final BidRequest bidRequest = givenBidRequest(singletonList(
                        // imp ids are not really used for matching, included them here for clarity
                        givenImp(singletonMap("bidder1", 1), builder -> builder.id("impId1"))),
                builder -> builder.ext(ExtRequest.of(ExtRequestPrebid.builder()
                        .auctiontimestamp(1000L)
                        .build())));

        given(responseBidValidator.validate(any(), any(), any(), any()))
                .willReturn(ValidationResult.error("BidResponse currency is not valid: USDD"));

        final List<ExtBidderError> bidderErrors = singletonList(ExtBidderError.of(BidderError.Type.generic.getCode(),
                "BidResponse currency is not valid: USDD"));
        givenBidResponseCreator(singletonMap("bidder1", bidderErrors));

        // when
        final BidResponse bidResponse = exchangeService.holdAuction(givenRequestContext(bidRequest)).result();

        // then
        final ExtBidResponse ext = bidResponse.getExt();
        assertThat(ext.getErrors()).hasSize(1)
                .containsOnly(entry("bidder1", bidderErrors));
        assertThat(bidResponse.getSeatbid())
                .extracting(SeatBid::getBid)
                .isEmpty();
    }

    @Test
    public void shouldCreateRequestsFromImpsReturnedByStoredResponseProcessor() {
        // given
        givenBidder(givenEmptySeatBid());

        final BidRequest bidRequest = givenBidRequest(asList(
                        givenImp(singletonMap("someBidder1", 1), builder -> builder
                                .id("impId1")
                                .banner(Banner.builder()
                                        .format(singletonList(Format.builder().w(400).h(300).build()))
                                        .build())),
                        givenImp(singletonMap("someBidder2", 1), builder -> builder
                                .id("impId2")
                                .banner(Banner.builder()
                                        .format(singletonList(Format.builder().w(400).h(300).build()))
                                        .build()))),
                builder -> builder.id("requestId").tmax(500L));

        given(storedResponseProcessor.getStoredResponseResult(any(), any()))
                .willReturn(Future.succeededFuture(StoredResponseResult
                        .of(singletonList(givenImp(singletonMap("someBidder1", 1), builder -> builder
                                .id("impId1")
                                .banner(Banner.builder()
                                        .format(singletonList(Format.builder().w(400).h(300).build()))
                                        .build()))), emptyList(), emptyMap())));

        // when
        exchangeService.holdAuction(givenRequestContext(bidRequest)).result();

        // then
        final BidRequest capturedBidRequest = captureBidRequest();
        assertThat(capturedBidRequest).isEqualTo(BidRequest.builder()
                .id("requestId")
                .cur(singletonList("USD"))
                .imp(singletonList(Imp.builder()
                        .id("impId1")
                        .banner(Banner.builder()
                                .format(singletonList(Format.builder().w(400).h(300).build()))
                                .build())
                        .ext(mapper.valueToTree(ExtPrebid.of(null, 1)))
                        .build()))
                .tmax(500L)
                .build());
    }

    @Test
    public void shouldProcessBidderResponseReturnedFromStoredResponseProcessor() {
        // given
        givenBidder(givenEmptySeatBid());

        final BidRequest bidRequest = givenBidRequest(singletonList(
                        givenImp(doubleMap("prebid", 0, "someBidder", 1), builder -> builder
                                .id("impId")
                                .banner(Banner.builder()
                                        .format(singletonList(Format.builder().w(400).h(300).build()))
                                        .build()))),
                builder -> builder.id("requestId").tmax(500L));

        given(storedResponseProcessor.mergeWithBidderResponses(any(), any(), any()))
                .willReturn(singletonList(BidderResponse.of(
                        "someBidder",
                        BidderSeatBid.of(
                                singletonList(BidderBid.of(
                                        Bid.builder().id("bidId1").price(ONE).build(), BidType.banner, "USD")),
                                null,
                                emptyList()),
                        100)));

        givenBidResponseCreator(singletonList(Bid.builder().id("bidId1").build()));

        // when
        final BidResponse bidResponse = exchangeService.holdAuction(givenRequestContext(bidRequest)).result();

        // then
        assertThat(bidResponse.getSeatbid())
                .flatExtracting(SeatBid::getBid)
                .extracting(Bid::getId)
                .containsOnly("bidId1");
    }

    @Test
    public void shouldReturnFailedFutureWhenStoredResponseProcessorGetStoredResultReturnsFailedFuture() {
        // given
        given(storedResponseProcessor.getStoredResponseResult(any(), any()))
                .willReturn(Future.failedFuture(new InvalidRequestException("Error")));

        final BidRequest bidRequest = givenBidRequest(singletonList(
                        givenImp(doubleMap("prebid", 0, "someBidder", 1), builder -> builder
                                .id("impId")
                                .banner(Banner.builder()
                                        .format(singletonList(Format.builder().w(400).h(300).build()))
                                        .build()))),
                builder -> builder.id("requestId").tmax(500L));

        // when
        final Future<BidResponse> result = exchangeService.holdAuction(givenRequestContext(bidRequest));

        // then
        assertThat(result.failed()).isTrue();
        assertThat(result.cause()).isInstanceOf(InvalidRequestException.class).hasMessage("Error");
    }

    @Test
    public void shouldReturnFailedFutureWhenStoredResponseProcessorMergeBidderResponseReturnsFailedFuture() {
        // given
        givenBidder(givenEmptySeatBid());

        given(storedResponseProcessor.mergeWithBidderResponses(any(), any(), any()))
                .willThrow(new PreBidException("Error"));

        final BidRequest bidRequest = givenBidRequest(singletonList(
                        givenImp(doubleMap("prebid", 0, "someBidder", 1), builder -> builder
                                .id("impId")
                                .banner(Banner.builder()
                                        .format(singletonList(Format.builder().w(400).h(300).build()))
                                        .build()))),
                builder -> builder.id("requestId").tmax(500L));

        // when
        final Future<BidResponse> result = exchangeService.holdAuction(givenRequestContext(bidRequest));

        // then
        assertThat(result.failed()).isTrue();
        assertThat(result.cause()).isInstanceOf(PreBidException.class).hasMessage("Error");
    }

    @Test
    public void shouldNotModifyUserFromRequestIfNoBuyeridInCookie() {
        // given
        givenBidder(givenEmptySeatBid());

        // this is not required but stated for clarity's sake. The case when bidder is disabled.
        given(bidderCatalog.isActive(anyString())).willReturn(false);
        given(uidsCookie.uidFrom(any())).willReturn(null);

        final User user = User.builder().id("userId").build();
        final BidRequest bidRequest = givenBidRequest(givenSingleImp(singletonMap("someBidder", 1)),
                builder -> builder.user(user));

        // when
        exchangeService.holdAuction(givenRequestContext(bidRequest));

        // then
        verify(uidsCookie).uidFrom(isNull());

        final BidRequest capturedBidRequest = captureBidRequest();
        assertThat(capturedBidRequest.getUser()).isSameAs(user);
    }

    @Test
    public void shouldHonorBuyeridFromRequestAndClearBuyerIdsFromUserExtPrebidIfContains() {
        // given
        givenBidder(givenEmptySeatBid());

        given(uidsCookie.uidFrom(anyString())).willReturn("buyeridFromCookie");

        final BidRequest bidRequest = givenBidRequest(givenSingleImp(singletonMap("someBidder", 1)),
                builder -> builder.user(User.builder()
                        .buyeruid("buyeridFromRequest")
                        .ext(ExtUser.builder()
                                .prebid(ExtUserPrebid.of(singletonMap("someBidder", "uidval")))
                                .build())
                        .build()));

        // when
        exchangeService.holdAuction(givenRequestContext(bidRequest));

        // then
        final User capturedBidRequestUser = captureBidRequest().getUser();
        assertThat(capturedBidRequestUser).isEqualTo(User.builder()
                .buyeruid("buyeridFromRequest")
                .build());
    }

    @Test
    public void shouldNotChangeGdprFromRequestWhenDeviceLmtIsOne() {
        // given
        givenBidder(givenEmptySeatBid());

        given(uidsCookie.uidFrom(anyString())).willReturn("buyeridFromCookie");

        final Regs regs = Regs.of(null, null);
        final BidRequest bidRequest = givenBidRequest(givenSingleImp(singletonMap("someBidder", 1)),
                builder -> builder.user(User.builder().build())
                        .device(Device.builder().lmt(1).build())
                        .regs(regs));

        // when
        exchangeService.holdAuction(givenRequestContext(bidRequest));

        // then
        final Regs capturedRegs = captureBidRequest().getRegs();
        assertThat(capturedRegs).isSameAs(regs);
    }

    @Test
    public void shouldDeepCopyImpExtContextToEachImpressionAndNotRemoveDataForAllWhenDeprecatedOnlyOneBidder() {
        // given
        final ObjectNode impExt = mapper.createObjectNode()
                .<ObjectNode>set("prebid", mapper.createObjectNode()
                        .<ObjectNode>set("bidder", mapper.createObjectNode()
                                .put("someBidder", 1)
                                .put("deprecatedBidder", 2)))
                .set("context", mapper.createObjectNode()
                        .put("data", "data")
                        .put("otherField", "value"));
        final BidRequest bidRequest = givenBidRequest(singletonList(Imp.builder()
                        .id("impId")
                        .banner(Banner.builder()
                                .format(singletonList(Format.builder().w(400).h(300).build()))
                                .build())
                        .ext(impExt)
                        .build()),
                builder -> builder.ext(ExtRequest.of(ExtRequestPrebid.builder()
                        .data(ExtRequestPrebidData.of(singletonList("someBidder"), null))
                        .build())));
        given(httpBidderRequester.requestBids(any(), any(), any(), any(), anyBoolean()))
                .willReturn(Future.succeededFuture(givenSeatBid(singletonList(
                        givenBid(Bid.builder().price(TEN).build())))));

        given(fpdResolver.resolveImpExt(any(), eq(true))).willReturn(mapper.createObjectNode()
                .set("context", mapper.createObjectNode()
                        .put("data", "data")
                        .put("otherField", "value")));
        given(fpdResolver.resolveImpExt(any(), eq(false))).willReturn(mapper.createObjectNode()
                .set("context", mapper.createObjectNode()
                        .put("otherField", "value")));

        // when
        exchangeService.holdAuction(givenRequestContext(bidRequest));

        // then
        final ArgumentCaptor<BidderRequest> bidderRequestCaptor = ArgumentCaptor.forClass(BidderRequest.class);
        verify(httpBidderRequester, times(2))
                .requestBids(any(), bidderRequestCaptor.capture(), any(), any(), anyBoolean());
        assertThat(bidderRequestCaptor.getAllValues())
                .extracting(BidderRequest::getBidRequest)
                .flatExtracting(BidRequest::getImp)
                .extracting(Imp::getExt)
                .extracting(impExtNode -> impExtNode.get("context"))
                .containsOnly(
                        // data erased for deprecatedBidder
                        mapper.createObjectNode().put("otherField", "value"),
                        // data present for someBidder
                        mapper.createObjectNode().put("data", "data").put("otherField", "value"));
    }

    @Test
    public void shouldPassImpExtFieldsToEachImpression() {
        // given
        final ObjectNode impExt = mapper.createObjectNode()
                .<ObjectNode>set("prebid", mapper.createObjectNode()
                        .<ObjectNode>set("bidder", mapper.createObjectNode()
                                .put("someBidder", 1)))
                .put("all", "allValue");

        final BidRequest bidRequest = givenBidRequest(
                singletonList(Imp.builder()
                        .id("impId")
                        .banner(Banner.builder()
                                .format(singletonList(Format.builder().w(400).h(300).build()))
                                .build()).ext(impExt).build()),
                builder -> builder.ext(ExtRequest.of(ExtRequestPrebid.builder()
                        .data(ExtRequestPrebidData.of(singletonList("someBidder"), null))
                        .build())));
        given(httpBidderRequester.requestBids(any(), any(), any(), any(), anyBoolean()))
                .willReturn(Future.succeededFuture(givenSeatBid(singletonList(
                        givenBid(Bid.builder().price(TEN).build())))));

        // when
        exchangeService.holdAuction(givenRequestContext(bidRequest));

        // then
        final ArgumentCaptor<BidderRequest> bidderRequestCaptor = ArgumentCaptor.forClass(BidderRequest.class);
        verify(httpBidderRequester).requestBids(any(), bidderRequestCaptor.capture(), any(), any(), anyBoolean());
        assertThat(bidderRequestCaptor.getAllValues())
                .extracting(BidderRequest::getBidRequest)
                .flatExtracting(BidRequest::getImp)
                .extracting(Imp::getExt)
                .extracting(impExtNode -> impExtNode.get("all"))
                .containsOnly(new TextNode("allValue"));
    }

    @Test
    public void shouldPassImpExtSkadnToEachImpression() {
        // given
        final ObjectNode impExt = mapper.createObjectNode()
                .<ObjectNode>set("prebid", mapper.createObjectNode()
                        .<ObjectNode>set("bidder", mapper.createObjectNode()
                                .put("someBidder", 1)))
                .put("skadn", "skadnValue");
        final BidRequest bidRequest = givenBidRequest(
                singletonList(Imp.builder()
                        .id("impId")
                        .banner(Banner.builder()
                                .format(singletonList(Format.builder().w(400).h(300).build()))
                                .build())
                        .ext(impExt)
                        .build()),
                identity());
        given(httpBidderRequester.requestBids(any(), any(), any(), any(), anyBoolean()))
                .willReturn(Future.succeededFuture(givenSeatBid(singletonList(
                        givenBid(Bid.builder().price(TEN).build())))));

        // when
        exchangeService.holdAuction(givenRequestContext(bidRequest));

        // then
        final ArgumentCaptor<BidderRequest> bidRequestCaptor = ArgumentCaptor.forClass(BidderRequest.class);
        verify(httpBidderRequester).requestBids(any(), bidRequestCaptor.capture(), any(), any(), anyBoolean());
        assertThat(bidRequestCaptor.getAllValues())
                .extracting(BidderRequest::getBidRequest)
                .flatExtracting(BidRequest::getImp)
                .extracting(Imp::getExt)
                .extracting(impExtNode -> impExtNode.get("skadn"))
                .containsOnly(new TextNode("skadnValue"));
    }

    @Test
    public void shouldSetUserBuyerIdsFromUserExtPrebidAndClearPrebidBuyerIdsAfterwards() {
        // given
        givenBidder(givenEmptySeatBid());

        given(uidsCookie.uidFrom(anyString())).willReturn("buyeridFromCookie");

        final BidRequest bidRequest = givenBidRequest(givenSingleImp(singletonMap("someBidder", 1)),
                builder -> builder
                        .user(User.builder()
                                .ext(ExtUser.builder()
                                        .prebid(ExtUserPrebid.of(singletonMap("someBidder", "uidval")))
                                        .build())
                                .build())
                        .ext(ExtRequest.of(ExtRequestPrebid.builder()
                                .data(ExtRequestPrebidData.of(singletonList("someBidder"), null))
                                .build())));

        // when
        exchangeService.holdAuction(givenRequestContext(bidRequest));

        // then
        final User capturedBidRequestUser = captureBidRequest().getUser();
        assertThat(capturedBidRequestUser).isEqualTo(User.builder()
                .buyeruid("uidval")
                .build());
    }

    @Test
    public void shouldCleanRequestExtPrebidData() {
        // given
        final BidRequest bidRequest = givenBidRequest(givenSingleImp(singletonMap("someBidder", 1)),
                builder -> builder.ext(ExtRequest.of(ExtRequestPrebid.builder()
                        .data(ExtRequestPrebidData.of(asList("someBidder", "should_be_removed"), null))
                        .aliases(singletonMap("someBidder", "alias_should_stay"))
                        .auctiontimestamp(1000L)
                        .build())));

        // when
        exchangeService.holdAuction(givenRequestContext(bidRequest));

        // then
        final ExtRequest capturedRequest = captureBidRequest().getExt();
        assertThat(capturedRequest).isEqualTo(ExtRequest.of(ExtRequestPrebid.builder()
                .aliases(singletonMap("someBidder", "alias_should_stay"))
                .auctiontimestamp(1000L)
                .build()));
    }

    @Test
    public void shouldAddMultiBidInfoAboutRequestedBidderIfDataShouldNotBeSuppressed() {
        // given
        final BidRequest bidRequest = givenBidRequest(givenSingleImp(singletonMap("someBidder", 1)),
                builder -> builder.ext(ExtRequest.of(ExtRequestPrebid.builder()
                        .multibid(singletonList(
                                ExtRequestPrebidMultiBid.of("someBidder", null, 3, "prefix")))
                        .build())));

        // when
        exchangeService.holdAuction(givenRequestContext(bidRequest));

        // then
        final ExtRequest extRequest = captureBidRequest().getExt();
        assertThat(extRequest)
                .extracting(ExtRequest::getPrebid)
                .flatExtracting("multibid")
                .containsExactly(ExtRequestPrebidMultiBid.of("someBidder", null, 3, "prefix"));
    }

    @Test
    public void shouldAddMultibidInfoOnlyAboutRequestedBidder() {
        // given
        final BidRequest bidRequest = givenBidRequest(givenSingleImp(singletonMap("someBidder", 1)),
                builder -> builder.ext(ExtRequest.of(ExtRequestPrebid.builder()
                        .multibid(Collections.singletonList(
                                ExtRequestPrebidMultiBid.of(null, asList("someBidder", "anotherBidder"), 3, null)))
                        .build())));

        // when
        exchangeService.holdAuction(givenRequestContext(bidRequest));

        // then
        final ExtRequest extRequest = captureBidRequest().getExt();
        assertThat(extRequest)
                .extracting(ExtRequest::getPrebid)
                .flatExtracting("multibid")
                .containsExactly(ExtRequestPrebidMultiBid.of("someBidder", null, 3, null));
    }

    @Test
    public void shouldRemoveBidderParametersWithBiddersOtherThanBidderRequestBidder() {
        // given
        final ObjectNode requestBidderParams = mapper.createObjectNode()
                .set("someBidder", mapper.createObjectNode().put("key1", "value1"));
        requestBidderParams.set("anotherBidder", mapper.createObjectNode().put("key2", "value2"));

        final BidRequest bidRequest = givenBidRequest(givenSingleImp(singletonMap("someBidder", 1)),
                builder -> builder.ext(ExtRequest.of(ExtRequestPrebid.builder()
                        .bidderparams(requestBidderParams)
                        .auctiontimestamp(1000L)
                        .build())));

        // when
        exchangeService.holdAuction(givenRequestContext(bidRequest));

        // then
        final ExtRequest capturedRequest = captureBidRequest().getExt();
        assertThat(capturedRequest).isEqualTo(ExtRequest.of(ExtRequestPrebid.builder()
                .auctiontimestamp(1000L)
                .bidderparams(mapper.createObjectNode()
                        .set("someBidder", mapper.createObjectNode().put("key1", "value1")))
                .build()));
    }

    @Test
    public void shouldPassUserDataAndExtDataOnlyForAllowedBidder() {
        // given
        final Bidder<?> bidder = mock(Bidder.class);
        givenBidder("someBidder", bidder, givenEmptySeatBid());
        givenBidder("missingBidder", bidder, givenEmptySeatBid());

        final ObjectNode dataNode = mapper.createObjectNode().put("data", "value");
        final Map<String, Integer> bidderToGdpr = doubleMap("someBidder", 1, "missingBidder", 0);
        final List<ExtUserEid> eids = singletonList(ExtUserEid.of("eId", "id", emptyList(), null));
        final ExtUser extUser = ExtUser.builder().data(dataNode).eids(eids).build();
        final List<Data> data = singletonList(Data.builder().build());

        final BidRequest bidRequest = givenBidRequest(givenSingleImp(bidderToGdpr),
                builder -> builder
                        .ext(ExtRequest.of(ExtRequestPrebid.builder()
                                .auctiontimestamp(1000L)
                                .data(ExtRequestPrebidData.of(singletonList("someBidder"), null))
                                .build()))
                        .user(User.builder()
                                .keywords("keyword")
                                .gender("male")
                                .yob(133)
                                .geo(Geo.EMPTY)
                                .ext(extUser)
                                .data(data)
                                .build()));

        // when
        exchangeService.holdAuction(givenRequestContext(bidRequest));

        // then
        final ArgumentCaptor<BidderRequest> bidderRequestCaptor = ArgumentCaptor.forClass(BidderRequest.class);
        verify(httpBidderRequester, times(2))
                .requestBids(any(), bidderRequestCaptor.capture(), any(), any(), anyBoolean());
        final List<BidderRequest> capturedBidRequests = bidderRequestCaptor.getAllValues();

        final ExtUser maskedExtUser = ExtUser.builder().eids(eids).build();
        assertThat(capturedBidRequests)
                .extracting(BidderRequest::getBidRequest)
                .extracting(BidRequest::getUser)
                .extracting(User::getKeywords, User::getGender, User::getYob, User::getGeo, User::getExt, User::getData)
                .containsOnly(
                        tuple("keyword", "male", 133, Geo.EMPTY, extUser, data),
                        tuple("keyword", "male", 133, Geo.EMPTY, maskedExtUser, null));
    }

    @Test
    public void shouldFilterUserExtEidsWhenBidderIsNotAllowedForSource() {
        testUserEidsPermissionFiltering(
                // given
                asList(
                        ExtUserEid.of("source1", null, null, null),
                        ExtUserEid.of("source2", null, null, null)),
                singletonList(ExtRequestPrebidDataEidPermissions.of("source1", singletonList("otherBidder"))),
                emptyMap(),
                // expected
                singletonList(ExtUserEid.of("source2", null, null, null))
        );
    }

    @Test
    public void shouldNotFilterUserExtEidsWhenEidsPermissionDoesNotContainSource() {
        testUserEidsPermissionFiltering(
                // given
                singletonList(ExtUserEid.of("source1", null, null, null)),
                singletonList(ExtRequestPrebidDataEidPermissions.of("source2", singletonList("otherBidder"))),
                emptyMap(),
                // expected
                singletonList(ExtUserEid.of("source1", null, null, null))
        );
    }

    @Test
    public void shouldNotFilterUserExtEidsWhenSourceAllowedForAllBidders() {
        testUserEidsPermissionFiltering(
                // given
                singletonList(ExtUserEid.of("source1", null, null, null)),
                singletonList(ExtRequestPrebidDataEidPermissions.of("source1", singletonList("*"))),
                emptyMap(),
                // expected
                singletonList(ExtUserEid.of("source1", null, null, null))
        );
    }

    @Test
    public void shouldNotFilterUserExtEidsWhenSourceAllowedForBidder() {
        testUserEidsPermissionFiltering(
                // given
                singletonList(ExtUserEid.of("source1", null, null, null)),
                singletonList(ExtRequestPrebidDataEidPermissions.of("source1", singletonList("someBidder"))),
                emptyMap(),
                // expected
                singletonList(ExtUserEid.of("source1", null, null, null))
        );
    }

    @Test
    public void shouldFilterUserExtEidsWhenBidderIsNotAllowedForSourceAndSetNullIfNoEidsLeft() {
        // given
        final Bidder<?> bidder = mock(Bidder.class);
        givenBidder("someBidder", bidder, givenEmptySeatBid());
        final Map<String, Integer> bidderToGdpr = singletonMap("someBidder", 1);
        final ExtUser extUser = ExtUser.builder().data(mapper.createObjectNode())
                .eids(singletonList(ExtUserEid.of("source1", null, null, null))).build();

        final BidRequest bidRequest = givenBidRequest(givenSingleImp(bidderToGdpr),
                builder -> builder
                        .ext(ExtRequest.of(ExtRequestPrebid.builder()
                                .data(ExtRequestPrebidData.of(null, singletonList(
                                        ExtRequestPrebidDataEidPermissions.of("source1",
                                                singletonList("otherBidder")))))
                                .build()))
                        .user(User.builder()
                                .ext(extUser)
                                .build()));

        // when
        exchangeService.holdAuction(givenRequestContext(bidRequest));

        // then
        final ArgumentCaptor<BidderRequest> bidderRequestCaptor = ArgumentCaptor.forClass(BidderRequest.class);
        verify(httpBidderRequester).requestBids(any(), bidderRequestCaptor.capture(), any(), any(), anyBoolean());
        final List<BidderRequest> capturedBidRequests = bidderRequestCaptor.getAllValues();
        assertThat(capturedBidRequests)
                .extracting(BidderRequest::getBidRequest)
                .extracting(BidRequest::getUser)
                .extracting(User::getExt)
                .extracting(ExtUser::getEids)
                .element(0)
                .isNull();
    }

    @Test
    public void shouldFilterUserExtEidsWhenBidderPermissionsGivenToBidderAliasOnly() {
        // given
        final Bidder<?> bidder = mock(Bidder.class);
        givenBidder("someBidder", bidder, givenEmptySeatBid());
        final Map<String, Integer> bidderToGdpr = singletonMap("someBidder", 1);
        final ExtUser extUser = ExtUser.builder().data(mapper.createObjectNode())
                .eids(singletonList(ExtUserEid.of("source1", null, null, null))).build();

        final BidRequest bidRequest = givenBidRequest(givenSingleImp(bidderToGdpr),
                builder -> builder
                        .ext(ExtRequest.of(ExtRequestPrebid.builder()
                                .aliases(singletonMap("someBidder", "someBidderAlias"))
                                .data(ExtRequestPrebidData.of(null, singletonList(
                                        ExtRequestPrebidDataEidPermissions.of("source1",
                                                singletonList("someBidderAlias")))))
                                .build()))
                        .user(User.builder()
                                .ext(extUser)
                                .build()));

        // when
        exchangeService.holdAuction(givenRequestContext(bidRequest));

        // then
        final ArgumentCaptor<BidderRequest> bidderRequestCaptor = ArgumentCaptor.forClass(BidderRequest.class);
        verify(httpBidderRequester).requestBids(any(), bidderRequestCaptor.capture(), any(), any(), anyBoolean());
        final List<BidderRequest> capturedBidRequests = bidderRequestCaptor.getAllValues();
        assertThat(capturedBidRequests)
                .extracting(BidderRequest::getBidRequest)
                .extracting(BidRequest::getUser)
                .extracting(User::getExt)
                .extracting(ExtUser::getEids)
                .element(0)
                .isNull();
    }

    @Test
    public void shouldFilterUserExtEidsWhenPermissionsGivenToBidderButNotForAlias() {
        // given
        final Bidder<?> bidder = mock(Bidder.class);
        givenBidder("someBidderAlias", bidder, givenEmptySeatBid());
        final Map<String, Integer> bidderToGdpr = singletonMap("someBidderAlias", 1);
        final ExtUser extUser = ExtUser.builder().data(mapper.createObjectNode())
                .eids(singletonList(ExtUserEid.of("source1", null, null, null))).build();

        final BidRequest bidRequest = givenBidRequest(givenSingleImp(bidderToGdpr),
                builder -> builder
                        .ext(ExtRequest.of(ExtRequestPrebid.builder()
                                .aliases(singletonMap("someBidder", "someBidderAlias"))
                                .data(ExtRequestPrebidData.of(null, singletonList(
                                        ExtRequestPrebidDataEidPermissions.of("source1",
                                                singletonList("someBidder")))))
                                .build()))
                        .user(User.builder()
                                .ext(extUser)
                                .build()));

        // when
        exchangeService.holdAuction(givenRequestContext(bidRequest));

        // then
        final ArgumentCaptor<BidderRequest> bidderRequestCaptor = ArgumentCaptor.forClass(BidderRequest.class);
        verify(httpBidderRequester).requestBids(any(), bidderRequestCaptor.capture(), any(), any(), anyBoolean());
        final List<BidderRequest> capturedBidRequests = bidderRequestCaptor.getAllValues();
        assertThat(capturedBidRequests)
                .extracting(BidderRequest::getBidRequest)
                .extracting(BidRequest::getUser)
                .extracting(User::getExt)
                .extracting(ExtUser::getEids)
                .element(0)
                .isNull();
    }

    @Test
    public void shouldNotCleanRequestExtPrebidDataWhenFpdAllowedAndPrebidIsNotNull() {
        // given
        final Bidder<?> bidder = mock(Bidder.class);
        givenBidder("someBidder", bidder, givenEmptySeatBid());

        final ObjectNode dataNode = mapper.createObjectNode().put("data", "value");
        final Map<String, Integer> bidderToGdpr = singletonMap("someBidder", 1);
        final ExtUser extUser = ExtUser.builder().prebid(ExtUserPrebid.of(emptyMap())).data(dataNode).build();

        final BidRequest bidRequest = givenBidRequest(givenSingleImp(bidderToGdpr),
                builder -> builder
                        .ext(ExtRequest.of(ExtRequestPrebid.builder()
                                .auctiontimestamp(1000L)
                                .data(ExtRequestPrebidData.of(singletonList("someBidder"), null))
                                .build()))
                        .user(User.builder()
                                .ext(extUser)
                                .build()));

        // when
        exchangeService.holdAuction(givenRequestContext(bidRequest));

        // then
        final ArgumentCaptor<BidderRequest> bidderRequestCaptor = ArgumentCaptor.forClass(BidderRequest.class);
        verify(httpBidderRequester).requestBids(any(), bidderRequestCaptor.capture(), any(), any(), anyBoolean());
        final List<BidderRequest> capturedBidRequests = bidderRequestCaptor.getAllValues();
        assertThat(capturedBidRequests)
                .extracting(BidderRequest::getBidRequest)
                .extracting(BidRequest::getUser)
                .extracting(User::getExt)
                .containsOnly(ExtUser.builder().data(dataNode).build());
    }

    @Test
    public void shouldMaskUserExtIfDataBiddersListIsEmpty() {
        // given
        final Bidder<?> bidder = mock(Bidder.class);
        givenBidder("someBidder", bidder, givenEmptySeatBid());
        givenBidder("missingBidder", bidder, givenEmptySeatBid());

        final ObjectNode dataNode = mapper.createObjectNode().put("data", "value");
        final Map<String, Integer> bidderToGdpr = doubleMap("someBidder", 1, "missingBidder", 0);
        final List<ExtUserEid> eids = singletonList(ExtUserEid.of("eId", "id", emptyList(), null));
        final ExtUser extUser = ExtUser.builder().data(dataNode).eids(eids).build();

        final BidRequest bidRequest = givenBidRequest(givenSingleImp(bidderToGdpr),
                builder -> builder
                        .ext(ExtRequest.of(ExtRequestPrebid.builder()
                                .data(ExtRequestPrebidData.of(emptyList(), null)).build()))
                        .user(User.builder()
                                .keywords("keyword")
                                .gender("male")
                                .yob(133)
                                .geo(Geo.EMPTY)
                                .ext(extUser)
                                .build()));

        // when
        exchangeService.holdAuction(givenRequestContext(bidRequest));

        // then
        final ArgumentCaptor<BidderRequest> bidderRequestCaptor = ArgumentCaptor.forClass(BidderRequest.class);
        verify(httpBidderRequester, times(2))
                .requestBids(any(), bidderRequestCaptor.capture(), any(), any(), anyBoolean());
        final List<BidderRequest> capturedBidRequests = bidderRequestCaptor.getAllValues();

        final ExtUser expectedExtUser = ExtUser.builder().eids(eids).build();
        assertThat(capturedBidRequests)
                .extracting(BidderRequest::getBidRequest)
                .extracting(BidRequest::getUser)
                .extracting(User::getKeywords, User::getGender, User::getYob, User::getGeo, User::getExt)
                .containsOnly(
                        tuple("keyword", "male", 133, Geo.EMPTY, expectedExtUser),
                        tuple("keyword", "male", 133, Geo.EMPTY, expectedExtUser));
    }

    @Test
    public void shouldNoMaskUserExtIfDataBiddersListIsNull() {
        // given
        final Bidder<?> bidder = mock(Bidder.class);
        givenBidder("someBidder", bidder, givenEmptySeatBid());
        givenBidder("missingBidder", bidder, givenEmptySeatBid());

        final ObjectNode dataNode = mapper.createObjectNode().put("data", "value");
        final Map<String, Integer> bidderToGdpr = doubleMap("someBidder", 1, "missingBidder", 0);

        final BidRequest bidRequest = givenBidRequest(givenSingleImp(bidderToGdpr),
                builder -> builder
                        .ext(ExtRequest.of(ExtRequestPrebid.builder()
                                .auctiontimestamp(1000L)
                                .data(ExtRequestPrebidData.of(null, null)).build()))
                        .user(User.builder()
                                .keywords("keyword")
                                .gender("male")
                                .yob(133)
                                .geo(Geo.EMPTY)
                                .ext(ExtUser.builder().data(dataNode).build())
                                .build()));

        // when
        exchangeService.holdAuction(givenRequestContext(bidRequest));

        // then
        final ArgumentCaptor<BidderRequest> bidRequestCaptor = ArgumentCaptor.forClass(BidderRequest.class);
        verify(httpBidderRequester, times(2))
                .requestBids(any(), bidRequestCaptor.capture(), any(), any(), anyBoolean());
        final List<BidderRequest> capturedBidRequests = bidRequestCaptor.getAllValues();

        assertThat(capturedBidRequests)
                .extracting(BidderRequest::getBidRequest)
                .extracting(BidRequest::getUser)
                .extracting(User::getKeywords, User::getGender, User::getYob, User::getGeo, User::getExt)
                .containsOnly(
                        tuple("keyword", "male", 133, Geo.EMPTY,
                                ExtUser.builder().data(dataNode).build()),
                        tuple("keyword", "male", 133, Geo.EMPTY,
                                ExtUser.builder().data(dataNode).build()));
    }

    @Test
    public void shouldPassSiteContentDataAndExtDataOnlyForAllowedBidder() {
        // given
        final Bidder<?> bidder = mock(Bidder.class);
        givenBidder("someBidder", bidder, givenEmptySeatBid());
        givenBidder("missingBidder", bidder, givenEmptySeatBid());

        final ObjectNode dataNode = mapper.createObjectNode().put("data", "value");
        final Map<String, Integer> bidderToGdpr = doubleMap("someBidder", 1, "missingBidder", 0);
        final Content content = Content.builder()
                .data(singletonList(Data.builder().build()))
                .album("album")
                .build();

        final BidRequest bidRequest = givenBidRequest(givenSingleImp(bidderToGdpr),
                builder -> builder.ext(ExtRequest.of(ExtRequestPrebid.builder()
                                .auctiontimestamp(1000L)
                                .data(ExtRequestPrebidData.of(singletonList("someBidder"), null)).build()))
                        .site(Site.builder()
                                .keywords("keyword")
                                .search("search")
                                .ext(ExtSite.of(0, dataNode))
                                .content(content)
                                .build()));

        // when
        exchangeService.holdAuction(givenRequestContext(bidRequest));

        // then
        final ArgumentCaptor<BidderRequest> bidderRequestCaptor = ArgumentCaptor.forClass(BidderRequest.class);
        verify(httpBidderRequester, times(2))
                .requestBids(any(), bidderRequestCaptor.capture(), any(), any(), anyBoolean());
        final List<BidderRequest> capturedBidRequests = bidderRequestCaptor.getAllValues();

        assertThat(capturedBidRequests)
                .extracting(BidderRequest::getBidRequest)
                .extracting(BidRequest::getSite)
                .extracting(Site::getKeywords, Site::getSearch, Site::getExt, Site::getContent)
                .containsOnly(
                        tuple(
                                "keyword",
                                "search",
                                ExtSite.of(0, dataNode),
                                content),
                        tuple(
                                "keyword",
                                "search",
                                ExtSite.of(0, null),
                                Content.builder()
                                        .album("album")
                                        .build()));
    }

    @Test
    public void shouldNoMaskPassAppExtAndKeywordsWhenDataBiddersListIsNull() {
        // given
        final Bidder<?> bidder = mock(Bidder.class);
        givenBidder("someBidder", bidder, givenEmptySeatBid());
        givenBidder("missingBidder", bidder, givenEmptySeatBid());

        final ObjectNode dataNode = mapper.createObjectNode().put("data", "value");
        final Map<String, Integer> bidderToGdpr = doubleMap("someBidder", 1, "missingBidder", 0);

        final BidRequest bidRequest = givenBidRequest(givenSingleImp(bidderToGdpr),
                builder -> builder.ext(ExtRequest.of(ExtRequestPrebid.builder()
                                .data(ExtRequestPrebidData.of(null, null))
                                .auctiontimestamp(1000L).build()))
                        .app(App.builder()
                                .keywords("keyword")
                                .ext(ExtApp.of(null, dataNode))
                                .build()));

        // when
        exchangeService.holdAuction(givenRequestContext(bidRequest));

        // then
        final ArgumentCaptor<BidderRequest> bidderRequestCaptor = ArgumentCaptor.forClass(BidderRequest.class);
        verify(httpBidderRequester, times(2))
                .requestBids(any(), bidderRequestCaptor.capture(), any(), any(), anyBoolean());
        final List<BidderRequest> capturedBidRequests = bidderRequestCaptor.getAllValues();

        assertThat(capturedBidRequests)
                .extracting(BidderRequest::getBidRequest)
                .extracting(BidRequest::getApp)
                .extracting(App::getExt, App::getKeywords)
                .containsOnly(
                        tuple(ExtApp.of(null, dataNode), "keyword"),
                        tuple(ExtApp.of(null, dataNode), "keyword"));
    }

    @Test
    public void shouldPassAppExtDataOnlyForAllowedBidder() {
        // given
        final Bidder<?> bidder = mock(Bidder.class);
        givenBidder("someBidder", bidder, givenEmptySeatBid());
        givenBidder("missingBidder", bidder, givenEmptySeatBid());

        final ObjectNode dataNode = mapper.createObjectNode().put("data", "value");
        final Map<String, Integer> bidderToGdpr = doubleMap("someBidder", 1, "missingBidder", 0);
        final Content content = Content.builder()
                .data(singletonList(Data.builder().build()))
                .album("album")
                .build();

        final BidRequest bidRequest = givenBidRequest(givenSingleImp(bidderToGdpr),
                builder -> builder.ext(ExtRequest.of(ExtRequestPrebid.builder()
                                .data(ExtRequestPrebidData.of(singletonList("someBidder"), null))
                                .auctiontimestamp(1000L).build()))
                        .app(App.builder()
                                .keywords("keyword")
                                .ext(ExtApp.of(null, dataNode))
                                .content(content)
                                .build()));

        // when
        exchangeService.holdAuction(givenRequestContext(bidRequest));

        // then
        final ArgumentCaptor<BidderRequest> bidderRequestCaptor = ArgumentCaptor.forClass(BidderRequest.class);
        verify(httpBidderRequester, times(2))
                .requestBids(any(), bidderRequestCaptor.capture(), any(), any(), anyBoolean());
        final List<BidderRequest> capturedBidRequests = bidderRequestCaptor.getAllValues();

        assertThat(capturedBidRequests)
                .extracting(BidderRequest::getBidRequest)
                .extracting(BidRequest::getApp)
                .extracting(App::getExt, App::getKeywords, App::getContent)
                .containsOnly(
                        tuple(ExtApp.of(null, dataNode), "keyword", content),
                        tuple(null, "keyword", Content.builder().album("album").build()));
    }

    @Test
    public void shouldUseConcreteOverGeneralSiteWithExtPrebidBidderConfig() {
        // given
        final Bidder<?> bidder = mock(Bidder.class);
        givenBidder("someBidder", bidder, givenEmptySeatBid());

        final ObjectNode siteWithPage = mapper.valueToTree(Site.builder().page("testPage").build());
        final ExtBidderConfig extBidderConfig = ExtBidderConfig.of(
                null, ExtBidderConfigOrtb.of(siteWithPage, null, null));
        final ExtRequestPrebidBidderConfig concreteFpdConfig = ExtRequestPrebidBidderConfig.of(
                singletonList("someBidder"), extBidderConfig);
        final ObjectNode siteWithDomain = mapper.valueToTree(Site.builder().domain("notUsed").build());
        final ExtBidderConfig allExtBidderConfig = ExtBidderConfig.of(
                null, ExtBidderConfigOrtb.of(siteWithDomain, null, null));
        final ExtRequestPrebidBidderConfig allFpdConfig = ExtRequestPrebidBidderConfig.of(singletonList("*"),
                allExtBidderConfig);

        final Site requestSite = Site.builder().id("siteId").page("erased").keywords("keyword").build();
        final ExtRequestPrebid extRequestPrebid = ExtRequestPrebid.builder()
                .bidderconfig(asList(allFpdConfig, concreteFpdConfig))
                .build();
        final BidRequest bidRequest = givenBidRequest(givenSingleImp(singletonMap("someBidder", 1)),
                builder -> builder.site(requestSite).ext(ExtRequest.of(extRequestPrebid)));

        final Site mergedSite = Site.builder()
                .id("siteId")
                .page("testPage")
                .keywords("keyword")
                .build();

        given(fpdResolver.resolveSite(any(), any())).willReturn(mergedSite);

        // when
        exchangeService.holdAuction(givenRequestContext(bidRequest));

        // then
        final ArgumentCaptor<BidderRequest> bidderRequestCaptor = ArgumentCaptor.forClass(BidderRequest.class);
        verify(httpBidderRequester).requestBids(any(), bidderRequestCaptor.capture(), any(), any(), anyBoolean());
        final List<BidderRequest> capturedBidRequests = bidderRequestCaptor.getAllValues();

        assertThat(capturedBidRequests)
                .extracting(BidderRequest::getBidRequest)
                .extracting(BidRequest::getSite)
                .containsOnly(mergedSite);
    }

    @Test
    public void shouldUseConcreteOverGeneralAppWithExtPrebidBidderConfig() {
        // given
        final Bidder<?> bidder = mock(Bidder.class);
        givenBidder("someBidder", bidder, givenEmptySeatBid());

        final Publisher publisherWithId = Publisher.builder().id("testId").build();
        final ObjectNode appWithPublisherId = mapper.valueToTree(App.builder().publisher(publisherWithId).build());
        final ExtBidderConfig extBidderConfig = ExtBidderConfig.of(
                null, ExtBidderConfigOrtb.of(null, appWithPublisherId, null));
        final ExtRequestPrebidBidderConfig concreteFpdConfig = ExtRequestPrebidBidderConfig.of(
                singletonList("someBidder"), extBidderConfig);

        final Publisher publisherWithIdAndDomain = Publisher.builder().id("notUsed").domain("notUsed").build();
        final ObjectNode appWithUpdatedPublisher = mapper.valueToTree(
                App.builder().publisher(publisherWithIdAndDomain).build());
        final ExtBidderConfig allExtBidderConfig = ExtBidderConfig.of(
                null, ExtBidderConfigOrtb.of(null, appWithUpdatedPublisher, null));
        final ExtRequestPrebidBidderConfig allFpdConfig = ExtRequestPrebidBidderConfig.of(singletonList("*"),
                allExtBidderConfig);

        final App requestApp = App.builder().publisher(Publisher.builder().build()).build();

        final ExtRequestPrebid extRequestPrebid = ExtRequestPrebid.builder()
                .bidderconfig(asList(allFpdConfig, concreteFpdConfig))
                .build();
        final BidRequest bidRequest = givenBidRequest(givenSingleImp(singletonMap("someBidder", 1)),
                builder -> builder.app(requestApp).ext(ExtRequest.of(extRequestPrebid)));
        final App mergedApp = App.builder()
                .publisher(Publisher.builder().id("testId").build())
                .build();

        given(fpdResolver.resolveApp(any(), any())).willReturn(mergedApp);

        // when
        exchangeService.holdAuction(givenRequestContext(bidRequest));

        // then
        final ArgumentCaptor<BidderRequest> bidderRequestCaptor = ArgumentCaptor.forClass(BidderRequest.class);
        verify(httpBidderRequester).requestBids(any(), bidderRequestCaptor.capture(), any(), any(), anyBoolean());
        final List<BidderRequest> capturedBidRequests = bidderRequestCaptor.getAllValues();

        assertThat(capturedBidRequests)
                .extracting(BidderRequest::getBidRequest)
                .extracting(BidRequest::getApp)
                .containsOnly(mergedApp);
    }

    @Test
    public void shouldUseConcreteOverGeneralUserWithExtPrebidBidderConfig() {
        // given
        final Bidder<?> bidder = mock(Bidder.class);
        givenBidder("someBidder", bidder, givenEmptySeatBid());
        final ObjectNode bidderConfigUser = mapper.valueToTree(User.builder().id("userFromConfig").build());
        final ExtBidderConfig extBidderConfig = ExtBidderConfig.of(
                null, ExtBidderConfigOrtb.of(null, null, bidderConfigUser));
        final ExtRequestPrebidBidderConfig concreteFpdConfig = ExtRequestPrebidBidderConfig.of(
                singletonList("someBidder"), extBidderConfig);

        final ObjectNode emptyUser = mapper.valueToTree(User.builder().build());
        final ExtBidderConfig allExtBidderConfig = ExtBidderConfig.of(
                null, ExtBidderConfigOrtb.of(null, null, emptyUser));
        final ExtRequestPrebidBidderConfig allFpdConfig = ExtRequestPrebidBidderConfig.of(singletonList("*"),
                allExtBidderConfig);
        final User requestUser = User.builder().id("erased").buyeruid("testBuyerId").build();

        final ExtRequestPrebid extRequestPrebid = ExtRequestPrebid.builder()
                .bidderconfig(asList(allFpdConfig, concreteFpdConfig))
                .build();
        final BidRequest bidRequest = givenBidRequest(givenSingleImp(singletonMap("someBidder", 1)),
                builder -> builder.user(requestUser).ext(ExtRequest.of(extRequestPrebid)));

        final User mergedUser = User.builder().id("userFromConfig").buyeruid("testBuyerId").build();

        given(fpdResolver.resolveUser(any(), any())).willReturn(mergedUser);

        // when
        exchangeService.holdAuction(givenRequestContext(bidRequest));

        // then
        final ArgumentCaptor<BidderRequest> bidderRequestCaptor = ArgumentCaptor.forClass(BidderRequest.class);
        verify(httpBidderRequester).requestBids(any(), bidderRequestCaptor.capture(), any(), any(), anyBoolean());
        final List<BidderRequest> capturedBidRequests = bidderRequestCaptor.getAllValues();

        assertThat(capturedBidRequests)
                .extracting(BidderRequest::getBidRequest)
                .extracting(BidRequest::getUser)
                .containsOnly(mergedUser);
    }

    @Test
    public void shouldAddBuyeridToUserFromRequest() {
        // given
        givenBidder(givenEmptySeatBid());
        given(uidsCookie.uidFrom(eq("cookieFamily"))).willReturn("buyerid");

        final BidRequest bidRequest = givenBidRequest(givenSingleImp(singletonMap("someBidder", 1)),
                builder -> builder.user(User.builder().id("userId").build()));

        // when
        exchangeService.holdAuction(givenRequestContext(bidRequest));

        // then
        final User capturedUser = captureBidRequest().getUser();
        assertThat(capturedUser).isEqualTo(User.builder().id("userId").buyeruid("buyerid").build());
    }

    @Test
    public void shouldCreateUserIfMissingInRequestAndBuyeridPresentInCookie() {
        // given
        givenBidder(givenEmptySeatBid());

        given(uidsCookie.uidFrom(eq("cookieFamily"))).willReturn("buyerid");

        final BidRequest bidRequest = givenBidRequest(givenSingleImp(singletonMap("someBidder", 1)));

        // when
        exchangeService.holdAuction(givenRequestContext(bidRequest));

        // then
        final User capturedUser = captureBidRequest().getUser();
        assertThat(capturedUser).isEqualTo(User.builder().buyeruid("buyerid").build());
    }

    @Test
    public void shouldRemoveSiteIfBothSiteAndAppPresent() {
        // given
        givenBidder(givenEmptySeatBid());
        final BidRequest bidRequest = givenBidRequest(givenSingleImp(singletonMap("someBidder", 1)),
                bidRequestBuilder -> bidRequestBuilder
                        .site(Site.builder().build())
                        .app(App.builder().build()));

        // when
        exchangeService.holdAuction(givenRequestContext(bidRequest));

        // then
        final BidRequest captureBidRequest = captureBidRequest();
        assertThat(captureBidRequest)
                .extracting(BidRequest::getSite)
                .containsNull();
        assertThat(captureBidRequest)
                .extracting(BidRequest::getApp)
                .doesNotContainNull();
    }

    @Test
    public void shouldAddDebugWarningIfBothSiteAndAppPresent() {
        // given
        givenBidder(givenEmptySeatBid());
        final BidRequest bidRequest = givenBidRequest(givenSingleImp(singletonMap("someBidder", 1)),
                bidRequestBuilder -> bidRequestBuilder
                        .site(Site.builder().build())
                        .app(App.builder().build()));
        final AuctionContext givenContext = givenRequestContext(bidRequest);

        // when
        exchangeService.holdAuction(givenContext);
        // then
        assertThat(givenContext)
                .extracting(AuctionContext::getDebugWarnings)
                .containsExactly(singletonList("BidRequest contains app and site. Removed site object"));
    }

    @Test
    public void shouldPassGlobalTimeoutToConnectorUnchangedIfCachingIsNotRequested() {
        // given
        givenBidder(givenEmptySeatBid());

        final BidRequest bidRequest = givenBidRequest(givenSingleImp(singletonMap("someBidder", 1)));

        // when
        exchangeService.holdAuction(givenRequestContext(bidRequest));

        // then
        verify(httpBidderRequester).requestBids(any(), any(), same(timeout), any(), anyBoolean());
    }

    @Test
    public void shouldPassReducedGlobalTimeoutToConnectorAndOriginalToBidResponseCreator() {
        // given
        exchangeService = new ExchangeService(
                100,
                bidderCatalog,
                storedResponseProcessor,
                privacyEnforcementService,
                fpdResolver,
                schainResolver,
                httpBidderRequester,
                responseBidValidator,
                currencyService,
                bidResponseCreator,
                bidResponsePostProcessor,
                hookStageExecutor,
                applicationEventService,
                httpInteractionLogger,
                metrics,
                clock,
                jacksonMapper,
                criteriaLogManager);

        final Bid bid = Bid.builder().id("bidId1").impid("impId1").price(BigDecimal.valueOf(5.67)).build();
        givenBidder(givenSeatBid(singletonList(givenBid(bid))));

        final BidRequest bidRequest = givenBidRequest(singletonList(
                        // imp ids are not really used for matching, included them here for clarity
                        givenImp(singletonMap("bidder1", 1), builder -> builder.id("impId1"))),
                builder -> builder.ext(ExtRequest.of(ExtRequestPrebid.builder()
                        .targeting(givenTargeting(true))
                        .cache(ExtRequestPrebidCache.of(ExtRequestPrebidCacheBids.of(null, null), null, null))
                        .auctiontimestamp(1000L)
                        .build())));

        // when
        exchangeService.holdAuction(givenRequestContext(bidRequest)).result();

        // then
        final ArgumentCaptor<Timeout> timeoutCaptor = ArgumentCaptor.forClass(Timeout.class);
        verify(httpBidderRequester).requestBids(any(), any(), timeoutCaptor.capture(), any(), anyBoolean());
        assertThat(timeoutCaptor.getValue().remaining()).isEqualTo(400L);
        verify(bidResponseCreator).create(anyList(), any(), any(), any());
    }

    @Test
    public void shouldReturnBidsWithUpdatedPriceCurrencyConversion() {
        // given
        final Bidder<?> bidder = mock(Bidder.class);
        givenBidder("bidder", bidder, givenSeatBid(singletonList(
                givenBid(Bid.builder().impid("impId").price(BigDecimal.valueOf(2.0)).build()))));

        final BidRequest bidRequest = givenBidRequest(singletonList(givenImp(singletonMap("bidder", 2), identity())),
                identity());

        final BigDecimal updatedPrice = BigDecimal.valueOf(5.0);
        given(currencyService.convertCurrency(any(), any(), any(), any())).willReturn(updatedPrice);

        givenBidResponseCreator(singletonList(Bid.builder().price(updatedPrice).build()));

        // when
        final BidResponse bidResponse = exchangeService.holdAuction(givenRequestContext(bidRequest)).result();

        // then
        assertThat(bidResponse.getSeatbid())
                .flatExtracting(SeatBid::getBid)
                .extracting(Bid::getPrice).containsExactly(updatedPrice);
    }

    @Test
    public void shouldReturnSameBidPriceIfNoChangesAppliedToBidPrice() {
        // given
        final Bidder<?> bidder = mock(Bidder.class);
        givenBidder("bidder", bidder, givenSeatBid(singletonList(
                givenBid(Bid.builder().impid("impId").price(BigDecimal.ONE).build()))));

        final BidRequest bidRequest = givenBidRequest(singletonList(givenImp(singletonMap("bidder", 2), identity())),
                identity());

        // returns the same price as in argument
        given(currencyService.convertCurrency(any(), any(), any(), any()))
                .willAnswer(invocationOnMock -> invocationOnMock.getArgument(0));

        // when
        final BidResponse bidResponse = exchangeService.holdAuction(givenRequestContext(bidRequest)).result();

        // then
        assertThat(bidResponse.getSeatbid())
                .flatExtracting(SeatBid::getBid)
                .extracting(Bid::getPrice).containsExactly(BigDecimal.ONE);
    }

    @Test
    public void shouldDropBidsWithInvalidPriceAndAddDebugWarnings() {
        // given
        final Bidder<?> bidder = mock(Bidder.class);
        givenBidder("bidder", bidder, givenSeatBid(asList(
                givenBid(Bid.builder().id("valid_bid").impid("impId").price(BigDecimal.valueOf(2.0)).build()),
                givenBid(Bid.builder().id("invalid_bid_1").impid("impId").price(null).build()),
                givenBid(Bid.builder().id("invalid_bid_2").impid("impId").price(BigDecimal.ZERO).build()),
                givenBid(Bid.builder().id("invalid_bid_3").impid("impId").price(BigDecimal.valueOf(-0.01)).build()))));

        final BidRequest bidRequest = givenBidRequest(singletonList(givenImp(singletonMap("bidder", 2), identity())),
                identity());
        final AuctionContext givenContext = givenRequestContext(bidRequest);

        // when
        final BidResponse bidResponse = exchangeService.holdAuction(givenContext).result();

        // then
        assertThat(bidResponse.getSeatbid())
                .flatExtracting(SeatBid::getBid).hasSize(1);
        assertThat(givenContext.getDebugWarnings())
                .containsExactlyInAnyOrder(
                        "Dropped bid 'invalid_bid_1'. Does not contain a positive (or zero if there is a deal) 'price'",
                        "Dropped bid 'invalid_bid_2'. Does not contain a positive (or zero if there is a deal) 'price'",
                        "Dropped bid 'invalid_bid_3'. Does not contain a positive (or zero if there is a deal) 'price'"
                );
        verify(metrics, times(3)).updateAdapterRequestErrorMetric("bidder", MetricName.unknown_error);
    }

    @SuppressWarnings("unchecked")
    @Test
    public void shouldDropBidIfPrebidExceptionWasThrownDuringCurrencyConversion() {
        // given
        final Bidder<?> bidder = mock(Bidder.class);
        givenBidder("bidder", bidder, givenSeatBid(singletonList(
                givenBid(Bid.builder().price(BigDecimal.valueOf(2.0)).build(), "CUR"))));

        final BidRequest bidRequest = givenBidRequest(singletonList(givenImp(singletonMap("bidder", 2), identity())),
                identity());

        given(currencyService.convertCurrency(any(), any(), any(), any()))
                .willThrow(new PreBidException("Unable to convert bid currency CUR to desired ad server currency USD"));

        // when
        exchangeService.holdAuction(givenRequestContext(bidRequest)).result();

        // then
        final ArgumentCaptor<List<BidderResponse>> argumentCaptor = ArgumentCaptor.forClass(List.class);
        verify(bidResponseCreator).create(argumentCaptor.capture(), any(), any(), any());

        assertThat(argumentCaptor.getValue()).hasSize(1);

        final BidderError expectedError =
                BidderError.generic("Unable to convert bid currency CUR to desired ad server currency USD");
        final BidderSeatBid firstSeatBid = argumentCaptor.getValue().get(0).getSeatBid();
        assertThat(firstSeatBid.getBids()).isEmpty();
        assertThat(firstSeatBid.getErrors()).containsOnly(expectedError);
    }

    @SuppressWarnings("unchecked")
    @Test
    public void shouldUpdateBidPriceWithCurrencyConversionAndPriceAdjustmentFactor() {
        // given
        final Bidder<?> bidder = mock(Bidder.class);
        givenBidder("bidder", bidder, givenSeatBid(singletonList(
                givenBid(Bid.builder().impid("impId").price(BigDecimal.valueOf(2.0)).build()))));

        final ExtRequestBidadjustmentfactors givenAdjustments = ExtRequestBidadjustmentfactors.builder().build();
        givenAdjustments.addFactor("bidder", BigDecimal.valueOf(10));

        final BidRequest bidRequest = givenBidRequest(singletonList(givenImp(singletonMap("bidder", 2), identity())),
                builder -> builder.ext(ExtRequest.of(ExtRequestPrebid.builder()
                        .aliases(emptyMap())
                        .bidadjustmentfactors(givenAdjustments)
                        .auctiontimestamp(1000L)
                        .build())));

        given(currencyService.convertCurrency(any(), any(), any(), any()))
                .willReturn(BigDecimal.valueOf(10));

        // when
        exchangeService.holdAuction(givenRequestContext(bidRequest)).result();

        // then
        final ArgumentCaptor<List<BidderResponse>> argumentCaptor = ArgumentCaptor.forClass(List.class);
        verify(bidResponseCreator).create(argumentCaptor.capture(), any(), any(), any());

        assertThat(argumentCaptor.getValue()).hasSize(1);

        final BigDecimal updatedPrice = BigDecimal.valueOf(100);
        final BidderSeatBid firstSeatBid = argumentCaptor.getValue().get(0).getSeatBid();
        assertThat(firstSeatBid.getBids())
                .extracting(BidderBid::getBid)
                .flatExtracting(Bid::getPrice)
                .containsOnly(updatedPrice);
        assertThat(firstSeatBid.getErrors()).isEmpty();
    }

    @SuppressWarnings("unchecked")
    @Test
    public void shouldUpdatePriceForOneBidAndDropAnotherIfPrebidExceptionHappensForSecondBid() {
        // given
        final BigDecimal firstBidderPrice = BigDecimal.valueOf(2.0);
        final BigDecimal secondBidderPrice = BigDecimal.valueOf(3.0);
        givenBidder("bidder", mock(Bidder.class), givenSeatBid(asList(
                givenBid(Bid.builder().impid("impId1").price(firstBidderPrice).build(), "CUR1"),
                givenBid(Bid.builder().impid("impId2").price(secondBidderPrice).build(), "CUR2"))));

        final BidRequest bidRequest = givenBidRequest(singletonList(givenImp(singletonMap("bidder", 2), identity())),
                identity());

        final BigDecimal updatedPrice = BigDecimal.valueOf(10.0);
        given(currencyService.convertCurrency(any(), any(), any(), any())).willReturn(updatedPrice)
                .willThrow(
                        new PreBidException("Unable to convert bid currency CUR2 to desired ad server currency USD"));

        // when
        exchangeService.holdAuction(givenRequestContext(bidRequest)).result();

        // then
        final ArgumentCaptor<List<BidderResponse>> argumentCaptor = ArgumentCaptor.forClass(List.class);
        verify(bidResponseCreator).create(argumentCaptor.capture(), any(), any(), any());
        verify(currencyService).convertCurrency(eq(firstBidderPrice), eq(bidRequest), any(), eq("CUR1"));
        verify(currencyService).convertCurrency(eq(secondBidderPrice), eq(bidRequest), any(), eq("CUR2"));

        assertThat(argumentCaptor.getValue()).hasSize(1);

        final ObjectNode expectedBidExt = mapper.createObjectNode();
        expectedBidExt.put("origbidcpm", new BigDecimal("2.0"));
        expectedBidExt.put("origbidcur", "CUR1");
        final Bid expectedBid = Bid.builder().impid("impId1").price(updatedPrice).ext(expectedBidExt).build();
        final BidderBid expectedBidderBid = BidderBid.of(expectedBid, banner, "CUR1");
        final BidderError expectedError =
                BidderError.generic("Unable to convert bid currency CUR2 to desired ad server currency USD");

        final BidderSeatBid firstSeatBid = argumentCaptor.getValue().get(0).getSeatBid();
        assertThat(firstSeatBid.getBids()).containsOnly(expectedBidderBid);
        assertThat(firstSeatBid.getErrors()).containsOnly(expectedError);
    }

    @SuppressWarnings("unchecked")
    @Test
    public void shouldRespondWithOneBidAndErrorWhenBidResponseContainsOneUnsupportedCurrency() {
        // given
        final BigDecimal firstBidderPrice = BigDecimal.valueOf(2.0);
        final BigDecimal secondBidderPrice = BigDecimal.valueOf(10.0);
        givenBidder("bidder1", mock(Bidder.class), givenSeatBid(singletonList(
                givenBid(Bid.builder().impid("impId1").price(firstBidderPrice).build(), "USD"))));
        givenBidder("bidder2", mock(Bidder.class), givenSeatBid(singletonList(
                givenBid(Bid.builder().impid("impId2").price(BigDecimal.valueOf(10.0)).build(), "CUR"))));

        final BidRequest bidRequest = BidRequest.builder().cur(singletonList("BAD"))
                .imp(singletonList(givenImp(doubleMap("bidder1", 2, "bidder2", 3),
                        identity()))).build();

        final BigDecimal updatedPrice = BigDecimal.valueOf(20);
        given(currencyService.convertCurrency(any(), any(), any(), any())).willReturn(updatedPrice);
        given(currencyService.convertCurrency(any(), any(), eq("BAD"), eq("CUR")))
                .willThrow(new PreBidException("Unable to convert bid currency CUR to desired ad server currency BAD"));

        // when
        exchangeService.holdAuction(givenRequestContext(bidRequest)).result();

        // then
        final ArgumentCaptor<List<BidderResponse>> argumentCaptor = ArgumentCaptor.forClass(List.class);
        verify(bidResponseCreator).create(argumentCaptor.capture(), any(), any(), any());
        verify(currencyService).convertCurrency(eq(firstBidderPrice), eq(bidRequest), eq("BAD"), eq("USD"));
        verify(currencyService).convertCurrency(eq(secondBidderPrice), eq(bidRequest), eq("BAD"), eq("CUR"));

        assertThat(argumentCaptor.getValue()).hasSize(2);

        final ObjectNode expectedBidExt = mapper.createObjectNode();
        expectedBidExt.put("origbidcpm", new BigDecimal("2.0"));
        expectedBidExt.put("origbidcur", "USD");
        final Bid expectedBid = Bid.builder().impid("impId1").price(updatedPrice).ext(expectedBidExt).build();
        final BidderBid expectedBidderBid = BidderBid.of(expectedBid, banner, "USD");
        assertThat(argumentCaptor.getValue())
                .extracting(BidderResponse::getSeatBid)
                .flatExtracting(BidderSeatBid::getBids)
                .containsOnly(expectedBidderBid);

        final BidderError expectedError =
                BidderError.generic("Unable to convert bid currency CUR to desired ad server currency BAD");
        assertThat(argumentCaptor.getValue())
                .extracting(BidderResponse::getSeatBid)
                .flatExtracting(BidderSeatBid::getErrors)
                .containsOnly(expectedError);
    }

    @SuppressWarnings("unchecked")
    @Test
    public void shouldUpdateBidPriceWithCurrencyConversionAndAddErrorAboutMultipleCurrency() {
        // given
        final BigDecimal bidderPrice = BigDecimal.valueOf(2.0);
        givenBidder("bidder", mock(Bidder.class), givenSeatBid(singletonList(
                givenBid(Bid.builder().impid("impId").price(bidderPrice).build(), "USD"))));

        final BidRequest bidRequest = givenBidRequest(
                singletonList(givenImp(singletonMap("bidder", 2), identity())),
                builder -> builder.cur(asList("CUR1", "CUR2", "CUR2")));

        final BigDecimal updatedPrice = BigDecimal.valueOf(10.0);
        given(currencyService.convertCurrency(any(), any(), any(), any())).willReturn(updatedPrice);

        // when
        exchangeService.holdAuction(givenRequestContext(bidRequest)).result();

        // then
        final ArgumentCaptor<List<BidderResponse>> argumentCaptor = ArgumentCaptor.forClass(List.class);
        verify(bidResponseCreator).create(argumentCaptor.capture(), any(), any(), any());
        verify(currencyService).convertCurrency(eq(bidderPrice), eq(bidRequest), eq("CUR1"), eq("USD"));

        assertThat(argumentCaptor.getValue()).hasSize(1);

        final BidderError expectedError = BidderError.badInput("Cur parameter contains more than one currency."
                + " CUR1 will be used");
        final BidderSeatBid firstSeatBid = argumentCaptor.getValue().get(0).getSeatBid();
        assertThat(firstSeatBid.getBids())
                .extracting(BidderBid::getBid)
                .flatExtracting(Bid::getPrice)
                .containsOnly(updatedPrice);
        assertThat(firstSeatBid.getErrors()).containsOnly(expectedError);
    }

    @SuppressWarnings("unchecked")
    @Test
    public void shouldUpdateBidPriceWithCurrencyConversionForMultipleBid() {
        // given
        final BigDecimal bidder1Price = BigDecimal.valueOf(1.5);
        final BigDecimal bidder2Price = BigDecimal.valueOf(2);
        final BigDecimal bidder3Price = BigDecimal.valueOf(3);
        givenBidder("bidder1", mock(Bidder.class), givenSeatBid(singletonList(
                givenBid(Bid.builder().impid("impId1").price(bidder1Price).build(), "EUR"))));
        givenBidder("bidder2", mock(Bidder.class), givenSeatBid(singletonList(
                givenBid(Bid.builder().impid("impId2").price(bidder2Price).build(), "GBP"))));
        givenBidder("bidder3", mock(Bidder.class), givenSeatBid(singletonList(
                givenBid(Bid.builder().impid("impId3").price(bidder3Price).build(), "USD"))));

        final Map<String, Integer> impBidders = new HashMap<>();
        impBidders.put("bidder1", 1);
        impBidders.put("bidder2", 2);
        impBidders.put("bidder3", 3);
        final BidRequest bidRequest = givenBidRequest(
                singletonList(givenImp(impBidders, identity())), builder -> builder.cur(singletonList("USD")));

        final BigDecimal updatedPrice = BigDecimal.valueOf(10.0);
        given(currencyService.convertCurrency(any(), any(), any(), any())).willReturn(updatedPrice);
        given(currencyService.convertCurrency(any(), any(), any(), eq("USD"))).willReturn(bidder3Price);

        // when
        exchangeService.holdAuction(givenRequestContext(bidRequest)).result();

        // then
        final ArgumentCaptor<List<BidderResponse>> argumentCaptor = ArgumentCaptor.forClass(List.class);
        verify(bidResponseCreator).create(argumentCaptor.capture(), any(), any(), any());
        verify(currencyService).convertCurrency(eq(bidder1Price), eq(bidRequest), eq("USD"), eq("EUR"));
        verify(currencyService).convertCurrency(eq(bidder2Price), eq(bidRequest), eq("USD"), eq("GBP"));
        verify(currencyService).convertCurrency(eq(bidder3Price), eq(bidRequest), eq("USD"), eq("USD"));
        verifyNoMoreInteractions(currencyService);

        assertThat(argumentCaptor.getValue())
                .hasSize(3)
                .extracting(BidderResponse::getSeatBid)
                .flatExtracting(BidderSeatBid::getBids)
                .extracting(BidderBid::getBid)
                .extracting(Bid::getPrice)
                .containsOnly(bidder3Price, updatedPrice, updatedPrice);
    }

    @Test
    public void shouldNotAddExtPrebidEventsWhenEventsServiceReturnsEmptyEventsService() {
        // given
        final BigDecimal price = BigDecimal.valueOf(2.0);
        givenBidder(BidderSeatBid.of(
                singletonList(BidderBid.of(
                        Bid.builder().id("bidId").impid("impId").price(price)
                                .ext(mapper.valueToTree(singletonMap("bidExt", 1))).build(), banner, null)),
                emptyList(),
                emptyList()));

        final BidRequest bidRequest = givenBidRequest(givenSingleImp(singletonMap("someBidder", 1)),
                bidRequestBuilder -> bidRequestBuilder.app(App.builder()
                        .publisher(Publisher.builder().id("1001").build()).build()));

        // when
        final BidResponse bidResponse = exchangeService.holdAuction(givenRequestContext(bidRequest)).result();

        // then
        assertThat(bidResponse.getSeatbid()).hasSize(1)
                .flatExtracting(SeatBid::getBid)
                .extracting(bid -> toExtBidPrebid(bid.getExt()).getEvents())
                .containsNull();
    }

    @Test
    public void shouldIncrementCommonMetrics() {
        // given
        given(httpBidderRequester.requestBids(any(), any(), any(), any(), anyBoolean()))
                .willReturn(Future.succeededFuture(givenSeatBid(singletonList(
                        givenBid(Bid.builder().impid("impId").price(TEN).build())))));

        final BidRequest bidRequest = givenBidRequest(givenSingleImp(singletonMap("someAlias", 1)),
                builder -> builder
                        .site(Site.builder().publisher(Publisher.builder().id("accountId").build()).build())
                        .ext(ExtRequest.of(ExtRequestPrebid.builder()
                                .aliases(singletonMap("someAlias", "someBidder"))
                                .build())));

        // when
        exchangeService.holdAuction(givenRequestContext(bidRequest));

        // then
        verify(metrics).updateRequestBidderCardinalityMetric(1);
        verify(metrics).updateAccountRequestMetrics(eq("accountId"), eq(MetricName.openrtb2web));
        verify(metrics)
                .updateAdapterRequestTypeAndNoCookieMetrics(eq("someBidder"), eq(MetricName.openrtb2web), eq(true));
        verify(metrics).updateAdapterResponseTime(eq("someBidder"), eq("accountId"), anyInt());
        verify(metrics).updateAdapterRequestGotbidsMetrics(eq("someBidder"), eq("accountId"));
        verify(metrics).updateAdapterBidMetrics(eq("someBidder"), eq("accountId"), eq(10000L), eq(false), eq("banner"));
    }

    @Test
    public void shouldCallUpdateCookieMetricsWithExpectedValue() {
        // given
        final BidRequest bidRequest = givenBidRequest(givenSingleImp(singletonMap("someBidder", 1)),
                builder -> builder.app(App.builder().build()));

        // when
        exchangeService.holdAuction(givenRequestContext(bidRequest));

        // then
        verify(metrics).updateAdapterRequestTypeAndNoCookieMetrics(
                eq("someBidder"), eq(MetricName.openrtb2web), eq(false));
    }

    @Test
    public void shouldUseEmptyStringIfPublisherIdIsEmpty() {
        // given
        given(httpBidderRequester.requestBids(any(), any(), any(), any(), anyBoolean()))
                .willReturn(Future.succeededFuture(givenSeatBid(singletonList(
                        givenBid(Bid.builder().price(TEN).build())))));
        final BidRequest bidRequest = givenBidRequest(givenSingleImp(singletonMap("someBidder", 1)));
        final Account account = Account.builder().id("").build();

        // when
        exchangeService.holdAuction(givenRequestContext(bidRequest, account));

        // then
        verify(metrics).updateAccountRequestMetrics(eq(""), eq(MetricName.openrtb2web));
    }

    @Test
    public void shouldIncrementNoBidRequestsMetric() {
        // given
        given(httpBidderRequester.requestBids(any(), any(), any(), any(), anyBoolean()))
                .willReturn(Future.succeededFuture(givenSeatBid(emptyList())));

        final BidRequest bidRequest = givenBidRequest(givenSingleImp(singletonMap("someBidder", 1)));

        // when
        exchangeService.holdAuction(givenRequestContext(bidRequest));

        // then
        verify(metrics).updateAdapterRequestNobidMetrics(eq("someBidder"), eq("accountId"));
    }

    @Test
    public void shouldIncrementGotBidsAndErrorMetricsIfBidderReturnsBidAndDifferentErrors() {
        // given
        given(httpBidderRequester.requestBids(any(), any(), any(), any(), anyBoolean()))
                .willReturn(Future.succeededFuture(BidderSeatBid.of(
                        singletonList(givenBid(Bid.builder().impid("impId").price(TEN).build())),
                        emptyList(),
                        asList(
                                // two identical errors to verify corresponding metric is submitted only once
                                BidderError.badInput("rubicon error"),
                                BidderError.badInput("rubicon error"),
                                BidderError.badServerResponse("rubicon error"),
                                BidderError.failedToRequestBids("rubicon failed to request bids"),
                                BidderError.timeout("timeout error"),
                                BidderError.generic("timeout error")))));

        final BidRequest bidRequest = givenBidRequest(givenSingleImp(singletonMap("someBidder", 1)));

        // when
        exchangeService.holdAuction(givenRequestContext(bidRequest));

        // then
        verify(metrics).updateAdapterRequestGotbidsMetrics(eq("someBidder"), eq("accountId"));
        verify(metrics).updateAdapterRequestErrorMetric(eq("someBidder"), eq(MetricName.badinput));
        verify(metrics).updateAdapterRequestErrorMetric(eq("someBidder"), eq(MetricName.badserverresponse));
        verify(metrics).updateAdapterRequestErrorMetric(eq("someBidder"), eq(MetricName.failedtorequestbids));
        verify(metrics).updateAdapterRequestErrorMetric(eq("someBidder"), eq(MetricName.timeout));
        verify(metrics).updateAdapterRequestErrorMetric(eq("someBidder"), eq(MetricName.unknown_error));
    }

    @Test
    public void shouldPassResponseToPostProcessor() {
        // given
        final BidRequest bidRequest = givenBidRequest(emptyList());

        // when
        exchangeService.holdAuction(givenRequestContext(bidRequest));

        // then
        verify(bidResponsePostProcessor).postProcess(
                any(),
                same(uidsCookie),
                same(bidRequest),
                any(),
                eq(Account.builder()
                        .id("accountId")
                        .auction(AccountAuctionConfig.builder()
                                .events(AccountEventsConfig.of(true))
                                .build())
                        .build()));
    }

    @Test
    public void shouldReturnBidsWithAdjustedPricesWhenAdjustmentFactorPresent() {
        // given
        final Bidder<?> bidder = mock(Bidder.class);
        givenBidder("bidder", bidder, givenSeatBid(singletonList(
                givenBid(Bid.builder().impid("impId").price(BigDecimal.valueOf(2)).build()))));

        final ExtRequestBidadjustmentfactors givenAdjustments = ExtRequestBidadjustmentfactors.builder().build();
        givenAdjustments.addFactor("bidder", BigDecimal.valueOf(2.468));

        final BidRequest bidRequest = givenBidRequest(singletonList(givenImp(singletonMap("bidder", 2), identity())),
                builder -> builder.ext(ExtRequest.of(ExtRequestPrebid.builder()
                        .aliases(emptyMap())
                        .bidadjustmentfactors(givenAdjustments)
                        .auctiontimestamp(1000L)
                        .build())));

        // when
        exchangeService.holdAuction(givenRequestContext(bidRequest)).result();

        // then
        final List<BidderResponse> capturedBidResponses = captureBidResponses();
        assertThat(capturedBidResponses)
                .extracting(BidderResponse::getSeatBid)
                .flatExtracting(BidderSeatBid::getBids)
                .extracting(BidderBid::getBid)
                .extracting(Bid::getPrice)
                .containsExactly(BigDecimal.valueOf(4.936));
    }

    @Test
    public void shouldReturnBidsWithAdjustedPricesWithVideoInstreamMediaTypeIfVideoPlacementEqualsOne() {
        // given
        final Bidder<?> bidder = mock(Bidder.class);
        givenBidder("bidder", bidder, givenSeatBid(singletonList(
                BidderBid.of(Bid.builder().impid("123").price(BigDecimal.valueOf(2)).build(), video, null))));

        final ExtRequestBidadjustmentfactors givenAdjustments = ExtRequestBidadjustmentfactors.builder()
                .mediatypes(new EnumMap<>(Collections.singletonMap(BidAdjustmentMediaType.video,
                        Collections.singletonMap("bidder", BigDecimal.valueOf(3.456)))))
                .build();

        final BidRequest bidRequest = givenBidRequest(singletonList(givenImp(singletonMap("bidder", 2), impBuilder ->
                        impBuilder.id("123").video(Video.builder().placement(1).build()))),
                builder -> builder.ext(ExtRequest.of(ExtRequestPrebid.builder()
                        .aliases(emptyMap())
                        .bidadjustmentfactors(givenAdjustments)
                        .auctiontimestamp(1000L)
                        .build())));

        // when
        exchangeService.holdAuction(givenRequestContext(bidRequest)).result();

        // then
        final List<BidderResponse> capturedBidResponses = captureBidResponses();
        assertThat(capturedBidResponses)
                .extracting(BidderResponse::getSeatBid)
                .flatExtracting(BidderSeatBid::getBids)
                .extracting(BidderBid::getBid)
                .extracting(Bid::getPrice)
                .containsExactly(BigDecimal.valueOf(6.912));
    }

    @Test
    public void shouldReturnBidsWithAdjustedPricesWithVideoInstreamMediaTypeIfVideoPlacementIsMissing() {
        // given
        final Bidder<?> bidder = mock(Bidder.class);
        givenBidder("bidder", bidder, givenSeatBid(singletonList(
                BidderBid.of(Bid.builder().impid("123").price(BigDecimal.valueOf(2)).build(), video, null))));

        final ExtRequestBidadjustmentfactors givenAdjustments = ExtRequestBidadjustmentfactors.builder()
                .mediatypes(new EnumMap<>(Collections.singletonMap(BidAdjustmentMediaType.video,
                        Collections.singletonMap("bidder", BigDecimal.valueOf(3.456)))))
                .build();

        final BidRequest bidRequest = givenBidRequest(singletonList(givenImp(singletonMap("bidder", 2), impBuilder ->
                        impBuilder.id("123").video(Video.builder().build()))),
                builder -> builder.ext(ExtRequest.of(ExtRequestPrebid.builder()
                        .aliases(emptyMap())
                        .bidadjustmentfactors(givenAdjustments)
                        .auctiontimestamp(1000L)
                        .build())));

        // when
        exchangeService.holdAuction(givenRequestContext(bidRequest)).result();

        // then
        final List<BidderResponse> capturedBidResponses = captureBidResponses();
        assertThat(capturedBidResponses)
                .extracting(BidderResponse::getSeatBid)
                .flatExtracting(BidderSeatBid::getBids)
                .extracting(BidderBid::getBid)
                .extracting(Bid::getPrice)
                .containsExactly(BigDecimal.valueOf(6.912));
    }

    @Test
    public void shouldReturnBidsWithAdjustedPricesWhenAdjustmentMediaFactorPresent() {
        // given
        final Bidder<?> bidder = mock(Bidder.class);
        givenBidder("bidder", bidder, givenSeatBid(singletonList(
                givenBid(Bid.builder().price(BigDecimal.valueOf(2)).build()))));

        final ExtRequestBidadjustmentfactors givenAdjustments = ExtRequestBidadjustmentfactors.builder()
                .mediatypes(new EnumMap<>(Collections.singletonMap(BidAdjustmentMediaType.banner,
                        Collections.singletonMap("bidder", BigDecimal.valueOf(3.456)))))
                .build();

        final BidRequest bidRequest = givenBidRequest(singletonList(givenImp(singletonMap("bidder", 2), identity())),
                builder -> builder.ext(ExtRequest.of(ExtRequestPrebid.builder()
                        .aliases(emptyMap())
                        .bidadjustmentfactors(givenAdjustments)
                        .auctiontimestamp(1000L)
                        .build())));

        // when
        exchangeService.holdAuction(givenRequestContext(bidRequest)).result();

        // then
        final List<BidderResponse> capturedBidResponses = captureBidResponses();
        assertThat(capturedBidResponses)
                .extracting(BidderResponse::getSeatBid)
                .flatExtracting(BidderSeatBid::getBids)
                .extracting(BidderBid::getBid)
                .extracting(Bid::getPrice)
                .containsExactly(BigDecimal.valueOf(6.912));
    }

    @Test
    public void shouldAdjustPriceWithPriorityForMediaTypeAdjustment() {
        // given
        final Bidder<?> bidder = mock(Bidder.class);
        givenBidder("bidder", bidder, givenSeatBid(singletonList(
                givenBid(Bid.builder().price(BigDecimal.valueOf(2)).build()))));

        final ExtRequestBidadjustmentfactors givenAdjustments = ExtRequestBidadjustmentfactors.builder()
                .mediatypes(new EnumMap<>(Collections.singletonMap(BidAdjustmentMediaType.banner,
                        Collections.singletonMap("bidder", BigDecimal.valueOf(3.456)))))
                .build();
        givenAdjustments.addFactor("bidder", BigDecimal.valueOf(2.468));

        final BidRequest bidRequest = givenBidRequest(singletonList(givenImp(singletonMap("bidder", 2), identity())),
                builder -> builder.ext(ExtRequest.of(ExtRequestPrebid.builder()
                        .aliases(emptyMap())
                        .bidadjustmentfactors(givenAdjustments)
                        .auctiontimestamp(1000L)
                        .build())));

        // when
        exchangeService.holdAuction(givenRequestContext(bidRequest)).result();

        // then
        final List<BidderResponse> capturedBidResponses = captureBidResponses();
        assertThat(capturedBidResponses)
                .extracting(BidderResponse::getSeatBid)
                .flatExtracting(BidderSeatBid::getBids)
                .extracting(BidderBid::getBid)
                .extracting(Bid::getPrice)
                .containsExactly(BigDecimal.valueOf(6.912));
    }

    @Test
    public void shouldReturnBidsWithoutAdjustingPricesWhenAdjustmentFactorNotPresentForBidder() {
        // given
        final Bidder<?> bidder = mock(Bidder.class);

        givenBidder("bidder", bidder, givenSeatBid(singletonList(
                givenBid(Bid.builder().impid("impId").price(BigDecimal.ONE).build()))));

        final ExtRequestBidadjustmentfactors givenAdjustments = ExtRequestBidadjustmentfactors.builder().build();
        givenAdjustments.addFactor("some-other-bidder", BigDecimal.TEN);

        final BidRequest bidRequest = givenBidRequest(singletonList(givenImp(singletonMap("bidder", 2), identity())),
                builder -> builder.ext(ExtRequest.of(ExtRequestPrebid.builder()
                        .aliases(emptyMap())
                        .auctiontimestamp(1000L)
                        .currency(ExtRequestCurrency.of(null, false))
                        .bidadjustmentfactors(givenAdjustments)
                        .build())));

        // when
        final BidResponse bidResponse = exchangeService.holdAuction(givenRequestContext(bidRequest)).result();

        // then
        assertThat(bidResponse.getSeatbid())
                .flatExtracting(SeatBid::getBid)
                .extracting(Bid::getPrice)
                .containsExactly(BigDecimal.ONE);
    }

    @Test
    public void shouldReturnBidResponseModifiedByAuctionResponseHooks() {
        // given
        given(httpBidderRequester.requestBids(any(), any(), any(), any(), anyBoolean()))
                .willReturn(Future.succeededFuture(givenSeatBid(emptyList())));

        doAnswer(invocation -> Future.succeededFuture(HookStageExecutionResult.of(
                false,
                AuctionResponsePayloadImpl.of(BidResponse.builder().id("bidResponseId").build()))))
                .when(hookStageExecutor).executeAuctionResponseStage(any(), any());

        final BidRequest bidRequest = givenBidRequest(givenSingleImp(singletonMap("bidder", 2)));

        // when
        final BidResponse bidResponse = exchangeService.holdAuction(givenRequestContext(bidRequest)).result();

        // then
        assertThat(bidResponse).isEqualTo(BidResponse.builder().id("bidResponseId").build());
    }

    @Test
    public void shouldReturnEmptyBidResponseWhenRequestIsRejected() {
        // given
        final AuctionContext auctionContext = AuctionContext.builder()
                .hookExecutionContext(HookExecutionContext.of(Endpoint.openrtb2_auction))
                .debugContext(DebugContext.empty())
                .requestRejected(true)
                .build();

        // when
        final Future<BidResponse> result = exchangeService.holdAuction(auctionContext);

        // then
        verifyZeroInteractions(storedResponseProcessor, httpBidderRequester, hookStageExecutor, bidResponseCreator);
        assertThat(result).succeededWith(BidResponse.builder()
                .seatbid(emptyList())
                .build());
    }

    @Test
    public void shouldReturnBidResponseWithHooksDebugInfoWhenAuctionHappened() {
        // given
        given(httpBidderRequester.requestBids(any(), any(), any(), any(), anyBoolean()))
                .willReturn(Future.succeededFuture(givenSeatBid(emptyList())));

        final BidRequest bidRequest = givenBidRequest(givenSingleImp(singletonMap("bidder", 2)));
        final AuctionContext auctionContext = givenRequestContext(bidRequest).toBuilder()
                .hookExecutionContext(HookExecutionContext.of(
                        Endpoint.openrtb2_auction,
                        stageOutcomes()))
                .debugContext(DebugContext.of(true, null))
                .build();

        // when
        final BidResponse bidResponse = exchangeService.holdAuction(auctionContext).result();

        // then
        assertThat(bidResponse.getExt()).isNotNull();
        assertThat(bidResponse.getExt().getPrebid()).isNotNull();
        final ExtModules extModules = bidResponse.getExt().getPrebid().getModules();
        assertThat(extModules).isNotNull();

        assertThat(extModules.getErrors())
                .hasSize(3)
                .hasEntrySatisfying("module1", moduleErrors -> assertThat(moduleErrors)
                        .hasSize(2)
                        .hasEntrySatisfying("hook1", hookErrors -> assertThat(hookErrors)
                                .containsOnly("error message 1-1 1", "error message 1-1 2"))
                        .hasEntrySatisfying("hook2", hookErrors -> assertThat(hookErrors)
                                .containsOnly(
                                        "error message 1-2 1",
                                        "error message 1-2 2",
                                        "error message 1-2 3",
                                        "error message 1-2 4")))
                .hasEntrySatisfying("module2", moduleErrors -> assertThat(moduleErrors)
                        .hasSize(1)
                        .hasEntrySatisfying("hook1", hookErrors -> assertThat(hookErrors)
                                .containsOnly("error message 2-1 1", "error message 2-1 2")))
                .hasEntrySatisfying("module3", moduleErrors -> assertThat(moduleErrors)
                        .hasSize(1)
                        .hasEntrySatisfying("hook1", hookErrors -> assertThat(hookErrors)
                                .containsOnly("error message 3-1 1", "error message 3-1 2")));
        assertThat(extModules.getWarnings())
                .hasSize(3)
                .hasEntrySatisfying("module1", moduleErrors -> assertThat(moduleErrors)
                        .hasSize(2)
                        .hasEntrySatisfying("hook1", hookErrors -> assertThat(hookErrors)
                                .containsOnly("warning message 1-1 1", "warning message 1-1 2"))
                        .hasEntrySatisfying("hook2", hookErrors -> assertThat(hookErrors)
                                .containsOnly(
                                        "warning message 1-2 1",
                                        "warning message 1-2 2",
                                        "warning message 1-2 3",
                                        "warning message 1-2 4")))
                .hasEntrySatisfying("module2", moduleErrors -> assertThat(moduleErrors)
                        .hasSize(1)
                        .hasEntrySatisfying("hook1", hookErrors -> assertThat(hookErrors)
                                .containsOnly("warning message 2-1 1", "warning message 2-1 2")))
                .hasEntrySatisfying("module3", moduleErrors -> assertThat(moduleErrors)
                        .hasSize(1)
                        .hasEntrySatisfying("hook1", hookErrors -> assertThat(hookErrors)
                                .containsOnly("warning message 3-1 1", "warning message 3-1 2")));

        assertThat(extModules.getTrace()).isNull();
    }

    @Test
    public void shouldReturnBidResponseWithHooksBasicTraceInfoWhenAuctionHappened() {
        // given
        given(httpBidderRequester.requestBids(any(), any(), any(), any(), anyBoolean()))
                .willReturn(Future.succeededFuture(givenSeatBid(emptyList())));

        final BidRequest bidRequest = givenBidRequest(givenSingleImp(singletonMap("bidder", 2)));
        final AuctionContext auctionContext = givenRequestContext(bidRequest).toBuilder()
                .hookExecutionContext(HookExecutionContext.of(
                        Endpoint.openrtb2_auction,
                        stageOutcomes()))
                .debugContext(DebugContext.of(false, TraceLevel.basic))
                .build();

        // when
        final BidResponse bidResponse = exchangeService.holdAuction(auctionContext).result();

        // then
        assertThat(bidResponse.getExt()).isNotNull();
        assertThat(bidResponse.getExt().getPrebid()).isNotNull();
        final ExtModules extModules = bidResponse.getExt().getPrebid().getModules();
        assertThat(extModules).isNotNull();

        assertThat(extModules.getErrors()).isNull();
        assertThat(extModules.getWarnings()).isNull();

        assertThat(extModules.getTrace()).isEqualTo(ExtModulesTrace.of(
                16L,
                asList(
                        ExtModulesTraceStage.of(
                                Stage.entrypoint,
                                12L,
                                singletonList(ExtModulesTraceStageOutcome.of(
                                        "http-request",
                                        12L,
                                        asList(
                                                ExtModulesTraceGroup.of(
                                                        6L,
                                                        asList(
                                                                ExtModulesTraceInvocationResult.builder()
                                                                        .hookId(HookId.of("module1", "hook1"))
                                                                        .executionTime(4L)
                                                                        .status(ExecutionStatus.success)
                                                                        .message("Message 1-1")
                                                                        .action(ExecutionAction.update)
                                                                        .build(),
                                                                ExtModulesTraceInvocationResult.builder()
                                                                        .hookId(HookId.of("module1", "hook2"))
                                                                        .executionTime(6L)
                                                                        .status(ExecutionStatus.invocation_failure)
                                                                        .message("Message 1-2")
                                                                        .build())),
                                                ExtModulesTraceGroup.of(
                                                        6L,
                                                        asList(
                                                                ExtModulesTraceInvocationResult.builder()
                                                                        .hookId(HookId.of("module1", "hook2"))
                                                                        .executionTime(4L)
                                                                        .status(ExecutionStatus.success)
                                                                        .message("Message 1-2")
                                                                        .action(ExecutionAction.no_action)
                                                                        .build(),
                                                                ExtModulesTraceInvocationResult.builder()
                                                                        .hookId(HookId.of("module2", "hook1"))
                                                                        .executionTime(6L)
                                                                        .status(ExecutionStatus.timeout)
                                                                        .message("Message 2-1")
                                                                        .build())))))),
                        ExtModulesTraceStage.of(
                                Stage.auction_response,
                                4L,
                                singletonList(ExtModulesTraceStageOutcome.of(
                                        "auction-response",
                                        4L,
                                        singletonList(
                                                ExtModulesTraceGroup.of(
                                                        4L,
                                                        asList(
                                                                ExtModulesTraceInvocationResult.builder()
                                                                        .hookId(HookId.of("module3", "hook1"))
                                                                        .executionTime(4L)
                                                                        .status(ExecutionStatus.success)
                                                                        .message("Message 3-1")
                                                                        .action(ExecutionAction.update)
                                                                        .build(),
                                                                ExtModulesTraceInvocationResult.builder()
                                                                        .hookId(HookId.of("module3", "hook2"))
                                                                        .executionTime(4L)
                                                                        .status(ExecutionStatus.success)
                                                                        .action(ExecutionAction.no_action)
                                                                        .build())))))))));
    }

    @Test
    public void shouldReturnBidResponseWithHooksVerboseTraceInfoWhenAuctionHappened() {
        // given
        given(httpBidderRequester.requestBids(any(), any(), any(), any(), anyBoolean()))
                .willReturn(Future.succeededFuture(givenSeatBid(emptyList())));

        final BidRequest bidRequest = givenBidRequest(givenSingleImp(singletonMap("bidder", 2)));
        final AuctionContext auctionContext = givenRequestContext(bidRequest).toBuilder()
                .hookExecutionContext(HookExecutionContext.of(
                        Endpoint.openrtb2_auction,
                        stageOutcomes()))
                .debugContext(DebugContext.of(false, TraceLevel.verbose))
                .build();

        // when
        final BidResponse bidResponse = exchangeService.holdAuction(auctionContext).result();

        // then
        assertThat(bidResponse.getExt().getPrebid().getModules().getTrace().getStages())
                .anySatisfy(stage -> assertThat(stage.getOutcomes())
                        .anySatisfy(outcome -> assertThat(outcome.getGroups())
                                .anySatisfy(group -> assertThat(group.getInvocationResults())
                                        .anySatisfy(hook -> {
                                            assertThat(hook.getDebugMessages())
                                                    .containsOnly("debug message 1-1 1", "debug message 1-1 2");
                                            assertThat(hook.getAnalyticsTags()).isEqualTo(
                                                    ExtModulesTraceAnalyticsTags.of(singletonList(
                                                            ExtModulesTraceAnalyticsActivity.of(
                                                                    "some-activity",
                                                                    "success",
                                                                    singletonList(ExtModulesTraceAnalyticsResult.of(
                                                                            "success",
                                                                            mapper.createObjectNode(),
                                                                            ExtModulesTraceAnalyticsAppliedTo.builder()
                                                                                    .impIds(asList("impId1", "impId2"))
                                                                                    .request(true)
                                                                                    .build()))))));
                                        }))));
    }

    @Test
    public void shouldReturnBidResponseWithHooksDebugAndTraceInfoWhenAuctionHappened() {
        // given
        given(httpBidderRequester.requestBids(any(), any(), any(), any(), anyBoolean()))
                .willReturn(Future.succeededFuture(givenSeatBid(emptyList())));

        final BidRequest bidRequest = givenBidRequest(givenSingleImp(singletonMap("bidder", 2)));
        final AuctionContext auctionContext = givenRequestContext(bidRequest).toBuilder()
                .hookExecutionContext(HookExecutionContext.of(
                        Endpoint.openrtb2_auction,
                        stageOutcomes()))
                .debugContext(DebugContext.of(true, TraceLevel.basic))
                .build();

        // when
        final BidResponse bidResponse = exchangeService.holdAuction(auctionContext).result();

        // then
        final ExtModules extModules = bidResponse.getExt().getPrebid().getModules();

        assertThat(extModules.getErrors()).isNotEmpty();
        assertThat(extModules.getWarnings()).isNotEmpty();
        assertThat(extModules.getTrace()).isNotNull();
    }

    @Test
    public void shouldReturnBidResponseWithHooksDebugAndTraceInfoWhenRequestIsRejected() {
        // given
        final AuctionContext auctionContext = AuctionContext.builder()
                .hookExecutionContext(HookExecutionContext.of(
                        Endpoint.openrtb2_auction,
                        stageOutcomes()))
                .debugContext(DebugContext.of(true, TraceLevel.basic))
                .requestRejected(true)
                .build();

        // when
        final BidResponse bidResponse = exchangeService.holdAuction(auctionContext).result();

        // then
        final ExtModules extModules = bidResponse.getExt().getPrebid().getModules();

        assertThat(extModules.getErrors()).isNotEmpty();
        assertThat(extModules.getWarnings()).isNotEmpty();
        assertThat(extModules.getTrace()).isNotNull();
    }

    @Test
    public void shouldReturnBidResponseWithoutHooksTraceInfoWhenNoHooksExecuted() {
        // given
        given(httpBidderRequester.requestBids(any(), any(), any(), any(), anyBoolean()))
                .willReturn(Future.succeededFuture(givenSeatBid(emptyList())));

        final BidRequest bidRequest = givenBidRequest(givenSingleImp(singletonMap("bidder", 2)));
        final AuctionContext auctionContext = givenRequestContext(bidRequest).toBuilder()
                .hookExecutionContext(HookExecutionContext.of(
                        Endpoint.openrtb2_auction,
                        new EnumMap<>(singletonMap(
                                Stage.entrypoint,
                                singletonList(StageExecutionOutcome.of("http-request", emptyList()))))))
                .debugContext(DebugContext.of(false, TraceLevel.basic))
                .build();

        // when
        final BidResponse bidResponse = exchangeService.holdAuction(auctionContext).result();

        // then
        assertThat(bidResponse.getExt()).isNull();
    }

    @Test
    public void shouldIncrementHooksGlobalMetrics() {
        // given
        final AuctionContext auctionContext = AuctionContext.builder()
                .hookExecutionContext(HookExecutionContext.of(
                        Endpoint.openrtb2_auction,
                        stageOutcomes()))
                .debugContext(DebugContext.empty())
                .requestRejected(true)
                .build();

        // when
        exchangeService.holdAuction(auctionContext);

        // then
        verify(metrics, times(6)).updateHooksMetrics(anyString(), any(), any(), any(), any(), any());
        verify(metrics).updateHooksMetrics(
                eq("module1"),
                eq(Stage.entrypoint),
                eq("hook1"),
                eq(ExecutionStatus.success),
                eq(4L),
                eq(ExecutionAction.update));
        verify(metrics).updateHooksMetrics(
                eq("module1"),
                eq(Stage.entrypoint),
                eq("hook2"),
                eq(ExecutionStatus.invocation_failure),
                eq(6L),
                isNull());
        verify(metrics).updateHooksMetrics(
                eq("module1"),
                eq(Stage.entrypoint),
                eq("hook2"),
                eq(ExecutionStatus.success),
                eq(4L),
                eq(ExecutionAction.no_action));
        verify(metrics).updateHooksMetrics(
                eq("module2"),
                eq(Stage.entrypoint),
                eq("hook1"),
                eq(ExecutionStatus.timeout),
                eq(6L),
                isNull());
        verify(metrics).updateHooksMetrics(
                eq("module3"),
                eq(Stage.auction_response),
                eq("hook1"),
                eq(ExecutionStatus.success),
                eq(4L),
                eq(ExecutionAction.update));
        verify(metrics).updateHooksMetrics(
                eq("module3"),
                eq(Stage.auction_response),
                eq("hook2"),
                eq(ExecutionStatus.success),
                eq(4L),
                eq(ExecutionAction.no_action));
        verify(metrics, never()).updateAccountHooksMetrics(any(), any(), any(), any());
        verify(metrics, never()).updateAccountModuleDurationMetric(any(), any(), any());
    }

    @Test
    public void shouldIncrementHooksGlobalAndAccountMetrics() {
        // given
        given(httpBidderRequester.requestBids(any(), any(), any(), any(), anyBoolean()))
                .willReturn(Future.succeededFuture(givenSeatBid(emptyList())));

        final BidRequest bidRequest = givenBidRequest(givenSingleImp(singletonMap("bidder", 2)));
        final AuctionContext auctionContext = givenRequestContext(bidRequest).toBuilder()
                .hookExecutionContext(HookExecutionContext.of(
                        Endpoint.openrtb2_auction,
                        stageOutcomes()))
                .debugContext(DebugContext.empty())
                .build();

        // when
        exchangeService.holdAuction(auctionContext);

        // then
        verify(metrics, times(6)).updateHooksMetrics(anyString(), any(), any(), any(), any(), any());
        verify(metrics, times(6)).updateAccountHooksMetrics(anyString(), any(), any(), any());
        verify(metrics).updateAccountHooksMetrics(
                eq("accountId"),
                eq("module1"),
                eq(ExecutionStatus.success),
                eq(ExecutionAction.update));
        verify(metrics).updateAccountHooksMetrics(
                eq("accountId"),
                eq("module1"),
                eq(ExecutionStatus.invocation_failure),
                isNull());
        verify(metrics).updateAccountHooksMetrics(
                eq("accountId"),
                eq("module1"),
                eq(ExecutionStatus.success),
                eq(ExecutionAction.no_action));
        verify(metrics).updateAccountHooksMetrics(
                eq("accountId"),
                eq("module2"),
                eq(ExecutionStatus.timeout),
                isNull());
        verify(metrics).updateAccountHooksMetrics(
                eq("accountId"),
                eq("module3"),
                eq(ExecutionStatus.success),
                eq(ExecutionAction.update));
        verify(metrics).updateAccountHooksMetrics(
                eq("accountId"),
                eq("module3"),
                eq(ExecutionStatus.success),
                eq(ExecutionAction.no_action));
        verify(metrics, times(3)).updateAccountModuleDurationMetric(anyString(), any(), any());
        verify(metrics).updateAccountModuleDurationMetric(eq("accountId"), eq("module1"), eq(14L));
        verify(metrics).updateAccountModuleDurationMetric(eq("accountId"), eq("module2"), eq(6L));
        verify(metrics).updateAccountModuleDurationMetric(eq("accountId"), eq("module3"), eq(8L));
    }

    @Test
    public void shouldTolerateBidWithDealThatHasNoLineItemAssociated() {
        // given
        givenBidder(givenSingleSeatBid(givenBid(
                Bid.builder().impid("impId").dealid("dealId").price(BigDecimal.ONE).build())));

        final BidRequest bidRequest = givenBidRequest(givenSingleImp(singletonMap("someBidder", 1)), identity());
        final AuctionContext auctionContext = givenRequestContext(bidRequest);

        // when
        exchangeService.holdAuction(auctionContext);

        // then
        final ArgumentCaptor<AuctionContext> argumentCaptor = ArgumentCaptor.forClass(AuctionContext.class);
        verify(applicationEventService).publishAuctionEvent(argumentCaptor.capture());
        final TxnLog txnLog = argumentCaptor.getValue().getTxnLog();

        assertThat(txnLog).isEqualTo(TxnLog.create());
    }

    @Test
    public void shouldRecordLineItemMetricsInTransactionLog() {
        // given
        givenBidder(givenSeatBid(asList(
                givenBid(Bid.builder().impid("impId").dealid("dealId1").price(BigDecimal.ONE).build()),
                givenBid(Bid.builder().impid("impId").dealid("dealId2").price(BigDecimal.ONE).build()))));

        willReturn(ValidationResult.success()).given(responseBidValidator)
                .validate(argThat(bid -> bid.getBid().getDealid().equals("dealId1")), any(), any(), any());
        willReturn(ValidationResult.error("validation error")).given(responseBidValidator)
                .validate(argThat(bid -> bid.getBid().getDealid().equals("dealId2")), any(), any(), any());

<<<<<<< HEAD
        final BidRequest bidRequest = givenBidRequest(singletonList(givenImp(singletonMap("someBidder", 1),
=======
        final BidRequest bidRequest = givenBidRequest(
                singletonList(givenImp(singletonMap("someBidder", 1),
>>>>>>> bfaa4b84
                        builder -> builder
                                .id("impId")
                                .pmp(Pmp.builder()
                                        .deals(asList(
                                                Deal.builder()
                                                        .id("dealId1")
                                                        .ext(mapper.valueToTree(ExtDeal.of(
<<<<<<< HEAD
                                                                ExtDealLine.of("lineItemId1", null, null, "someBidder"))))
=======
                                                                ExtDealLine.of("lineItemId1", null,
                                                                        null, "someBidder"))))
>>>>>>> bfaa4b84
                                                        .build(),
                                                Deal.builder()
                                                        .id("dealId2")
                                                        .ext(mapper.valueToTree(ExtDeal.of(
<<<<<<< HEAD
                                                                ExtDealLine.of("lineItemId2", null, null, "someBidder"))))
=======
                                                                ExtDealLine.of("lineItemId2", null,
                                                                        null, "someBidder"))))
>>>>>>> bfaa4b84
                                                        .build()))
                                        .build()))),
                identity());
        final AuctionContext auctionContext = givenRequestContext(bidRequest);

        // when
        exchangeService.holdAuction(auctionContext);

        // then
        final ArgumentCaptor<AuctionContext> argumentCaptor = ArgumentCaptor.forClass(AuctionContext.class);
        verify(applicationEventService).publishAuctionEvent(argumentCaptor.capture());
        final TxnLog txnLog = argumentCaptor.getValue().getTxnLog();

        final TxnLog expectedTxnLog = TxnLog.create();
        expectedTxnLog.lineItemsReceivedFromBidder().get("someBidder").addAll(asList("lineItemId1", "lineItemId2"));
        expectedTxnLog.lineItemsResponseInvalidated().add("lineItemId2");

        assertThat(txnLog).isEqualTo(expectedTxnLog);
    }

    @Test
    public void shouldSendOnlyRelevantDealsToBiddersPresentInImp() {
        // given
<<<<<<< HEAD
        final BidRequest bidRequest = givenBidRequest(singletonList(givenImp(singletonMap("someBidder", 1),
=======
        final BidRequest bidRequest = givenBidRequest(
                singletonList(givenImp(singletonMap("someBidder", 1),
>>>>>>> bfaa4b84
                        builder -> builder
                                .pmp(Pmp.builder()
                                        .deals(asList(
                                                Deal.builder()
                                                        .id("dealId1")
                                                        .ext(mapper.valueToTree(ExtDeal.of(
                                                                ExtDealLine.of(null, null, null, "someBidder"))))
                                                        .build(),
                                                Deal.builder()
                                                        .id("dealId2")
                                                        .ext(mapper.valueToTree(ExtDeal.of(
                                                                ExtDealLine.of(null, null, null, "otherBidder"))))
                                                        .build()))
                                        .build()))),
                identity());
        final AuctionContext auctionContext = givenRequestContext(bidRequest).toBuilder()
                .build();

        // when
        exchangeService.holdAuction(auctionContext);

        // then
        final Deal expectedDeal = Deal.builder()
                .id("dealId1")
                .bidfloor(0.0f)
                .ext(mapper.valueToTree(ExtDeal.of(ExtDealLine.of(null, null, null, null))))
                .build();
        final BidRequest capturedBidRequest = captureBidRequest();

        assertThat(capturedBidRequest.getImp())
                .extracting(Imp::getPmp)
                .flatExtracting(Pmp::getDeals)
                .containsOnly(expectedDeal);
    }

    @Test
    public void shouldNotModifyOriginalDealsIfDealsFromLineItemServiceAreMissing() {
        // given
        final Pmp pmp = Pmp.builder()
                .deals(singletonList(Deal.builder().id("dealId1").build())) // deal from prebid request (not from PG)
                .build();
        final BidRequest bidRequest = givenBidRequest(singletonList(givenImp(singletonMap("someBidder", 1),
                builder -> builder.pmp(pmp))), identity());
        final AuctionContext auctionContext = givenRequestContext(bidRequest).toBuilder()
                .build();

        // when
        exchangeService.holdAuction(auctionContext);

        // then
        final BidRequest capturedBidRequest = captureBidRequest();
        assertThat(capturedBidRequest.getImp())
                .extracting(Imp::getPmp)
                .containsExactly(pmp);
    }

    @SuppressWarnings("unchecked")
    @Test
    public void shouldReduceBidsHavingDealIdWithSameImpIdByBidderWithToleratingNotObtainedBidWithTopDeal() {
        // given
<<<<<<< HEAD
        final BidRequest bidRequest = givenBidRequest(singletonList(givenImp(singletonMap("bidder1", 1),
=======
        final BidRequest bidRequest = givenBidRequest(
                singletonList(givenImp(singletonMap("bidder1", 1),
>>>>>>> bfaa4b84
                        builder -> builder
                                .id("impId1")
                                .pmp(Pmp.builder()
                                        .deals(asList(
                                                Deal.builder().id("dealId1").build(), // top deal, but no response bid
                                                Deal.builder().id("dealId2").build()))
                                        .build()))),
                identity());
        final AuctionContext auctionContext = givenRequestContext(bidRequest).toBuilder().build();

        givenBidder(givenSeatBid(singletonList(
                givenBid(Bid.builder().id("bidId2").impid("impId1").dealid("dealId2").price(BigDecimal.ONE).build()))));

        given(responseBidValidator.validate(any(), any(), any(), any())).willReturn(ValidationResult.success());

        // when
        exchangeService.holdAuction(auctionContext);

        // then
        final ArgumentCaptor<List<BidderResponse>> argumentCaptor = ArgumentCaptor.forClass(List.class);
        verify(bidResponseCreator).create(argumentCaptor.capture(), any(), any(), any());
        assertThat(argumentCaptor.getValue()).hasSize(1)
                .extracting(BidderResponse::getSeatBid)
                .flatExtracting(BidderSeatBid::getBids).hasSize(1)
                .extracting(BidderBid::getBid)
                .extracting(Bid::getId)
                .containsOnly("bidId2");
    }

    @SuppressWarnings("unchecked")
    @Test
    public void shouldReduceBidsHavingDealIdWithSameImpIdByBidderWithToleratingNotObtainedBids() {
        // given
<<<<<<< HEAD
        final BidRequest bidRequest = givenBidRequest(singletonList(givenImp(singletonMap("bidder1", 1),
=======
        final BidRequest bidRequest = givenBidRequest(
                singletonList(givenImp(singletonMap("bidder1", 1),
>>>>>>> bfaa4b84
                        builder -> builder
                                .id("impId1")
                                .pmp(Pmp.builder()
                                        .deals(asList(
                                                Deal.builder().id("dealId1").build(),
                                                Deal.builder().id("dealId2").build()))
                                        .build()))),
                identity());
        final AuctionContext auctionContext = givenRequestContext(bidRequest).toBuilder().build();

        givenBidder(givenSeatBid(emptyList()));

        given(responseBidValidator.validate(any(), any(), any(), any())).willReturn(ValidationResult.success());

        // when
        exchangeService.holdAuction(auctionContext);

        // then
        final ArgumentCaptor<List<BidderResponse>> argumentCaptor = ArgumentCaptor.forClass(List.class);
        verify(bidResponseCreator).create(argumentCaptor.capture(), any(), any(), any());

        assertThat(argumentCaptor.getValue()).hasSize(1)
                .extracting(BidderResponse::getSeatBid)
                .flatExtracting(BidderSeatBid::getBids).isEmpty();
    }

    private AuctionContext givenRequestContext(BidRequest bidRequest) {
        return givenRequestContext(
                bidRequest,
                Account.builder()
                        .id("accountId")
                        .auction(AccountAuctionConfig.builder()
                                .events(AccountEventsConfig.of(true))
                                .build())
                        .build());
    }

    private AuctionContext givenRequestContext(BidRequest bidRequest, Account account) {
        return AuctionContext.builder()
                .httpRequest(HttpRequestContext.builder().headers(CaseInsensitiveMultiMap.empty()).build())
                .uidsCookie(uidsCookie)
                .bidRequest(bidRequest)
                .debugWarnings(new ArrayList<>())
                .account(account)
                .requestTypeMetric(MetricName.openrtb2web)
                .timeout(timeout)
                .hookExecutionContext(HookExecutionContext.of(Endpoint.openrtb2_auction))
                .debugContext(DebugContext.empty())
                .txnLog(TxnLog.create())
                .deepDebugLog(DeepDebugLog.create(false, clock))
                .build();
    }

    private BidRequest captureBidRequest() {
        final ArgumentCaptor<BidderRequest> bidRequestCaptor = ArgumentCaptor.forClass(BidderRequest.class);
        verify(httpBidderRequester).requestBids(any(), bidRequestCaptor.capture(), any(), any(), anyBoolean());
        return bidRequestCaptor.getValue().getBidRequest();
    }

    private List<BidderResponse> captureBidResponses() {
        final ArgumentCaptor<List<BidderResponse>> bidderResponseCaptor = ArgumentCaptor.forClass(List.class);
        verify(bidResponseCreator).create(bidderResponseCaptor.capture(), any(), any(), any());
        return bidderResponseCaptor.getValue();
    }

    private static BidRequest givenBidRequest(
            List<Imp> imp, Function<BidRequestBuilder, BidRequestBuilder> bidRequestBuilderCustomizer) {
        return bidRequestBuilderCustomizer.apply(BidRequest.builder().cur(singletonList("USD")).imp(imp)).build();
    }

    private static BidRequest givenBidRequest(List<Imp> imp) {
        return givenBidRequest(imp, identity());
    }

    private static <T> Imp givenImp(T ext, Function<ImpBuilder, ImpBuilder> impBuilderCustomizer) {
        return impBuilderCustomizer.apply(Imp.builder()
                        .ext(mapper.valueToTree(singletonMap(
                                "prebid", ext != null ? singletonMap("bidder", ext) : emptyMap()))))
                .build();
    }

    private static <T> List<Imp> givenSingleImp(T ext) {
        return singletonList(givenImp(ext, identity()));
    }

    private void givenBidder(BidderSeatBid response) {
        given(httpBidderRequester.requestBids(any(), any(), any(), any(), anyBoolean()))
                .willReturn(Future.succeededFuture(response));
    }

    private void givenBidder(String bidderName, Bidder<?> bidder, BidderSeatBid response) {
        doReturn(bidder).when(bidderCatalog).bidderByName(eq(bidderName));
        given(httpBidderRequester.requestBids(same(bidder), any(), any(), any(), anyBoolean()))
                .willReturn(Future.succeededFuture(response));
    }

    private static SeatBid givenSeatBid(List<Bid> bids,
                                        Function<SeatBid.SeatBidBuilder, SeatBid.SeatBidBuilder> seatBidCustomizer) {
        return seatBidCustomizer.apply(SeatBid.builder()
                        .seat("someBidder")
                        .bid(bids))
                .build();
    }

    private static BidderSeatBid givenSeatBid(List<BidderBid> bids) {
        return BidderSeatBid.of(bids, emptyList(), emptyList());
    }

    private static BidderSeatBid givenSingleSeatBid(BidderBid bid) {
        return givenSeatBid(singletonList(bid));
    }

    private static BidderSeatBid givenEmptySeatBid() {
        return givenSeatBid(emptyList());
    }

    private static BidderBid givenBid(Bid bid) {
        return BidderBid.of(bid, BidType.banner, null);
    }

    private static BidderBid givenBid(Bid bid, String cur) {
        return BidderBid.of(bid, BidType.banner, cur);
    }

    private static Bid givenBid(Function<Bid.BidBuilder, Bid.BidBuilder> bidBuilder) {
        return bidBuilder.apply(Bid.builder()
                        .id("bidId")
                        .price(BigDecimal.ONE)
                        .ext(mapper.valueToTree(ExtPrebid.of(ExtBidPrebid.builder().build(), null))))
                .build();
    }

    private static <K, V> Map<K, V> doubleMap(K key1, V value1, K key2, V value2) {
        final Map<K, V> map = new HashMap<>();
        map.put(key1, value1);
        map.put(key2, value2);
        return map;
    }

    private static ExtBidPrebid toExtBidPrebid(ObjectNode ext) {
        try {
            return mapper.treeToValue(ext.get("prebid"), ExtBidPrebid.class);
        } catch (IOException e) {
            return rethrow(e);
        }
    }

    private static ExtRequestTargeting givenTargeting(boolean includebidderkeys) {
        return ExtRequestTargeting.builder().pricegranularity(mapper.valueToTree(
                        ExtPriceGranularity.of(2, singletonList(ExtGranularityRange.of(BigDecimal.valueOf(5),
                                BigDecimal.valueOf(0.5))))))
                .includewinners(true)
                .includebidderkeys(includebidderkeys)
                .build();
    }

    private void givenBidResponseCreator(List<Bid> bids) {
        given(bidResponseCreator.create(anyList(), any(), any(), any()))
                .willReturn(Future.succeededFuture(givenBidResponseWithBids(bids)));
    }

    private void givenBidResponseCreator(Map<String, List<ExtBidderError>> errors) {
        given(bidResponseCreator.create(anyList(), any(), any(), any()))
                .willReturn(Future.succeededFuture(givenBidResponseWithError(errors)));
    }

    private static BidResponse givenBidResponseWithBids(List<Bid> bids) {
        return BidResponse.builder()
                .cur("USD")
                .seatbid(singletonList(givenSeatBid(bids, identity())))
                .build();
    }

    private static BidResponse givenBidResponseWithError(Map<String, List<ExtBidderError>> errors) {
        return BidResponse.builder()
                .seatbid(emptyList())
                .ext(ExtBidResponse.builder()
                        .errors(errors)
                        .build())
                .build();
    }

    private void testUserEidsPermissionFiltering(List<ExtUserEid> givenExtUserEids,
                                                 List<ExtRequestPrebidDataEidPermissions> givenEidPermissions,
                                                 Map<String, String> givenAlises,
                                                 List<ExtUserEid> expectedExtUserEids) {
        // given
        final Bidder<?> bidder = mock(Bidder.class);
        givenBidder("someBidder", bidder, givenEmptySeatBid());
        final Map<String, Integer> bidderToGdpr = singletonMap("someBidder", 1);
        final ExtUser extUser = ExtUser.builder().eids(givenExtUserEids).build();

        final BidRequest bidRequest = givenBidRequest(givenSingleImp(bidderToGdpr),
                builder -> builder
                        .ext(ExtRequest.of(ExtRequestPrebid.builder()
                                .aliases(givenAlises)
                                .data(ExtRequestPrebidData.of(null, givenEidPermissions))
                                .build()))
                        .user(User.builder()
                                .ext(extUser)
                                .build()));

        // when
        exchangeService.holdAuction(givenRequestContext(bidRequest));

        // then
        final ArgumentCaptor<BidderRequest> bidderRequestCaptor = ArgumentCaptor.forClass(BidderRequest.class);
        verify(httpBidderRequester).requestBids(any(), bidderRequestCaptor.capture(), any(), any(), anyBoolean());
        final List<BidderRequest> capturedBidRequests = bidderRequestCaptor.getAllValues();
        assertThat(capturedBidRequests)
                .extracting(BidderRequest::getBidRequest)
                .extracting(BidRequest::getUser)
                .extracting(User::getExt)
                .flatExtracting(ExtUser::getEids)
                .isEqualTo(expectedExtUserEids);
    }

    private static EnumMap<Stage, List<StageExecutionOutcome>> stageOutcomes() {
        final Map<Stage, List<StageExecutionOutcome>> stageOutcomes = new HashMap<>();

        stageOutcomes.put(Stage.entrypoint, singletonList(StageExecutionOutcome.of(
                "http-request",
                asList(
                        GroupExecutionOutcome.of(asList(
                                HookExecutionOutcome.builder()
                                        .hookId(HookId.of("module1", "hook1"))
                                        .executionTime(4L)
                                        .status(ExecutionStatus.success)
                                        .message("Message 1-1")
                                        .action(ExecutionAction.update)
                                        .errors(asList("error message 1-1 1", "error message 1-1 2"))
                                        .warnings(asList("warning message 1-1 1", "warning message 1-1 2"))
                                        .debugMessages(asList("debug message 1-1 1", "debug message 1-1 2"))
                                        .analyticsTags(TagsImpl.of(singletonList(
                                                ActivityImpl.of(
                                                        "some-activity",
                                                        "success",
                                                        singletonList(ResultImpl.of(
                                                                "success",
                                                                mapper.createObjectNode(),
                                                                AppliedToImpl.builder()
                                                                        .impIds(asList("impId1", "impId2"))
                                                                        .request(true)
                                                                        .build()))))))
                                        .build(),
                                HookExecutionOutcome.builder()
                                        .hookId(HookId.of("module1", "hook2"))
                                        .executionTime(6L)
                                        .status(ExecutionStatus.invocation_failure)
                                        .message("Message 1-2")
                                        .errors(asList("error message 1-2 1", "error message 1-2 2"))
                                        .warnings(asList("warning message 1-2 1", "warning message 1-2 2"))
                                        .build())),
                        GroupExecutionOutcome.of(asList(
                                HookExecutionOutcome.builder()
                                        .hookId(HookId.of("module1", "hook2"))
                                        .executionTime(4L)
                                        .status(ExecutionStatus.success)
                                        .message("Message 1-2")
                                        .action(ExecutionAction.no_action)
                                        .errors(asList("error message 1-2 3", "error message 1-2 4"))
                                        .warnings(asList("warning message 1-2 3", "warning message 1-2 4"))
                                        .build(),
                                HookExecutionOutcome.builder()
                                        .hookId(HookId.of("module2", "hook1"))
                                        .executionTime(6L)
                                        .status(ExecutionStatus.timeout)
                                        .message("Message 2-1")
                                        .errors(asList("error message 2-1 1", "error message 2-1 2"))
                                        .warnings(asList("warning message 2-1 1", "warning message 2-1 2"))
                                        .build()))))));

        stageOutcomes.put(Stage.auction_response, singletonList(StageExecutionOutcome.of(
                "auction-response",
                singletonList(
                        GroupExecutionOutcome.of(asList(
                                HookExecutionOutcome.builder()
                                        .hookId(HookId.of("module3", "hook1"))
                                        .executionTime(4L)
                                        .status(ExecutionStatus.success)
                                        .message("Message 3-1")
                                        .action(ExecutionAction.update)
                                        .errors(asList("error message 3-1 1", "error message 3-1 2"))
                                        .warnings(asList("warning message 3-1 1", "warning message 3-1 2"))
                                        .build(),
                                HookExecutionOutcome.builder()
                                        .hookId(HookId.of("module3", "hook2"))
                                        .executionTime(4L)
                                        .status(ExecutionStatus.success)
                                        .action(ExecutionAction.no_action)
                                        .build()))))));

        return new EnumMap<>(stageOutcomes);
    }
}<|MERGE_RESOLUTION|>--- conflicted
+++ resolved
@@ -3534,12 +3534,8 @@
         willReturn(ValidationResult.error("validation error")).given(responseBidValidator)
                 .validate(argThat(bid -> bid.getBid().getDealid().equals("dealId2")), any(), any(), any());
 
-<<<<<<< HEAD
-        final BidRequest bidRequest = givenBidRequest(singletonList(givenImp(singletonMap("someBidder", 1),
-=======
         final BidRequest bidRequest = givenBidRequest(
                 singletonList(givenImp(singletonMap("someBidder", 1),
->>>>>>> bfaa4b84
                         builder -> builder
                                 .id("impId")
                                 .pmp(Pmp.builder()
@@ -3547,22 +3543,14 @@
                                                 Deal.builder()
                                                         .id("dealId1")
                                                         .ext(mapper.valueToTree(ExtDeal.of(
-<<<<<<< HEAD
-                                                                ExtDealLine.of("lineItemId1", null, null, "someBidder"))))
-=======
                                                                 ExtDealLine.of("lineItemId1", null,
                                                                         null, "someBidder"))))
->>>>>>> bfaa4b84
                                                         .build(),
                                                 Deal.builder()
                                                         .id("dealId2")
                                                         .ext(mapper.valueToTree(ExtDeal.of(
-<<<<<<< HEAD
-                                                                ExtDealLine.of("lineItemId2", null, null, "someBidder"))))
-=======
                                                                 ExtDealLine.of("lineItemId2", null,
                                                                         null, "someBidder"))))
->>>>>>> bfaa4b84
                                                         .build()))
                                         .build()))),
                 identity());
@@ -3586,12 +3574,8 @@
     @Test
     public void shouldSendOnlyRelevantDealsToBiddersPresentInImp() {
         // given
-<<<<<<< HEAD
-        final BidRequest bidRequest = givenBidRequest(singletonList(givenImp(singletonMap("someBidder", 1),
-=======
         final BidRequest bidRequest = givenBidRequest(
                 singletonList(givenImp(singletonMap("someBidder", 1),
->>>>>>> bfaa4b84
                         builder -> builder
                                 .pmp(Pmp.builder()
                                         .deals(asList(
@@ -3652,12 +3636,8 @@
     @Test
     public void shouldReduceBidsHavingDealIdWithSameImpIdByBidderWithToleratingNotObtainedBidWithTopDeal() {
         // given
-<<<<<<< HEAD
-        final BidRequest bidRequest = givenBidRequest(singletonList(givenImp(singletonMap("bidder1", 1),
-=======
         final BidRequest bidRequest = givenBidRequest(
                 singletonList(givenImp(singletonMap("bidder1", 1),
->>>>>>> bfaa4b84
                         builder -> builder
                                 .id("impId1")
                                 .pmp(Pmp.builder()
@@ -3691,12 +3671,8 @@
     @Test
     public void shouldReduceBidsHavingDealIdWithSameImpIdByBidderWithToleratingNotObtainedBids() {
         // given
-<<<<<<< HEAD
-        final BidRequest bidRequest = givenBidRequest(singletonList(givenImp(singletonMap("bidder1", 1),
-=======
         final BidRequest bidRequest = givenBidRequest(
                 singletonList(givenImp(singletonMap("bidder1", 1),
->>>>>>> bfaa4b84
                         builder -> builder
                                 .id("impId1")
                                 .pmp(Pmp.builder()
