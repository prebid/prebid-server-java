--- conflicted
+++ resolved
@@ -206,10 +206,8 @@
 import static org.mockito.Mockito.times;
 import static org.mockito.Mockito.verify;
 import static org.mockito.Mockito.verifyNoInteractions;
-<<<<<<< HEAD
+import static org.prebid.server.auction.model.BidRejectionReason.REQUEST_BLOCKED_UNACCEPTABLE_CURRENCY;
 import static org.prebid.server.auction.model.BidRejectionReason.NO_BID;
-=======
->>>>>>> 61a88872
 import static org.prebid.server.auction.model.BidRejectionReason.REQUEST_BLOCKED_UNACCEPTABLE_CURRENCY;
 import static org.prebid.server.proto.openrtb.ext.response.BidType.banner;
 import static org.prebid.server.proto.openrtb.ext.response.BidType.video;
@@ -4064,7 +4062,6 @@
                 .extracting(AuctionContext::getBidRejectionTrackers)
                 .extracting(rejectionTrackers -> rejectionTrackers.get("bidder1"))
                 .extracting(BidRejectionTracker::getRejectedImps)
-<<<<<<< HEAD
                 .isEqualTo(Set.of(RejectedImp.of("impId1", REQUEST_BLOCKED_UNACCEPTABLE_CURRENCY)));
     }
 
@@ -4088,9 +4085,6 @@
                 .toBuilder()
                 .bidRejectionTrackers(bidRejectionTrackers)
                 .build();
-=======
-                .isEqualTo(Map.of("impId1", Pair.of("bidder1", REQUEST_BLOCKED_UNACCEPTABLE_CURRENCY)));
->>>>>>> 61a88872
 
         given(bidderCatalog.isValidName("invalidBidder")).willReturn(false);
 
