--- conflicted
+++ resolved
@@ -1329,19 +1329,11 @@
                         .id("impId")
                         .banner(Banner.builder()
                                 .format(singletonList(Format.builder().w(400).h(300).build()))
-<<<<<<< HEAD
-                                .build())
-                        .ext(impExt)
-                        .build()),
-                identity());
-        given(httpBidderRequester.requestBids(any(), any(), any(), any(), anyBoolean()))
-=======
                                 .build()).ext(impExt).build()),
                 builder -> builder.ext(ExtRequest.of(ExtRequestPrebid.builder()
                         .data(ExtRequestPrebidData.of(singletonList("someBidder"), null))
                         .build())));
-        given(httpBidderRequester.requestBids(any(), any(), any(), anyBoolean()))
->>>>>>> db9595c9
+        given(httpBidderRequester.requestBids(any(), any(), any(), any(), anyBoolean()))
                 .willReturn(Future.succeededFuture(givenSeatBid(singletonList(
                         givenBid(Bid.builder().price(TEN).build())))));
 
@@ -1617,7 +1609,7 @@
 
         // then
         final ArgumentCaptor<BidderRequest> bidderRequestCaptor = ArgumentCaptor.forClass(BidderRequest.class);
-        verify(httpBidderRequester).requestBids(any(), bidderRequestCaptor.capture(), any(), anyBoolean());
+        verify(httpBidderRequester).requestBids(any(), bidderRequestCaptor.capture(), any(), any(), anyBoolean());
         final List<BidderRequest> capturedBidRequests = bidderRequestCaptor.getAllValues();
         assertThat(capturedBidRequests)
                 .extracting(BidderRequest::getBidRequest)
@@ -2916,7 +2908,7 @@
 
         // then
         final ArgumentCaptor<BidderRequest> bidderRequestCaptor = ArgumentCaptor.forClass(BidderRequest.class);
-        verify(httpBidderRequester).requestBids(any(), bidderRequestCaptor.capture(), any(), anyBoolean());
+        verify(httpBidderRequester).requestBids(any(), bidderRequestCaptor.capture(), any(), any(), anyBoolean());
         final List<BidderRequest> capturedBidRequests = bidderRequestCaptor.getAllValues();
         assertThat(capturedBidRequests)
                 .extracting(BidderRequest::getBidRequest)
