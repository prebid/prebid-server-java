--- conflicted
+++ resolved
@@ -1115,13 +1115,8 @@
                         ExtRequestPrebidCache.of(null, ExtRequestPrebidCacheVastxml.of(null, null)))))));
 
         // when
-<<<<<<< HEAD
-        final BidResponse bidResponse = exchangeService.holdAuction(bidRequest, uidsCookie, timeout, metricsContext, null)
-                .result();
-=======
-        final BidResponse bidResponse =
-                exchangeService.holdAuction(bidRequest, uidsCookie, timeout, metricsContext, null).result();
->>>>>>> 42358c0e
+        final BidResponse bidResponse =
+                exchangeService.holdAuction(bidRequest, uidsCookie, timeout, metricsContext, null).result();
 
         // then
         assertThat(bidResponse.getSeatbid()).flatExtracting(SeatBid::getBid)
