--- conflicted
+++ resolved
@@ -427,80 +427,7 @@
 
         clock = Clock.fixed(Instant.now(), ZoneId.systemDefault());
 
-<<<<<<< HEAD
         givenTarget(false);
-=======
-        target = new ExchangeService(
-                0,
-                90,
-                bidderCatalog,
-                storedResponseProcessor,
-                dealsService,
-                privacyEnforcementService,
-                fpdResolver,
-                supplyChainResolver,
-                debugResolver,
-                mediaTypeProcessor,
-                uidUpdater,
-                timeoutResolver,
-                timeoutFactory,
-                ortbVersionConversionManager,
-                httpBidderRequester,
-                responseBidValidator,
-                currencyService,
-                bidResponseCreator,
-                bidResponsePostProcessor,
-                hookStageExecutor,
-                applicationEventService,
-                httpInteractionLogger,
-                priceFloorAdjuster,
-                priceFloorEnforcer,
-                dsaEnforcer,
-                bidAdjustmentFactorResolver,
-                metrics,
-                clock,
-                jacksonMapper,
-                criteriaLogManager,
-                false);
-    }
-
-    @Test
-    public void creationShouldFailOnNegativeTimeoutAdjustmentFactor() {
-        assertThatIllegalArgumentException()
-                .isThrownBy(() -> new ExchangeService(
-                        0,
-                        -1,
-                        bidderCatalog,
-                        storedResponseProcessor,
-                        dealsService,
-                        privacyEnforcementService,
-                        fpdResolver,
-                        supplyChainResolver,
-                        debugResolver,
-                        mediaTypeProcessor,
-                        uidUpdater,
-                        timeoutResolver,
-                        timeoutFactory,
-                        ortbVersionConversionManager,
-                        httpBidderRequester,
-                        responseBidValidator,
-                        currencyService,
-                        bidResponseCreator,
-                        bidResponsePostProcessor,
-                        hookStageExecutor,
-                        applicationEventService,
-                        httpInteractionLogger,
-                        priceFloorAdjuster,
-                        priceFloorEnforcer,
-                        dsaEnforcer,
-                        bidAdjustmentFactorResolver,
-                        metrics,
-                        clock,
-                        jacksonMapper,
-                        criteriaLogManager,
-                        false))
-                .withMessage("Expected timeout adjustment factor should be in [0, 100].");
->>>>>>> 60fafdd9
     }
 
     @Test
@@ -1069,7 +996,10 @@
                                         "1.0",
                                         null))
                                 .build())
-                        .ext(ExtRequest.of(ExtRequestPrebid.builder().createTids(false).build())));
+                        .ext(ExtRequest.of(
+                                ExtRequestPrebid.builder()
+                                        .createTids(false)
+                                        .build())));
 
         // when
         target.holdAuction(givenRequestContext(bidRequest));
@@ -3145,42 +3075,7 @@
     @Test
     public void holdAuctionShouldFailWhenFpdProvidesSiteButDoohIsAlreadyInBidRequestAndStrictValidationEnabled() {
         // given
-<<<<<<< HEAD
         givenTarget(true);
-=======
-        target = new ExchangeService(
-                0,
-                90,
-                bidderCatalog,
-                storedResponseProcessor,
-                dealsService,
-                privacyEnforcementService,
-                fpdResolver,
-                supplyChainResolver,
-                debugResolver,
-                mediaTypeProcessor,
-                uidUpdater,
-                timeoutResolver,
-                timeoutFactory,
-                ortbVersionConversionManager,
-                httpBidderRequester,
-                responseBidValidator,
-                currencyService,
-                bidResponseCreator,
-                bidResponsePostProcessor,
-                hookStageExecutor,
-                applicationEventService,
-                httpInteractionLogger,
-                priceFloorAdjuster,
-                priceFloorEnforcer,
-                dsaEnforcer,
-                bidAdjustmentFactorResolver,
-                metrics,
-                clock,
-                jacksonMapper,
-                criteriaLogManager,
-                true);
->>>>>>> 60fafdd9
         givenBidder(givenEmptySeatBid());
         final BidRequest bidRequest = givenBidRequest(
                 givenSingleImp(singletonMap("someBidder", 1)),
@@ -3200,42 +3095,7 @@
     @Test
     public void holdAuctionShouldFailWhenSiteAppAndDoohArePresentInBidRequestAndStrictValidationEnabled() {
         // given
-<<<<<<< HEAD
         givenTarget(true);
-=======
-        target = new ExchangeService(
-                0,
-                90,
-                bidderCatalog,
-                storedResponseProcessor,
-                dealsService,
-                privacyEnforcementService,
-                fpdResolver,
-                supplyChainResolver,
-                debugResolver,
-                mediaTypeProcessor,
-                uidUpdater,
-                timeoutResolver,
-                timeoutFactory,
-                ortbVersionConversionManager,
-                httpBidderRequester,
-                responseBidValidator,
-                currencyService,
-                bidResponseCreator,
-                bidResponsePostProcessor,
-                hookStageExecutor,
-                applicationEventService,
-                httpInteractionLogger,
-                priceFloorAdjuster,
-                priceFloorEnforcer,
-                dsaEnforcer,
-                bidAdjustmentFactorResolver,
-                metrics,
-                clock,
-                jacksonMapper,
-                criteriaLogManager,
-                true);
->>>>>>> 60fafdd9
         givenBidder(givenEmptySeatBid());
         final BidRequest bidRequest = givenBidRequest(
                 givenSingleImp(singletonMap("someBidder", 1)),
@@ -4874,42 +4734,6 @@
                 any()))
                 .willReturn(Future.succeededFuture(BidResponse.builder().id("uniqId").build()));
 
-<<<<<<< HEAD
-=======
-        target = new ExchangeService(
-                0,
-                90,
-                bidderCatalog,
-                storedResponseProcessor,
-                dealsService,
-                privacyEnforcementService,
-                fpdResolver,
-                supplyChainResolver,
-                debugResolver,
-                mediaTypeProcessor,
-                uidUpdater,
-                timeoutResolver,
-                timeoutFactory,
-                ortbVersionConversionManager,
-                httpBidderRequester,
-                responseBidValidator,
-                currencyService,
-                bidResponseCreator,
-                bidResponsePostProcessor,
-                hookStageExecutor,
-                applicationEventService,
-                httpInteractionLogger,
-                priceFloorAdjuster,
-                priceFloorEnforcer,
-                dsaEnforcer,
-                bidAdjustmentFactorResolver,
-                metrics,
-                clock,
-                jacksonMapper,
-                criteriaLogManager,
-                false);
-
->>>>>>> 60fafdd9
         // when
         final Future<AuctionContext> result = target.holdAuction(auctionContext);
 
