package org.prebid.server.auction;

import com.fasterxml.jackson.databind.JsonNode;
import com.fasterxml.jackson.databind.node.BooleanNode;
import com.fasterxml.jackson.databind.node.ObjectNode;
import com.fasterxml.jackson.databind.node.TextNode;
import com.iab.openrtb.request.App;
import com.iab.openrtb.request.Banner;
import com.iab.openrtb.request.BidRequest;
import com.iab.openrtb.request.BidRequest.BidRequestBuilder;
import com.iab.openrtb.request.Content;
import com.iab.openrtb.request.Data;
import com.iab.openrtb.request.Deal;
import com.iab.openrtb.request.Device;
import com.iab.openrtb.request.Format;
import com.iab.openrtb.request.Geo;
import com.iab.openrtb.request.Imp;
import com.iab.openrtb.request.Imp.ImpBuilder;
import com.iab.openrtb.request.Pmp;
import com.iab.openrtb.request.Publisher;
import com.iab.openrtb.request.Regs;
import com.iab.openrtb.request.Site;
import com.iab.openrtb.request.User;
import com.iab.openrtb.request.Video;
import com.iab.openrtb.response.Bid;
import com.iab.openrtb.response.BidResponse;
import com.iab.openrtb.response.SeatBid;
import io.vertx.core.Future;
import org.apache.commons.collections4.MapUtils;
import org.junit.Before;
import org.junit.Rule;
import org.junit.Test;
import org.mockito.ArgumentCaptor;
import org.mockito.Mock;
import org.mockito.Spy;
import org.mockito.junit.MockitoJUnit;
import org.mockito.junit.MockitoRule;
import org.prebid.server.VertxTest;
import org.prebid.server.auction.model.AuctionContext;
import org.prebid.server.auction.model.AuctionParticipation;
import org.prebid.server.auction.model.BidRequestCacheInfo;
import org.prebid.server.auction.model.BidderPrivacyResult;
import org.prebid.server.auction.model.BidderRequest;
import org.prebid.server.auction.model.BidderResponse;
import org.prebid.server.auction.model.DebugContext;
import org.prebid.server.auction.model.MultiBidConfig;
import org.prebid.server.auction.model.StoredResponseResult;
import org.prebid.server.bidder.Bidder;
import org.prebid.server.bidder.BidderCatalog;
import org.prebid.server.bidder.HttpBidderRequester;
import org.prebid.server.bidder.Usersyncer;
import org.prebid.server.bidder.model.BidderBid;
import org.prebid.server.bidder.model.BidderError;
import org.prebid.server.bidder.model.BidderSeatBid;
import org.prebid.server.cookie.UidsCookie;
import org.prebid.server.currency.CurrencyConversionService;
import org.prebid.server.deals.DealsProcessor;
import org.prebid.server.deals.events.ApplicationEventService;
import org.prebid.server.deals.model.DeepDebugLog;
import org.prebid.server.deals.model.TxnLog;
import org.prebid.server.exception.InvalidRequestException;
import org.prebid.server.exception.PreBidException;
import org.prebid.server.execution.Timeout;
import org.prebid.server.execution.TimeoutFactory;
import org.prebid.server.floors.PriceFloorAdjuster;
import org.prebid.server.floors.PriceFloorEnforcer;
import org.prebid.server.hooks.execution.HookStageExecutor;
import org.prebid.server.hooks.execution.model.ExecutionAction;
import org.prebid.server.hooks.execution.model.ExecutionStatus;
import org.prebid.server.hooks.execution.model.GroupExecutionOutcome;
import org.prebid.server.hooks.execution.model.HookExecutionContext;
import org.prebid.server.hooks.execution.model.HookExecutionOutcome;
import org.prebid.server.hooks.execution.model.HookId;
import org.prebid.server.hooks.execution.model.HookStageExecutionResult;
import org.prebid.server.hooks.execution.model.Stage;
import org.prebid.server.hooks.execution.model.StageExecutionOutcome;
import org.prebid.server.hooks.execution.v1.auction.AuctionResponsePayloadImpl;
import org.prebid.server.hooks.execution.v1.bidder.BidderRequestPayloadImpl;
import org.prebid.server.hooks.execution.v1.bidder.BidderResponsePayloadImpl;
import org.prebid.server.hooks.v1.analytics.ActivityImpl;
import org.prebid.server.hooks.v1.analytics.AppliedToImpl;
import org.prebid.server.hooks.v1.analytics.ResultImpl;
import org.prebid.server.hooks.v1.analytics.TagsImpl;
import org.prebid.server.log.CriteriaLogManager;
import org.prebid.server.log.HttpInteractionLogger;
import org.prebid.server.metric.MetricName;
import org.prebid.server.metric.Metrics;
import org.prebid.server.model.CaseInsensitiveMultiMap;
import org.prebid.server.model.Endpoint;
import org.prebid.server.model.HttpRequestContext;
import org.prebid.server.proto.openrtb.ext.ExtPrebid;
import org.prebid.server.proto.openrtb.ext.request.ExtApp;
import org.prebid.server.proto.openrtb.ext.request.ExtBidderConfig;
import org.prebid.server.proto.openrtb.ext.request.ExtBidderConfigOrtb;
import org.prebid.server.proto.openrtb.ext.request.ExtDeal;
import org.prebid.server.proto.openrtb.ext.request.ExtDealLine;
import org.prebid.server.proto.openrtb.ext.request.ExtGranularityRange;
import org.prebid.server.proto.openrtb.ext.request.ExtPriceGranularity;
import org.prebid.server.proto.openrtb.ext.request.ExtRegs;
import org.prebid.server.proto.openrtb.ext.request.ExtRequest;
import org.prebid.server.proto.openrtb.ext.request.ExtRequestBidAdjustmentFactors;
import org.prebid.server.proto.openrtb.ext.request.ExtRequestCurrency;
import org.prebid.server.proto.openrtb.ext.request.ExtRequestPrebid;
import org.prebid.server.proto.openrtb.ext.request.ExtRequestPrebidBidderConfig;
import org.prebid.server.proto.openrtb.ext.request.ExtRequestPrebidCache;
import org.prebid.server.proto.openrtb.ext.request.ExtRequestPrebidCacheBids;
import org.prebid.server.proto.openrtb.ext.request.ExtRequestPrebidCacheVastxml;
import org.prebid.server.proto.openrtb.ext.request.ExtRequestPrebidData;
import org.prebid.server.proto.openrtb.ext.request.ExtRequestPrebidDataEidPermissions;
import org.prebid.server.proto.openrtb.ext.request.ExtRequestPrebidMultiBid;
import org.prebid.server.proto.openrtb.ext.request.ExtRequestPrebidSchain;
import org.prebid.server.proto.openrtb.ext.request.ExtRequestPrebidSchainSchainNode;
import org.prebid.server.proto.openrtb.ext.request.ExtRequestTargeting;
import org.prebid.server.proto.openrtb.ext.request.ExtSite;
import org.prebid.server.proto.openrtb.ext.request.ExtSourceSchain;
import org.prebid.server.proto.openrtb.ext.request.ExtUser;
import org.prebid.server.proto.openrtb.ext.request.ExtUserEid;
import org.prebid.server.proto.openrtb.ext.request.ExtUserPrebid;
import org.prebid.server.proto.openrtb.ext.request.ImpMediaType;
import org.prebid.server.proto.openrtb.ext.request.TraceLevel;
import org.prebid.server.proto.openrtb.ext.response.BidType;
import org.prebid.server.proto.openrtb.ext.response.ExtBidPrebid;
import org.prebid.server.proto.openrtb.ext.response.ExtBidResponse;
import org.prebid.server.proto.openrtb.ext.response.ExtBidderError;
import org.prebid.server.proto.openrtb.ext.response.ExtHttpCall;
import org.prebid.server.proto.openrtb.ext.response.ExtModules;
import org.prebid.server.proto.openrtb.ext.response.ExtModulesTrace;
import org.prebid.server.proto.openrtb.ext.response.ExtModulesTraceAnalyticsActivity;
import org.prebid.server.proto.openrtb.ext.response.ExtModulesTraceAnalyticsAppliedTo;
import org.prebid.server.proto.openrtb.ext.response.ExtModulesTraceAnalyticsResult;
import org.prebid.server.proto.openrtb.ext.response.ExtModulesTraceAnalyticsTags;
import org.prebid.server.proto.openrtb.ext.response.ExtModulesTraceGroup;
import org.prebid.server.proto.openrtb.ext.response.ExtModulesTraceInvocationResult;
import org.prebid.server.proto.openrtb.ext.response.ExtModulesTraceStage;
import org.prebid.server.proto.openrtb.ext.response.ExtModulesTraceStageOutcome;
import org.prebid.server.proto.openrtb.ext.response.ExtResponseDebug;
import org.prebid.server.settings.model.Account;
import org.prebid.server.settings.model.AccountAuctionConfig;
import org.prebid.server.settings.model.AccountEventsConfig;
import org.prebid.server.validation.ResponseBidValidator;
import org.prebid.server.validation.model.ValidationResult;

import java.io.IOException;
import java.math.BigDecimal;
import java.time.Clock;
import java.time.Instant;
import java.time.ZoneId;
import java.util.ArrayList;
import java.util.Arrays;
import java.util.Collections;
import java.util.EnumMap;
import java.util.HashMap;
import java.util.List;
import java.util.Map;
import java.util.function.Function;
import java.util.stream.Collectors;

import static java.math.BigDecimal.ONE;
import static java.math.BigDecimal.TEN;
import static java.util.Arrays.asList;
import static java.util.Collections.emptyList;
import static java.util.Collections.emptyMap;
import static java.util.Collections.singletonList;
import static java.util.Collections.singletonMap;
import static java.util.function.Function.identity;
import static org.apache.commons.lang3.exception.ExceptionUtils.rethrow;
import static org.assertj.core.api.Assertions.assertThat;
import static org.assertj.core.api.Assertions.assertThatIllegalArgumentException;
import static org.assertj.core.api.Assertions.entry;
import static org.assertj.core.api.Assertions.tuple;
import static org.mockito.ArgumentMatchers.anyBoolean;
import static org.mockito.ArgumentMatchers.anyInt;
import static org.mockito.ArgumentMatchers.anyMap;
import static org.mockito.ArgumentMatchers.anyString;
import static org.mockito.ArgumentMatchers.argThat;
import static org.mockito.ArgumentMatchers.eq;
import static org.mockito.ArgumentMatchers.isNull;
import static org.mockito.ArgumentMatchers.same;
import static org.mockito.BDDMockito.given;
import static org.mockito.BDDMockito.willReturn;
import static org.mockito.Mockito.any;
import static org.mockito.Mockito.anyList;
import static org.mockito.Mockito.doAnswer;
import static org.mockito.Mockito.doReturn;
import static org.mockito.Mockito.mock;
import static org.mockito.Mockito.never;
import static org.mockito.Mockito.times;
import static org.mockito.Mockito.verify;
import static org.mockito.Mockito.verifyNoInteractions;
import static org.mockito.Mockito.verifyNoMoreInteractions;
import static org.prebid.server.proto.openrtb.ext.response.BidType.banner;
import static org.prebid.server.proto.openrtb.ext.response.BidType.video;

public class ExchangeServiceTest extends VertxTest {

    @Rule
    public final MockitoRule mockitoRule = MockitoJUnit.rule();

    @Mock
    private BidderCatalog bidderCatalog;

    @Mock
    private StoredResponseProcessor storedResponseProcessor;

    @Mock
    private PrivacyEnforcementService privacyEnforcementService;

    @Mock
    private FpdResolver fpdResolver;

    @Mock
    private SchainResolver schainResolver;

    @Mock
    private DebugResolver debugResolver;

    @Mock
    private HttpBidderRequester httpBidderRequester;

    @Mock
    private ResponseBidValidator responseBidValidator;

    @Mock
    private CurrencyConversionService currencyService;

    @Mock
    private BidResponseCreator bidResponseCreator;

    @Spy
    private BidResponsePostProcessor.NoOpBidResponsePostProcessor bidResponsePostProcessor;

    @Mock
    private HookStageExecutor hookStageExecutor;

    @Mock
    private ApplicationEventService applicationEventService;

    @Mock
    private HttpInteractionLogger httpInteractionLogger;

    @Mock
    private PriceFloorAdjuster priceFloorAdjuster;
    @Mock
    private PriceFloorEnforcer priceFloorEnforcer;
    @Mock
    private Metrics metrics;

    @Mock
    private UidsCookie uidsCookie;

    private Clock clock;

    @Mock
    private CriteriaLogManager criteriaLogManager;

    private ExchangeService exchangeService;

    private Timeout timeout;

    private DealsProcessor dealsProcessor;

    @SuppressWarnings("unchecked")
    @Before
    public void setUp() {
        given(bidResponseCreator.create(anyList(), any(), any(), any()))
                .willReturn(Future.succeededFuture(givenBidResponseWithBids(singletonList(givenBid(identity())))));

        given(bidderCatalog.isValidName(anyString())).willReturn(true);
        given(bidderCatalog.isActive(anyString())).willReturn(true);
        given(bidderCatalog.usersyncerByName(anyString())).willReturn(Usersyncer.of("cookieFamily", null, null));

        given(privacyEnforcementService.mask(any(), argThat(MapUtils::isNotEmpty), any(), any()))
                .willAnswer(inv ->
                        Future.succeededFuture(((Map<String, User>) inv.getArgument(1)).entrySet().stream()
                                .map(bidderAndUser -> BidderPrivacyResult.builder()
                                        .requestBidder(bidderAndUser.getKey())
                                        .user(bidderAndUser.getValue())
                                        .build())
                                .collect(Collectors.toList())));

        given(privacyEnforcementService.mask(any(), argThat(MapUtils::isEmpty), any(), any()))
                .willReturn(Future.succeededFuture(emptyList()));

        given(fpdResolver.resolveUser(any(), any())).willAnswer(invocation -> invocation.getArgument(0));
        given(fpdResolver.resolveSite(any(), any())).willAnswer(invocation -> invocation.getArgument(0));
        given(fpdResolver.resolveApp(any(), any())).willAnswer(invocation -> invocation.getArgument(0));
        given(fpdResolver.resolveImpExt(any(), anyBoolean()))
                .willAnswer(invocation -> invocation.getArgument(0));

        given(schainResolver.resolveForBidder(anyString(), any())).willReturn(null);

        given(hookStageExecutor.executeBidderRequestStage(any(), any()))
                .willAnswer(invocation -> Future.succeededFuture(HookStageExecutionResult.of(
                        false,
                        BidderRequestPayloadImpl.of(invocation.<BidderRequest>getArgument(0).getBidRequest()))));
        given(hookStageExecutor.executeRawBidderResponseStage(any(), any()))
                .willAnswer(invocation -> Future.succeededFuture(HookStageExecutionResult.of(
                        false,
                        BidderResponsePayloadImpl.of(invocation.<BidderResponse>getArgument(0).getSeatBid()
                                .getBids()))));
        given(hookStageExecutor.executeAuctionResponseStage(any(), any()))
                .willAnswer(invocation -> Future.succeededFuture(HookStageExecutionResult.of(
                        false,
                        AuctionResponsePayloadImpl.of(invocation.getArgument(0)))));

        given(responseBidValidator.validate(any(), any(), any(), any())).willReturn(ValidationResult.success());

        given(currencyService.convertCurrency(any(), any(), any(), any()))
                .willAnswer(invocationOnMock -> invocationOnMock.getArgument(0));

        given(storedResponseProcessor.getStoredResponseResult(any(), any()))
                .willAnswer(inv -> Future.succeededFuture(StoredResponseResult.of(inv.getArgument(0), emptyList(),
                        emptyMap())));
        given(storedResponseProcessor.mergeWithBidderResponses(any(), any(), any()))
                .willAnswer(inv -> inv.getArgument(0));

        given(priceFloorEnforcer.enforce(any(), any(), any()))
                .willAnswer(inv -> inv.getArgument(1));
        given(priceFloorAdjuster.adjustForImp(any(), any(), any(), any()))
                .willAnswer(inv -> ((Imp) inv.getArgument(0)).getBidfloor());

        given(criteriaLogManager.traceResponse(any(), any(), any(), anyBoolean()))
                .willAnswer(inv -> inv.getArgument(1));

        clock = Clock.fixed(Instant.now(), ZoneId.systemDefault());
        timeout = new TimeoutFactory(clock).create(500);
        dealsProcessor = new DealsProcessor(jacksonMapper);

        exchangeService = new ExchangeService(
                0,
                bidderCatalog,
                storedResponseProcessor,
                dealsProcessor,
                privacyEnforcementService,
                fpdResolver,
                schainResolver,
                debugResolver,
                httpBidderRequester,
                responseBidValidator,
                currencyService,
                bidResponseCreator,
                bidResponsePostProcessor,
                hookStageExecutor,
                applicationEventService,
                httpInteractionLogger,
                priceFloorAdjuster,
                priceFloorEnforcer,
                metrics,
                clock,
                jacksonMapper,
                criteriaLogManager);
    }

    @Test
    public void creationShouldFailOnNegativeExpectedCacheTime() {
        assertThatIllegalArgumentException()
                .isThrownBy(() -> new ExchangeService(
                        -1,
                        bidderCatalog,
                        storedResponseProcessor,
                        dealsProcessor,
                        privacyEnforcementService,
                        fpdResolver,
                        schainResolver,
                        debugResolver,
                        httpBidderRequester,
                        responseBidValidator,
                        currencyService,
                        bidResponseCreator,
                        bidResponsePostProcessor,
                        hookStageExecutor,
                        applicationEventService,
                        httpInteractionLogger,
                        priceFloorAdjuster,
                        priceFloorEnforcer,
                        metrics,
                        clock,
                        jacksonMapper,
                        criteriaLogManager))
                .withMessage("Expected cache time should be positive");
    }

    @Test
    public void shouldTolerateImpWithoutExtension() {
        // given
        final BidRequest bidRequest = givenBidRequest(givenSingleImp(null));

        // when
        final AuctionContext result = exchangeService.holdAuction(givenRequestContext(bidRequest)).result();

        // then
        verifyNoInteractions(bidderCatalog);
        verifyNoInteractions(httpBidderRequester);
        assertThat(result).extracting(AuctionContext::getBidResponse).isNotNull();
    }

    @Test
    public void shouldTolerateImpWithUnknownBidderInExtension() {
        // given
        given(bidderCatalog.isValidName(anyString())).willReturn(false);

        final BidRequest bidRequest = givenBidRequest(givenSingleImp(singletonMap("invalid", 0)));

        // when
        final AuctionContext result = exchangeService.holdAuction(givenRequestContext(bidRequest)).result();

        // then
        verify(bidderCatalog).isValidName(eq("invalid"));
        verifyNoInteractions(httpBidderRequester);
        assertThat(result).extracting(AuctionContext::getBidResponse).isNotNull();
    }

    @Test
    public void shouldTolerateMissingPrebidImpExtension() {
        // given
        givenBidder(givenEmptySeatBid());

        final BidRequest bidRequest = givenBidRequest(givenSingleImp(singletonMap("someBidder", 1)));

        // when
        exchangeService.holdAuction(givenRequestContext(bidRequest));

        // then
        final BidRequest capturedBidRequest = captureBidRequest();
        assertThat(capturedBidRequest.getImp()).hasSize(1)
                .element(0)
                .returns(mapper.valueToTree(ExtPrebid.of(null, 1)), Imp::getExt);
    }

    @Test
    public void shouldExtractRequestWithBidderSpecificExtension() {
        // given
        givenBidder(givenEmptySeatBid());

        final BidRequest bidRequest = givenBidRequest(singletonList(
                        givenImp(singletonMap("someBidder", 1), builder -> builder
                                .id("impId")
                                .banner(Banner.builder()
                                        .format(singletonList(Format.builder().w(400).h(300).build()))
                                        .build()))),
                builder -> builder.id("requestId").tmax(500L));

        // when
        exchangeService.holdAuction(givenRequestContext(bidRequest));

        // then
        final BidRequest capturedBidRequest = captureBidRequest();
        assertThat(capturedBidRequest).isEqualTo(BidRequest.builder()
                .id("requestId")
                .cur(singletonList("USD"))
                .imp(singletonList(Imp.builder()
                        .id("impId")
                        .banner(Banner.builder()
                                .format(singletonList(Format.builder().w(400).h(300).build()))
                                .build())
                        .ext(mapper.valueToTree(ExtPrebid.of(null, 1)))
                        .build()))
                .tmax(500L)
                .build());
    }

    @Test
    public void shouldExtractRequestWithCurrencyRatesExtension() {
        // given
        givenBidder(givenEmptySeatBid());

        final Map<String, Map<String, BigDecimal>> currencyRates = doubleMap(
                "GBP", singletonMap("EUR", BigDecimal.valueOf(1.15)),
                "UAH", singletonMap("EUR", BigDecimal.valueOf(1.1565)));

        final BidRequest bidRequest = givenBidRequest(singletonList(
                        givenImp(singletonMap("someBidder", 1), builder -> builder
                                .id("impId")
                                .banner(Banner.builder()
                                        .format(singletonList(Format.builder().w(400).h(300).build()))
                                        .build()))),
                builder -> builder
                        .id("requestId")
                        .ext(ExtRequest.of(
                                ExtRequestPrebid.builder()
                                        .currency(ExtRequestCurrency.of(currencyRates, false))
                                        .build()))
                        .tmax(500L));

        // when
        exchangeService.holdAuction(givenRequestContext(bidRequest));

        // then
        final BidRequest capturedBidRequest = captureBidRequest();
        assertThat(capturedBidRequest).isEqualTo(BidRequest.builder()
                .id("requestId")
                .cur(singletonList("USD"))
                .imp(singletonList(Imp.builder()
                        .id("impId")
                        .banner(Banner.builder()
                                .format(singletonList(Format.builder().w(400).h(300).build()))
                                .build())
                        .ext(mapper.valueToTree(ExtPrebid.of(null, 1)))
                        .build()))
                .ext(ExtRequest.of(
                        ExtRequestPrebid.builder().currency(ExtRequestCurrency.of(currencyRates, false)).build()))
                .tmax(500L)
                .build());
    }

    @Test
    public void shouldExtractMultipleRequests() {
        // given
        final Bidder<?> bidder1 = mock(Bidder.class);
        final Bidder<?> bidder2 = mock(Bidder.class);
        givenBidder("bidder1", bidder1, givenEmptySeatBid());
        givenBidder("bidder2", bidder2, givenEmptySeatBid());

        final BidRequest bidRequest = givenBidRequest(asList(
                givenImp(doubleMap("bidder1", 1, "bidder2", 2), identity()),
                givenImp(singletonMap("bidder1", 3), identity())));

        // when
        exchangeService.holdAuction(givenRequestContext(bidRequest));

        // then
        final ArgumentCaptor<BidderRequest> bidRequest1Captor = ArgumentCaptor.forClass(BidderRequest.class);
        verify(httpBidderRequester).requestBids(same(bidder1), bidRequest1Captor.capture(), any(), any(), anyBoolean());
        final BidderRequest capturedBidRequest1 = bidRequest1Captor.getValue();
        assertThat(capturedBidRequest1.getBidRequest().getImp()).hasSize(2)
                .extracting(imp -> imp.getExt().get("bidder").asInt())
                .containsOnly(1, 3);

        final ArgumentCaptor<BidderRequest> bidRequest2Captor = ArgumentCaptor.forClass(BidderRequest.class);
        verify(httpBidderRequester).requestBids(same(bidder2), bidRequest2Captor.capture(), any(), any(), anyBoolean());
        final BidderRequest capturedBidRequest2 = bidRequest2Captor.getValue();
        assertThat(capturedBidRequest2.getBidRequest().getImp()).hasSize(1)
                .element(0).returns(2, imp -> imp.getExt().get("bidder").asInt());
    }

    @Test
    public void shouldSkipBidderWhenRejectedByBidderRequestHooks() {
        // given
        doAnswer(invocation -> Future.succeededFuture(HookStageExecutionResult.of(true, null)))
                .when(hookStageExecutor).executeBidderRequestStage(any(), any());

        final BidRequest bidRequest = givenBidRequest(givenSingleImp(singletonMap("someBidder", 1)), identity());

        // when
        exchangeService.holdAuction(givenRequestContext(bidRequest));

        // then
        verifyNoInteractions(httpBidderRequester);
    }

    @Test
    public void shouldPassRequestModifiedByBidderRequestHooks() {
        // given
        givenBidder(givenEmptySeatBid());

        doAnswer(invocation -> Future.succeededFuture(HookStageExecutionResult.of(
                false,
                BidderRequestPayloadImpl.of(BidRequest.builder().id("bidderRequestId").build()))))
                .when(hookStageExecutor).executeBidderRequestStage(any(), any());

        final BidRequest bidRequest = givenBidRequest(givenSingleImp(singletonMap("someBidder", 1)), identity());

        // when
        exchangeService.holdAuction(givenRequestContext(bidRequest));

        // then
        final BidRequest capturedBidRequest = captureBidRequest();
        assertThat(capturedBidRequest).isEqualTo(BidRequest.builder().id("bidderRequestId").build());
    }

    @Test
    @SuppressWarnings("unchecked")
    public void shouldSkipBidderWhenRejectedByRawBidderResponseHooks() {
        // given
        final String bidder = "someBidder";
        givenBidder(bidder, mock(Bidder.class), givenSeatBid(singletonList(
                givenBid(Bid.builder().price(BigDecimal.ONE).build()))));

        doAnswer(invocation -> Future.succeededFuture(HookStageExecutionResult.of(true, null)))
                .when(hookStageExecutor).executeRawBidderResponseStage(any(), any());

        final BidRequest bidRequest = givenBidRequest(givenSingleImp(singletonMap(bidder, 1)), identity());

        // when
        exchangeService.holdAuction(givenRequestContext(bidRequest));

        // then
        final ArgumentCaptor<List<AuctionParticipation>> auctionParticipationCaptor =
                ArgumentCaptor.forClass(List.class);
        verify(storedResponseProcessor).mergeWithBidderResponses(auctionParticipationCaptor.capture(), any(), any());

        assertThat(auctionParticipationCaptor.getValue())
                .extracting(AuctionParticipation::getBidderResponse)
                .extracting(BidderResponse::getSeatBid)
                .containsOnly(BidderSeatBid.empty());
    }

    @Test
    @SuppressWarnings("unchecked")
    public void shouldPassRequestModifiedByRawBidderResponseHooks() {
        // given
        final String bidder = "someBidder";
        givenBidder(bidder, mock(Bidder.class), givenSeatBid(singletonList(
                givenBid(Bid.builder().build()))));

        final BidderBid hookChangedBid = BidderBid.of(Bid.builder().id("newId").build(), video, "USD");
        doAnswer(invocation -> Future.succeededFuture(HookStageExecutionResult.of(
                false,
                BidderResponsePayloadImpl.of(singletonList(hookChangedBid)))))
                .when(hookStageExecutor).executeRawBidderResponseStage(any(), any());

        final BidRequest bidRequest = givenBidRequest(givenSingleImp(singletonMap(bidder, 1)), identity());

        // when
        exchangeService.holdAuction(givenRequestContext(bidRequest));

        // then
        final ArgumentCaptor<List<AuctionParticipation>> auctionParticipationCaptor =
                ArgumentCaptor.forClass(List.class);
        verify(storedResponseProcessor).mergeWithBidderResponses(auctionParticipationCaptor.capture(), any(), any());

        assertThat(auctionParticipationCaptor.getValue())
                .extracting(AuctionParticipation::getBidderResponse)
                .extracting(BidderResponse::getSeatBid)
                .flatExtracting(BidderSeatBid::getBids)
                .containsOnly(hookChangedBid);
    }

    @Test
    public void shouldExtractRequestsWithoutFilteredPgDealsOnlyBidders() {
        // given
        exchangeService = new ExchangeService(
                100,
                bidderCatalog,
                storedResponseProcessor,
                dealsProcessor,
                privacyEnforcementService,
                fpdResolver,
                schainResolver,
                debugResolver,
                httpBidderRequester,
                responseBidValidator,
                currencyService,
                bidResponseCreator,
                bidResponsePostProcessor,
                hookStageExecutor,
                applicationEventService,
                httpInteractionLogger,
                priceFloorAdjuster,
                priceFloorEnforcer,
                metrics,
                clock,
                jacksonMapper,
                criteriaLogManager);

        final Bidder<?> bidder1 = mock(Bidder.class);
        final Bidder<?> bidder2 = mock(Bidder.class);
        givenBidder("bidder1", bidder1, givenEmptySeatBid());
        givenBidder("bidder2", bidder2, givenEmptySeatBid());

        final BidRequest bidRequest = givenBidRequest(asList(
                givenImp(singletonMap("bidder1", 1),
                        identity()),
                givenImp(singletonMap("bidder2", mapper.createObjectNode().set("pgdealsonly", BooleanNode.getTrue())),
                        identity())));

        // when
        exchangeService.holdAuction(givenRequestContext(bidRequest));

        // then
        final ArgumentCaptor<BidderRequest> bidRequestCaptor = ArgumentCaptor.forClass(BidderRequest.class);
        verify(httpBidderRequester).requestBids(any(), bidRequestCaptor.capture(), any(), any(), anyBoolean());
        final BidRequest capturedBidRequest = bidRequestCaptor.getValue().getBidRequest();
        assertThat(capturedBidRequest.getImp()).hasSize(1)
                .extracting(imp -> imp.getExt().get("bidder").asInt())
                .containsOnly(1);
    }

    @Test
    public void shouldPassRequestWithExtPrebidToDefinedBidder() {
        // given
        final String bidder1Name = "bidder1";
        final String bidder2Name = "bidder2";
        final Bidder<?> bidder1 = mock(Bidder.class);
        final Bidder<?> bidder2 = mock(Bidder.class);
        givenBidder(bidder1Name, bidder1, givenEmptySeatBid());
        givenBidder(bidder2Name, bidder2, givenEmptySeatBid());

        final ExtRequest extRequest = ExtRequest.of(
                ExtRequestPrebid.builder()
                        .bidders(mapper.createObjectNode()
                                .putPOJO(bidder1Name, mapper.createObjectNode().put("test1", "test1"))
                                .putPOJO(bidder2Name, mapper.createObjectNode().put("test2", "test2"))
                                .putPOJO("spam", mapper.createObjectNode().put("spam", "spam")))
                        .auctiontimestamp(1000L)
                        .build());

        final BidRequest bidRequest = givenBidRequest(asList(
                        givenImp(singletonMap(bidder1Name, 1), identity()),
                        givenImp(singletonMap(bidder2Name, 2), identity())),
                builder -> builder.ext(extRequest));

        // when
        exchangeService.holdAuction(givenRequestContext(bidRequest));

        // then
        final ArgumentCaptor<BidderRequest> bidRequest1Captor = ArgumentCaptor.forClass(BidderRequest.class);
        verify(httpBidderRequester).requestBids(same(bidder1), bidRequest1Captor.capture(), any(), any(), anyBoolean());

        final BidderRequest capturedBidRequest1 = bidRequest1Captor.getValue();
        final ExtRequestPrebid prebid1 = capturedBidRequest1.getBidRequest().getExt().getPrebid();
        assertThat(prebid1).isNotNull();
        final JsonNode bidders1 = prebid1.getBidders();
        assertThat(bidders1).isNotNull();
        assertThat(bidders1.fields()).toIterable().hasSize(1)
                .containsOnly(entry("bidder", mapper.createObjectNode().put("test1", "test1")));

        final ArgumentCaptor<BidderRequest> bidRequest2Captor = ArgumentCaptor.forClass(BidderRequest.class);
        verify(httpBidderRequester).requestBids(same(bidder2), bidRequest2Captor.capture(), any(), any(), anyBoolean());
        final BidRequest capturedBidRequest2 = bidRequest2Captor.getValue().getBidRequest();
        final ExtRequestPrebid prebid2 = capturedBidRequest2.getExt().getPrebid();
        assertThat(prebid2).isNotNull();
        final JsonNode bidders2 = prebid2.getBidders();
        assertThat(bidders2).isNotNull();
        assertThat(bidders2.fields()).toIterable().hasSize(1)
                .containsOnly(entry("bidder", mapper.createObjectNode().put("test2", "test2")));
    }

    @Test
    public void shouldPassRequestWithInjectedSchainInSourceExt() {
        // given
        final String bidder1Name = "bidder1";
        final String bidder2Name = "bidder2";
        final String bidder3Name = "bidder3";
        final Bidder<?> bidder1 = mock(Bidder.class);
        final Bidder<?> bidder2 = mock(Bidder.class);
        final Bidder<?> bidder3 = mock(Bidder.class);
        givenBidder(bidder1Name, bidder1, givenEmptySeatBid());
        givenBidder(bidder2Name, bidder2, givenEmptySeatBid());
        givenBidder(bidder3Name, bidder3, givenEmptySeatBid());

        final ExtRequestPrebidSchainSchainNode specificNodes = ExtRequestPrebidSchainSchainNode.of(
                "asi", "sid", 1, "rid", "name", "domain", null);
        final ExtSourceSchain specificSchain = ExtSourceSchain.of(
                "ver", 1, singletonList(specificNodes), null);
        final ExtRequestPrebidSchain schainForBidders = ExtRequestPrebidSchain.of(
                asList(bidder1Name, bidder2Name), specificSchain);

        final ExtRequestPrebidSchainSchainNode generalNodes = ExtRequestPrebidSchainSchainNode.of(
                "t", null, 0, "a", null, "ads", null);
        final ExtSourceSchain generalSchain = ExtSourceSchain.of(
                "t", 123, singletonList(generalNodes), null);
        final ExtRequestPrebidSchain allSchain = ExtRequestPrebidSchain.of(singletonList("*"), generalSchain);

        final ExtRequest extRequest = ExtRequest.of(
                ExtRequestPrebid.builder()
                        .schains(asList(schainForBidders, allSchain))
                        .auctiontimestamp(1000L)
                        .build());
        final BidRequest bidRequest = givenBidRequest(
                asList(
                        givenImp(singletonMap(bidder1Name, 1), identity()),
                        givenImp(singletonMap(bidder2Name, 2), identity()),
                        givenImp(singletonMap(bidder3Name, 3), identity())),
                builder -> builder.ext(extRequest));

        given(schainResolver.resolveForBidder(eq("bidder1"), same(bidRequest))).willReturn(specificSchain);
        given(schainResolver.resolveForBidder(eq("bidder2"), same(bidRequest))).willReturn(specificSchain);
        given(schainResolver.resolveForBidder(eq("bidder3"), same(bidRequest))).willReturn(generalSchain);

        // when
        exchangeService.holdAuction(givenRequestContext(bidRequest));

        // then
        final ArgumentCaptor<BidderRequest> bidRequest1Captor = ArgumentCaptor.forClass(BidderRequest.class);
        verify(httpBidderRequester).requestBids(same(bidder1), bidRequest1Captor.capture(), any(), any(), anyBoolean());
        final BidRequest capturedBidRequest1 = bidRequest1Captor.getValue().getBidRequest();
        final ExtSourceSchain requestSchain1 = capturedBidRequest1.getSource().getExt().getSchain();
        assertThat(requestSchain1).isNotNull();
        assertThat(requestSchain1).isEqualTo(specificSchain);
        assertThat(capturedBidRequest1.getExt().getPrebid().getSchains()).isNull();

        final ArgumentCaptor<BidderRequest> bidRequest2Captor = ArgumentCaptor.forClass(BidderRequest.class);
        verify(httpBidderRequester).requestBids(same(bidder2), bidRequest2Captor.capture(), any(), any(), anyBoolean());
        final BidRequest capturedBidRequest2 = bidRequest2Captor.getValue().getBidRequest();
        final ExtSourceSchain requestSchain2 = capturedBidRequest2.getSource().getExt().getSchain();
        assertThat(requestSchain2).isNotNull();
        assertThat(requestSchain2).isEqualTo(specificSchain);
        assertThat(capturedBidRequest2.getExt().getPrebid().getSchains()).isNull();

        final ArgumentCaptor<BidderRequest> bidRequest3Captor = ArgumentCaptor.forClass(BidderRequest.class);
        verify(httpBidderRequester).requestBids(same(bidder3), bidRequest3Captor.capture(), any(), any(), anyBoolean());
        final BidRequest capturedBidRequest3 = bidRequest3Captor.getValue().getBidRequest();
        final ExtSourceSchain requestSchain3 = capturedBidRequest3.getSource().getExt().getSchain();
        assertThat(requestSchain3).isNotNull();
        assertThat(requestSchain3).isEqualTo(generalSchain);
        assertThat(capturedBidRequest3.getExt().getPrebid().getSchains()).isNull();
    }

    @Test
    public void shouldReturnFailedFutureWithUnchangedMessageWhenPrivacyEnforcementServiceFails() {
        // given
        final Bidder<?> bidder = mock(Bidder.class);
        givenBidder("someBidder", bidder, givenEmptySeatBid());

        given(privacyEnforcementService.mask(any(), any(), any(), any()))
                .willReturn(Future.failedFuture("Error when retrieving allowed purpose ids"));

        final BidRequest bidRequest = givenBidRequest(givenSingleImp(singletonMap("someBidder", 1)),
                bidRequestBuilder -> bidRequestBuilder
                        .regs(Regs.of(null, ExtRegs.of(1, null))));

        // when
        final Future<?> result = exchangeService.holdAuction(givenRequestContext(bidRequest));

        // then
        assertThat(result.failed()).isTrue();
        assertThat(result.cause()).hasMessage("Error when retrieving allowed purpose ids");
    }

    @Test
    public void shouldNotCreateRequestForBidderRestrictedByPrivacyEnforcement() {
        // given
        final Bidder<?> bidder = mock(Bidder.class);
        givenBidder("bidder", bidder, givenEmptySeatBid());

        final BidderPrivacyResult restrictedPrivacy = BidderPrivacyResult.builder()
                .requestBidder("bidderAlias")
                .blockedRequestByTcf(true)
                .build();
        given(privacyEnforcementService.mask(any(), any(), any(), any()))
                .willReturn(Future.succeededFuture(singletonList(restrictedPrivacy)));

        final BidRequest bidRequest = givenBidRequest(singletonList(
                        givenImp(singletonMap("bidderAlias", 1), identity())),
                builder -> builder.ext(ExtRequest.of(ExtRequestPrebid.builder()
                        .aliases(singletonMap("bidderAlias", "bidder"))
                        .build())));

        // when
        exchangeService.holdAuction(givenRequestContext(bidRequest));

        // then
        verifyNoInteractions(httpBidderRequester);
    }

    @Test
    public void shouldExtractRequestByAliasForCorrectBidder() {
        // given
        final Bidder<?> bidder = mock(Bidder.class);
        givenBidder("bidder", bidder, givenEmptySeatBid());

        final BidRequest bidRequest = givenBidRequest(singletonList(
                        givenImp(singletonMap("bidderAlias", 1), identity())),
                builder -> builder.ext(ExtRequest.of(ExtRequestPrebid.builder()
                        .aliases(singletonMap("bidderAlias", "bidder"))
                        .auctiontimestamp(1000L)
                        .build())));

        // when
        exchangeService.holdAuction(givenRequestContext(bidRequest));

        // then
        final ArgumentCaptor<BidderRequest> bidRequestCaptor = ArgumentCaptor.forClass(BidderRequest.class);
        verify(httpBidderRequester).requestBids(same(bidder), bidRequestCaptor.capture(), any(), any(), anyBoolean());
        assertThat(bidRequestCaptor.getValue().getBidRequest().getImp()).hasSize(1)
                .extracting(imp -> imp.getExt().get("bidder").asInt())
                .contains(1);
    }

    @Test
    public void shouldExtractRequestByAliasForDeal() {
        // given
        final Bidder<?> bidder = mock(Bidder.class);
        givenBidder("bidder", bidder, givenEmptySeatBid());

        final BidRequest bidRequest = givenBidRequest(singletonList(
                        givenImp(singletonMap("bidderAlias", 1), identity()).toBuilder().pmp(Pmp.builder()
                                .deals(singletonList(Deal.builder()
                                        .ext(mapper.valueToTree(ExtDeal.of(ExtDealLine.of("lineItemId", "extLineItemId",
                                                singletonList(Format.builder().w(100).h(100).build()),
                                                "bidderAlias")))).build()))
                                .build()).build()),
                builder -> builder.ext(ExtRequest.of(ExtRequestPrebid.builder()
                        .aliases(singletonMap("bidderAlias", "bidder")).build())));

        // when
        exchangeService.holdAuction(givenRequestContext(bidRequest));

        // then
        final ArgumentCaptor<BidderRequest> bidRequestCaptor = ArgumentCaptor.forClass(BidderRequest.class);
        verify(httpBidderRequester).requestBids(same(bidder), bidRequestCaptor.capture(), any(), any(), anyBoolean());
        assertThat(bidRequestCaptor.getValue().getBidRequest().getImp()).hasSize(1)
                .extracting(Imp::getPmp)
                .flatExtracting(Pmp::getDeals).hasSize(1)
                .extracting(Deal::getExt)
                .extracting(ext -> mapper.treeToValue(ext, ExtDeal.class))
                .extracting(ExtDeal::getLine)
                .containsOnly(ExtDealLine.of("lineItemId", "extLineItemId",
                        singletonList(Format.builder().w(100).h(100).build()), null));
    }

    @Test
    public void shouldExtractMultipleRequestsForTheSameBidderIfAliasesWereUsed() {
        // given
        final Bidder<?> bidder = mock(Bidder.class);
        givenBidder("bidder", bidder, givenEmptySeatBid());

        final BidRequest bidRequest = givenBidRequest(singletonList(
                        givenImp(doubleMap("bidder", 1, "bidderAlias", 2), identity())),
                builder -> builder.ext(ExtRequest.of(ExtRequestPrebid.builder()
                        .aliases(singletonMap("bidderAlias", "bidder"))
                        .auctiontimestamp(1000L)
                        .build())));

        // when
        exchangeService.holdAuction(givenRequestContext(bidRequest));

        // then
        final ArgumentCaptor<BidderRequest> bidRequestCaptor = ArgumentCaptor.forClass(BidderRequest.class);
        verify(httpBidderRequester, times(2)).requestBids(same(bidder), bidRequestCaptor.capture(), any(), any(),
                anyBoolean());
        final List<BidderRequest> capturedBidderRequests = bidRequestCaptor.getAllValues();

        assertThat(capturedBidderRequests).hasSize(2)
                .extracting(BidderRequest::getBidRequest)
                .extracting(capturedBidRequest -> capturedBidRequest.getImp().get(0).getExt().get("bidder").asInt())
                .containsOnly(2, 1);
    }

    @Test
    public void shouldTolerateBidderResultWithoutBids() {
        // given
        givenBidder(givenEmptySeatBid());

        final BidRequest bidRequest = givenBidRequest(givenSingleImp(singletonMap("someBidder", 1)));

        givenBidResponseCreator(emptyMap());

        // when
        final AuctionContext result = exchangeService.holdAuction(givenRequestContext(bidRequest)).result();

        // then
        assertThat(result.getBidResponse().getSeatbid()).isEmpty();
    }

    @Test
    public void shouldReturnSeparateSeatBidsForTheSameBidderIfBiddersAliasAndBidderWereUsedWithinSingleImp() {
        // given
        given(httpBidderRequester.requestBids(any(),
                eq(BidderRequest.of("bidder", null, givenBidRequest(
                        singletonList(givenImp(
                                null,
                                builder -> builder.ext(mapper.valueToTree(
                                        ExtPrebid.of(null, 1))))),
                        builder -> builder.ext(ExtRequest.of(ExtRequestPrebid.builder()
                                .auctiontimestamp(1000L)
                                .aliases(singletonMap("bidderAlias", "bidder"))
                                .build()))))), any(), any(), anyBoolean()))
                .willReturn(Future.succeededFuture(givenSeatBid(singletonList(
                        givenBid(Bid.builder().impid("impId1").price(BigDecimal.ONE).build())))));

        given(httpBidderRequester.requestBids(any(),
                eq(BidderRequest.of("bidderAlias", null, givenBidRequest(
                        singletonList(givenImp(
                                null,
                                builder -> builder.ext(mapper.valueToTree(
                                        ExtPrebid.of(null, 2))))),
                        builder -> builder.ext(ExtRequest.of(ExtRequestPrebid.builder()
                                .auctiontimestamp(1000L)
                                .aliases(singletonMap("bidderAlias", "bidder"))
                                .build()))))), any(), any(), anyBoolean()))
                .willReturn(Future.succeededFuture(givenSeatBid(singletonList(
                        givenBid(Bid.builder().impid("impId2").price(BigDecimal.ONE).build())))));

        final BidRequest bidRequest = givenBidRequest(givenSingleImp(doubleMap("bidder", 1, "bidderAlias", 2)),
                builder -> builder.ext(ExtRequest.of(ExtRequestPrebid.builder()
                        .aliases(singletonMap("bidderAlias", "bidder"))
                        .auctiontimestamp(1000L)
                        .build())));

        given(bidResponseCreator.create(anyList(), any(), any(), any()))
                .willReturn(Future.succeededFuture(BidResponse.builder()
                        .seatbid(asList(
                                givenSeatBid(singletonList(givenBid(identity())), identity()),
                                givenSeatBid(singletonList(givenBid(identity())), identity())))
                        .build()));

        // when
        final AuctionContext result = exchangeService.holdAuction(givenRequestContext(bidRequest)).result();

        // then
        verify(httpBidderRequester, times(2)).requestBids(any(), any(), any(), any(), anyBoolean());
        assertThat(result.getBidResponse().getSeatbid()).hasSize(2)
                .extracting(seatBid -> seatBid.getBid().size())
                .containsOnly(1, 1);
    }

    @Test
    public void shouldOverrideDebugEnabledFlag() {
        // given
        given(bidderCatalog.isDebugAllowed(anyString())).willReturn(false);

        final BidRequest bidRequest = givenBidRequest(givenSingleImp(singletonMap("bidder", 2)));
        final AuctionContext auctionContext = givenRequestContext(bidRequest).toBuilder()
                .debugContext(DebugContext.of(true, null))
                .build();

        given(debugResolver.resolveDebugForBidder(auctionContext, "bidder"))
                .willReturn(true);

        given(httpBidderRequester.requestBids(any(), any(), any(), any(), eq(true)))
                .willReturn(Future.succeededFuture(BidderSeatBid.of(emptyList(),
                        singletonList(ExtHttpCall.builder().build()), emptyList())));

        given(bidResponseCreator.create(anyList(), any(), any(), any()))
                .willReturn(Future.succeededFuture(
                        BidResponse.builder()
                                .ext(ExtBidResponse.builder()
                                        .debug(ExtResponseDebug.of(null, null, null, null))
                                        .build())
                                .build()));

        // when
        final AuctionContext result = exchangeService.holdAuction(auctionContext).result();

        // then
        verify(httpBidderRequester).requestBids(any(), any(), any(), any(), eq(true));

        final ArgumentCaptor<AuctionContext> captor = ArgumentCaptor.forClass(AuctionContext.class);
        verify(bidResponseCreator).create(anyList(), captor.capture(), any(), anyMap());
        assertThat(captor.getValue().getDebugContext()).isEqualTo(DebugContext.of(true, null));

        assertThat(result.getBidResponse().getExt().getDebug()).isNotNull();
    }

    @Test
    public void shouldAddDebugInfoIfDebugEnabledAndPublisherAndBidderAllowedDebug() {
        // given
        final BidderSeatBid bidderSeatBid = BidderSeatBid.of(emptyList(),
                singletonList(ExtHttpCall.builder().build()), emptyList());
        given(httpBidderRequester.requestBids(any(), any(), any(), any(), eq(true)))
                .willReturn(Future.succeededFuture(bidderSeatBid));

        given(bidResponseCreator.create(anyList(), any(), any(), any()))
                .willReturn(Future.succeededFuture(
                        BidResponse.builder()
                                .ext(ExtBidResponse.builder()
                                        .debug(ExtResponseDebug.of(null, null, null, null))
                                        .build())
                                .build()));

        final BidRequest bidRequest = givenBidRequest(givenSingleImp(singletonMap("bidder", 2)));
        final AuctionContext auctionContext = givenRequestContext(bidRequest).toBuilder()
                .debugContext(DebugContext.of(true, null))
                .build();
        given(debugResolver.resolveDebugForBidder(auctionContext, "bidder"))
                .willReturn(true);

        // when
        final AuctionContext result = exchangeService.holdAuction(auctionContext).result();

        // then
        verify(httpBidderRequester).requestBids(any(), any(), any(), any(), eq(true));

        final ArgumentCaptor<AuctionContext> captor = ArgumentCaptor.forClass(AuctionContext.class);
        verify(bidResponseCreator).create(anyList(), captor.capture(), any(), anyMap());
        assertThat(captor.getValue().getDebugContext())
                .isEqualTo(DebugContext.of(true, null));

        assertThat(result.getBidResponse().getExt().getDebug()).isNotNull();
    }

    @Test
    public void shouldNotAddDebugInfoIfPublisherIsNotAllowedToDebug() {
        // given
        final BidderSeatBid bidderSeatBid = BidderSeatBid.of(emptyList(), emptyList(), emptyList());
        given(httpBidderRequester.requestBids(any(), any(), any(), any(), eq(false)))
                .willReturn(Future.succeededFuture(bidderSeatBid));

        final BidRequest bidRequest = givenBidRequest(givenSingleImp(singletonMap("bidder", 2)));
        final AuctionContext auctionContext = givenRequestContext(bidRequest).toBuilder()
                .debugContext(DebugContext.of(false, null))
                .build();
        given(debugResolver.resolveDebugForBidder(auctionContext, "bidder"))
                .willReturn(false);

        given(bidResponseCreator.create(anyList(), any(), any(), any())).willReturn(
                Future.succeededFuture(BidResponse.builder().ext(ExtBidResponse.builder().build()).build()));

        // when
        final AuctionContext result = exchangeService.holdAuction(auctionContext).result();

        // then
        verify(httpBidderRequester).requestBids(any(), any(), any(), any(), eq(false));

        final ArgumentCaptor<AuctionContext> captor = ArgumentCaptor.forClass(AuctionContext.class);
        verify(bidResponseCreator).create(any(), captor.capture(), any(), anyMap());
        assertThat(captor.getValue().getDebugContext()).isEqualTo(
                DebugContext.of(false, null));

        assertThat(result.getBidResponse().getExt().getDebug()).isNull();
    }

    @Test
    public void shouldNotAddDebugInfoIfBidderDisabledDebug() {
        // given
        final BidderSeatBid bidderSeatBid = BidderSeatBid.of(emptyList(), emptyList(), emptyList());
        given(httpBidderRequester.requestBids(any(), any(), any(), any(), eq(false)))
                .willReturn(Future.succeededFuture(bidderSeatBid));

        final BidRequest bidRequest = givenBidRequest(givenSingleImp(singletonMap("bidder", 2)));
        final AuctionContext auctionContext = givenRequestContext(bidRequest).toBuilder()
                .debugContext(DebugContext.of(true, null))
                .build();
        given(debugResolver.resolveDebugForBidder(auctionContext, "bidder"))
                .willReturn(false);

        given(bidResponseCreator.create(anyList(), any(), any(), any())).willReturn(
                Future.succeededFuture(BidResponse.builder().ext(ExtBidResponse.builder().build()).build()));

        // when
        final AuctionContext result = exchangeService.holdAuction(auctionContext).result();

        // then
        verify(httpBidderRequester).requestBids(any(), any(), any(), any(), eq(false));

        final ArgumentCaptor<AuctionContext> captor = ArgumentCaptor.forClass(AuctionContext.class);
        verify(bidResponseCreator).create(any(), captor.capture(), any(), anyMap());
        assertThat(captor.getValue().getDebugContext()).isEqualTo(
                DebugContext.of(true, null));

        assertThat(result.getBidResponse().getExt().getDebug()).isNull();
    }

    @Test
    @SuppressWarnings("unchecked")
    public void shouldCallBidResponseCreatorWithExpectedParamsAndUpdateDebugErrors() {
        // given
        givenBidder("bidder1", mock(Bidder.class), givenEmptySeatBid());

        final Bid thirdBid = Bid.builder().id("bidId3").impid("impId3").price(BigDecimal.valueOf(7.89)).build();
        givenBidder("bidder2", mock(Bidder.class), givenSeatBid(singletonList(givenBid(thirdBid))));

        final ExtRequestPrebidMultiBid multiBid1 = ExtRequestPrebidMultiBid.of("bidder1", null, 2, "bi1");
        final ExtRequestPrebidMultiBid multiBid2 = ExtRequestPrebidMultiBid.of("bidder2", singletonList("invalid"), 4,
                "bi2");
        final ExtRequestPrebidMultiBid multiBid3 = ExtRequestPrebidMultiBid.of("bidder3", singletonList("invalid"),
                null, "bi3");
        final ExtRequestPrebidMultiBid duplicateMultiBid1 = ExtRequestPrebidMultiBid.of("bidder1", null, 100, "bi1_2");
        final ExtRequestPrebidMultiBid duplicateMultiBids1 = ExtRequestPrebidMultiBid.of(null, singletonList("bidder1"),
                100, "bi1_3");
        final ExtRequestPrebidMultiBid multiBid4 = ExtRequestPrebidMultiBid.of(null,
                Arrays.asList("bidder4", "bidder5"), 3, "ignored");

        final ExtRequestTargeting targeting = givenTargeting(true);
        final ObjectNode events = mapper.createObjectNode();
        final BidRequest bidRequest = givenBidRequest(asList(
                        // imp ids are not really used for matching, included them here for clarity
                        givenImp(singletonMap("bidder1", 1), builder -> builder.id("impId1")),
                        givenImp(doubleMap("bidder1", 1, "bidder2", 2), builder -> builder.id("impId2"))),
                builder -> builder.ext(ExtRequest.of(ExtRequestPrebid.builder()
                        .targeting(targeting)
                        .auctiontimestamp(1000L)
                        .events(events)
                        .multibid(Arrays.asList(multiBid1, multiBid2, multiBid3, duplicateMultiBid1,
                                duplicateMultiBids1, multiBid4))
                        .cache(ExtRequestPrebidCache.of(ExtRequestPrebidCacheBids.of(53, true),
                                ExtRequestPrebidCacheVastxml.of(34, true), true))
                        .build())));
        final AuctionContext auctionContext = givenRequestContext(bidRequest);

        // when
        exchangeService.holdAuction(auctionContext);

        // then
        final BidRequestCacheInfo expectedCacheInfo = BidRequestCacheInfo.builder()
                .doCaching(true)
                .shouldCacheBids(true)
                .shouldCacheVideoBids(true)
                .returnCreativeBids(true)
                .returnCreativeVideoBids(true)
                .cacheBidsTtl(53)
                .cacheVideoBidsTtl(34)
                .shouldCacheWinningBidsOnly(false)
                .build();

        final MultiBidConfig expectedMultiBid1 = MultiBidConfig.of(multiBid1.getBidder(), multiBid1.getMaxBids(),
                multiBid1.getTargetBidderCodePrefix());
        final MultiBidConfig expectedMultiBid2 = MultiBidConfig.of(multiBid2.getBidder(), multiBid2.getMaxBids(),
                multiBid2.getTargetBidderCodePrefix());
        final MultiBidConfig expectedFirstMultiBid4 = MultiBidConfig.of("bidder4", multiBid4.getMaxBids(), null);
        final MultiBidConfig expectedSecondMultiBid4 = MultiBidConfig.of("bidder5", multiBid4.getMaxBids(), null);

        final Map<String, MultiBidConfig> expectedMultiBidMap = new HashMap<>();
        expectedMultiBidMap.put(expectedMultiBid1.getBidder(), expectedMultiBid1);
        expectedMultiBidMap.put(expectedMultiBid2.getBidder(), expectedMultiBid2);
        expectedMultiBidMap.put(expectedFirstMultiBid4.getBidder(), expectedFirstMultiBid4);
        expectedMultiBidMap.put(expectedSecondMultiBid4.getBidder(), expectedSecondMultiBid4);

        final ArgumentCaptor<List<AuctionParticipation>> participationArgumentCaptor =
                ArgumentCaptor.forClass(List.class);
        final ArgumentCaptor<AuctionContext> contextArgumentCaptor = ArgumentCaptor.forClass(AuctionContext.class);
        verify(bidResponseCreator).create(participationArgumentCaptor.capture(), contextArgumentCaptor.capture(),
                eq(expectedCacheInfo), eq(expectedMultiBidMap));

        final ObjectNode expectedBidExt = mapper.createObjectNode().put("origbidcpm", new BigDecimal("7.89"));
        final Bid expectedThirdBid = Bid.builder()
                .id("bidId3")
                .impid("impId3")
                .price(BigDecimal.valueOf(7.89))
                .ext(expectedBidExt)
                .build();
        final List<AuctionParticipation> auctionParticipations = participationArgumentCaptor.getValue();
        assertThat(auctionParticipations)
                .extracting(AuctionParticipation::getBidderResponse)
                .containsOnly(
                        BidderResponse.of("bidder2", BidderSeatBid.of(singletonList(
                                BidderBid.of(expectedThirdBid, banner, null)), emptyList(), emptyList()), 0),
                        BidderResponse.of("bidder1", BidderSeatBid.of(emptyList(), emptyList(), emptyList()), 0));

        final AuctionContext expectedAuctionContext = auctionContext.toBuilder()
                .auctionParticipations(auctionParticipations)
                .debugWarnings(asList(
                        "Invalid MultiBid: bidder bidder2 and bidders [invalid] specified."
                                + " Only bidder bidder2 will be used.",
                        "Invalid MultiBid: bidder bidder3 and bidders [invalid] specified."
                                + " Only bidder bidder3 will be used.",
                        "Invalid MultiBid: MaxBids for bidder bidder3 is not specified and will be skipped.",
                        "Invalid MultiBid: Bidder bidder1 specified multiple times.",
                        "Invalid MultiBid: CodePrefix bi1_3 that was specified for bidders [bidder1] will be skipped.",
                        "Invalid MultiBid: Bidder bidder1 specified multiple times.",
                        "Invalid MultiBid: CodePrefix ignored that was specified for bidders [bidder4, bidder5]"
                                + " will be skipped."))
                .build();
        assertThat(contextArgumentCaptor.getValue()).isEqualTo(expectedAuctionContext);
    }

    @Test
    public void shouldCallBidResponseCreatorWithWinningOnlyTrueWhenIncludeBidderKeysIsFalse() {
        // given
        givenBidder("bidder1", mock(Bidder.class), givenEmptySeatBid());

        final Bid thirdBid = Bid.builder().id("bidId3").impid("impId3").price(BigDecimal.valueOf(7.89)).build();
        givenBidder("bidder2", mock(Bidder.class), givenSeatBid(singletonList(givenBid(thirdBid))));

        final ExtRequestTargeting targeting = givenTargeting(false);

        final BidRequest bidRequest = givenBidRequest(asList(
                        // imp ids are not really used for matching, included them here for clarity
                        givenImp(singletonMap("bidder1", 1), builder -> builder.id("impId1")),
                        givenImp(doubleMap("bidder1", 1, "bidder2", 2), builder -> builder.id("impId2"))),
                builder -> builder.ext(ExtRequest.of(ExtRequestPrebid.builder()
                        .targeting(targeting)
                        .cache(ExtRequestPrebidCache.of(null, null, true))
                        .auctiontimestamp(1000L)
                        .build())));

        // when
        exchangeService.holdAuction(givenRequestContext(bidRequest));

        // then
        final ArgumentCaptor<AuctionContext> auctionContextArgumentCaptor =
                ArgumentCaptor.forClass(AuctionContext.class);
        verify(bidResponseCreator).create(
                anyList(),
                auctionContextArgumentCaptor.capture(),
                eq(BidRequestCacheInfo.builder().doCaching(true).shouldCacheWinningBidsOnly(true).build()),
                eq(emptyMap()));

        assertThat(singletonList(auctionContextArgumentCaptor.getValue().getBidRequest()))
                .extracting(BidRequest::getExt)
                .extracting(ExtRequest::getPrebid)
                .extracting(ExtRequestPrebid::getCache)
                .extracting(ExtRequestPrebidCache::getWinningonly)
                .containsOnly(true);
    }

    @Test
    public void shouldCallBidResponseCreatorWithWinningOnlyFalseWhenWinningOnlyIsNull() {
        // given
        givenBidder("bidder1", mock(Bidder.class), givenEmptySeatBid());

        final Bid thirdBid = Bid.builder().id("bidId3").impid("impId3").price(BigDecimal.valueOf(7.89)).build();
        givenBidder("bidder2", mock(Bidder.class), givenSeatBid(singletonList(givenBid(thirdBid))));

        final ExtRequestTargeting targeting = givenTargeting(false);

        final BidRequest bidRequest = givenBidRequest(asList(
                        // imp ids are not really used for matching, included them here for clarity
                        givenImp(singletonMap("bidder1", 1), builder -> builder.id("impId1")),
                        givenImp(doubleMap("bidder1", 1, "bidder2", 2), builder -> builder.id("impId2"))),
                builder -> builder.ext(ExtRequest.of(ExtRequestPrebid.builder()
                        .targeting(targeting)
                        .cache(ExtRequestPrebidCache.of(null, null, null))
                        .auctiontimestamp(1000L)
                        .build())));

        // when
        exchangeService.holdAuction(givenRequestContext(bidRequest));

        // then
        verify(bidResponseCreator).create(
                anyList(),
                any(),
                eq(BidRequestCacheInfo.builder().build()),
                eq(emptyMap()));
    }

    @Test
    public void shouldTolerateNullRequestExtPrebid() {
        // given
        givenBidder(givenSingleSeatBid(givenBid(Bid.builder().impid("impId").price(BigDecimal.ONE).build())));

        final BidRequest bidRequest = givenBidRequest(
                givenSingleImp(singletonMap("someBidder", 1)),
                builder -> builder.ext(jacksonMapper.fillExtension(ExtRequest.empty(), singletonMap("someField", 1))));

        // when
        final AuctionContext result = exchangeService.holdAuction(givenRequestContext(bidRequest)).result();

        // then
        assertThat(result.getBidResponse().getSeatbid()).flatExtracting(SeatBid::getBid)
                .extracting(bid -> toExtBidPrebid(bid.getExt()).getTargeting())
                .allSatisfy(map -> assertThat(map).isNull());
    }

    @Test
    public void shouldTolerateNullRequestExtPrebidTargeting() {
        // given
        givenBidder(givenSingleSeatBid(givenBid(Bid.builder().impid("impId").price(BigDecimal.ONE).build())));

        final BidRequest bidRequest = givenBidRequest(
                givenSingleImp(singletonMap("someBidder", 1)),
                builder -> builder.ext(ExtRequest.of(ExtRequestPrebid.builder()
                        .data(ExtRequestPrebidData.of(singletonList("someBidder"), null))
                        .auctiontimestamp(1000L)
                        .build())));

        // when
        final AuctionContext result = exchangeService.holdAuction(givenRequestContext(bidRequest)).result();

        // then
        assertThat(result.getBidResponse().getSeatbid()).flatExtracting(SeatBid::getBid)
                .extracting(bid -> toExtBidPrebid(bid.getExt()).getTargeting())
                .allSatisfy(map -> assertThat(map).isNull());
    }

    @Test
    public void shouldTolerateResponseBidValidationErrors() {
        // given
        givenBidder("bidder1", mock(Bidder.class), givenSeatBid(singletonList(
                givenBid(Bid.builder().id("bidId1").impid("impId1").price(BigDecimal.valueOf(1.23)).build()))));

        final BidRequest bidRequest = givenBidRequest(singletonList(
                        // imp ids are not really used for matching, included them here for clarity
                        givenImp(singletonMap("bidder1", 1), builder -> builder.id("impId1"))),
                builder -> builder.ext(ExtRequest.of(ExtRequestPrebid.builder()
                        .auctiontimestamp(1000L)
                        .build())));

        given(responseBidValidator.validate(any(), any(), any(), any())).willReturn(ValidationResult.error(
                singletonList("bid validation warning"),
                "bid validation error"));

        givenBidResponseCreator(singletonList(Bid.builder().build()));

        // when
        exchangeService.holdAuction(givenRequestContext(bidRequest));

        // then
        final List<AuctionParticipation> auctionParticipations = captureAuctionParticipations();
        assertThat(auctionParticipations)
                .extracting(AuctionParticipation::getBidderResponse)
                .extracting(BidderResponse::getSeatBid)
                .flatExtracting(BidderSeatBid::getBids)
                .isEmpty();
        assertThat(auctionParticipations)
                .extracting(AuctionParticipation::getBidderResponse)
                .extracting(BidderResponse::getSeatBid)
                .flatExtracting(BidderSeatBid::getErrors)
                .containsOnly(
                        BidderError.invalidBid("BidId `bidId1` validation messages: Error: bid validation error."
                                + " Warning: bid validation warning"));
    }

    @Test
    public void shouldTolerateResponseBidValidationWarnings() {
        // given
        givenBidder("bidder1", mock(Bidder.class), givenSeatBid(singletonList(
                givenBid(Bid.builder().id("bidId1").impid("impId1").price(BigDecimal.valueOf(1.23)).build()))));

        final BidRequest bidRequest = givenBidRequest(singletonList(
                        // imp ids are not really used for matching, included them here for clarity
                        givenImp(singletonMap("bidder1", 1), builder -> builder.id("impId1"))),
                builder -> builder.ext(ExtRequest.of(ExtRequestPrebid.builder()
                        .auctiontimestamp(1000L)
                        .build())));

        given(responseBidValidator.validate(any(), any(), any(), any())).willReturn(ValidationResult.success(
                singletonList("bid validation warning")));

        givenBidResponseCreator(singletonList(Bid.builder().build()));

        // when
        exchangeService.holdAuction(givenRequestContext(bidRequest));

        // then
        final List<AuctionParticipation> auctionParticipations = captureAuctionParticipations();

        assertThat(auctionParticipations)
                .extracting(AuctionParticipation::getBidderResponse)
                .extracting(BidderResponse::getSeatBid)
                .flatExtracting(BidderSeatBid::getBids)
                .hasSize(1);
        assertThat(auctionParticipations)
                .extracting(AuctionParticipation::getBidderResponse)
                .extracting(BidderResponse::getSeatBid)
                .flatExtracting(BidderSeatBid::getErrors)
                .containsOnly(BidderError.invalidBid(
                        "BidId `bidId1` validation messages: Warning: bid validation warning"));
    }

    @Test
    public void shouldRejectBidIfCurrencyIsNotValid() {
        // given
        givenBidder("bidder1", mock(Bidder.class), givenSeatBid(singletonList(
                givenBid(Bid.builder().id("bidId1").impid("impId1").price(BigDecimal.valueOf(1.23)).build(),
                        "USDD"))));

        final BidRequest bidRequest = givenBidRequest(singletonList(
                        // imp ids are not really used for matching, included them here for clarity
                        givenImp(singletonMap("bidder1", 1), builder -> builder.id("impId1"))),
                builder -> builder.ext(ExtRequest.of(ExtRequestPrebid.builder()
                        .auctiontimestamp(1000L)
                        .build())));

        given(responseBidValidator.validate(any(), any(), any(), any()))
                .willReturn(ValidationResult.error("BidResponse currency is not valid: USDD"));

        final List<ExtBidderError> bidderErrors = singletonList(ExtBidderError.of(BidderError.Type.generic.getCode(),
                "BidResponse currency is not valid: USDD"));
        givenBidResponseCreator(singletonMap("bidder1", bidderErrors));

        // when
        final AuctionContext result = exchangeService.holdAuction(givenRequestContext(bidRequest)).result();

        // then
        final BidResponse bidResponse = result.getBidResponse();
        final ExtBidResponse ext = bidResponse.getExt();
        assertThat(ext.getErrors()).hasSize(1)
                .containsOnly(entry("bidder1", bidderErrors));
        assertThat(bidResponse.getSeatbid())
                .extracting(SeatBid::getBid)
                .isEmpty();
    }

    @Test
    public void shouldCreateRequestsFromImpsReturnedByStoredResponseProcessor() {
        // given
        givenBidder(givenEmptySeatBid());

        final BidRequest bidRequest = givenBidRequest(asList(
                        givenImp(singletonMap("someBidder1", 1), builder -> builder
                                .id("impId1")
                                .banner(Banner.builder()
                                        .format(singletonList(Format.builder().w(400).h(300).build()))
                                        .build())),
                        givenImp(singletonMap("someBidder2", 1), builder -> builder
                                .id("impId2")
                                .banner(Banner.builder()
                                        .format(singletonList(Format.builder().w(400).h(300).build()))
                                        .build()))),
                builder -> builder.id("requestId").tmax(500L));

        given(storedResponseProcessor.getStoredResponseResult(any(), any()))
                .willReturn(Future.succeededFuture(StoredResponseResult
                        .of(singletonList(givenImp(singletonMap("someBidder1", 1), builder -> builder
                                .id("impId1")
                                .banner(Banner.builder()
                                        .format(singletonList(Format.builder().w(400).h(300).build()))
                                        .build()))), emptyList(), emptyMap())));

        // when
        exchangeService.holdAuction(givenRequestContext(bidRequest));

        // then
        final BidRequest capturedBidRequest = captureBidRequest();
        assertThat(capturedBidRequest).isEqualTo(BidRequest.builder()
                .id("requestId")
                .cur(singletonList("USD"))
                .imp(singletonList(Imp.builder()
                        .id("impId1")
                        .banner(Banner.builder()
                                .format(singletonList(Format.builder().w(400).h(300).build()))
                                .build())
                        .ext(mapper.valueToTree(ExtPrebid.of(null, 1)))
                        .build()))
                .tmax(500L)
                .build());
    }

    @Test
    public void shouldProcessBidderResponseReturnedFromStoredResponseProcessor() {
        // given
        givenBidder(givenEmptySeatBid());

        final BidRequest bidRequest = givenBidRequest(singletonList(
                        givenImp(doubleMap("prebid", 0, "someBidder", 1), builder -> builder
                                .id("impId")
                                .banner(Banner.builder()
                                        .format(singletonList(Format.builder().w(400).h(300).build()))
                                        .build()))),
                builder -> builder.id("requestId").tmax(500L));

        final BidderBid bidderBid = BidderBid.of(Bid.builder().id("bidId1").price(ONE).build(), banner, "USD");
        final BidderSeatBid bidderSeatBid = BidderSeatBid.of(singletonList(bidderBid), null, emptyList());
        given(storedResponseProcessor.mergeWithBidderResponses(any(), any(), any()))
                .willReturn(singletonList(
                        AuctionParticipation.builder()
                                .bidderResponse(BidderResponse.of("someBidder", bidderSeatBid, 100))
                                .build()));

        givenBidResponseCreator(singletonList(Bid.builder().id("bidId1").build()));

        // when
        final AuctionContext result = exchangeService.holdAuction(givenRequestContext(bidRequest)).result();

        // then
        assertThat(result.getBidResponse().getSeatbid())
                .flatExtracting(SeatBid::getBid)
                .extracting(Bid::getId)
                .containsOnly("bidId1");
    }

    @Test
    public void shouldReturnFailedFutureWhenStoredResponseProcessorGetStoredResultReturnsFailedFuture() {
        // given
        given(storedResponseProcessor.getStoredResponseResult(any(), any()))
                .willReturn(Future.failedFuture(new InvalidRequestException("Error")));

        final BidRequest bidRequest = givenBidRequest(singletonList(
                        givenImp(doubleMap("prebid", 0, "someBidder", 1), builder -> builder
                                .id("impId")
                                .banner(Banner.builder()
                                        .format(singletonList(Format.builder().w(400).h(300).build()))
                                        .build()))),
                builder -> builder.id("requestId").tmax(500L));

        // when
        final Future<?> result = exchangeService.holdAuction(givenRequestContext(bidRequest));

        // then
        assertThat(result.failed()).isTrue();
        assertThat(result.cause()).isInstanceOf(InvalidRequestException.class).hasMessage("Error");
    }

    @Test
    public void shouldReturnFailedFutureWhenStoredResponseProcessorMergeBidderResponseReturnsFailedFuture() {
        // given
        givenBidder(givenEmptySeatBid());

        given(storedResponseProcessor.mergeWithBidderResponses(any(), any(), any()))
                .willThrow(new PreBidException("Error"));

        final BidRequest bidRequest = givenBidRequest(singletonList(
                        givenImp(doubleMap("prebid", 0, "someBidder", 1), builder -> builder
                                .id("impId")
                                .banner(Banner.builder()
                                        .format(singletonList(Format.builder().w(400).h(300).build()))
                                        .build()))),
                builder -> builder.id("requestId").tmax(500L));

        // when
        final Future<?> result = exchangeService.holdAuction(givenRequestContext(bidRequest));

        // then
        assertThat(result.failed()).isTrue();
        assertThat(result.cause()).isInstanceOf(PreBidException.class).hasMessage("Error");
    }

    @Test
    public void shouldNotModifyUserFromRequestIfNoBuyeridInCookie() {
        // given
        givenBidder(givenEmptySeatBid());

        // this is not required but stated for clarity's sake. The case when bidder is disabled.
        given(bidderCatalog.isActive(anyString())).willReturn(false);
        given(uidsCookie.uidFrom(any())).willReturn(null);

        final User user = User.builder().id("userId").build();
        final BidRequest bidRequest = givenBidRequest(givenSingleImp(singletonMap("someBidder", 1)),
                builder -> builder.user(user));

        // when
        exchangeService.holdAuction(givenRequestContext(bidRequest));

        // then
        verify(uidsCookie).uidFrom(isNull());

        final BidRequest capturedBidRequest = captureBidRequest();
        assertThat(capturedBidRequest.getUser()).isSameAs(user);
    }

    @Test
    public void shouldHonorBuyeridFromRequestAndClearBuyerIdsFromUserExtPrebidIfContains() {
        // given
        givenBidder(givenEmptySeatBid());

        given(uidsCookie.uidFrom(anyString())).willReturn("buyeridFromCookie");

        final BidRequest bidRequest = givenBidRequest(givenSingleImp(singletonMap("someBidder", 1)),
                builder -> builder.user(User.builder()
                        .buyeruid("buyeridFromRequest")
                        .ext(ExtUser.builder()
                                .prebid(ExtUserPrebid.of(singletonMap("someBidder", "uidval")))
                                .build())
                        .build()));

        // when
        exchangeService.holdAuction(givenRequestContext(bidRequest));

        // then
        final User capturedBidRequestUser = captureBidRequest().getUser();
        assertThat(capturedBidRequestUser).isEqualTo(User.builder()
                .buyeruid("buyeridFromRequest")
                .build());
    }

    @Test
    public void shouldNotChangeGdprFromRequestWhenDeviceLmtIsOne() {
        // given
        givenBidder(givenEmptySeatBid());

        given(uidsCookie.uidFrom(anyString())).willReturn("buyeridFromCookie");

        final Regs regs = Regs.of(null, null);
        final BidRequest bidRequest = givenBidRequest(givenSingleImp(singletonMap("someBidder", 1)),
                builder -> builder.user(User.builder().build())
                        .device(Device.builder().lmt(1).build())
                        .regs(regs));

        // when
        exchangeService.holdAuction(givenRequestContext(bidRequest));

        // then
        final Regs capturedRegs = captureBidRequest().getRegs();
        assertThat(capturedRegs).isSameAs(regs);
    }

    @Test
    public void shouldDeepCopyImpExtContextToEachImpressionAndNotRemoveDataForAllWhenDeprecatedOnlyOneBidder() {
        // given
        final ObjectNode impExt = mapper.createObjectNode()
                .<ObjectNode>set("prebid", mapper.createObjectNode()
                        .<ObjectNode>set("bidder", mapper.createObjectNode()
                                .put("someBidder", 1)
                                .put("deprecatedBidder", 2)))
                .set("context", mapper.createObjectNode()
                        .put("data", "data")
                        .put("otherField", "value"));
        final BidRequest bidRequest = givenBidRequest(singletonList(Imp.builder()
                        .id("impId")
                        .banner(Banner.builder()
                                .format(singletonList(Format.builder().w(400).h(300).build()))
                                .build())
                        .ext(impExt)
                        .build()),
                builder -> builder.ext(ExtRequest.of(ExtRequestPrebid.builder()
                        .data(ExtRequestPrebidData.of(singletonList("someBidder"), null))
                        .build())));
        given(httpBidderRequester.requestBids(any(), any(), any(), any(), anyBoolean()))
                .willReturn(Future.succeededFuture(givenSeatBid(singletonList(
                        givenBid(Bid.builder().price(TEN).build())))));

        given(fpdResolver.resolveImpExt(any(), eq(true))).willReturn(mapper.createObjectNode()
                .set("context", mapper.createObjectNode()
                        .put("data", "data")
                        .put("otherField", "value")));
        given(fpdResolver.resolveImpExt(any(), eq(false))).willReturn(mapper.createObjectNode()
                .set("context", mapper.createObjectNode()
                        .put("otherField", "value")));

        // when
        exchangeService.holdAuction(givenRequestContext(bidRequest));

        // then
        final ArgumentCaptor<BidderRequest> bidderRequestCaptor = ArgumentCaptor.forClass(BidderRequest.class);
        verify(httpBidderRequester, times(2))
                .requestBids(any(), bidderRequestCaptor.capture(), any(), any(), anyBoolean());
        assertThat(bidderRequestCaptor.getAllValues())
                .extracting(BidderRequest::getBidRequest)
                .flatExtracting(BidRequest::getImp)
                .extracting(Imp::getExt)
                .extracting(impExtNode -> impExtNode.get("context"))
                .containsOnly(
                        // data erased for deprecatedBidder
                        mapper.createObjectNode().put("otherField", "value"),
                        // data present for someBidder
                        mapper.createObjectNode().put("data", "data").put("otherField", "value"));
    }

    @Test
    public void shouldPassImpExtFieldsToEachImpression() {
        // given
        final ObjectNode impExt = mapper.createObjectNode()
                .<ObjectNode>set("prebid", mapper.createObjectNode()
                        .<ObjectNode>set("bidder", mapper.createObjectNode()
                                .put("someBidder", 1)))
                .put("all", "allValue");

        final BidRequest bidRequest = givenBidRequest(
                singletonList(Imp.builder()
                        .id("impId")
                        .banner(Banner.builder()
                                .format(singletonList(Format.builder().w(400).h(300).build()))
                                .build()).ext(impExt).build()),
                builder -> builder.ext(ExtRequest.of(ExtRequestPrebid.builder()
                        .data(ExtRequestPrebidData.of(singletonList("someBidder"), null))
                        .build())));
        given(httpBidderRequester.requestBids(any(), any(), any(), any(), anyBoolean()))
                .willReturn(Future.succeededFuture(givenSeatBid(singletonList(
                        givenBid(Bid.builder().price(TEN).build())))));

        // when
        exchangeService.holdAuction(givenRequestContext(bidRequest));

        // then
        final ArgumentCaptor<BidderRequest> bidderRequestCaptor = ArgumentCaptor.forClass(BidderRequest.class);
        verify(httpBidderRequester).requestBids(any(), bidderRequestCaptor.capture(), any(), any(), anyBoolean());
        assertThat(bidderRequestCaptor.getAllValues())
                .extracting(BidderRequest::getBidRequest)
                .flatExtracting(BidRequest::getImp)
                .extracting(Imp::getExt)
                .extracting(impExtNode -> impExtNode.get("all"))
                .containsOnly(new TextNode("allValue"));
    }

    @Test
    public void shouldPassImpExtSkadnToEachImpression() {
        // given
        final ObjectNode impExt = mapper.createObjectNode()
                .<ObjectNode>set("prebid", mapper.createObjectNode()
                        .<ObjectNode>set("bidder", mapper.createObjectNode()
                                .put("someBidder", 1)))
                .put("skadn", "skadnValue");
        final BidRequest bidRequest = givenBidRequest(
                singletonList(Imp.builder()
                        .id("impId")
                        .banner(Banner.builder()
                                .format(singletonList(Format.builder().w(400).h(300).build()))
                                .build())
                        .ext(impExt)
                        .build()),
                identity());
        given(httpBidderRequester.requestBids(any(), any(), any(), any(), anyBoolean()))
                .willReturn(Future.succeededFuture(givenSeatBid(singletonList(
                        givenBid(Bid.builder().price(TEN).build())))));

        // when
        exchangeService.holdAuction(givenRequestContext(bidRequest));

        // then
        final ArgumentCaptor<BidderRequest> bidRequestCaptor = ArgumentCaptor.forClass(BidderRequest.class);
        verify(httpBidderRequester).requestBids(any(), bidRequestCaptor.capture(), any(), any(), anyBoolean());
        assertThat(bidRequestCaptor.getAllValues())
                .extracting(BidderRequest::getBidRequest)
                .flatExtracting(BidRequest::getImp)
                .extracting(Imp::getExt)
                .extracting(impExtNode -> impExtNode.get("skadn"))
                .containsOnly(new TextNode("skadnValue"));
    }

    @Test
    public void shouldSetUserBuyerIdsFromUserExtPrebidAndClearPrebidBuyerIdsAfterwards() {
        // given
        givenBidder(givenEmptySeatBid());

        given(uidsCookie.uidFrom(anyString())).willReturn("buyeridFromCookie");

        final BidRequest bidRequest = givenBidRequest(givenSingleImp(singletonMap("someBidder", 1)),
                builder -> builder
                        .user(User.builder()
                                .ext(ExtUser.builder()
                                        .prebid(ExtUserPrebid.of(singletonMap("someBidder", "uidval")))
                                        .build())
                                .build())
                        .ext(ExtRequest.of(ExtRequestPrebid.builder()
                                .data(ExtRequestPrebidData.of(singletonList("someBidder"), null))
                                .build())));

        // when
        exchangeService.holdAuction(givenRequestContext(bidRequest));

        // then
        final User capturedBidRequestUser = captureBidRequest().getUser();
        assertThat(capturedBidRequestUser).isEqualTo(User.builder()
                .buyeruid("uidval")
                .build());
    }

    @Test
    public void shouldCleanRequestExtPrebidData() {
        // given
        final BidRequest bidRequest = givenBidRequest(givenSingleImp(singletonMap("someBidder", 1)),
                builder -> builder.ext(ExtRequest.of(ExtRequestPrebid.builder()
                        .data(ExtRequestPrebidData.of(asList("someBidder", "should_be_removed"), null))
                        .aliases(singletonMap("someBidder", "alias_should_stay"))
                        .auctiontimestamp(1000L)
                        .build())));

        // when
        exchangeService.holdAuction(givenRequestContext(bidRequest));

        // then
        final ExtRequest capturedRequest = captureBidRequest().getExt();
        assertThat(capturedRequest).isEqualTo(ExtRequest.of(ExtRequestPrebid.builder()
                .aliases(singletonMap("someBidder", "alias_should_stay"))
                .auctiontimestamp(1000L)
                .build()));
    }

    @Test
    public void shouldAddMultiBidInfoAboutRequestedBidderIfDataShouldNotBeSuppressed() {
        // given
        final BidRequest bidRequest = givenBidRequest(givenSingleImp(singletonMap("someBidder", 1)),
                builder -> builder.ext(ExtRequest.of(ExtRequestPrebid.builder()
                        .multibid(singletonList(
                                ExtRequestPrebidMultiBid.of("someBidder", null, 3, "prefix")))
                        .build())));

        // when
        exchangeService.holdAuction(givenRequestContext(bidRequest));

        // then
        final ExtRequest extRequest = captureBidRequest().getExt();
        assertThat(extRequest)
                .extracting(ExtRequest::getPrebid)
                .extracting(ExtRequestPrebid::getMultibid).asList()
                .containsExactly(ExtRequestPrebidMultiBid.of("someBidder", null, 3, "prefix"));
    }

    @Test
    public void shouldAddMultibidInfoOnlyAboutRequestedBidder() {
        // given
        final BidRequest bidRequest = givenBidRequest(givenSingleImp(singletonMap("someBidder", 1)),
                builder -> builder.ext(ExtRequest.of(ExtRequestPrebid.builder()
                        .multibid(Collections.singletonList(
                                ExtRequestPrebidMultiBid.of(null, asList("someBidder", "anotherBidder"), 3, null)))
                        .build())));

        // when
        exchangeService.holdAuction(givenRequestContext(bidRequest));

        // then
        final ExtRequest extRequest = captureBidRequest().getExt();
        assertThat(extRequest)
                .extracting(ExtRequest::getPrebid)
                .extracting(ExtRequestPrebid::getMultibid).asList()
                .containsExactly(ExtRequestPrebidMultiBid.of("someBidder", null, 3, null));
    }

    @Test
    public void shouldRemoveBidderParametersWithBiddersOtherThanBidderRequestBidder() {
        // given
        final ObjectNode requestBidderParams = mapper.createObjectNode()
                .set("someBidder", mapper.createObjectNode().put("key1", "value1"));
        requestBidderParams.set("anotherBidder", mapper.createObjectNode().put("key2", "value2"));

        final BidRequest bidRequest = givenBidRequest(givenSingleImp(singletonMap("someBidder", 1)),
                builder -> builder.ext(ExtRequest.of(ExtRequestPrebid.builder()
                        .bidderparams(requestBidderParams)
                        .auctiontimestamp(1000L)
                        .build())));

        // when
        exchangeService.holdAuction(givenRequestContext(bidRequest));

        // then
        final ExtRequest capturedRequest = captureBidRequest().getExt();
        assertThat(capturedRequest).isEqualTo(ExtRequest.of(ExtRequestPrebid.builder()
                .auctiontimestamp(1000L)
                .bidderparams(mapper.createObjectNode()
                        .set("someBidder", mapper.createObjectNode().put("key1", "value1")))
                .build()));
    }

    @Test
    public void shouldPassUserDataAndExtDataOnlyForAllowedBidder() {
        // given
        final Bidder<?> bidder = mock(Bidder.class);
        givenBidder("someBidder", bidder, givenEmptySeatBid());
        givenBidder("missingBidder", bidder, givenEmptySeatBid());

        final ObjectNode dataNode = mapper.createObjectNode().put("data", "value");
        final Map<String, Integer> bidderToGdpr = doubleMap("someBidder", 1, "missingBidder", 0);
        final List<ExtUserEid> eids = singletonList(ExtUserEid.of("eId", "id", emptyList(), null));
        final ExtUser extUser = ExtUser.builder().data(dataNode).eids(eids).build();
        final List<Data> data = singletonList(Data.builder().build());

        final BidRequest bidRequest = givenBidRequest(givenSingleImp(bidderToGdpr),
                builder -> builder
                        .ext(ExtRequest.of(ExtRequestPrebid.builder()
                                .auctiontimestamp(1000L)
                                .data(ExtRequestPrebidData.of(singletonList("someBidder"), null))
                                .build()))
                        .user(User.builder()
                                .keywords("keyword")
                                .gender("male")
                                .yob(133)
                                .geo(Geo.EMPTY)
                                .ext(extUser)
                                .data(data)
                                .build()));

        // when
        exchangeService.holdAuction(givenRequestContext(bidRequest));

        // then
        final ArgumentCaptor<BidderRequest> bidderRequestCaptor = ArgumentCaptor.forClass(BidderRequest.class);
        verify(httpBidderRequester, times(2))
                .requestBids(any(), bidderRequestCaptor.capture(), any(), any(), anyBoolean());
        final List<BidderRequest> capturedBidRequests = bidderRequestCaptor.getAllValues();

        final ExtUser maskedExtUser = ExtUser.builder().eids(eids).build();
        assertThat(capturedBidRequests)
                .extracting(BidderRequest::getBidRequest)
                .extracting(BidRequest::getUser)
                .extracting(User::getKeywords, User::getGender, User::getYob, User::getGeo, User::getExt, User::getData)
                .containsOnly(
                        tuple("keyword", "male", 133, Geo.EMPTY, extUser, data),
                        tuple("keyword", "male", 133, Geo.EMPTY, maskedExtUser, null));
    }

    @Test
    public void shouldFilterUserExtEidsWhenBidderIsNotAllowedForSource() {
        testUserEidsPermissionFiltering(
                // given
                asList(
                        ExtUserEid.of("source1", null, null, null),
                        ExtUserEid.of("source2", null, null, null)),
                singletonList(ExtRequestPrebidDataEidPermissions.of("source1", singletonList("otherBidder"))),
                emptyMap(),
                // expected
                singletonList(ExtUserEid.of("source2", null, null, null))
        );
    }

    @Test
    public void shouldNotFilterUserExtEidsWhenEidsPermissionDoesNotContainSource() {
        testUserEidsPermissionFiltering(
                // given
                singletonList(ExtUserEid.of("source1", null, null, null)),
                singletonList(ExtRequestPrebidDataEidPermissions.of("source2", singletonList("otherBidder"))),
                emptyMap(),
                // expected
                singletonList(ExtUserEid.of("source1", null, null, null))
        );
    }

    @Test
    public void shouldNotFilterUserExtEidsWhenSourceAllowedForAllBidders() {
        testUserEidsPermissionFiltering(
                // given
                singletonList(ExtUserEid.of("source1", null, null, null)),
                singletonList(ExtRequestPrebidDataEidPermissions.of("source1", singletonList("*"))),
                emptyMap(),
                // expected
                singletonList(ExtUserEid.of("source1", null, null, null))
        );
    }

    @Test
    public void shouldNotFilterUserExtEidsWhenSourceAllowedForBidder() {
        testUserEidsPermissionFiltering(
                // given
                singletonList(ExtUserEid.of("source1", null, null, null)),
                singletonList(ExtRequestPrebidDataEidPermissions.of("source1", singletonList("someBidder"))),
                emptyMap(),
                // expected
                singletonList(ExtUserEid.of("source1", null, null, null))
        );
    }

    @Test
    public void shouldFilterUserExtEidsWhenBidderIsNotAllowedForSourceAndSetNullIfNoEidsLeft() {
        // given
        final Bidder<?> bidder = mock(Bidder.class);
        givenBidder("someBidder", bidder, givenEmptySeatBid());
        final Map<String, Integer> bidderToGdpr = singletonMap("someBidder", 1);
        final ExtUser extUser = ExtUser.builder().data(mapper.createObjectNode())
                .eids(singletonList(ExtUserEid.of("source1", null, null, null))).build();

        final BidRequest bidRequest = givenBidRequest(givenSingleImp(bidderToGdpr),
                builder -> builder
                        .ext(ExtRequest.of(ExtRequestPrebid.builder()
                                .data(ExtRequestPrebidData.of(null, singletonList(
                                        ExtRequestPrebidDataEidPermissions.of("source1",
                                                singletonList("otherBidder")))))
                                .build()))
                        .user(User.builder()
                                .ext(extUser)
                                .build()));

        // when
        exchangeService.holdAuction(givenRequestContext(bidRequest));

        // then
        final ArgumentCaptor<BidderRequest> bidderRequestCaptor = ArgumentCaptor.forClass(BidderRequest.class);
        verify(httpBidderRequester).requestBids(any(), bidderRequestCaptor.capture(), any(), any(), anyBoolean());
        final List<BidderRequest> capturedBidRequests = bidderRequestCaptor.getAllValues();
        assertThat(capturedBidRequests)
                .extracting(BidderRequest::getBidRequest)
                .extracting(BidRequest::getUser)
                .extracting(User::getExt)
                .extracting(ExtUser::getEids)
                .element(0)
                .isNull();
    }

    @Test
    public void shouldFilterUserExtEidsWhenBidderPermissionsGivenToBidderAliasOnly() {
        // given
        final Bidder<?> bidder = mock(Bidder.class);
        givenBidder("someBidder", bidder, givenEmptySeatBid());
        final Map<String, Integer> bidderToGdpr = singletonMap("someBidder", 1);
        final ExtUser extUser = ExtUser.builder().data(mapper.createObjectNode())
                .eids(singletonList(ExtUserEid.of("source1", null, null, null))).build();

        final BidRequest bidRequest = givenBidRequest(givenSingleImp(bidderToGdpr),
                builder -> builder
                        .ext(ExtRequest.of(ExtRequestPrebid.builder()
                                .aliases(singletonMap("someBidder", "someBidderAlias"))
                                .data(ExtRequestPrebidData.of(null, singletonList(
                                        ExtRequestPrebidDataEidPermissions.of("source1",
                                                singletonList("someBidderAlias")))))
                                .build()))
                        .user(User.builder()
                                .ext(extUser)
                                .build()));

        // when
        exchangeService.holdAuction(givenRequestContext(bidRequest));

        // then
        final ArgumentCaptor<BidderRequest> bidderRequestCaptor = ArgumentCaptor.forClass(BidderRequest.class);
        verify(httpBidderRequester).requestBids(any(), bidderRequestCaptor.capture(), any(), any(), anyBoolean());
        final List<BidderRequest> capturedBidRequests = bidderRequestCaptor.getAllValues();
        assertThat(capturedBidRequests)
                .extracting(BidderRequest::getBidRequest)
                .extracting(BidRequest::getUser)
                .extracting(User::getExt)
                .extracting(ExtUser::getEids)
                .element(0)
                .isNull();
    }

    @Test
    public void shouldFilterUserExtEidsWhenPermissionsGivenToBidderButNotForAlias() {
        // given
        final Bidder<?> bidder = mock(Bidder.class);
        givenBidder("someBidderAlias", bidder, givenEmptySeatBid());
        final Map<String, Integer> bidderToGdpr = singletonMap("someBidderAlias", 1);
        final ExtUser extUser = ExtUser.builder().data(mapper.createObjectNode())
                .eids(singletonList(ExtUserEid.of("source1", null, null, null))).build();

        final BidRequest bidRequest = givenBidRequest(givenSingleImp(bidderToGdpr),
                builder -> builder
                        .ext(ExtRequest.of(ExtRequestPrebid.builder()
                                .aliases(singletonMap("someBidder", "someBidderAlias"))
                                .data(ExtRequestPrebidData.of(null, singletonList(
                                        ExtRequestPrebidDataEidPermissions.of("source1",
                                                singletonList("someBidder")))))
                                .build()))
                        .user(User.builder()
                                .ext(extUser)
                                .build()));

        // when
        exchangeService.holdAuction(givenRequestContext(bidRequest));

        // then
        final ArgumentCaptor<BidderRequest> bidderRequestCaptor = ArgumentCaptor.forClass(BidderRequest.class);
        verify(httpBidderRequester).requestBids(any(), bidderRequestCaptor.capture(), any(), any(), anyBoolean());
        final List<BidderRequest> capturedBidRequests = bidderRequestCaptor.getAllValues();
        assertThat(capturedBidRequests)
                .extracting(BidderRequest::getBidRequest)
                .extracting(BidRequest::getUser)
                .extracting(User::getExt)
                .extracting(ExtUser::getEids)
                .element(0)
                .isNull();
    }

    @Test
    public void shouldNotCleanRequestExtPrebidDataWhenFpdAllowedAndPrebidIsNotNull() {
        // given
        final Bidder<?> bidder = mock(Bidder.class);
        givenBidder("someBidder", bidder, givenEmptySeatBid());

        final ObjectNode dataNode = mapper.createObjectNode().put("data", "value");
        final Map<String, Integer> bidderToGdpr = singletonMap("someBidder", 1);
        final ExtUser extUser = ExtUser.builder().prebid(ExtUserPrebid.of(emptyMap())).data(dataNode).build();

        final BidRequest bidRequest = givenBidRequest(givenSingleImp(bidderToGdpr),
                builder -> builder
                        .ext(ExtRequest.of(ExtRequestPrebid.builder()
                                .auctiontimestamp(1000L)
                                .data(ExtRequestPrebidData.of(singletonList("someBidder"), null))
                                .build()))
                        .user(User.builder()
                                .ext(extUser)
                                .build()));

        // when
        exchangeService.holdAuction(givenRequestContext(bidRequest));

        // then
        final ArgumentCaptor<BidderRequest> bidderRequestCaptor = ArgumentCaptor.forClass(BidderRequest.class);
        verify(httpBidderRequester).requestBids(any(), bidderRequestCaptor.capture(), any(), any(), anyBoolean());
        final List<BidderRequest> capturedBidRequests = bidderRequestCaptor.getAllValues();
        assertThat(capturedBidRequests)
                .extracting(BidderRequest::getBidRequest)
                .extracting(BidRequest::getUser)
                .extracting(User::getExt)
                .containsOnly(ExtUser.builder().data(dataNode).build());
    }

    @Test
    public void shouldMaskUserExtIfDataBiddersListIsEmpty() {
        // given
        final Bidder<?> bidder = mock(Bidder.class);
        givenBidder("someBidder", bidder, givenEmptySeatBid());
        givenBidder("missingBidder", bidder, givenEmptySeatBid());

        final ObjectNode dataNode = mapper.createObjectNode().put("data", "value");
        final Map<String, Integer> bidderToGdpr = doubleMap("someBidder", 1, "missingBidder", 0);
        final List<ExtUserEid> eids = singletonList(ExtUserEid.of("eId", "id", emptyList(), null));
        final ExtUser extUser = ExtUser.builder().data(dataNode).eids(eids).build();

        final BidRequest bidRequest = givenBidRequest(givenSingleImp(bidderToGdpr),
                builder -> builder
                        .ext(ExtRequest.of(ExtRequestPrebid.builder()
                                .data(ExtRequestPrebidData.of(emptyList(), null)).build()))
                        .user(User.builder()
                                .keywords("keyword")
                                .gender("male")
                                .yob(133)
                                .geo(Geo.EMPTY)
                                .ext(extUser)
                                .build()));

        // when
        exchangeService.holdAuction(givenRequestContext(bidRequest));

        // then
        final ArgumentCaptor<BidderRequest> bidderRequestCaptor = ArgumentCaptor.forClass(BidderRequest.class);
        verify(httpBidderRequester, times(2))
                .requestBids(any(), bidderRequestCaptor.capture(), any(), any(), anyBoolean());
        final List<BidderRequest> capturedBidRequests = bidderRequestCaptor.getAllValues();

        final ExtUser expectedExtUser = ExtUser.builder().eids(eids).build();
        assertThat(capturedBidRequests)
                .extracting(BidderRequest::getBidRequest)
                .extracting(BidRequest::getUser)
                .extracting(User::getKeywords, User::getGender, User::getYob, User::getGeo, User::getExt)
                .containsOnly(
                        tuple("keyword", "male", 133, Geo.EMPTY, expectedExtUser),
                        tuple("keyword", "male", 133, Geo.EMPTY, expectedExtUser));
    }

    @Test
    public void shouldNoMaskUserExtIfDataBiddersListIsNull() {
        // given
        final Bidder<?> bidder = mock(Bidder.class);
        givenBidder("someBidder", bidder, givenEmptySeatBid());
        givenBidder("missingBidder", bidder, givenEmptySeatBid());

        final ObjectNode dataNode = mapper.createObjectNode().put("data", "value");
        final Map<String, Integer> bidderToGdpr = doubleMap("someBidder", 1, "missingBidder", 0);

        final BidRequest bidRequest = givenBidRequest(givenSingleImp(bidderToGdpr),
                builder -> builder
                        .ext(ExtRequest.of(ExtRequestPrebid.builder()
                                .auctiontimestamp(1000L)
                                .data(ExtRequestPrebidData.of(null, null)).build()))
                        .user(User.builder()
                                .keywords("keyword")
                                .gender("male")
                                .yob(133)
                                .geo(Geo.EMPTY)
                                .ext(ExtUser.builder().data(dataNode).build())
                                .build()));

        // when
        exchangeService.holdAuction(givenRequestContext(bidRequest));

        // then
        final ArgumentCaptor<BidderRequest> bidRequestCaptor = ArgumentCaptor.forClass(BidderRequest.class);
        verify(httpBidderRequester, times(2))
                .requestBids(any(), bidRequestCaptor.capture(), any(), any(), anyBoolean());
        final List<BidderRequest> capturedBidRequests = bidRequestCaptor.getAllValues();

        assertThat(capturedBidRequests)
                .extracting(BidderRequest::getBidRequest)
                .extracting(BidRequest::getUser)
                .extracting(User::getKeywords, User::getGender, User::getYob, User::getGeo, User::getExt)
                .containsOnly(
                        tuple("keyword", "male", 133, Geo.EMPTY,
                                ExtUser.builder().data(dataNode).build()),
                        tuple("keyword", "male", 133, Geo.EMPTY,
                                ExtUser.builder().data(dataNode).build()));
    }

    @Test
    public void shouldPassSiteContentDataAndExtDataOnlyForAllowedBidder() {
        // given
        final Bidder<?> bidder = mock(Bidder.class);
        givenBidder("someBidder", bidder, givenEmptySeatBid());
        givenBidder("missingBidder", bidder, givenEmptySeatBid());

        final ObjectNode dataNode = mapper.createObjectNode().put("data", "value");
        final Map<String, Integer> bidderToGdpr = doubleMap("someBidder", 1, "missingBidder", 0);
        final Content content = Content.builder()
                .data(singletonList(Data.builder().build()))
                .album("album")
                .build();

        final BidRequest bidRequest = givenBidRequest(givenSingleImp(bidderToGdpr),
                builder -> builder.ext(ExtRequest.of(ExtRequestPrebid.builder()
                                .auctiontimestamp(1000L)
                                .data(ExtRequestPrebidData.of(singletonList("someBidder"), null)).build()))
                        .site(Site.builder()
                                .keywords("keyword")
                                .search("search")
                                .ext(ExtSite.of(0, dataNode))
                                .content(content)
                                .build()));

        // when
        exchangeService.holdAuction(givenRequestContext(bidRequest));

        // then
        final ArgumentCaptor<BidderRequest> bidderRequestCaptor = ArgumentCaptor.forClass(BidderRequest.class);
        verify(httpBidderRequester, times(2))
                .requestBids(any(), bidderRequestCaptor.capture(), any(), any(), anyBoolean());
        final List<BidderRequest> capturedBidRequests = bidderRequestCaptor.getAllValues();

        assertThat(capturedBidRequests)
                .extracting(BidderRequest::getBidRequest)
                .extracting(BidRequest::getSite)
                .extracting(Site::getKeywords, Site::getSearch, Site::getExt, Site::getContent)
                .containsOnly(
                        tuple(
                                "keyword",
                                "search",
                                ExtSite.of(0, dataNode),
                                content),
                        tuple(
                                "keyword",
                                "search",
                                ExtSite.of(0, null),
                                Content.builder()
                                        .album("album")
                                        .build()));
    }

    @Test
    public void shouldNoMaskPassAppExtAndKeywordsWhenDataBiddersListIsNull() {
        // given
        final Bidder<?> bidder = mock(Bidder.class);
        givenBidder("someBidder", bidder, givenEmptySeatBid());
        givenBidder("missingBidder", bidder, givenEmptySeatBid());

        final ObjectNode dataNode = mapper.createObjectNode().put("data", "value");
        final Map<String, Integer> bidderToGdpr = doubleMap("someBidder", 1, "missingBidder", 0);

        final BidRequest bidRequest = givenBidRequest(givenSingleImp(bidderToGdpr),
                builder -> builder.ext(ExtRequest.of(ExtRequestPrebid.builder()
                                .data(ExtRequestPrebidData.of(null, null))
                                .auctiontimestamp(1000L).build()))
                        .app(App.builder()
                                .keywords("keyword")
                                .ext(ExtApp.of(null, dataNode))
                                .build()));

        // when
        exchangeService.holdAuction(givenRequestContext(bidRequest));

        // then
        final ArgumentCaptor<BidderRequest> bidderRequestCaptor = ArgumentCaptor.forClass(BidderRequest.class);
        verify(httpBidderRequester, times(2))
                .requestBids(any(), bidderRequestCaptor.capture(), any(), any(), anyBoolean());
        final List<BidderRequest> capturedBidRequests = bidderRequestCaptor.getAllValues();

        assertThat(capturedBidRequests)
                .extracting(BidderRequest::getBidRequest)
                .extracting(BidRequest::getApp)
                .extracting(App::getExt, App::getKeywords)
                .containsOnly(
                        tuple(ExtApp.of(null, dataNode), "keyword"),
                        tuple(ExtApp.of(null, dataNode), "keyword"));
    }

    @Test
    public void shouldPassAppExtDataOnlyForAllowedBidder() {
        // given
        final Bidder<?> bidder = mock(Bidder.class);
        givenBidder("someBidder", bidder, givenEmptySeatBid());
        givenBidder("missingBidder", bidder, givenEmptySeatBid());

        final ObjectNode dataNode = mapper.createObjectNode().put("data", "value");
        final Map<String, Integer> bidderToGdpr = doubleMap("someBidder", 1, "missingBidder", 0);
        final Content content = Content.builder()
                .data(singletonList(Data.builder().build()))
                .album("album")
                .build();

        final BidRequest bidRequest = givenBidRequest(givenSingleImp(bidderToGdpr),
                builder -> builder.ext(ExtRequest.of(ExtRequestPrebid.builder()
                                .data(ExtRequestPrebidData.of(singletonList("someBidder"), null))
                                .auctiontimestamp(1000L).build()))
                        .app(App.builder()
                                .keywords("keyword")
                                .ext(ExtApp.of(null, dataNode))
                                .content(content)
                                .build()));

        // when
        exchangeService.holdAuction(givenRequestContext(bidRequest));

        // then
        final ArgumentCaptor<BidderRequest> bidderRequestCaptor = ArgumentCaptor.forClass(BidderRequest.class);
        verify(httpBidderRequester, times(2))
                .requestBids(any(), bidderRequestCaptor.capture(), any(), any(), anyBoolean());
        final List<BidderRequest> capturedBidRequests = bidderRequestCaptor.getAllValues();

        assertThat(capturedBidRequests)
                .extracting(BidderRequest::getBidRequest)
                .extracting(BidRequest::getApp)
                .extracting(App::getExt, App::getKeywords, App::getContent)
                .containsOnly(
                        tuple(ExtApp.of(null, dataNode), "keyword", content),
                        tuple(null, "keyword", Content.builder().album("album").build()));
    }

    @Test
    public void shouldUseConcreteOverGeneralSiteWithExtPrebidBidderConfig() {
        // given
        final Bidder<?> bidder = mock(Bidder.class);
        givenBidder("someBidder", bidder, givenEmptySeatBid());

        final ObjectNode siteWithPage = mapper.valueToTree(Site.builder().page("testPage").build());
        final ExtBidderConfig extBidderConfig = ExtBidderConfig.of(
                null, ExtBidderConfigOrtb.of(siteWithPage, null, null));
        final ExtRequestPrebidBidderConfig concreteFpdConfig = ExtRequestPrebidBidderConfig.of(
                singletonList("someBidder"), extBidderConfig);
        final ObjectNode siteWithDomain = mapper.valueToTree(Site.builder().domain("notUsed").build());
        final ExtBidderConfig allExtBidderConfig = ExtBidderConfig.of(
                null, ExtBidderConfigOrtb.of(siteWithDomain, null, null));
        final ExtRequestPrebidBidderConfig allFpdConfig = ExtRequestPrebidBidderConfig.of(singletonList("*"),
                allExtBidderConfig);

        final Site requestSite = Site.builder().id("siteId").page("erased").keywords("keyword").build();
        final ExtRequestPrebid extRequestPrebid = ExtRequestPrebid.builder()
                .bidderconfig(asList(allFpdConfig, concreteFpdConfig))
                .build();
        final BidRequest bidRequest = givenBidRequest(givenSingleImp(singletonMap("someBidder", 1)),
                builder -> builder.site(requestSite).ext(ExtRequest.of(extRequestPrebid)));

        final Site mergedSite = Site.builder()
                .id("siteId")
                .page("testPage")
                .keywords("keyword")
                .build();

        given(fpdResolver.resolveSite(any(), any())).willReturn(mergedSite);

        // when
        exchangeService.holdAuction(givenRequestContext(bidRequest));

        // then
        final ArgumentCaptor<BidderRequest> bidderRequestCaptor = ArgumentCaptor.forClass(BidderRequest.class);
        verify(httpBidderRequester).requestBids(any(), bidderRequestCaptor.capture(), any(), any(), anyBoolean());
        final List<BidderRequest> capturedBidRequests = bidderRequestCaptor.getAllValues();

        assertThat(capturedBidRequests)
                .extracting(BidderRequest::getBidRequest)
                .extracting(BidRequest::getSite)
                .containsOnly(mergedSite);
    }

    @Test
    public void shouldUseConcreteOverGeneralAppWithExtPrebidBidderConfig() {
        // given
        final Bidder<?> bidder = mock(Bidder.class);
        givenBidder("someBidder", bidder, givenEmptySeatBid());

        final Publisher publisherWithId = Publisher.builder().id("testId").build();
        final ObjectNode appWithPublisherId = mapper.valueToTree(App.builder().publisher(publisherWithId).build());
        final ExtBidderConfig extBidderConfig = ExtBidderConfig.of(
                null, ExtBidderConfigOrtb.of(null, appWithPublisherId, null));
        final ExtRequestPrebidBidderConfig concreteFpdConfig = ExtRequestPrebidBidderConfig.of(
                singletonList("someBidder"), extBidderConfig);

        final Publisher publisherWithIdAndDomain = Publisher.builder().id("notUsed").domain("notUsed").build();
        final ObjectNode appWithUpdatedPublisher = mapper.valueToTree(
                App.builder().publisher(publisherWithIdAndDomain).build());
        final ExtBidderConfig allExtBidderConfig = ExtBidderConfig.of(
                null, ExtBidderConfigOrtb.of(null, appWithUpdatedPublisher, null));
        final ExtRequestPrebidBidderConfig allFpdConfig = ExtRequestPrebidBidderConfig.of(singletonList("*"),
                allExtBidderConfig);

        final App requestApp = App.builder().publisher(Publisher.builder().build()).build();

        final ExtRequestPrebid extRequestPrebid = ExtRequestPrebid.builder()
                .bidderconfig(asList(allFpdConfig, concreteFpdConfig))
                .build();
        final BidRequest bidRequest = givenBidRequest(givenSingleImp(singletonMap("someBidder", 1)),
                builder -> builder.app(requestApp).ext(ExtRequest.of(extRequestPrebid)));
        final App mergedApp = App.builder()
                .publisher(Publisher.builder().id("testId").build())
                .build();

        given(fpdResolver.resolveApp(any(), any())).willReturn(mergedApp);

        // when
        exchangeService.holdAuction(givenRequestContext(bidRequest));

        // then
        final ArgumentCaptor<BidderRequest> bidderRequestCaptor = ArgumentCaptor.forClass(BidderRequest.class);
        verify(httpBidderRequester).requestBids(any(), bidderRequestCaptor.capture(), any(), any(), anyBoolean());
        final List<BidderRequest> capturedBidRequests = bidderRequestCaptor.getAllValues();

        assertThat(capturedBidRequests)
                .extracting(BidderRequest::getBidRequest)
                .extracting(BidRequest::getApp)
                .containsOnly(mergedApp);
    }

    @Test
    public void shouldUseConcreteOverGeneralUserWithExtPrebidBidderConfig() {
        // given
        final Bidder<?> bidder = mock(Bidder.class);
        givenBidder("someBidder", bidder, givenEmptySeatBid());
        final ObjectNode bidderConfigUser = mapper.valueToTree(User.builder().id("userFromConfig").build());
        final ExtBidderConfig extBidderConfig = ExtBidderConfig.of(
                null, ExtBidderConfigOrtb.of(null, null, bidderConfigUser));
        final ExtRequestPrebidBidderConfig concreteFpdConfig = ExtRequestPrebidBidderConfig.of(
                singletonList("someBidder"), extBidderConfig);

        final ObjectNode emptyUser = mapper.valueToTree(User.builder().build());
        final ExtBidderConfig allExtBidderConfig = ExtBidderConfig.of(
                null, ExtBidderConfigOrtb.of(null, null, emptyUser));
        final ExtRequestPrebidBidderConfig allFpdConfig = ExtRequestPrebidBidderConfig.of(singletonList("*"),
                allExtBidderConfig);
        final User requestUser = User.builder().id("erased").buyeruid("testBuyerId").build();

        final ExtRequestPrebid extRequestPrebid = ExtRequestPrebid.builder()
                .bidderconfig(asList(allFpdConfig, concreteFpdConfig))
                .build();
        final BidRequest bidRequest = givenBidRequest(givenSingleImp(singletonMap("someBidder", 1)),
                builder -> builder.user(requestUser).ext(ExtRequest.of(extRequestPrebid)));

        final User mergedUser = User.builder().id("userFromConfig").buyeruid("testBuyerId").build();

        given(fpdResolver.resolveUser(any(), any())).willReturn(mergedUser);

        // when
        exchangeService.holdAuction(givenRequestContext(bidRequest));

        // then
        final ArgumentCaptor<BidderRequest> bidderRequestCaptor = ArgumentCaptor.forClass(BidderRequest.class);
        verify(httpBidderRequester).requestBids(any(), bidderRequestCaptor.capture(), any(), any(), anyBoolean());
        final List<BidderRequest> capturedBidRequests = bidderRequestCaptor.getAllValues();

        assertThat(capturedBidRequests)
                .extracting(BidderRequest::getBidRequest)
                .extracting(BidRequest::getUser)
                .containsOnly(mergedUser);
    }

    @Test
    public void shouldAddBuyeridToUserFromRequest() {
        // given
        givenBidder(givenEmptySeatBid());
        given(uidsCookie.uidFrom(eq("cookieFamily"))).willReturn("buyerid");

        final BidRequest bidRequest = givenBidRequest(givenSingleImp(singletonMap("someBidder", 1)),
                builder -> builder.user(User.builder().id("userId").build()));

        // when
        exchangeService.holdAuction(givenRequestContext(bidRequest));

        // then
        final User capturedUser = captureBidRequest().getUser();
        assertThat(capturedUser).isEqualTo(User.builder().id("userId").buyeruid("buyerid").build());
    }

    @Test
    public void shouldCreateUserIfMissingInRequestAndBuyeridPresentInCookie() {
        // given
        givenBidder(givenEmptySeatBid());

        given(uidsCookie.uidFrom(eq("cookieFamily"))).willReturn("buyerid");

        final BidRequest bidRequest = givenBidRequest(givenSingleImp(singletonMap("someBidder", 1)));

        // when
        exchangeService.holdAuction(givenRequestContext(bidRequest));

        // then
        final User capturedUser = captureBidRequest().getUser();
        assertThat(capturedUser).isEqualTo(User.builder().buyeruid("buyerid").build());
    }

    @Test
    public void shouldRemoveSiteIfBothSiteAndAppPresent() {
        // given
        givenBidder(givenEmptySeatBid());
        final BidRequest bidRequest = givenBidRequest(givenSingleImp(singletonMap("someBidder", 1)),
                bidRequestBuilder -> bidRequestBuilder
                        .site(Site.builder().build())
                        .app(App.builder().build()));

        // when
        exchangeService.holdAuction(givenRequestContext(bidRequest));

        // then
        final BidRequest captureBidRequest = captureBidRequest();
        assertThat(captureBidRequest)
                .extracting(BidRequest::getSite)
                .isNull();
        assertThat(captureBidRequest)
                .extracting(BidRequest::getApp)
                .isNotNull();
    }

    @Test
    public void shouldAddDebugWarningIfBothSiteAndAppPresent() {
        // given
        givenBidder(givenEmptySeatBid());
        final BidRequest bidRequest = givenBidRequest(givenSingleImp(singletonMap("someBidder", 1)),
                bidRequestBuilder -> bidRequestBuilder
                        .site(Site.builder().build())
                        .app(App.builder().build()));
        final AuctionContext givenContext = givenRequestContext(bidRequest);

        // when
        exchangeService.holdAuction(givenContext);
        // then
        assertThat(givenContext)
                .extracting(AuctionContext::getDebugWarnings)
                .isEqualTo(singletonList("BidRequest contains app and site. Removed site object"));
    }

    @Test
    public void shouldPassGlobalTimeoutToConnectorUnchangedIfCachingIsNotRequested() {
        // given
        givenBidder(givenEmptySeatBid());

        final BidRequest bidRequest = givenBidRequest(givenSingleImp(singletonMap("someBidder", 1)));

        // when
        exchangeService.holdAuction(givenRequestContext(bidRequest));

        // then
        verify(httpBidderRequester).requestBids(any(), any(), same(timeout), any(), anyBoolean());
    }

    @Test
    public void shouldPassReducedGlobalTimeoutToConnectorAndOriginalToBidResponseCreator() {
        // given
        exchangeService = new ExchangeService(
                100,
                bidderCatalog,
                storedResponseProcessor,
                dealsProcessor,
                privacyEnforcementService,
                fpdResolver,
                schainResolver,
                debugResolver,
                httpBidderRequester,
                responseBidValidator,
                currencyService,
                bidResponseCreator,
                bidResponsePostProcessor,
                hookStageExecutor,
                applicationEventService,
                httpInteractionLogger,
                priceFloorAdjuster,
                priceFloorEnforcer,
                metrics,
                clock,
                jacksonMapper,
                criteriaLogManager);

        final Bid bid = Bid.builder().id("bidId1").impid("impId1").price(BigDecimal.valueOf(5.67)).build();
        givenBidder(givenSeatBid(singletonList(givenBid(bid))));

        final BidRequest bidRequest = givenBidRequest(singletonList(
                        // imp ids are not really used for matching, included them here for clarity
                        givenImp(singletonMap("bidder1", 1), builder -> builder.id("impId1"))),
                builder -> builder.ext(ExtRequest.of(ExtRequestPrebid.builder()
                        .targeting(givenTargeting(true))
                        .cache(ExtRequestPrebidCache.of(ExtRequestPrebidCacheBids.of(null, null), null, null))
                        .auctiontimestamp(1000L)
                        .build())));

        // when
        exchangeService.holdAuction(givenRequestContext(bidRequest));

        // then
        final ArgumentCaptor<Timeout> timeoutCaptor = ArgumentCaptor.forClass(Timeout.class);
        verify(httpBidderRequester).requestBids(any(), any(), timeoutCaptor.capture(), any(), anyBoolean());
        assertThat(timeoutCaptor.getValue().remaining()).isEqualTo(400L);
        verify(bidResponseCreator).create(anyList(), any(), any(), any());
    }

    @Test
    public void shouldReturnBidsWithUpdatedPriceCurrencyConversion() {
        // given
        final Bidder<?> bidder = mock(Bidder.class);
        givenBidder("bidder", bidder, givenSeatBid(singletonList(
                givenBid(Bid.builder().impid("impId").price(BigDecimal.valueOf(2.0)).build()))));

        final BidRequest bidRequest = givenBidRequest(singletonList(givenImp(singletonMap("bidder", 2), identity())),
                identity());

        final BigDecimal updatedPrice = BigDecimal.valueOf(5.0);
        given(currencyService.convertCurrency(any(), any(), any(), any())).willReturn(updatedPrice);

        givenBidResponseCreator(singletonList(Bid.builder().price(updatedPrice).build()));

        // when
        final AuctionContext result = exchangeService.holdAuction(givenRequestContext(bidRequest)).result();

        // then
        assertThat(result.getBidResponse().getSeatbid())
                .flatExtracting(SeatBid::getBid)
                .extracting(Bid::getPrice).containsExactly(updatedPrice);
    }

    @Test
    public void shouldReturnSameBidPriceIfNoChangesAppliedToBidPrice() {
        // given
        final Bidder<?> bidder = mock(Bidder.class);
        givenBidder("bidder", bidder, givenSeatBid(singletonList(
                givenBid(Bid.builder().impid("impId").price(BigDecimal.ONE).build()))));

        final BidRequest bidRequest = givenBidRequest(singletonList(givenImp(singletonMap("bidder", 2), identity())),
                identity());

        // returns the same price as in argument
        given(currencyService.convertCurrency(any(), any(), any(), any()))
                .willAnswer(invocationOnMock -> invocationOnMock.getArgument(0));

        // when
        final AuctionContext result = exchangeService.holdAuction(givenRequestContext(bidRequest)).result();

        // then
        assertThat(result.getBidResponse().getSeatbid())
                .flatExtracting(SeatBid::getBid)
                .extracting(Bid::getPrice).containsExactly(BigDecimal.ONE);
    }

    @Test
    public void shouldDropBidsWithInvalidPriceAndAddDebugWarnings() {
        // given
        final Bidder<?> bidder = mock(Bidder.class);
        givenBidder("bidder", bidder, givenSeatBid(asList(
                givenBid(Bid.builder().id("valid_bid").impid("impId").price(BigDecimal.valueOf(2.0)).build()),
                givenBid(Bid.builder().id("invalid_bid_1").impid("impId").price(null).build()),
                givenBid(Bid.builder().id("invalid_bid_2").impid("impId").price(BigDecimal.ZERO).build()),
                givenBid(Bid.builder().id("invalid_bid_3").impid("impId").price(BigDecimal.valueOf(-0.01)).build()))));

        final BidRequest bidRequest = givenBidRequest(singletonList(givenImp(singletonMap("bidder", 2), identity())),
                identity());
        final AuctionContext givenContext = givenRequestContext(bidRequest);

        // when
        final AuctionContext result = exchangeService.holdAuction(givenContext).result();

        // then
        assertThat(result.getBidResponse().getSeatbid())
                .flatExtracting(SeatBid::getBid).hasSize(1);
        assertThat(givenContext.getDebugWarnings())
                .containsExactlyInAnyOrder(
                        "Dropped bid 'invalid_bid_1'. Does not contain a positive (or zero if there is a deal) 'price'",
                        "Dropped bid 'invalid_bid_2'. Does not contain a positive (or zero if there is a deal) 'price'",
                        "Dropped bid 'invalid_bid_3'. Does not contain a positive (or zero if there is a deal) 'price'"
                );
        verify(metrics, times(3)).updateAdapterRequestErrorMetric("bidder", MetricName.unknown_error);
    }

    @Test
    public void shouldDropBidIfPrebidExceptionWasThrownDuringCurrencyConversion() {
        // given
        final Bidder<?> bidder = mock(Bidder.class);
        givenBidder("bidder", bidder, givenSeatBid(singletonList(
                givenBid(Bid.builder().price(BigDecimal.valueOf(2.0)).build(), "CUR"))));

        final BidRequest bidRequest = givenBidRequest(singletonList(givenImp(singletonMap("bidder", 2), identity())),
                identity());

        given(currencyService.convertCurrency(any(), any(), any(), any()))
                .willThrow(new PreBidException("Unable to convert bid currency CUR to desired ad server currency USD"));

        // when
        exchangeService.holdAuction(givenRequestContext(bidRequest));

        // then
        final List<AuctionParticipation> auctionParticipations = captureAuctionParticipations();
        assertThat(auctionParticipations).hasSize(1);

        final BidderError expectedError =
                BidderError.generic("Unable to convert bid currency CUR to desired ad server currency USD");
        final BidderSeatBid firstSeatBid = auctionParticipations.get(0).getBidderResponse().getSeatBid();
        assertThat(firstSeatBid.getBids()).isEmpty();
        assertThat(firstSeatBid.getErrors()).containsOnly(expectedError);
    }

    @Test
    public void shouldUpdateBidPriceWithCurrencyConversionAndPriceAdjustmentFactor() {
        // given
        final Bidder<?> bidder = mock(Bidder.class);
        givenBidder("bidder", bidder, givenSeatBid(singletonList(
                givenBid(Bid.builder().impid("impId").price(BigDecimal.valueOf(2.0)).build()))));

        final ExtRequestBidAdjustmentFactors givenAdjustments = ExtRequestBidAdjustmentFactors.builder().build();
        givenAdjustments.addFactor("bidder", BigDecimal.valueOf(10));

        final BidRequest bidRequest = givenBidRequest(singletonList(givenImp(singletonMap("bidder", 2), identity())),
                builder -> builder.ext(ExtRequest.of(ExtRequestPrebid.builder()
                        .aliases(emptyMap())
                        .bidadjustmentfactors(givenAdjustments)
                        .auctiontimestamp(1000L)
                        .build())));

        given(currencyService.convertCurrency(any(), any(), any(), any()))
                .willReturn(BigDecimal.valueOf(10));

        // when
        exchangeService.holdAuction(givenRequestContext(bidRequest));

        // then
        final List<AuctionParticipation> auctionParticipations = captureAuctionParticipations();
        assertThat(auctionParticipations).hasSize(1);

        final BigDecimal updatedPrice = BigDecimal.valueOf(100);
        final BidderSeatBid firstSeatBid = auctionParticipations.get(0).getBidderResponse().getSeatBid();
        assertThat(firstSeatBid.getBids())
                .extracting(BidderBid::getBid)
                .flatExtracting(Bid::getPrice)
                .containsOnly(updatedPrice);
        assertThat(firstSeatBid.getErrors()).isEmpty();
    }

    @SuppressWarnings("unchecked")
    @Test
    public void shouldUpdatePriceForOneBidAndDropAnotherIfPrebidExceptionHappensForSecondBid() {
        // given
        final BigDecimal firstBidderPrice = BigDecimal.valueOf(2.0);
        final BigDecimal secondBidderPrice = BigDecimal.valueOf(3.0);
        givenBidder("bidder", mock(Bidder.class), givenSeatBid(asList(
                givenBid(Bid.builder().impid("impId1").price(firstBidderPrice).build(), "CUR1"),
                givenBid(Bid.builder().impid("impId2").price(secondBidderPrice).build(), "CUR2"))));

        final BidRequest bidRequest = givenBidRequest(singletonList(givenImp(singletonMap("bidder", 2), identity())),
                identity());

        final BigDecimal updatedPrice = BigDecimal.valueOf(10.0);
        given(currencyService.convertCurrency(any(), any(), any(), any())).willReturn(updatedPrice)
                .willThrow(
                        new PreBidException("Unable to convert bid currency CUR2 to desired ad server currency USD"));

        // when
        exchangeService.holdAuction(givenRequestContext(bidRequest));

        // then
        final ArgumentCaptor<List<AuctionParticipation>> argumentCaptor = ArgumentCaptor.forClass(List.class);
        verify(bidResponseCreator).create(argumentCaptor.capture(), any(), any(), any());
        verify(currencyService).convertCurrency(eq(firstBidderPrice), eq(bidRequest), eq("CUR1"), any());
        verify(currencyService).convertCurrency(eq(secondBidderPrice), eq(bidRequest), eq("CUR2"), any());

        assertThat(argumentCaptor.getValue()).hasSize(1);

        final ObjectNode expectedBidExt = mapper.createObjectNode();
        expectedBidExt.put("origbidcpm", new BigDecimal("2.0"));
        expectedBidExt.put("origbidcur", "CUR1");
        final Bid expectedBid = Bid.builder().impid("impId1").price(updatedPrice).ext(expectedBidExt).build();
        final BidderBid expectedBidderBid = BidderBid.of(expectedBid, banner, "CUR1");
        final BidderError expectedError =
                BidderError.generic("Unable to convert bid currency CUR2 to desired ad server currency USD");

        final BidderSeatBid firstSeatBid = argumentCaptor.getValue().get(0).getBidderResponse().getSeatBid();
        assertThat(firstSeatBid.getBids()).containsOnly(expectedBidderBid);
        assertThat(firstSeatBid.getErrors()).containsOnly(expectedError);
    }

    @SuppressWarnings("unchecked")
    @Test
    public void shouldRespondWithOneBidAndErrorWhenBidResponseContainsOneUnsupportedCurrency() {
        // given
        final BigDecimal firstBidderPrice = BigDecimal.valueOf(2.0);
        final BigDecimal secondBidderPrice = BigDecimal.valueOf(10.0);
        givenBidder("bidder1", mock(Bidder.class), givenSeatBid(singletonList(
                givenBid(Bid.builder().impid("impId1").price(firstBidderPrice).build(), "USD"))));
        givenBidder("bidder2", mock(Bidder.class), givenSeatBid(singletonList(
                givenBid(Bid.builder().impid("impId2").price(BigDecimal.valueOf(10.0)).build(), "CUR"))));

        final BidRequest bidRequest = BidRequest.builder().cur(singletonList("BAD"))
                .imp(singletonList(givenImp(doubleMap("bidder1", 2, "bidder2", 3),
                        identity()))).build();

        final BigDecimal updatedPrice = BigDecimal.valueOf(20);
        given(currencyService.convertCurrency(any(), any(), any(), any())).willReturn(updatedPrice);
        given(currencyService.convertCurrency(any(), any(), eq("CUR"), eq("BAD")))
                .willThrow(new PreBidException("Unable to convert bid currency CUR to desired ad server currency BAD"));

        // when
        exchangeService.holdAuction(givenRequestContext(bidRequest));

        // then
        final ArgumentCaptor<List<AuctionParticipation>> argumentCaptor = ArgumentCaptor.forClass(List.class);
        verify(bidResponseCreator).create(argumentCaptor.capture(), any(), any(), any());
        verify(currencyService).convertCurrency(eq(firstBidderPrice), eq(bidRequest), eq("USD"), eq("BAD"));
        verify(currencyService).convertCurrency(eq(secondBidderPrice), eq(bidRequest), eq("CUR"), eq("BAD"));

        assertThat(argumentCaptor.getValue()).hasSize(2);

        final ObjectNode expectedBidExt = mapper.createObjectNode();
        expectedBidExt.put("origbidcpm", new BigDecimal("2.0"));
        expectedBidExt.put("origbidcur", "USD");
        final Bid expectedBid = Bid.builder().impid("impId1").price(updatedPrice).ext(expectedBidExt).build();
        final BidderBid expectedBidderBid = BidderBid.of(expectedBid, banner, "USD");
        assertThat(argumentCaptor.getValue())
                .extracting(AuctionParticipation::getBidderResponse)
                .extracting(BidderResponse::getSeatBid)
                .flatExtracting(BidderSeatBid::getBids)
                .containsOnly(expectedBidderBid);

        final BidderError expectedError =
                BidderError.generic("Unable to convert bid currency CUR to desired ad server currency BAD");
        assertThat(argumentCaptor.getValue())
                .extracting(AuctionParticipation::getBidderResponse)
                .extracting(BidderResponse::getSeatBid)
                .flatExtracting(BidderSeatBid::getErrors)
                .containsOnly(expectedError);
    }

    @SuppressWarnings("unchecked")
    @Test
    public void shouldUpdateBidPriceWithCurrencyConversionAndAddErrorAboutMultipleCurrency() {
        // given
        final BigDecimal bidderPrice = BigDecimal.valueOf(2.0);
        givenBidder("bidder", mock(Bidder.class), givenSeatBid(singletonList(
                givenBid(Bid.builder().impid("impId").price(bidderPrice).build(), "USD"))));

        final BidRequest bidRequest = givenBidRequest(
                singletonList(givenImp(singletonMap("bidder", 2), identity())),
                builder -> builder.cur(asList("CUR1", "CUR2", "CUR2")));

        final BigDecimal updatedPrice = BigDecimal.valueOf(10.0);
        given(currencyService.convertCurrency(any(), any(), any(), any())).willReturn(updatedPrice);

        // when
        exchangeService.holdAuction(givenRequestContext(bidRequest));

        // then
        final ArgumentCaptor<List<AuctionParticipation>> argumentCaptor = ArgumentCaptor.forClass(List.class);
        verify(bidResponseCreator).create(argumentCaptor.capture(), any(), any(), any());
        verify(currencyService).convertCurrency(eq(bidderPrice), eq(bidRequest), eq("USD"), eq("CUR1"));

        assertThat(argumentCaptor.getValue()).hasSize(1);

        final BidderError expectedError = BidderError.badInput("Cur parameter contains more than one currency."
                + " CUR1 will be used");
        final BidderSeatBid firstSeatBid = argumentCaptor.getValue().get(0).getBidderResponse().getSeatBid();
        assertThat(firstSeatBid.getBids())
                .extracting(BidderBid::getBid)
                .flatExtracting(Bid::getPrice)
                .containsOnly(updatedPrice);
        assertThat(firstSeatBid.getErrors()).containsOnly(expectedError);
    }

    @SuppressWarnings("unchecked")
    @Test
    public void shouldUpdateBidPriceWithCurrencyConversionForMultipleBid() {
        // given
        final BigDecimal bidder1Price = BigDecimal.valueOf(1.5);
        final BigDecimal bidder2Price = BigDecimal.valueOf(2);
        final BigDecimal bidder3Price = BigDecimal.valueOf(3);
        givenBidder("bidder1", mock(Bidder.class), givenSeatBid(singletonList(
                givenBid(Bid.builder().impid("impId1").price(bidder1Price).build(), "EUR"))));
        givenBidder("bidder2", mock(Bidder.class), givenSeatBid(singletonList(
                givenBid(Bid.builder().impid("impId2").price(bidder2Price).build(), "GBP"))));
        givenBidder("bidder3", mock(Bidder.class), givenSeatBid(singletonList(
                givenBid(Bid.builder().impid("impId3").price(bidder3Price).build(), "USD"))));

        final Map<String, Integer> impBidders = new HashMap<>();
        impBidders.put("bidder1", 1);
        impBidders.put("bidder2", 2);
        impBidders.put("bidder3", 3);
        final BidRequest bidRequest = givenBidRequest(
                singletonList(givenImp(impBidders, identity())), builder -> builder.cur(singletonList("USD")));

        final BigDecimal updatedPrice = BigDecimal.valueOf(10.0);
        given(currencyService.convertCurrency(any(), any(), any(), any())).willReturn(updatedPrice);
        given(currencyService.convertCurrency(any(), any(), eq("USD"), any())).willReturn(bidder3Price);

        // when
        exchangeService.holdAuction(givenRequestContext(bidRequest));

        // then
        final ArgumentCaptor<List<AuctionParticipation>> argumentCaptor = ArgumentCaptor.forClass(List.class);
        verify(bidResponseCreator).create(argumentCaptor.capture(), any(), any(), any());
        verify(currencyService).convertCurrency(eq(bidder1Price), eq(bidRequest), eq("EUR"), eq("USD"));
        verify(currencyService).convertCurrency(eq(bidder2Price), eq(bidRequest), eq("GBP"), eq("USD"));
        verify(currencyService).convertCurrency(eq(bidder3Price), eq(bidRequest), eq("USD"), eq("USD"));
        verifyNoMoreInteractions(currencyService);

        assertThat(argumentCaptor.getValue())
                .hasSize(3)
                .extracting(AuctionParticipation::getBidderResponse)
                .extracting(BidderResponse::getSeatBid)
                .flatExtracting(BidderSeatBid::getBids)
                .extracting(BidderBid::getBid)
                .extracting(Bid::getPrice)
                .containsOnly(bidder3Price, updatedPrice, updatedPrice);
    }

    @Test
    public void shouldNotAddExtPrebidEventsWhenEventsServiceReturnsEmptyEventsService() {
        // given
        final BigDecimal price = BigDecimal.valueOf(2.0);
        givenBidder(BidderSeatBid.of(
                singletonList(BidderBid.of(
                        Bid.builder().id("bidId").impid("impId").price(price)
                                .ext(mapper.valueToTree(singletonMap("bidExt", 1))).build(), banner, null)),
                emptyList(),
                emptyList()));

        final BidRequest bidRequest = givenBidRequest(givenSingleImp(singletonMap("someBidder", 1)),
                bidRequestBuilder -> bidRequestBuilder.app(App.builder()
                        .publisher(Publisher.builder().id("1001").build()).build()));

        // when
        final AuctionContext result = exchangeService.holdAuction(givenRequestContext(bidRequest)).result();

        // then
        assertThat(result.getBidResponse().getSeatbid()).hasSize(1)
                .flatExtracting(SeatBid::getBid)
                .extracting(bid -> toExtBidPrebid(bid.getExt()).getEvents())
                .containsNull();
    }

    @Test
    public void shouldIncrementCommonMetrics() {
        // given
        given(httpBidderRequester.requestBids(any(), any(), any(), any(), anyBoolean()))
                .willReturn(Future.succeededFuture(givenSeatBid(singletonList(
                        givenBid(Bid.builder().impid("impId").price(TEN).build())))));

        final BidRequest bidRequest = givenBidRequest(givenSingleImp(singletonMap("someAlias", 1)),
                builder -> builder
                        .site(Site.builder().publisher(Publisher.builder().id("accountId").build()).build())
                        .ext(ExtRequest.of(ExtRequestPrebid.builder()
                                .aliases(singletonMap("someAlias", "someBidder"))
                                .build())));

        // when
        exchangeService.holdAuction(givenRequestContext(bidRequest));

        // then
        verify(metrics).updateRequestBidderCardinalityMetric(1);
        verify(metrics).updateAccountRequestMetrics(any(), eq(MetricName.openrtb2web));
        verify(metrics)
                .updateAdapterRequestTypeAndNoCookieMetrics(eq("someBidder"), eq(MetricName.openrtb2web), eq(true));
        verify(metrics).updateAdapterResponseTime(eq("someBidder"), any(), anyInt());
        verify(metrics).updateAdapterRequestGotbidsMetrics(eq("someBidder"), any());
        verify(metrics).updateAdapterBidMetrics(
                eq("someBidder"), any(), eq(10000L), eq(false), eq("banner"));
    }

    @Test
    public void shouldCallUpdateCookieMetricsWithExpectedValue() {
        // given
        final BidRequest bidRequest = givenBidRequest(givenSingleImp(singletonMap("someBidder", 1)),
                builder -> builder.app(App.builder().build()));

        // when
        exchangeService.holdAuction(givenRequestContext(bidRequest));

        // then
        verify(metrics).updateAdapterRequestTypeAndNoCookieMetrics(
                eq("someBidder"), eq(MetricName.openrtb2web), eq(false));
    }

    @Test
    public void shouldUseEmptyStringIfPublisherIdIsEmpty() {
        // given
        given(httpBidderRequester.requestBids(any(), any(), any(), any(), anyBoolean()))
                .willReturn(Future.succeededFuture(givenSeatBid(singletonList(
                        givenBid(Bid.builder().price(TEN).build())))));
        final BidRequest bidRequest = givenBidRequest(givenSingleImp(singletonMap("someBidder", 1)));
        final Account account = Account.builder().id("").build();

        // when
        exchangeService.holdAuction(givenRequestContext(bidRequest, account));

        // then
        verify(metrics).updateAccountRequestMetrics(eq(Account.empty("")), eq(MetricName.openrtb2web));
    }

    @Test
    public void shouldIncrementNoBidRequestsMetric() {
        // given
        given(httpBidderRequester.requestBids(any(), any(), any(), any(), anyBoolean()))
                .willReturn(Future.succeededFuture(givenSeatBid(emptyList())));

        final BidRequest bidRequest = givenBidRequest(givenSingleImp(singletonMap("someBidder", 1)));

        // when
        exchangeService.holdAuction(givenRequestContext(bidRequest));

        // then
        verify(metrics).updateAdapterRequestNobidMetrics(eq("someBidder"), any());
    }

    @Test
    public void shouldIncrementGotBidsAndErrorMetricsIfBidderReturnsBidAndDifferentErrors() {
        // given
        given(httpBidderRequester.requestBids(any(), any(), any(), any(), anyBoolean()))
                .willReturn(Future.succeededFuture(BidderSeatBid.of(
                        singletonList(givenBid(Bid.builder().impid("impId").price(TEN).build())),
                        emptyList(),
                        asList(
                                // two identical errors to verify corresponding metric is submitted only once
                                BidderError.badInput("rubicon error"),
                                BidderError.badInput("rubicon error"),
                                BidderError.badServerResponse("rubicon error"),
                                BidderError.failedToRequestBids("rubicon failed to request bids"),
                                BidderError.timeout("timeout error"),
                                BidderError.generic("timeout error")))));

        final BidRequest bidRequest = givenBidRequest(givenSingleImp(singletonMap("someBidder", 1)));

        // when
        exchangeService.holdAuction(givenRequestContext(bidRequest));

        // then
        verify(metrics).updateAdapterRequestGotbidsMetrics(eq("someBidder"), any());
        verify(metrics).updateAdapterRequestErrorMetric(eq("someBidder"), eq(MetricName.badinput));
        verify(metrics).updateAdapterRequestErrorMetric(eq("someBidder"), eq(MetricName.badserverresponse));
        verify(metrics).updateAdapterRequestErrorMetric(eq("someBidder"), eq(MetricName.failedtorequestbids));
        verify(metrics).updateAdapterRequestErrorMetric(eq("someBidder"), eq(MetricName.timeout));
        verify(metrics).updateAdapterRequestErrorMetric(eq("someBidder"), eq(MetricName.unknown_error));
    }

    @Test
    public void shouldPassResponseToPostProcessor() {
        // given
        final BidRequest bidRequest = givenBidRequest(emptyList());

        // when
        exchangeService.holdAuction(givenRequestContext(bidRequest));

        // then
        verify(bidResponsePostProcessor).postProcess(
                any(),
                same(uidsCookie),
                same(bidRequest),
                any(),
                eq(Account.builder()
                        .id("accountId")
                        .auction(AccountAuctionConfig.builder()
                                .events(AccountEventsConfig.of(true))
                                .build())
                        .build()));
    }

    @Test
    public void shouldReturnBidsWithAdjustedPricesWhenAdjustmentFactorPresent() {
        // given
        final Bidder<?> bidder = mock(Bidder.class);
        givenBidder("bidder", bidder, givenSeatBid(singletonList(
                givenBid(Bid.builder().impid("impId").price(BigDecimal.valueOf(2)).build()))));

        final ExtRequestBidAdjustmentFactors givenAdjustments = ExtRequestBidAdjustmentFactors.builder().build();
        givenAdjustments.addFactor("bidder", BigDecimal.valueOf(2.468));

        final BidRequest bidRequest = givenBidRequest(singletonList(givenImp(singletonMap("bidder", 2), identity())),
                builder -> builder.ext(ExtRequest.of(ExtRequestPrebid.builder()
                        .aliases(emptyMap())
                        .bidadjustmentfactors(givenAdjustments)
                        .auctiontimestamp(1000L)
                        .build())));

        // when
        exchangeService.holdAuction(givenRequestContext(bidRequest));

        // then
        final List<AuctionParticipation> capturedParticipations = captureAuctionParticipations();
        assertThat(capturedParticipations)
                .extracting(AuctionParticipation::getBidderResponse)
                .extracting(BidderResponse::getSeatBid)
                .flatExtracting(BidderSeatBid::getBids)
                .extracting(BidderBid::getBid)
                .extracting(Bid::getPrice)
                .containsExactly(BigDecimal.valueOf(4.936));
    }

    @Test
    public void shouldReturnBidsWithAdjustedPricesWithVideoInstreamMediaTypeIfVideoPlacementEqualsOne() {
        // given
        final Bidder<?> bidder = mock(Bidder.class);
        givenBidder("bidder", bidder, givenSeatBid(singletonList(
                BidderBid.of(Bid.builder().impid("123").price(BigDecimal.valueOf(2)).build(), video, null))));

<<<<<<< HEAD
        final ExtRequestBidadjustmentfactors givenAdjustments = ExtRequestBidadjustmentfactors.builder()
=======
        final ExtRequestBidAdjustmentFactors givenAdjustments = ExtRequestBidAdjustmentFactors.builder()
>>>>>>> 1737e9ca
                .mediatypes(new EnumMap<>(Collections.singletonMap(ImpMediaType.video,
                        Collections.singletonMap("bidder", BigDecimal.valueOf(3.456)))))
                .build();

        final BidRequest bidRequest = givenBidRequest(singletonList(givenImp(singletonMap("bidder", 2), impBuilder ->
                        impBuilder.id("123").video(Video.builder().placement(1).build()))),
                builder -> builder.ext(ExtRequest.of(ExtRequestPrebid.builder()
                        .aliases(emptyMap())
                        .bidadjustmentfactors(givenAdjustments)
                        .auctiontimestamp(1000L)
                        .build())));

        // when
        exchangeService.holdAuction(givenRequestContext(bidRequest));

        // then
        final List<AuctionParticipation> capturedParticipations = captureAuctionParticipations();
        assertThat(capturedParticipations)
                .extracting(AuctionParticipation::getBidderResponse)
                .extracting(BidderResponse::getSeatBid)
                .flatExtracting(BidderSeatBid::getBids)
                .extracting(BidderBid::getBid)
                .extracting(Bid::getPrice)
                .containsExactly(BigDecimal.valueOf(6.912));
    }

    @Test
    public void shouldReturnBidsWithAdjustedPricesWithVideoInstreamMediaTypeIfVideoPlacementIsMissing() {
        // given
        final Bidder<?> bidder = mock(Bidder.class);
        givenBidder("bidder", bidder, givenSeatBid(singletonList(
                BidderBid.of(Bid.builder().impid("123").price(BigDecimal.valueOf(2)).build(), video, null))));

<<<<<<< HEAD
        final ExtRequestBidadjustmentfactors givenAdjustments = ExtRequestBidadjustmentfactors.builder()
=======
        final ExtRequestBidAdjustmentFactors givenAdjustments = ExtRequestBidAdjustmentFactors.builder()
>>>>>>> 1737e9ca
                .mediatypes(new EnumMap<>(Collections.singletonMap(ImpMediaType.video,
                        Collections.singletonMap("bidder", BigDecimal.valueOf(3.456)))))
                .build();

        final BidRequest bidRequest = givenBidRequest(singletonList(givenImp(singletonMap("bidder", 2), impBuilder ->
                        impBuilder.id("123").video(Video.builder().build()))),
                builder -> builder.ext(ExtRequest.of(ExtRequestPrebid.builder()
                        .aliases(emptyMap())
                        .bidadjustmentfactors(givenAdjustments)
                        .auctiontimestamp(1000L)
                        .build())));

        // when
        exchangeService.holdAuction(givenRequestContext(bidRequest));

        // then
        final List<AuctionParticipation> capturedParticipations = captureAuctionParticipations();
        assertThat(capturedParticipations)
                .extracting(AuctionParticipation::getBidderResponse)
                .extracting(BidderResponse::getSeatBid)
                .flatExtracting(BidderSeatBid::getBids)
                .extracting(BidderBid::getBid)
                .extracting(Bid::getPrice)
                .containsExactly(BigDecimal.valueOf(6.912));
    }

    @Test
    public void shouldReturnBidsWithAdjustedPricesWhenAdjustmentMediaFactorPresent() {
        // given
        final Bidder<?> bidder = mock(Bidder.class);
        givenBidder("bidder", bidder, givenSeatBid(singletonList(
                givenBid(Bid.builder().price(BigDecimal.valueOf(2)).build()))));

<<<<<<< HEAD
        final ExtRequestBidadjustmentfactors givenAdjustments = ExtRequestBidadjustmentfactors.builder()
=======
        final ExtRequestBidAdjustmentFactors givenAdjustments = ExtRequestBidAdjustmentFactors.builder()
>>>>>>> 1737e9ca
                .mediatypes(new EnumMap<>(Collections.singletonMap(ImpMediaType.banner,
                        Collections.singletonMap("bidder", BigDecimal.valueOf(3.456)))))
                .build();

        final BidRequest bidRequest = givenBidRequest(singletonList(givenImp(singletonMap("bidder", 2), identity())),
                builder -> builder.ext(ExtRequest.of(ExtRequestPrebid.builder()
                        .aliases(emptyMap())
                        .bidadjustmentfactors(givenAdjustments)
                        .auctiontimestamp(1000L)
                        .build())));

        // when
        exchangeService.holdAuction(givenRequestContext(bidRequest));

        // then
        final List<AuctionParticipation> capturedParticipations = captureAuctionParticipations();
        assertThat(capturedParticipations)
                .extracting(AuctionParticipation::getBidderResponse)
                .extracting(BidderResponse::getSeatBid)
                .flatExtracting(BidderSeatBid::getBids)
                .extracting(BidderBid::getBid)
                .extracting(Bid::getPrice)
                .containsExactly(BigDecimal.valueOf(6.912));
    }

    @Test
    public void shouldAdjustPriceWithPriorityForMediaTypeAdjustment() {
        // given
        final Bidder<?> bidder = mock(Bidder.class);
        givenBidder("bidder", bidder, givenSeatBid(singletonList(
                givenBid(Bid.builder().price(BigDecimal.valueOf(2)).build()))));

<<<<<<< HEAD
        final ExtRequestBidadjustmentfactors givenAdjustments = ExtRequestBidadjustmentfactors.builder()
=======
        final ExtRequestBidAdjustmentFactors givenAdjustments = ExtRequestBidAdjustmentFactors.builder()
>>>>>>> 1737e9ca
                .mediatypes(new EnumMap<>(Collections.singletonMap(ImpMediaType.banner,
                        Collections.singletonMap("bidder", BigDecimal.valueOf(3.456)))))
                .build();
        givenAdjustments.addFactor("bidder", BigDecimal.valueOf(2.468));

        final BidRequest bidRequest = givenBidRequest(singletonList(givenImp(singletonMap("bidder", 2), identity())),
                builder -> builder.ext(ExtRequest.of(ExtRequestPrebid.builder()
                        .aliases(emptyMap())
                        .bidadjustmentfactors(givenAdjustments)
                        .auctiontimestamp(1000L)
                        .build())));

        // when
        exchangeService.holdAuction(givenRequestContext(bidRequest));

        // then
        final List<AuctionParticipation> capturedParticipations = captureAuctionParticipations();
        assertThat(capturedParticipations)
                .extracting(AuctionParticipation::getBidderResponse)
                .extracting(BidderResponse::getSeatBid)
                .flatExtracting(BidderSeatBid::getBids)
                .extracting(BidderBid::getBid)
                .extracting(Bid::getPrice)
                .containsExactly(BigDecimal.valueOf(6.912));
    }

    @Test
    public void shouldReturnBidsWithoutAdjustingPricesWhenAdjustmentFactorNotPresentForBidder() {
        // given
        final Bidder<?> bidder = mock(Bidder.class);

        givenBidder("bidder", bidder, givenSeatBid(singletonList(
                givenBid(Bid.builder().impid("impId").price(BigDecimal.ONE).build()))));

        final ExtRequestBidAdjustmentFactors givenAdjustments = ExtRequestBidAdjustmentFactors.builder().build();
        givenAdjustments.addFactor("some-other-bidder", BigDecimal.TEN);

        final BidRequest bidRequest = givenBidRequest(singletonList(givenImp(singletonMap("bidder", 2), identity())),
                builder -> builder.ext(ExtRequest.of(ExtRequestPrebid.builder()
                        .aliases(emptyMap())
                        .auctiontimestamp(1000L)
                        .currency(ExtRequestCurrency.of(null, false))
                        .bidadjustmentfactors(givenAdjustments)
                        .build())));

        // when
        final AuctionContext result = exchangeService.holdAuction(givenRequestContext(bidRequest)).result();

        // then
        assertThat(result.getBidResponse().getSeatbid())
                .flatExtracting(SeatBid::getBid)
                .extracting(Bid::getPrice)
                .containsExactly(BigDecimal.ONE);
    }

    @Test
    public void shouldReturnBidsAcceptedByPriceFloorEnforcer() {
        // given
        final BidderBid bidToAccept = givenBid(Bid.builder().id("bidId1").impid("impId1").price(ONE).build(), "USD");
        final BidderBid bidToReject = givenBid(Bid.builder().id("bidId2").impid("impId2").price(TEN).build(), "USD");
        givenBidder("bidder1", mock(Bidder.class), givenSeatBid(List.of(bidToAccept, bidToReject)));

        final BidRequest bidRequest = givenBidRequest(List.of(
                        // imp ids are not really used for matching, included them here for clarity
                        givenImp(singletonMap("bidder1", 1), builder -> builder.id("impId1")),
                        givenImp(singletonMap("bidder1", 1), builder -> builder.id("impId2"))),
                identity());

        given(priceFloorEnforcer.enforce(any(), any(), any()))
                .willReturn(AuctionParticipation.builder()
                        .bidder("bidder1")
                        .bidderResponse(BidderResponse.of(
                                "bidder1", BidderSeatBid.of(singletonList(bidToAccept), null, emptyList()), 0))
                        .build());

        // when
        exchangeService.holdAuction(givenRequestContext(bidRequest));

        // then
        final List<AuctionParticipation> capturedParticipations = captureAuctionParticipations();
        assertThat(capturedParticipations)
                .extracting(AuctionParticipation::getBidderResponse)
                .extracting(BidderResponse::getSeatBid)
                .flatExtracting(BidderSeatBid::getBids)
                .containsExactly(bidToAccept);
    }

    @Test
    public void shouldReturnBidResponseModifiedByAuctionResponseHooks() {
        // given
        given(httpBidderRequester.requestBids(any(), any(), any(), any(), anyBoolean()))
                .willReturn(Future.succeededFuture(givenSeatBid(emptyList())));

        doAnswer(invocation -> Future.succeededFuture(HookStageExecutionResult.of(
                false,
                AuctionResponsePayloadImpl.of(BidResponse.builder().id("bidResponseId").build()))))
                .when(hookStageExecutor).executeAuctionResponseStage(any(), any());

        final BidRequest bidRequest = givenBidRequest(givenSingleImp(singletonMap("bidder", 2)));

        // when
        final AuctionContext auctionContext = exchangeService.holdAuction(givenRequestContext(bidRequest)).result();

        // then
        assertThat(auctionContext.getBidResponse())
                .isEqualTo(BidResponse.builder().id("bidResponseId").build());
    }

    @Test
    public void shouldReturnEmptyBidResponseWhenRequestIsRejected() {
        // given
        final AuctionContext auctionContext = AuctionContext.builder()
                .hookExecutionContext(HookExecutionContext.of(Endpoint.openrtb2_auction))
                .debugContext(DebugContext.empty())
                .requestRejected(true)
                .build();

        // when
        final AuctionContext result = exchangeService.holdAuction(auctionContext).result();

        // then
        verifyNoInteractions(storedResponseProcessor, httpBidderRequester, hookStageExecutor, bidResponseCreator);
        assertThat(result.getBidResponse())
                .isEqualTo(BidResponse.builder()
                        .seatbid(emptyList())
                        .build());
    }

    @Test
    public void shouldReturnBidResponseWithHooksDebugInfoWhenAuctionHappened() {
        // given
        given(httpBidderRequester.requestBids(any(), any(), any(), any(), anyBoolean()))
                .willReturn(Future.succeededFuture(givenSeatBid(emptyList())));

        final BidRequest bidRequest = givenBidRequest(givenSingleImp(singletonMap("bidder", 2)));
        final AuctionContext auctionContext = givenRequestContext(bidRequest).toBuilder()
                .hookExecutionContext(HookExecutionContext.of(
                        Endpoint.openrtb2_auction,
                        stageOutcomes()))
                .debugContext(DebugContext.of(true, null))
                .build();

        // when
        final AuctionContext result = exchangeService.holdAuction(auctionContext).result();

        // then
        final BidResponse bidResponse = result.getBidResponse();
        assertThat(bidResponse.getExt()).isNotNull();
        assertThat(bidResponse.getExt().getPrebid()).isNotNull();
        final ExtModules extModules = bidResponse.getExt().getPrebid().getModules();
        assertThat(extModules).isNotNull();

        assertThat(extModules.getErrors())
                .hasSize(3)
                .hasEntrySatisfying("module1", moduleErrors -> assertThat(moduleErrors)
                        .hasSize(2)
                        .hasEntrySatisfying("hook1", hookErrors -> assertThat(hookErrors)
                                .containsOnly("error message 1-1 1", "error message 1-1 2"))
                        .hasEntrySatisfying("hook2", hookErrors -> assertThat(hookErrors)
                                .containsOnly(
                                        "error message 1-2 1",
                                        "error message 1-2 2",
                                        "error message 1-2 3",
                                        "error message 1-2 4")))
                .hasEntrySatisfying("module2", moduleErrors -> assertThat(moduleErrors)
                        .hasSize(1)
                        .hasEntrySatisfying("hook1", hookErrors -> assertThat(hookErrors)
                                .containsOnly("error message 2-1 1", "error message 2-1 2")))
                .hasEntrySatisfying("module3", moduleErrors -> assertThat(moduleErrors)
                        .hasSize(1)
                        .hasEntrySatisfying("hook1", hookErrors -> assertThat(hookErrors)
                                .containsOnly("error message 3-1 1", "error message 3-1 2")));
        assertThat(extModules.getWarnings())
                .hasSize(3)
                .hasEntrySatisfying("module1", moduleErrors -> assertThat(moduleErrors)
                        .hasSize(2)
                        .hasEntrySatisfying("hook1", hookErrors -> assertThat(hookErrors)
                                .containsOnly("warning message 1-1 1", "warning message 1-1 2"))
                        .hasEntrySatisfying("hook2", hookErrors -> assertThat(hookErrors)
                                .containsOnly(
                                        "warning message 1-2 1",
                                        "warning message 1-2 2",
                                        "warning message 1-2 3",
                                        "warning message 1-2 4")))
                .hasEntrySatisfying("module2", moduleErrors -> assertThat(moduleErrors)
                        .hasSize(1)
                        .hasEntrySatisfying("hook1", hookErrors -> assertThat(hookErrors)
                                .containsOnly("warning message 2-1 1", "warning message 2-1 2")))
                .hasEntrySatisfying("module3", moduleErrors -> assertThat(moduleErrors)
                        .hasSize(1)
                        .hasEntrySatisfying("hook1", hookErrors -> assertThat(hookErrors)
                                .containsOnly("warning message 3-1 1", "warning message 3-1 2")));

        assertThat(extModules.getTrace()).isNull();
    }

    @Test
    public void shouldReturnBidResponseWithHooksBasicTraceInfoWhenAuctionHappened() {
        // given
        given(httpBidderRequester.requestBids(any(), any(), any(), any(), anyBoolean()))
                .willReturn(Future.succeededFuture(givenSeatBid(emptyList())));

        final BidRequest bidRequest = givenBidRequest(givenSingleImp(singletonMap("bidder", 2)));
        final AuctionContext auctionContext = givenRequestContext(bidRequest).toBuilder()
                .hookExecutionContext(HookExecutionContext.of(
                        Endpoint.openrtb2_auction,
                        stageOutcomes()))
                .debugContext(DebugContext.of(false, TraceLevel.basic))
                .build();

        // when
        final AuctionContext result = exchangeService.holdAuction(auctionContext).result();

        // then
        final BidResponse bidResponse = result.getBidResponse();
        assertThat(bidResponse.getExt()).isNotNull();
        assertThat(bidResponse.getExt().getPrebid()).isNotNull();
        final ExtModules extModules = bidResponse.getExt().getPrebid().getModules();
        assertThat(extModules).isNotNull();

        assertThat(extModules.getErrors()).isNull();
        assertThat(extModules.getWarnings()).isNull();

        assertThat(extModules.getTrace()).isEqualTo(ExtModulesTrace.of(
                16L,
                asList(
                        ExtModulesTraceStage.of(
                                Stage.entrypoint,
                                12L,
                                singletonList(ExtModulesTraceStageOutcome.of(
                                        "http-request",
                                        12L,
                                        asList(
                                                ExtModulesTraceGroup.of(
                                                        6L,
                                                        asList(
                                                                ExtModulesTraceInvocationResult.builder()
                                                                        .hookId(HookId.of("module1", "hook1"))
                                                                        .executionTime(4L)
                                                                        .status(ExecutionStatus.success)
                                                                        .message("Message 1-1")
                                                                        .action(ExecutionAction.update)
                                                                        .build(),
                                                                ExtModulesTraceInvocationResult.builder()
                                                                        .hookId(HookId.of("module1", "hook2"))
                                                                        .executionTime(6L)
                                                                        .status(ExecutionStatus.invocation_failure)
                                                                        .message("Message 1-2")
                                                                        .build())),
                                                ExtModulesTraceGroup.of(
                                                        6L,
                                                        asList(
                                                                ExtModulesTraceInvocationResult.builder()
                                                                        .hookId(HookId.of("module1", "hook2"))
                                                                        .executionTime(4L)
                                                                        .status(ExecutionStatus.success)
                                                                        .message("Message 1-2")
                                                                        .action(ExecutionAction.no_action)
                                                                        .build(),
                                                                ExtModulesTraceInvocationResult.builder()
                                                                        .hookId(HookId.of("module2", "hook1"))
                                                                        .executionTime(6L)
                                                                        .status(ExecutionStatus.timeout)
                                                                        .message("Message 2-1")
                                                                        .build())))))),
                        ExtModulesTraceStage.of(
                                Stage.auction_response,
                                4L,
                                singletonList(ExtModulesTraceStageOutcome.of(
                                        "auction-response",
                                        4L,
                                        singletonList(
                                                ExtModulesTraceGroup.of(
                                                        4L,
                                                        asList(
                                                                ExtModulesTraceInvocationResult.builder()
                                                                        .hookId(HookId.of("module3", "hook1"))
                                                                        .executionTime(4L)
                                                                        .status(ExecutionStatus.success)
                                                                        .message("Message 3-1")
                                                                        .action(ExecutionAction.update)
                                                                        .build(),
                                                                ExtModulesTraceInvocationResult.builder()
                                                                        .hookId(HookId.of("module3", "hook2"))
                                                                        .executionTime(4L)
                                                                        .status(ExecutionStatus.success)
                                                                        .action(ExecutionAction.no_action)
                                                                        .build())))))))));
    }

    @Test
    public void shouldReturnBidResponseWithHooksVerboseTraceInfoWhenAuctionHappened() {
        // given
        given(httpBidderRequester.requestBids(any(), any(), any(), any(), anyBoolean()))
                .willReturn(Future.succeededFuture(givenSeatBid(emptyList())));

        final BidRequest bidRequest = givenBidRequest(givenSingleImp(singletonMap("bidder", 2)));
        final AuctionContext auctionContext = givenRequestContext(bidRequest).toBuilder()
                .hookExecutionContext(HookExecutionContext.of(
                        Endpoint.openrtb2_auction,
                        stageOutcomes()))
                .debugContext(DebugContext.of(false, TraceLevel.verbose))
                .build();

        // when
        final AuctionContext result = exchangeService.holdAuction(auctionContext).result();

        // then
        final BidResponse bidResponse = result.getBidResponse();
        assertThat(bidResponse.getExt().getPrebid().getModules().getTrace().getStages())
                .anySatisfy(stage -> assertThat(stage.getOutcomes())
                        .anySatisfy(outcome -> assertThat(outcome.getGroups())
                                .anySatisfy(group -> assertThat(group.getInvocationResults())
                                        .anySatisfy(hook -> {
                                            assertThat(hook.getDebugMessages())
                                                    .containsOnly("debug message 1-1 1", "debug message 1-1 2");
                                            assertThat(hook.getAnalyticsTags()).isEqualTo(
                                                    ExtModulesTraceAnalyticsTags.of(singletonList(
                                                            ExtModulesTraceAnalyticsActivity.of(
                                                                    "some-activity",
                                                                    "success",
                                                                    singletonList(ExtModulesTraceAnalyticsResult.of(
                                                                            "success",
                                                                            mapper.createObjectNode(),
                                                                            ExtModulesTraceAnalyticsAppliedTo.builder()
                                                                                    .impIds(asList("impId1", "impId2"))
                                                                                    .request(true)
                                                                                    .build()))))));
                                        }))));
    }

    @Test
    public void shouldReturnBidResponseWithHooksDebugAndTraceInfoWhenAuctionHappened() {
        // given
        given(httpBidderRequester.requestBids(any(), any(), any(), any(), anyBoolean()))
                .willReturn(Future.succeededFuture(givenSeatBid(emptyList())));

        final BidRequest bidRequest = givenBidRequest(givenSingleImp(singletonMap("bidder", 2)));
        final AuctionContext auctionContext = givenRequestContext(bidRequest).toBuilder()
                .hookExecutionContext(HookExecutionContext.of(
                        Endpoint.openrtb2_auction,
                        stageOutcomes()))
                .debugContext(DebugContext.of(true, TraceLevel.basic))
                .build();

        // when
        final AuctionContext result = exchangeService.holdAuction(auctionContext).result();

        // then
        final BidResponse bidResponse = result.getBidResponse();
        final ExtModules extModules = bidResponse.getExt().getPrebid().getModules();

        assertThat(extModules.getErrors()).isNotEmpty();
        assertThat(extModules.getWarnings()).isNotEmpty();
        assertThat(extModules.getTrace()).isNotNull();
    }

    @Test
    public void shouldReturnBidResponseWithHooksDebugAndTraceInfoWhenRequestIsRejected() {
        // given
        final AuctionContext auctionContext = AuctionContext.builder()
                .hookExecutionContext(HookExecutionContext.of(
                        Endpoint.openrtb2_auction,
                        stageOutcomes()))
                .debugContext(DebugContext.of(true, TraceLevel.basic))
                .requestRejected(true)
                .build();

        // when
        final AuctionContext result = exchangeService.holdAuction(auctionContext).result();

        // then
        final BidResponse bidResponse = result.getBidResponse();
        final ExtModules extModules = bidResponse.getExt().getPrebid().getModules();

        assertThat(extModules.getErrors()).isNotEmpty();
        assertThat(extModules.getWarnings()).isNotEmpty();
        assertThat(extModules.getTrace()).isNotNull();
    }

    @Test
    public void shouldReturnBidResponseWithoutHooksTraceInfoWhenNoHooksExecuted() {
        // given
        given(httpBidderRequester.requestBids(any(), any(), any(), any(), anyBoolean()))
                .willReturn(Future.succeededFuture(givenSeatBid(emptyList())));

        final BidRequest bidRequest = givenBidRequest(givenSingleImp(singletonMap("bidder", 2)));
        final AuctionContext auctionContext = givenRequestContext(bidRequest).toBuilder()
                .hookExecutionContext(HookExecutionContext.of(
                        Endpoint.openrtb2_auction,
                        new EnumMap<>(singletonMap(
                                Stage.entrypoint,
                                singletonList(StageExecutionOutcome.of("http-request", emptyList()))))))
                .debugContext(DebugContext.of(false, TraceLevel.basic))
                .build();

        // when
        final AuctionContext result = exchangeService.holdAuction(auctionContext).result();

        // then
        final BidResponse bidResponse = result.getBidResponse();
        assertThat(bidResponse.getExt()).isNull();
    }

    @Test
    public void shouldIncrementHooksGlobalMetrics() {
        // given
        final AuctionContext auctionContext = AuctionContext.builder()
                .hookExecutionContext(HookExecutionContext.of(
                        Endpoint.openrtb2_auction,
                        stageOutcomes()))
                .debugContext(DebugContext.empty())
                .requestRejected(true)
                .build();

        // when
        exchangeService.holdAuction(auctionContext);

        // then
        verify(metrics, times(6)).updateHooksMetrics(anyString(), any(), any(), any(), any(), any());
        verify(metrics).updateHooksMetrics(
                eq("module1"),
                eq(Stage.entrypoint),
                eq("hook1"),
                eq(ExecutionStatus.success),
                eq(4L),
                eq(ExecutionAction.update));
        verify(metrics).updateHooksMetrics(
                eq("module1"),
                eq(Stage.entrypoint),
                eq("hook2"),
                eq(ExecutionStatus.invocation_failure),
                eq(6L),
                isNull());
        verify(metrics).updateHooksMetrics(
                eq("module1"),
                eq(Stage.entrypoint),
                eq("hook2"),
                eq(ExecutionStatus.success),
                eq(4L),
                eq(ExecutionAction.no_action));
        verify(metrics).updateHooksMetrics(
                eq("module2"),
                eq(Stage.entrypoint),
                eq("hook1"),
                eq(ExecutionStatus.timeout),
                eq(6L),
                isNull());
        verify(metrics).updateHooksMetrics(
                eq("module3"),
                eq(Stage.auction_response),
                eq("hook1"),
                eq(ExecutionStatus.success),
                eq(4L),
                eq(ExecutionAction.update));
        verify(metrics).updateHooksMetrics(
                eq("module3"),
                eq(Stage.auction_response),
                eq("hook2"),
                eq(ExecutionStatus.success),
                eq(4L),
                eq(ExecutionAction.no_action));
        verify(metrics, never()).updateAccountHooksMetrics(any(), any(), any(), any());
        verify(metrics, never()).updateAccountModuleDurationMetric(any(), any(), any());
    }

    @Test
    public void shouldIncrementHooksGlobalAndAccountMetrics() {
        // given
        given(httpBidderRequester.requestBids(any(), any(), any(), any(), anyBoolean()))
                .willReturn(Future.succeededFuture(givenSeatBid(emptyList())));

        final BidRequest bidRequest = givenBidRequest(givenSingleImp(singletonMap("bidder", 2)));
        final AuctionContext auctionContext = givenRequestContext(bidRequest).toBuilder()
                .hookExecutionContext(HookExecutionContext.of(
                        Endpoint.openrtb2_auction,
                        stageOutcomes()))
                .debugContext(DebugContext.empty())
                .build();

        // when
        exchangeService.holdAuction(auctionContext);

        // then
        verify(metrics, times(6)).updateHooksMetrics(anyString(), any(), any(), any(), any(), any());
        verify(metrics, times(6)).updateAccountHooksMetrics(any(), any(), any(), any());
        verify(metrics).updateAccountHooksMetrics(
                any(),
                eq("module1"),
                eq(ExecutionStatus.success),
                eq(ExecutionAction.update));
        verify(metrics).updateAccountHooksMetrics(
                any(),
                eq("module1"),
                eq(ExecutionStatus.invocation_failure),
                isNull());
        verify(metrics).updateAccountHooksMetrics(
                any(),
                eq("module1"),
                eq(ExecutionStatus.success),
                eq(ExecutionAction.no_action));
        verify(metrics).updateAccountHooksMetrics(
                any(),
                eq("module2"),
                eq(ExecutionStatus.timeout),
                isNull());
        verify(metrics).updateAccountHooksMetrics(
                any(),
                eq("module3"),
                eq(ExecutionStatus.success),
                eq(ExecutionAction.update));
        verify(metrics).updateAccountHooksMetrics(
                any(),
                eq("module3"),
                eq(ExecutionStatus.success),
                eq(ExecutionAction.no_action));
        verify(metrics, times(3)).updateAccountModuleDurationMetric(any(), any(), any());
        verify(metrics).updateAccountModuleDurationMetric(any(), eq("module1"), eq(14L));
        verify(metrics).updateAccountModuleDurationMetric(any(), eq("module2"), eq(6L));
        verify(metrics).updateAccountModuleDurationMetric(any(), eq("module3"), eq(8L));
    }

    @Test
    public void shouldTolerateBidWithDealThatHasNoLineItemAssociated() {
        // given
        givenBidder(givenSingleSeatBid(givenBid(
                Bid.builder().impid("impId").dealid("dealId").price(BigDecimal.ONE).build())));

        final BidRequest bidRequest = givenBidRequest(givenSingleImp(singletonMap("someBidder", 1)), identity());
        final AuctionContext auctionContext = givenRequestContext(bidRequest);

        // when
        exchangeService.holdAuction(auctionContext);

        // then
        final ArgumentCaptor<AuctionContext> argumentCaptor = ArgumentCaptor.forClass(AuctionContext.class);
        verify(applicationEventService).publishAuctionEvent(argumentCaptor.capture());
        final TxnLog txnLog = argumentCaptor.getValue().getTxnLog();

        assertThat(txnLog).isEqualTo(TxnLog.create());
    }

    @Test
    public void shouldRecordLineItemMetricsInTransactionLog() {
        // given
        givenBidder(givenSeatBid(asList(
                givenBid(Bid.builder().impid("impId").dealid("dealId1").price(BigDecimal.ONE).build()),
                givenBid(Bid.builder().impid("impId").dealid("dealId2").price(BigDecimal.ONE).build()))));

        willReturn(ValidationResult.success()).given(responseBidValidator)
                .validate(argThat(bid -> bid.getBid().getDealid().equals("dealId1")), any(), any(), any());
        willReturn(ValidationResult.error("validation error")).given(responseBidValidator)
                .validate(argThat(bid -> bid.getBid().getDealid().equals("dealId2")), any(), any(), any());

        final List<Deal> deals = asList(
                Deal.builder()
                        .id("dealId1")
                        .ext(mapper.valueToTree(ExtDeal.of(
                                ExtDealLine.of("lineItemId1", null, null, "someBidder"))))
                        .build(),
                Deal.builder()
                        .id("dealId2")
                        .ext(mapper.valueToTree(ExtDeal.of(
                                ExtDealLine.of("lineItemId2", null, null, "someBidder"))))
                        .build());
        final Imp imp = givenImp(
                singletonMap("someBidder", 1),
                builder -> builder
                        .id("impId")
                        .pmp(Pmp.builder()
                                .deals(deals)
                                .build()));
        final BidRequest bidRequest = givenBidRequest(singletonList(imp), identity());
        final AuctionContext auctionContext = givenRequestContext(bidRequest);

        // when
        exchangeService.holdAuction(auctionContext);

        // then
        final ArgumentCaptor<AuctionContext> argumentCaptor = ArgumentCaptor.forClass(AuctionContext.class);
        verify(applicationEventService).publishAuctionEvent(argumentCaptor.capture());
        final TxnLog txnLog = argumentCaptor.getValue().getTxnLog();

        final TxnLog expectedTxnLog = TxnLog.create();
        expectedTxnLog.lineItemsReceivedFromBidder().get("someBidder").addAll(asList("lineItemId1", "lineItemId2"));
        expectedTxnLog.lineItemsResponseInvalidated().add("lineItemId2");

        assertThat(txnLog).isEqualTo(expectedTxnLog);
    }

    @Test
    public void shouldSendOnlyRelevantDealsToBiddersPresentInImp() {
        // given
        final List<Deal> deals = asList(
                Deal.builder()
                        .id("dealId1")
                        .ext(mapper.valueToTree(ExtDeal.of(
                                ExtDealLine.of(null, null, null, "someBidder"))))
                        .build(),
                Deal.builder()
                        .id("dealId2")
                        .ext(mapper.valueToTree(ExtDeal.of(
                                ExtDealLine.of(null, null, null, "otherBidder"))))
                        .build());

        final Imp imp = givenImp(
                singletonMap("someBidder", 1),
                builder -> builder
                        .pmp(Pmp.builder()
                                .deals(deals)
                                .build()));
        final BidRequest bidRequest = givenBidRequest(singletonList(imp), identity());
        final AuctionContext auctionContext = givenRequestContext(bidRequest).toBuilder()
                .build();

        // when
        exchangeService.holdAuction(auctionContext);

        // then
        final Deal expectedDeal = Deal.builder()
                .id("dealId1")
                .bidfloor(0.0f)
                .ext(mapper.valueToTree(ExtDeal.of(ExtDealLine.of(null, null, null, null))))
                .build();
        final BidRequest capturedBidRequest = captureBidRequest();

        assertThat(capturedBidRequest.getImp())
                .extracting(Imp::getPmp)
                .flatExtracting(Pmp::getDeals)
                .containsOnly(expectedDeal);
    }

    @Test
    public void shouldNotModifyOriginalDealsIfDealsFromLineItemServiceAreMissing() {
        // given
        final Pmp pmp = Pmp.builder()
                .deals(singletonList(Deal.builder().id("dealId1").build())) // deal from prebid request (not from PG)
                .build();
        final BidRequest bidRequest = givenBidRequest(singletonList(givenImp(singletonMap("someBidder", 1),
                builder -> builder.pmp(pmp))), identity());
        final AuctionContext auctionContext = givenRequestContext(bidRequest).toBuilder()
                .build();

        // when
        exchangeService.holdAuction(auctionContext);

        // then
        final BidRequest capturedBidRequest = captureBidRequest();
        assertThat(capturedBidRequest.getImp())
                .extracting(Imp::getPmp)
                .containsExactly(pmp);
    }

    @SuppressWarnings("unchecked")
    @Test
    public void shouldReduceBidsHavingDealIdWithSameImpIdByBidderWithToleratingNotObtainedBidWithTopDeal() {
        // given
        final Imp imp = givenImp(
                singletonMap("bidder1", 1),
                builder -> builder
                        .id("impId1")
                        .pmp(Pmp.builder()
                                .deals(asList(
                                        Deal.builder().id("dealId1").build(), // top deal, but no response bid
                                        Deal.builder().id("dealId2").build()))
                                .build()));
        final BidRequest bidRequest = givenBidRequest(singletonList(imp), identity());
        final AuctionContext auctionContext = givenRequestContext(bidRequest).toBuilder().build();

        givenBidder(givenSeatBid(singletonList(
                givenBid(Bid.builder().id("bidId2").impid("impId1").dealid("dealId2").price(BigDecimal.ONE).build()))));

        given(responseBidValidator.validate(any(), any(), any(), any())).willReturn(ValidationResult.success());

        // when
        exchangeService.holdAuction(auctionContext);

        // then
        final ArgumentCaptor<List<AuctionParticipation>> argumentCaptor = ArgumentCaptor.forClass(List.class);
        verify(bidResponseCreator).create(argumentCaptor.capture(), any(), any(), any());
        assertThat(argumentCaptor.getValue()).hasSize(1)
                .extracting(AuctionParticipation::getBidderResponse)
                .extracting(BidderResponse::getSeatBid)
                .flatExtracting(BidderSeatBid::getBids).hasSize(1)
                .extracting(BidderBid::getBid)
                .extracting(Bid::getId)
                .containsOnly("bidId2");
    }

    @SuppressWarnings("unchecked")
    @Test
    public void shouldReduceBidsHavingDealIdWithSameImpIdByBidderWithToleratingNotObtainedBids() {
        // given
        final Imp imp = givenImp(
                singletonMap("bidder1", 1),
                builder -> builder
                        .id("impId1")
                        .pmp(Pmp.builder()
                                .deals(asList(
                                        Deal.builder().id("dealId1").build(),
                                        Deal.builder().id("dealId2").build()))
                                .build()));
        final BidRequest bidRequest = givenBidRequest(singletonList(imp), identity());
        final AuctionContext auctionContext = givenRequestContext(bidRequest).toBuilder().build();

        givenBidder(givenSeatBid(emptyList()));

        // when
        exchangeService.holdAuction(auctionContext);

        // then
        final ArgumentCaptor<List<AuctionParticipation>> argumentCaptor = ArgumentCaptor.forClass(List.class);
        verify(bidResponseCreator).create(argumentCaptor.capture(), any(), any(), any());

        assertThat(argumentCaptor.getValue()).hasSize(1)
                .extracting(AuctionParticipation::getBidderResponse)
                .extracting(BidderResponse::getSeatBid)
                .flatExtracting(BidderSeatBid::getBids).isEmpty();
    }

    private AuctionContext givenRequestContext(BidRequest bidRequest) {
        return givenRequestContext(
                bidRequest,
                Account.builder()
                        .id("accountId")
                        .auction(AccountAuctionConfig.builder()
                                .events(AccountEventsConfig.of(true))
                                .build())
                        .build());
    }

    private AuctionContext givenRequestContext(BidRequest bidRequest, Account account) {
        return AuctionContext.builder()
                .httpRequest(HttpRequestContext.builder().headers(CaseInsensitiveMultiMap.empty()).build())
                .uidsCookie(uidsCookie)
                .bidRequest(bidRequest)
                .debugWarnings(new ArrayList<>())
                .account(account)
                .requestTypeMetric(MetricName.openrtb2web)
                .timeout(timeout)
                .hookExecutionContext(HookExecutionContext.of(Endpoint.openrtb2_auction))
                .debugContext(DebugContext.empty())
                .txnLog(TxnLog.create())
                .deepDebugLog(DeepDebugLog.create(false, clock))
                .build();
    }

    private BidRequest captureBidRequest() {
        final ArgumentCaptor<BidderRequest> bidRequestCaptor = ArgumentCaptor.forClass(BidderRequest.class);
        verify(httpBidderRequester).requestBids(any(), bidRequestCaptor.capture(), any(), any(), anyBoolean());
        return bidRequestCaptor.getValue().getBidRequest();
    }

    private List<AuctionParticipation> captureAuctionParticipations() {
        final ArgumentCaptor<List<AuctionParticipation>> argumentCaptor = ArgumentCaptor.forClass(List.class);
        verify(bidResponseCreator).create(argumentCaptor.capture(), any(), any(), any());
        return argumentCaptor.getValue();
    }

    private static BidRequest givenBidRequest(
            List<Imp> imp, Function<BidRequestBuilder, BidRequestBuilder> bidRequestBuilderCustomizer) {
        return bidRequestBuilderCustomizer.apply(BidRequest.builder().cur(singletonList("USD")).imp(imp)).build();
    }

    private static BidRequest givenBidRequest(List<Imp> imp) {
        return givenBidRequest(imp, identity());
    }

    private static <T> Imp givenImp(T ext, Function<ImpBuilder, ImpBuilder> impBuilderCustomizer) {
        return impBuilderCustomizer.apply(Imp.builder()
                        .ext(mapper.valueToTree(singletonMap(
                                "prebid", ext != null ? singletonMap("bidder", ext) : emptyMap()))))
                .build();
    }

    private static <T> List<Imp> givenSingleImp(T ext) {
        return singletonList(givenImp(ext, identity()));
    }

    private void givenBidder(BidderSeatBid response) {
        given(httpBidderRequester.requestBids(any(), any(), any(), any(), anyBoolean()))
                .willReturn(Future.succeededFuture(response));
    }

    private void givenBidder(String bidderName, Bidder<?> bidder, BidderSeatBid response) {
        doReturn(bidder).when(bidderCatalog).bidderByName(eq(bidderName));
        given(httpBidderRequester.requestBids(same(bidder), any(), any(), any(), anyBoolean()))
                .willReturn(Future.succeededFuture(response));
    }

    private static SeatBid givenSeatBid(List<Bid> bids,
                                        Function<SeatBid.SeatBidBuilder, SeatBid.SeatBidBuilder> seatBidCustomizer) {
        return seatBidCustomizer.apply(SeatBid.builder()
                        .seat("someBidder")
                        .bid(bids))
                .build();
    }

    private static BidderSeatBid givenSeatBid(List<BidderBid> bids) {
        return BidderSeatBid.of(bids, emptyList(), emptyList());
    }

    private static BidderSeatBid givenSingleSeatBid(BidderBid bid) {
        return givenSeatBid(singletonList(bid));
    }

    private static BidderSeatBid givenEmptySeatBid() {
        return givenSeatBid(emptyList());
    }

    private static BidderBid givenBid(Bid bid) {
        return BidderBid.of(bid, BidType.banner, null);
    }

    private static BidderBid givenBid(Bid bid, String cur) {
        return BidderBid.of(bid, BidType.banner, cur);
    }

    private static Bid givenBid(Function<Bid.BidBuilder, Bid.BidBuilder> bidBuilder) {
        return bidBuilder.apply(Bid.builder()
                        .id("bidId")
                        .price(BigDecimal.ONE)
                        .ext(mapper.valueToTree(ExtPrebid.of(ExtBidPrebid.builder().build(), null))))
                .build();
    }

    private static <K, V> Map<K, V> doubleMap(K key1, V value1, K key2, V value2) {
        final Map<K, V> map = new HashMap<>();
        map.put(key1, value1);
        map.put(key2, value2);
        return map;
    }

    private static ExtBidPrebid toExtBidPrebid(ObjectNode ext) {
        try {
            return mapper.treeToValue(ext.get("prebid"), ExtBidPrebid.class);
        } catch (IOException e) {
            return rethrow(e);
        }
    }

    private static ExtRequestTargeting givenTargeting(boolean includebidderkeys) {
        return ExtRequestTargeting.builder().pricegranularity(mapper.valueToTree(
                        ExtPriceGranularity.of(2, singletonList(ExtGranularityRange.of(BigDecimal.valueOf(5),
                                BigDecimal.valueOf(0.5))))))
                .includewinners(true)
                .includebidderkeys(includebidderkeys)
                .build();
    }

    private void givenBidResponseCreator(List<Bid> bids) {
        given(bidResponseCreator.create(anyList(), any(), any(), any()))
                .willReturn(Future.succeededFuture(givenBidResponseWithBids(bids)));
    }

    private void givenBidResponseCreator(Map<String, List<ExtBidderError>> errors) {
        given(bidResponseCreator.create(anyList(), any(), any(), any()))
                .willReturn(Future.succeededFuture(givenBidResponseWithError(errors)));
    }

    private static BidResponse givenBidResponseWithBids(List<Bid> bids) {
        return BidResponse.builder()
                .cur("USD")
                .seatbid(singletonList(givenSeatBid(bids, identity())))
                .build();
    }

    private static BidResponse givenBidResponseWithError(Map<String, List<ExtBidderError>> errors) {
        return BidResponse.builder()
                .seatbid(emptyList())
                .ext(ExtBidResponse.builder()
                        .errors(errors)
                        .build())
                .build();
    }

    private void testUserEidsPermissionFiltering(List<ExtUserEid> givenExtUserEids,
                                                 List<ExtRequestPrebidDataEidPermissions> givenEidPermissions,
                                                 Map<String, String> givenAlises,
                                                 List<ExtUserEid> expectedExtUserEids) {
        // given
        final Bidder<?> bidder = mock(Bidder.class);
        givenBidder("someBidder", bidder, givenEmptySeatBid());
        final Map<String, Integer> bidderToGdpr = singletonMap("someBidder", 1);
        final ExtUser extUser = ExtUser.builder().eids(givenExtUserEids).build();

        final BidRequest bidRequest = givenBidRequest(givenSingleImp(bidderToGdpr),
                builder -> builder
                        .ext(ExtRequest.of(ExtRequestPrebid.builder()
                                .aliases(givenAlises)
                                .data(ExtRequestPrebidData.of(null, givenEidPermissions))
                                .build()))
                        .user(User.builder()
                                .ext(extUser)
                                .build()));

        // when
        exchangeService.holdAuction(givenRequestContext(bidRequest));

        // then
        final ArgumentCaptor<BidderRequest> bidderRequestCaptor = ArgumentCaptor.forClass(BidderRequest.class);
        verify(httpBidderRequester).requestBids(any(), bidderRequestCaptor.capture(), any(), any(), anyBoolean());
        final List<BidderRequest> capturedBidRequests = bidderRequestCaptor.getAllValues();
        assertThat(capturedBidRequests)
                .extracting(BidderRequest::getBidRequest)
                .extracting(BidRequest::getUser)
                .extracting(User::getExt)
                .flatExtracting(ExtUser::getEids)
                .isEqualTo(expectedExtUserEids);
    }

    private static EnumMap<Stage, List<StageExecutionOutcome>> stageOutcomes() {
        final Map<Stage, List<StageExecutionOutcome>> stageOutcomes = new HashMap<>();

        stageOutcomes.put(Stage.entrypoint, singletonList(StageExecutionOutcome.of(
                "http-request",
                asList(
                        GroupExecutionOutcome.of(asList(
                                HookExecutionOutcome.builder()
                                        .hookId(HookId.of("module1", "hook1"))
                                        .executionTime(4L)
                                        .status(ExecutionStatus.success)
                                        .message("Message 1-1")
                                        .action(ExecutionAction.update)
                                        .errors(asList("error message 1-1 1", "error message 1-1 2"))
                                        .warnings(asList("warning message 1-1 1", "warning message 1-1 2"))
                                        .debugMessages(asList("debug message 1-1 1", "debug message 1-1 2"))
                                        .analyticsTags(TagsImpl.of(singletonList(
                                                ActivityImpl.of(
                                                        "some-activity",
                                                        "success",
                                                        singletonList(ResultImpl.of(
                                                                "success",
                                                                mapper.createObjectNode(),
                                                                AppliedToImpl.builder()
                                                                        .impIds(asList("impId1", "impId2"))
                                                                        .request(true)
                                                                        .build()))))))
                                        .build(),
                                HookExecutionOutcome.builder()
                                        .hookId(HookId.of("module1", "hook2"))
                                        .executionTime(6L)
                                        .status(ExecutionStatus.invocation_failure)
                                        .message("Message 1-2")
                                        .errors(asList("error message 1-2 1", "error message 1-2 2"))
                                        .warnings(asList("warning message 1-2 1", "warning message 1-2 2"))
                                        .build())),
                        GroupExecutionOutcome.of(asList(
                                HookExecutionOutcome.builder()
                                        .hookId(HookId.of("module1", "hook2"))
                                        .executionTime(4L)
                                        .status(ExecutionStatus.success)
                                        .message("Message 1-2")
                                        .action(ExecutionAction.no_action)
                                        .errors(asList("error message 1-2 3", "error message 1-2 4"))
                                        .warnings(asList("warning message 1-2 3", "warning message 1-2 4"))
                                        .build(),
                                HookExecutionOutcome.builder()
                                        .hookId(HookId.of("module2", "hook1"))
                                        .executionTime(6L)
                                        .status(ExecutionStatus.timeout)
                                        .message("Message 2-1")
                                        .errors(asList("error message 2-1 1", "error message 2-1 2"))
                                        .warnings(asList("warning message 2-1 1", "warning message 2-1 2"))
                                        .build()))))));

        stageOutcomes.put(Stage.auction_response, singletonList(StageExecutionOutcome.of(
                "auction-response",
                singletonList(
                        GroupExecutionOutcome.of(asList(
                                HookExecutionOutcome.builder()
                                        .hookId(HookId.of("module3", "hook1"))
                                        .executionTime(4L)
                                        .status(ExecutionStatus.success)
                                        .message("Message 3-1")
                                        .action(ExecutionAction.update)
                                        .errors(asList("error message 3-1 1", "error message 3-1 2"))
                                        .warnings(asList("warning message 3-1 1", "warning message 3-1 2"))
                                        .build(),
                                HookExecutionOutcome.builder()
                                        .hookId(HookId.of("module3", "hook2"))
                                        .executionTime(4L)
                                        .status(ExecutionStatus.success)
                                        .action(ExecutionAction.no_action)
                                        .build()))))));

        return new EnumMap<>(stageOutcomes);
    }
}<|MERGE_RESOLUTION|>--- conflicted
+++ resolved
@@ -3118,11 +3118,7 @@
         givenBidder("bidder", bidder, givenSeatBid(singletonList(
                 BidderBid.of(Bid.builder().impid("123").price(BigDecimal.valueOf(2)).build(), video, null))));
 
-<<<<<<< HEAD
-        final ExtRequestBidadjustmentfactors givenAdjustments = ExtRequestBidadjustmentfactors.builder()
-=======
         final ExtRequestBidAdjustmentFactors givenAdjustments = ExtRequestBidAdjustmentFactors.builder()
->>>>>>> 1737e9ca
                 .mediatypes(new EnumMap<>(Collections.singletonMap(ImpMediaType.video,
                         Collections.singletonMap("bidder", BigDecimal.valueOf(3.456)))))
                 .build();
@@ -3156,11 +3152,7 @@
         givenBidder("bidder", bidder, givenSeatBid(singletonList(
                 BidderBid.of(Bid.builder().impid("123").price(BigDecimal.valueOf(2)).build(), video, null))));
 
-<<<<<<< HEAD
-        final ExtRequestBidadjustmentfactors givenAdjustments = ExtRequestBidadjustmentfactors.builder()
-=======
         final ExtRequestBidAdjustmentFactors givenAdjustments = ExtRequestBidAdjustmentFactors.builder()
->>>>>>> 1737e9ca
                 .mediatypes(new EnumMap<>(Collections.singletonMap(ImpMediaType.video,
                         Collections.singletonMap("bidder", BigDecimal.valueOf(3.456)))))
                 .build();
@@ -3194,11 +3186,7 @@
         givenBidder("bidder", bidder, givenSeatBid(singletonList(
                 givenBid(Bid.builder().price(BigDecimal.valueOf(2)).build()))));
 
-<<<<<<< HEAD
-        final ExtRequestBidadjustmentfactors givenAdjustments = ExtRequestBidadjustmentfactors.builder()
-=======
         final ExtRequestBidAdjustmentFactors givenAdjustments = ExtRequestBidAdjustmentFactors.builder()
->>>>>>> 1737e9ca
                 .mediatypes(new EnumMap<>(Collections.singletonMap(ImpMediaType.banner,
                         Collections.singletonMap("bidder", BigDecimal.valueOf(3.456)))))
                 .build();
@@ -3231,11 +3219,7 @@
         givenBidder("bidder", bidder, givenSeatBid(singletonList(
                 givenBid(Bid.builder().price(BigDecimal.valueOf(2)).build()))));
 
-<<<<<<< HEAD
-        final ExtRequestBidadjustmentfactors givenAdjustments = ExtRequestBidadjustmentfactors.builder()
-=======
         final ExtRequestBidAdjustmentFactors givenAdjustments = ExtRequestBidAdjustmentFactors.builder()
->>>>>>> 1737e9ca
                 .mediatypes(new EnumMap<>(Collections.singletonMap(ImpMediaType.banner,
                         Collections.singletonMap("bidder", BigDecimal.valueOf(3.456)))))
                 .build();
