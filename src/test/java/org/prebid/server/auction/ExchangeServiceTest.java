package org.prebid.server.auction;

import com.fasterxml.jackson.databind.JsonNode;
import com.fasterxml.jackson.databind.node.BooleanNode;
import com.fasterxml.jackson.databind.node.ObjectNode;
import com.fasterxml.jackson.databind.node.TextNode;
import com.iab.openrtb.request.App;
import com.iab.openrtb.request.Banner;
import com.iab.openrtb.request.BidRequest;
import com.iab.openrtb.request.BidRequest.BidRequestBuilder;
import com.iab.openrtb.request.Content;
import com.iab.openrtb.request.Data;
import com.iab.openrtb.request.Deal;
import com.iab.openrtb.request.Device;
import com.iab.openrtb.request.Format;
import com.iab.openrtb.request.Geo;
import com.iab.openrtb.request.Imp;
import com.iab.openrtb.request.Imp.ImpBuilder;
import com.iab.openrtb.request.Pmp;
import com.iab.openrtb.request.Publisher;
import com.iab.openrtb.request.Regs;
import com.iab.openrtb.request.Site;
import com.iab.openrtb.request.User;
import com.iab.openrtb.request.Video;
import com.iab.openrtb.response.Bid;
import com.iab.openrtb.response.BidResponse;
import com.iab.openrtb.response.SeatBid;
import io.vertx.core.Future;
import org.apache.commons.collections4.MapUtils;
import org.junit.Before;
import org.junit.Rule;
import org.junit.Test;
import org.mockito.ArgumentCaptor;
import org.mockito.Mock;
import org.mockito.Spy;
import org.mockito.junit.MockitoJUnit;
import org.mockito.junit.MockitoRule;
import org.prebid.server.VertxTest;
import org.prebid.server.auction.model.AuctionContext;
import org.prebid.server.auction.model.BidRequestCacheInfo;
import org.prebid.server.auction.model.BidderPrivacyResult;
import org.prebid.server.auction.model.BidderRequest;
import org.prebid.server.auction.model.BidderResponse;
import org.prebid.server.auction.model.DebugContext;
import org.prebid.server.auction.model.MultiBidConfig;
import org.prebid.server.auction.model.StoredResponseResult;
import org.prebid.server.bidder.Bidder;
import org.prebid.server.bidder.BidderCatalog;
import org.prebid.server.bidder.HttpBidderRequester;
import org.prebid.server.bidder.Usersyncer;
import org.prebid.server.bidder.model.BidderBid;
import org.prebid.server.bidder.model.BidderError;
import org.prebid.server.bidder.model.BidderSeatBid;
import org.prebid.server.cookie.UidsCookie;
import org.prebid.server.currency.CurrencyConversionService;
import org.prebid.server.deals.events.ApplicationEventService;
import org.prebid.server.deals.model.DeepDebugLog;
import org.prebid.server.deals.model.TxnLog;
import org.prebid.server.exception.InvalidRequestException;
import org.prebid.server.exception.PreBidException;
import org.prebid.server.execution.Timeout;
import org.prebid.server.execution.TimeoutFactory;
import org.prebid.server.hooks.execution.HookStageExecutor;
import org.prebid.server.hooks.execution.model.ExecutionAction;
import org.prebid.server.hooks.execution.model.ExecutionStatus;
import org.prebid.server.hooks.execution.model.GroupExecutionOutcome;
import org.prebid.server.hooks.execution.model.HookExecutionContext;
import org.prebid.server.hooks.execution.model.HookExecutionOutcome;
import org.prebid.server.hooks.execution.model.HookId;
import org.prebid.server.hooks.execution.model.HookStageExecutionResult;
import org.prebid.server.hooks.execution.model.Stage;
import org.prebid.server.hooks.execution.model.StageExecutionOutcome;
import org.prebid.server.hooks.execution.v1.auction.AuctionResponsePayloadImpl;
import org.prebid.server.hooks.execution.v1.bidder.BidderRequestPayloadImpl;
import org.prebid.server.hooks.execution.v1.bidder.BidderResponsePayloadImpl;
import org.prebid.server.hooks.v1.analytics.ActivityImpl;
import org.prebid.server.hooks.v1.analytics.AppliedToImpl;
import org.prebid.server.hooks.v1.analytics.ResultImpl;
import org.prebid.server.hooks.v1.analytics.TagsImpl;
import org.prebid.server.log.CriteriaLogManager;
import org.prebid.server.metric.MetricName;
import org.prebid.server.metric.Metrics;
import org.prebid.server.model.CaseInsensitiveMultiMap;
import org.prebid.server.model.Endpoint;
import org.prebid.server.model.HttpRequestContext;
import org.prebid.server.proto.openrtb.ext.ExtPrebid;
import org.prebid.server.proto.openrtb.ext.request.BidAdjustmentMediaType;
import org.prebid.server.proto.openrtb.ext.request.ExtApp;
import org.prebid.server.proto.openrtb.ext.request.ExtBidderConfig;
import org.prebid.server.proto.openrtb.ext.request.ExtBidderConfigOrtb;
import org.prebid.server.proto.openrtb.ext.request.ExtDeal;
import org.prebid.server.proto.openrtb.ext.request.ExtDealLine;
import org.prebid.server.proto.openrtb.ext.request.ExtGranularityRange;
import org.prebid.server.proto.openrtb.ext.request.ExtPriceGranularity;
import org.prebid.server.proto.openrtb.ext.request.ExtRegs;
import org.prebid.server.proto.openrtb.ext.request.ExtRequest;
import org.prebid.server.proto.openrtb.ext.request.ExtRequestBidadjustmentfactors;
import org.prebid.server.proto.openrtb.ext.request.ExtRequestCurrency;
import org.prebid.server.proto.openrtb.ext.request.ExtRequestPrebid;
import org.prebid.server.proto.openrtb.ext.request.ExtRequestPrebidBidderConfig;
import org.prebid.server.proto.openrtb.ext.request.ExtRequestPrebidCache;
import org.prebid.server.proto.openrtb.ext.request.ExtRequestPrebidCacheBids;
import org.prebid.server.proto.openrtb.ext.request.ExtRequestPrebidCacheVastxml;
import org.prebid.server.proto.openrtb.ext.request.ExtRequestPrebidData;
import org.prebid.server.proto.openrtb.ext.request.ExtRequestPrebidDataEidPermissions;
import org.prebid.server.proto.openrtb.ext.request.ExtRequestPrebidMultiBid;
import org.prebid.server.proto.openrtb.ext.request.ExtRequestPrebidSchain;
import org.prebid.server.proto.openrtb.ext.request.ExtRequestPrebidSchainSchain;
import org.prebid.server.proto.openrtb.ext.request.ExtRequestPrebidSchainSchainNode;
import org.prebid.server.proto.openrtb.ext.request.ExtRequestTargeting;
import org.prebid.server.proto.openrtb.ext.request.ExtSite;
import org.prebid.server.proto.openrtb.ext.request.ExtUser;
import org.prebid.server.proto.openrtb.ext.request.ExtUserEid;
import org.prebid.server.proto.openrtb.ext.request.ExtUserPrebid;
import org.prebid.server.proto.openrtb.ext.request.TraceLevel;
import org.prebid.server.proto.openrtb.ext.response.BidType;
import org.prebid.server.proto.openrtb.ext.response.ExtBidPrebid;
import org.prebid.server.proto.openrtb.ext.response.ExtBidResponse;
import org.prebid.server.proto.openrtb.ext.response.ExtBidderError;
import org.prebid.server.proto.openrtb.ext.response.ExtModules;
import org.prebid.server.proto.openrtb.ext.response.ExtModulesTrace;
import org.prebid.server.proto.openrtb.ext.response.ExtModulesTraceAnalyticsActivity;
import org.prebid.server.proto.openrtb.ext.response.ExtModulesTraceAnalyticsAppliedTo;
import org.prebid.server.proto.openrtb.ext.response.ExtModulesTraceAnalyticsResult;
import org.prebid.server.proto.openrtb.ext.response.ExtModulesTraceAnalyticsTags;
import org.prebid.server.proto.openrtb.ext.response.ExtModulesTraceGroup;
import org.prebid.server.proto.openrtb.ext.response.ExtModulesTraceInvocationResult;
import org.prebid.server.proto.openrtb.ext.response.ExtModulesTraceStage;
import org.prebid.server.proto.openrtb.ext.response.ExtModulesTraceStageOutcome;
import org.prebid.server.settings.model.Account;
import org.prebid.server.settings.model.AccountAuctionConfig;
import org.prebid.server.settings.model.AccountEventsConfig;
import org.prebid.server.validation.ResponseBidValidator;
import org.prebid.server.validation.model.ValidationResult;

import java.io.IOException;
import java.math.BigDecimal;
import java.time.Clock;
import java.time.Instant;
import java.time.ZoneId;
import java.util.ArrayList;
import java.util.Arrays;
import java.util.Collections;
import java.util.EnumMap;
import java.util.HashMap;
import java.util.List;
import java.util.Map;
import java.util.function.Function;
import java.util.stream.Collectors;

import static java.math.BigDecimal.ONE;
import static java.math.BigDecimal.TEN;
import static java.util.Arrays.asList;
import static java.util.Collections.emptyList;
import static java.util.Collections.emptyMap;
import static java.util.Collections.singletonList;
import static java.util.Collections.singletonMap;
import static java.util.function.Function.identity;
import static org.apache.commons.lang3.exception.ExceptionUtils.rethrow;
import static org.assertj.core.api.Assertions.assertThat;
import static org.assertj.core.api.Assertions.assertThatIllegalArgumentException;
import static org.assertj.core.api.Assertions.entry;
import static org.assertj.core.api.Assertions.tuple;
import static org.mockito.ArgumentMatchers.anyBoolean;
import static org.mockito.ArgumentMatchers.anyString;
import static org.mockito.ArgumentMatchers.argThat;
import static org.mockito.ArgumentMatchers.eq;
import static org.mockito.ArgumentMatchers.isNull;
import static org.mockito.ArgumentMatchers.same;
import static org.mockito.BDDMockito.given;
import static org.mockito.BDDMockito.willReturn;
import static org.mockito.Mockito.any;
import static org.mockito.Mockito.anyInt;
import static org.mockito.Mockito.anyList;
import static org.mockito.Mockito.doAnswer;
import static org.mockito.Mockito.doReturn;
import static org.mockito.Mockito.mock;
import static org.mockito.Mockito.never;
import static org.mockito.Mockito.times;
import static org.mockito.Mockito.verify;
import static org.mockito.Mockito.verifyNoMoreInteractions;
import static org.mockito.Mockito.verifyZeroInteractions;
import static org.prebid.server.assertion.FutureAssertion.assertThat;
import static org.prebid.server.proto.openrtb.ext.response.BidType.banner;
import static org.prebid.server.proto.openrtb.ext.response.BidType.video;

public class ExchangeServiceTest extends VertxTest {

    @Rule
    public final MockitoRule mockitoRule = MockitoJUnit.rule();

    @Mock
    private BidderCatalog bidderCatalog;
    @Mock
    private StoredResponseProcessor storedResponseProcessor;
    @Mock
    private PrivacyEnforcementService privacyEnforcementService;
    @Mock
    private FpdResolver fpdResolver;
    @Mock
    private SchainResolver schainResolver;
    @Mock
    private HttpBidderRequester httpBidderRequester;
    @Mock
    private ResponseBidValidator responseBidValidator;
    @Mock
    private CurrencyConversionService currencyService;
    @Mock
    private BidResponseCreator bidResponseCreator;
    @Spy
    private BidResponsePostProcessor.NoOpBidResponsePostProcessor bidResponsePostProcessor;
    @Mock
    private HookStageExecutor hookStageExecutor;
    @Mock
    private ApplicationEventService applicationEventService;
    @Mock
    private Metrics metrics;
    @Mock
    private UidsCookie uidsCookie;
    private Clock clock;
    @Mock
    private CriteriaLogManager criteriaLogManager;

    private ExchangeService exchangeService;

    private Timeout timeout;

    @SuppressWarnings("unchecked")
    @Before
    public void setUp() {
        given(bidResponseCreator.create(anyList(), any(), any(), any()))
                .willReturn(Future.succeededFuture(givenBidResponseWithBids(singletonList(givenBid(identity())))));

        given(bidderCatalog.isValidName(anyString())).willReturn(true);
        given(bidderCatalog.isActive(anyString())).willReturn(true);
        given(bidderCatalog.usersyncerByName(anyString())).willReturn(Usersyncer.of("cookieFamily", null, null));

        given(privacyEnforcementService.mask(any(), argThat(MapUtils::isNotEmpty), any(), any()))
                .willAnswer(inv ->
                        Future.succeededFuture(((Map<String, User>) inv.getArgument(1)).entrySet().stream()
                                .map(bidderAndUser -> BidderPrivacyResult.builder()
                                        .requestBidder(bidderAndUser.getKey())
                                        .user(bidderAndUser.getValue())
                                        .build())
                                .collect(Collectors.toList())));

        given(privacyEnforcementService.mask(any(), argThat(MapUtils::isEmpty), any(), any()))
                .willReturn(Future.succeededFuture(emptyList()));

        given(fpdResolver.resolveUser(any(), any())).willAnswer(invocation -> invocation.getArgument(0));
        given(fpdResolver.resolveSite(any(), any())).willAnswer(invocation -> invocation.getArgument(0));
        given(fpdResolver.resolveApp(any(), any())).willAnswer(invocation -> invocation.getArgument(0));
        given(fpdResolver.resolveImpExt(any(), anyBoolean()))
                .willAnswer(invocation -> invocation.getArgument(0));

        given(schainResolver.resolveForBidder(anyString(), any())).willReturn(null);

        given(hookStageExecutor.executeBidderRequestStage(any(), any()))
                .willAnswer(invocation -> Future.succeededFuture(HookStageExecutionResult.of(
                        false,
                        BidderRequestPayloadImpl.of(invocation.<BidderRequest>getArgument(0).getBidRequest()))));
        given(hookStageExecutor.executeRawBidderResponseStage(any(), any()))
                .willAnswer(invocation -> Future.succeededFuture(HookStageExecutionResult.of(
                        false,
                        BidderResponsePayloadImpl.of(invocation.<BidderResponse>getArgument(0).getSeatBid()
                                .getBids()))));
        given(hookStageExecutor.executeAuctionResponseStage(any(), any()))
                .willAnswer(invocation -> Future.succeededFuture(HookStageExecutionResult.of(
                        false,
                        AuctionResponsePayloadImpl.of(invocation.getArgument(0)))));

        given(responseBidValidator.validate(any(), any(), any(), any())).willReturn(ValidationResult.success());

        given(currencyService.convertCurrency(any(), any(), any(), any()))
                .willAnswer(invocationOnMock -> invocationOnMock.getArgument(0));

        given(storedResponseProcessor.getStoredResponseResult(any(), any()))
                .willAnswer(inv -> Future.succeededFuture(StoredResponseResult.of(inv.getArgument(0), emptyList(),
                        emptyMap())));
        given(storedResponseProcessor.mergeWithBidderResponses(any(), any(), any())).willAnswer(
                inv -> inv.getArgument(0));

        given(criteriaLogManager.traceResponse(any(), any(), any(), anyBoolean()))
                .willAnswer(inv -> inv.getArgument(1));

        clock = Clock.fixed(Instant.now(), ZoneId.systemDefault());
        timeout = new TimeoutFactory(clock).create(500);

        exchangeService = new ExchangeService(
                0,
                bidderCatalog,
                storedResponseProcessor,
                privacyEnforcementService,
                fpdResolver,
                schainResolver,
                httpBidderRequester,
                responseBidValidator,
                currencyService,
                bidResponseCreator,
                bidResponsePostProcessor,
                hookStageExecutor,
                applicationEventService,
                metrics,
                clock,
                jacksonMapper,
                criteriaLogManager);
    }

    @Test
    public void creationShouldFailOnNegativeExpectedCacheTime() {
        assertThatIllegalArgumentException()
                .isThrownBy(() -> new ExchangeService(
                        -1,
                        bidderCatalog,
                        storedResponseProcessor,
                        privacyEnforcementService,
                        fpdResolver,
                        schainResolver,
                        httpBidderRequester,
                        responseBidValidator,
                        currencyService,
                        bidResponseCreator,
                        bidResponsePostProcessor,
                        hookStageExecutor,
                        applicationEventService,
                        metrics,
                        clock,
                        jacksonMapper,
                        criteriaLogManager))
                .withMessage("Expected cache time should be positive");
    }

    @Test
    public void shouldTolerateImpWithoutExtension() {
        // given
        final BidRequest bidRequest = givenBidRequest(givenSingleImp(null));

        // when
        final BidResponse bidResponse = exchangeService.holdAuction(givenRequestContext(bidRequest)).result();

        // then
        verifyZeroInteractions(bidderCatalog);
        verifyZeroInteractions(httpBidderRequester);
        assertThat(bidResponse).isNotNull();
    }

    @Test
    public void shouldTolerateImpWithUnknownBidderInExtension() {
        // given
        given(bidderCatalog.isValidName(anyString())).willReturn(false);

        final BidRequest bidRequest = givenBidRequest(givenSingleImp(singletonMap("invalid", 0)));

        // when
        final BidResponse bidResponse = exchangeService.holdAuction(givenRequestContext(bidRequest)).result();

        // then
        verify(bidderCatalog).isValidName(eq("invalid"));
        verifyZeroInteractions(httpBidderRequester);
        assertThat(bidResponse).isNotNull();
    }

    @Test
    public void shouldTolerateMissingPrebidImpExtension() {
        // given
        givenBidder(givenEmptySeatBid());

        final BidRequest bidRequest = givenBidRequest(givenSingleImp(singletonMap("someBidder", 1)));

        // when
        exchangeService.holdAuction(givenRequestContext(bidRequest));

        // then
        final BidRequest capturedBidRequest = captureBidRequest();
        assertThat(capturedBidRequest.getImp()).hasSize(1)
                .element(0)
                .returns(mapper.valueToTree(ExtPrebid.of(null, 1)), Imp::getExt);
    }

    @Test
    public void shouldExtractRequestWithBidderSpecificExtension() {
        // given
        givenBidder(givenEmptySeatBid());

        final BidRequest bidRequest = givenBidRequest(singletonList(
                        givenImp(singletonMap("someBidder", 1), builder -> builder
                                .id("impId")
                                .banner(Banner.builder()
                                        .format(singletonList(Format.builder().w(400).h(300).build()))
                                        .build()))),
                builder -> builder.id("requestId").tmax(500L));

        // when
        exchangeService.holdAuction(givenRequestContext(bidRequest));

        // then
        final BidRequest capturedBidRequest = captureBidRequest();
        assertThat(capturedBidRequest).isEqualTo(BidRequest.builder()
                .id("requestId")
                .cur(singletonList("USD"))
                .imp(singletonList(Imp.builder()
                        .id("impId")
                        .banner(Banner.builder()
                                .format(singletonList(Format.builder().w(400).h(300).build()))
                                .build())
                        .ext(mapper.valueToTree(ExtPrebid.of(null, 1)))
                        .build()))
                .tmax(500L)
                .build());
    }

    @Test
    public void shouldExtractRequestWithCurrencyRatesExtension() {
        // given
        givenBidder(givenEmptySeatBid());

        final Map<String, Map<String, BigDecimal>> currencyRates = doubleMap(
                "GBP", singletonMap("EUR", BigDecimal.valueOf(1.15)),
                "UAH", singletonMap("EUR", BigDecimal.valueOf(1.1565)));

        final BidRequest bidRequest = givenBidRequest(singletonList(
                        givenImp(singletonMap("someBidder", 1), builder -> builder
                                .id("impId")
                                .banner(Banner.builder()
                                        .format(singletonList(Format.builder().w(400).h(300).build()))
                                        .build()))),
                builder -> builder
                        .id("requestId")
                        .ext(ExtRequest.of(
                                ExtRequestPrebid.builder()
                                        .currency(ExtRequestCurrency.of(currencyRates, false))
                                        .build()))
                        .tmax(500L));

        // when
        exchangeService.holdAuction(givenRequestContext(bidRequest));

        // then
        final BidRequest capturedBidRequest = captureBidRequest();
        assertThat(capturedBidRequest).isEqualTo(BidRequest.builder()
                .id("requestId")
                .cur(singletonList("USD"))
                .imp(singletonList(Imp.builder()
                        .id("impId")
                        .banner(Banner.builder()
                                .format(singletonList(Format.builder().w(400).h(300).build()))
                                .build())
                        .ext(mapper.valueToTree(ExtPrebid.of(null, 1)))
                        .build()))
                .ext(ExtRequest.of(
                        ExtRequestPrebid.builder().currency(ExtRequestCurrency.of(currencyRates, false)).build()))
                .tmax(500L)
                .build());
    }

    @Test
    public void shouldExtractMultipleRequests() {
        // given
        final Bidder<?> bidder1 = mock(Bidder.class);
        final Bidder<?> bidder2 = mock(Bidder.class);
        givenBidder("bidder1", bidder1, givenEmptySeatBid());
        givenBidder("bidder2", bidder2, givenEmptySeatBid());

        final BidRequest bidRequest = givenBidRequest(asList(
                givenImp(doubleMap("bidder1", 1, "bidder2", 2), identity()),
                givenImp(singletonMap("bidder1", 3), identity())));

        // when
        exchangeService.holdAuction(givenRequestContext(bidRequest));

        // then
        final ArgumentCaptor<BidderRequest> bidRequest1Captor = ArgumentCaptor.forClass(BidderRequest.class);
        verify(httpBidderRequester).requestBids(same(bidder1), bidRequest1Captor.capture(), any(), any(), anyBoolean());
        final BidderRequest capturedBidRequest1 = bidRequest1Captor.getValue();
        assertThat(capturedBidRequest1.getBidRequest().getImp()).hasSize(2)
                .extracting(imp -> imp.getExt().get("bidder").asInt())
                .containsOnly(1, 3);

        final ArgumentCaptor<BidderRequest> bidRequest2Captor = ArgumentCaptor.forClass(BidderRequest.class);
        verify(httpBidderRequester).requestBids(same(bidder2), bidRequest2Captor.capture(), any(), any(), anyBoolean());
        final BidderRequest capturedBidRequest2 = bidRequest2Captor.getValue();
        assertThat(capturedBidRequest2.getBidRequest().getImp()).hasSize(1)
                .element(0).returns(2, imp -> imp.getExt().get("bidder").asInt());
    }

    @Test
    public void shouldSkipBidderWhenRejectedByBidderRequestHooks() {
        // given
        doAnswer(invocation -> Future.succeededFuture(HookStageExecutionResult.of(true, null)))
                .when(hookStageExecutor).executeBidderRequestStage(any(), any());

        final BidRequest bidRequest = givenBidRequest(givenSingleImp(singletonMap("someBidder", 1)), identity());

        // when
        exchangeService.holdAuction(givenRequestContext(bidRequest));

        // then
        verifyZeroInteractions(httpBidderRequester);
    }

    @Test
    public void shouldPassRequestModifiedByBidderRequestHooks() {
        // given
        givenBidder(givenEmptySeatBid());

        doAnswer(invocation -> Future.succeededFuture(HookStageExecutionResult.of(
                false,
                BidderRequestPayloadImpl.of(BidRequest.builder().id("bidderRequestId").build()))))
                .when(hookStageExecutor).executeBidderRequestStage(any(), any());

        final BidRequest bidRequest = givenBidRequest(givenSingleImp(singletonMap("someBidder", 1)), identity());

        // when
        exchangeService.holdAuction(givenRequestContext(bidRequest));

        // then
        final BidRequest capturedBidRequest = captureBidRequest();
        assertThat(capturedBidRequest).isEqualTo(BidRequest.builder().id("bidderRequestId").build());
    }

    @Test
    @SuppressWarnings("unchecked")
    public void shouldSkipBidderWhenRejectedByRawBidderResponseHooks() {
        // given
        final String bidder = "someBidder";
        givenBidder(bidder, mock(Bidder.class), givenSeatBid(singletonList(
                givenBid(Bid.builder().price(BigDecimal.ONE).build()))));

        doAnswer(invocation -> Future.succeededFuture(HookStageExecutionResult.of(true, null)))
                .when(hookStageExecutor).executeRawBidderResponseStage(any(), any());

        final BidRequest bidRequest = givenBidRequest(givenSingleImp(singletonMap(bidder, 1)), identity());

        // when
        exchangeService.holdAuction(givenRequestContext(bidRequest));

        // then
        final ArgumentCaptor<List<BidderResponse>> bidResponseCaptor = ArgumentCaptor.forClass(List.class);
        verify(storedResponseProcessor).mergeWithBidderResponses(bidResponseCaptor.capture(), any(), any());

        assertThat(bidResponseCaptor.getValue())
                .extracting(BidderResponse::getSeatBid)
                .containsOnly(BidderSeatBid.empty());
    }

    @Test
    @SuppressWarnings("unchecked")
    public void shouldPassRequestModifiedByRawBidderResponseHooks() {
        // given
        final String bidder = "someBidder";
        givenBidder(bidder, mock(Bidder.class), givenSeatBid(singletonList(
                givenBid(Bid.builder().build()))));

        final BidderBid hookChangedBid = BidderBid.of(Bid.builder().id("newId").build(), video, "USD");
        doAnswer(invocation -> Future.succeededFuture(HookStageExecutionResult.of(
                false,
                BidderResponsePayloadImpl.of(singletonList(hookChangedBid)))))
                .when(hookStageExecutor).executeRawBidderResponseStage(any(), any());

        final BidRequest bidRequest = givenBidRequest(givenSingleImp(singletonMap(bidder, 1)), identity());

        // when
        exchangeService.holdAuction(givenRequestContext(bidRequest));

        // then
        final ArgumentCaptor<List<BidderResponse>> bidResponseCaptor = ArgumentCaptor.forClass(List.class);
        verify(storedResponseProcessor).mergeWithBidderResponses(bidResponseCaptor.capture(), any(), any());

        assertThat(bidResponseCaptor.getValue())
                .extracting(BidderResponse::getSeatBid)
                .flatExtracting(BidderSeatBid::getBids)
                .containsOnly(hookChangedBid);
    }

    @Test
    public void shouldExtractRequestsWithoutFilteredDealsOnlyBidders() {
        // given
        exchangeService = new ExchangeService(
                100,
                bidderCatalog,
                storedResponseProcessor,
                privacyEnforcementService,
                fpdResolver,
                schainResolver,
                httpBidderRequester,
                responseBidValidator,
                currencyService,
                bidResponseCreator,
                bidResponsePostProcessor,
                hookStageExecutor,
                applicationEventService,
                metrics,
                clock,
                jacksonMapper,
                criteriaLogManager);

        final Bidder<?> bidder1 = mock(Bidder.class);
        final Bidder<?> bidder2 = mock(Bidder.class);
        givenBidder("bidder1", bidder1, givenEmptySeatBid());
        givenBidder("bidder2", bidder2, givenEmptySeatBid());

        final BidRequest bidRequest = givenBidRequest(asList(
                givenImp(singletonMap("bidder1", 1),
                        identity()),
                givenImp(singletonMap("bidder2", mapper.createObjectNode().set("dealsonly", BooleanNode.getTrue())),
                        identity())));

        // when
        exchangeService.holdAuction(givenRequestContext(bidRequest));

        // then
        final ArgumentCaptor<BidderRequest> bidRequestCaptor = ArgumentCaptor.forClass(BidderRequest.class);
        verify(httpBidderRequester).requestBids(any(), bidRequestCaptor.capture(), any(), any(), anyBoolean());
        final BidRequest capturedBidRequest = bidRequestCaptor.getValue().getBidRequest();
        assertThat(capturedBidRequest.getImp()).hasSize(1)
                .extracting(imp -> imp.getExt().get("bidder").asInt())
                .containsOnly(1);
    }

    @Test
    public void shouldPassRequestWithExtPrebidToDefinedBidder() {
        // given
        final String bidder1Name = "bidder1";
        final String bidder2Name = "bidder2";
        final Bidder<?> bidder1 = mock(Bidder.class);
        final Bidder<?> bidder2 = mock(Bidder.class);
        givenBidder(bidder1Name, bidder1, givenEmptySeatBid());
        givenBidder(bidder2Name, bidder2, givenEmptySeatBid());

        final ExtRequest extRequest = ExtRequest.of(
                ExtRequestPrebid.builder()
                        .bidders(mapper.createObjectNode()
                                .putPOJO(bidder1Name, mapper.createObjectNode().put("test1", "test1"))
                                .putPOJO(bidder2Name, mapper.createObjectNode().put("test2", "test2"))
                                .putPOJO("spam", mapper.createObjectNode().put("spam", "spam")))
                        .auctiontimestamp(1000L)
                        .build());

        final BidRequest bidRequest = givenBidRequest(asList(
                        givenImp(singletonMap(bidder1Name, 1), identity()),
                        givenImp(singletonMap(bidder2Name, 2), identity())),
                builder -> builder.ext(extRequest));

        // when
        exchangeService.holdAuction(givenRequestContext(bidRequest));

        // then
        final ArgumentCaptor<BidderRequest> bidRequest1Captor = ArgumentCaptor.forClass(BidderRequest.class);
        verify(httpBidderRequester).requestBids(same(bidder1), bidRequest1Captor.capture(), any(), any(), anyBoolean());

        final BidderRequest capturedBidRequest1 = bidRequest1Captor.getValue();
        final ExtRequestPrebid prebid1 = capturedBidRequest1.getBidRequest().getExt().getPrebid();
        assertThat(prebid1).isNotNull();
        final JsonNode bidders1 = prebid1.getBidders();
        assertThat(bidders1).isNotNull();
        assertThat(bidders1.fields()).hasSize(1)
                .containsOnly(entry("bidder", mapper.createObjectNode().put("test1", "test1")));

        final ArgumentCaptor<BidderRequest> bidRequest2Captor = ArgumentCaptor.forClass(BidderRequest.class);
        verify(httpBidderRequester).requestBids(same(bidder2), bidRequest2Captor.capture(), any(), any(), anyBoolean());
        final BidRequest capturedBidRequest2 = bidRequest2Captor.getValue().getBidRequest();
        final ExtRequestPrebid prebid2 = capturedBidRequest2.getExt().getPrebid();
        assertThat(prebid2).isNotNull();
        final JsonNode bidders2 = prebid2.getBidders();
        assertThat(bidders2).isNotNull();
        assertThat(bidders2.fields()).hasSize(1)
                .containsOnly(entry("bidder", mapper.createObjectNode().put("test2", "test2")));
    }

    @Test
    public void shouldPassRequestWithInjectedSchainInSourceExt() {
        // given
        final String bidder1Name = "bidder1";
        final String bidder2Name = "bidder2";
        final String bidder3Name = "bidder3";
        final Bidder<?> bidder1 = mock(Bidder.class);
        final Bidder<?> bidder2 = mock(Bidder.class);
        final Bidder<?> bidder3 = mock(Bidder.class);
        givenBidder(bidder1Name, bidder1, givenEmptySeatBid());
        givenBidder(bidder2Name, bidder2, givenEmptySeatBid());
        givenBidder(bidder3Name, bidder3, givenEmptySeatBid());

        final ExtRequestPrebidSchainSchainNode specificNodes = ExtRequestPrebidSchainSchainNode.of(
                "asi", "sid", 1, "rid", "name", "domain", null);
        final ExtRequestPrebidSchainSchain specificSchain = ExtRequestPrebidSchainSchain.of(
                "ver", 1, singletonList(specificNodes), null);
        final ExtRequestPrebidSchain schainForBidders = ExtRequestPrebidSchain.of(
                asList(bidder1Name, bidder2Name), specificSchain);

        final ExtRequestPrebidSchainSchainNode generalNodes = ExtRequestPrebidSchainSchainNode.of(
                "t", null, 0, "a", null, "ads", null);
        final ExtRequestPrebidSchainSchain generalSchain = ExtRequestPrebidSchainSchain.of(
                "t", 123, singletonList(generalNodes), null);
        final ExtRequestPrebidSchain allSchain = ExtRequestPrebidSchain.of(singletonList("*"), generalSchain);

        final ExtRequest extRequest = ExtRequest.of(
                ExtRequestPrebid.builder()
                        .schains(asList(schainForBidders, allSchain))
                        .auctiontimestamp(1000L)
                        .build());
        final BidRequest bidRequest = givenBidRequest(
                asList(
                        givenImp(singletonMap(bidder1Name, 1), identity()),
                        givenImp(singletonMap(bidder2Name, 2), identity()),
                        givenImp(singletonMap(bidder3Name, 3), identity())),
                builder -> builder.ext(extRequest));

        given(schainResolver.resolveForBidder(eq("bidder1"), same(bidRequest))).willReturn(specificSchain);
        given(schainResolver.resolveForBidder(eq("bidder2"), same(bidRequest))).willReturn(specificSchain);
        given(schainResolver.resolveForBidder(eq("bidder3"), same(bidRequest))).willReturn(generalSchain);

        // when
        exchangeService.holdAuction(givenRequestContext(bidRequest));

        // then
        final ArgumentCaptor<BidderRequest> bidRequest1Captor = ArgumentCaptor.forClass(BidderRequest.class);
        verify(httpBidderRequester).requestBids(same(bidder1), bidRequest1Captor.capture(), any(), any(), anyBoolean());
        final BidRequest capturedBidRequest1 = bidRequest1Captor.getValue().getBidRequest();
        final ExtRequestPrebidSchainSchain requestSchain1 = capturedBidRequest1.getSource().getExt().getSchain();
        assertThat(requestSchain1).isNotNull();
        assertThat(requestSchain1).isEqualTo(specificSchain);
        assertThat(capturedBidRequest1.getExt().getPrebid().getSchains()).isNull();

        final ArgumentCaptor<BidderRequest> bidRequest2Captor = ArgumentCaptor.forClass(BidderRequest.class);
        verify(httpBidderRequester).requestBids(same(bidder2), bidRequest2Captor.capture(), any(), any(), anyBoolean());
        final BidRequest capturedBidRequest2 = bidRequest2Captor.getValue().getBidRequest();
        final ExtRequestPrebidSchainSchain requestSchain2 = capturedBidRequest2.getSource().getExt().getSchain();
        assertThat(requestSchain2).isNotNull();
        assertThat(requestSchain2).isEqualTo(specificSchain);
        assertThat(capturedBidRequest2.getExt().getPrebid().getSchains()).isNull();

        final ArgumentCaptor<BidderRequest> bidRequest3Captor = ArgumentCaptor.forClass(BidderRequest.class);
        verify(httpBidderRequester).requestBids(same(bidder3), bidRequest3Captor.capture(), any(), any(), anyBoolean());
        final BidRequest capturedBidRequest3 = bidRequest3Captor.getValue().getBidRequest();
        final ExtRequestPrebidSchainSchain requestSchain3 = capturedBidRequest3.getSource().getExt().getSchain();
        assertThat(requestSchain3).isNotNull();
        assertThat(requestSchain3).isEqualTo(generalSchain);
        assertThat(capturedBidRequest3.getExt().getPrebid().getSchains()).isNull();
    }

    @Test
    public void shouldReturnFailedFutureWithUnchangedMessageWhenPrivacyEnforcementServiceFails() {
        // given
        final Bidder<?> bidder = mock(Bidder.class);
        givenBidder("someBidder", bidder, givenEmptySeatBid());

        given(privacyEnforcementService.mask(any(), any(), any(), any()))
                .willReturn(Future.failedFuture("Error when retrieving allowed purpose ids"));

        final BidRequest bidRequest = givenBidRequest(givenSingleImp(singletonMap("someBidder", 1)),
                bidRequestBuilder -> bidRequestBuilder
                        .regs(Regs.of(null, ExtRegs.of(1, null))));

        // when
        final Future<?> result = exchangeService.holdAuction(givenRequestContext(bidRequest));

        // then
        assertThat(result.failed()).isTrue();
        assertThat(result.cause()).hasMessage("Error when retrieving allowed purpose ids");
    }

    @Test
    public void shouldNotCreateRequestForBidderRestrictedByPrivacyEnforcement() {
        // given
        final Bidder<?> bidder = mock(Bidder.class);
        givenBidder("bidder", bidder, givenEmptySeatBid());

        final BidderPrivacyResult restrictedPrivacy = BidderPrivacyResult.builder()
                .requestBidder("bidderAlias")
                .blockedRequestByTcf(true)
                .build();
        given(privacyEnforcementService.mask(any(), any(), any(), any()))
                .willReturn(Future.succeededFuture(singletonList(restrictedPrivacy)));

        final BidRequest bidRequest = givenBidRequest(singletonList(
                        givenImp(singletonMap("bidderAlias", 1), identity())),
                builder -> builder.ext(ExtRequest.of(ExtRequestPrebid.builder()
                        .aliases(singletonMap("bidderAlias", "bidder"))
                        .build())));

        // when
        exchangeService.holdAuction(givenRequestContext(bidRequest));

        // then
        verifyZeroInteractions(httpBidderRequester);
    }

    @Test
    public void shouldExtractRequestByAliasForCorrectBidder() {
        // given
        final Bidder<?> bidder = mock(Bidder.class);
        givenBidder("bidder", bidder, givenEmptySeatBid());

        final BidRequest bidRequest = givenBidRequest(singletonList(
                        givenImp(singletonMap("bidderAlias", 1), identity())),
                builder -> builder.ext(ExtRequest.of(ExtRequestPrebid.builder()
                        .aliases(singletonMap("bidderAlias", "bidder"))
                        .auctiontimestamp(1000L)
                        .build())));

        // when
        exchangeService.holdAuction(givenRequestContext(bidRequest));

        // then
        final ArgumentCaptor<BidderRequest> bidRequestCaptor = ArgumentCaptor.forClass(BidderRequest.class);
        verify(httpBidderRequester).requestBids(same(bidder), bidRequestCaptor.capture(), any(), any(), anyBoolean());
        assertThat(bidRequestCaptor.getValue().getBidRequest().getImp()).hasSize(1)
                .extracting(imp -> imp.getExt().get("bidder").asInt())
                .contains(1);
    }

    @Test
    public void shouldExtractRequestByAliasForDeal() {
        // given
        final Bidder<?> bidder = mock(Bidder.class);
        givenBidder("bidder", bidder, givenEmptySeatBid());

        final BidRequest bidRequest = givenBidRequest(singletonList(
                givenImp(singletonMap("bidderAlias", 1), identity()).toBuilder().pmp(Pmp.builder()
                        .deals(singletonList(Deal.builder()
                                .ext(mapper.valueToTree(ExtDeal.of(ExtDealLine.of("lineItemId", "extLineItemId",
                                        singletonList(Format.builder().w(100).h(100).build()),
                                        "bidderAlias")))).build()))
                        .build()).build()),
                builder -> builder.ext(ExtRequest.of(ExtRequestPrebid.builder()
                        .aliases(singletonMap("bidderAlias", "bidder")).build())));

        // when
        exchangeService.holdAuction(givenRequestContext(bidRequest));

        // then
        final ArgumentCaptor<BidderRequest> bidRequestCaptor = ArgumentCaptor.forClass(BidderRequest.class);
        verify(httpBidderRequester).requestBids(same(bidder), bidRequestCaptor.capture(), any(), any(), anyBoolean());
        assertThat(bidRequestCaptor.getValue().getBidRequest().getImp()).hasSize(1)
                .extracting(Imp::getPmp)
                .flatExtracting(Pmp::getDeals).hasSize(1)
                .extracting(Deal::getExt)
                .extracting(ext -> mapper.treeToValue(ext, ExtDeal.class))
                .extracting(ExtDeal::getLine)
                .containsOnly(ExtDealLine.of("lineItemId", "extLineItemId",
                        singletonList(Format.builder().w(100).h(100).build()), null));
    }

    @Test
    public void shouldExtractMultipleRequestsForTheSameBidderIfAliasesWereUsed() {
        // given
        final Bidder<?> bidder = mock(Bidder.class);
        givenBidder("bidder", bidder, givenEmptySeatBid());

        final BidRequest bidRequest = givenBidRequest(singletonList(
                        givenImp(doubleMap("bidder", 1, "bidderAlias", 2), identity())),
                builder -> builder.ext(ExtRequest.of(ExtRequestPrebid.builder()
                        .aliases(singletonMap("bidderAlias", "bidder"))
                        .auctiontimestamp(1000L)
                        .build())));

        // when
        exchangeService.holdAuction(givenRequestContext(bidRequest));

        // then
        final ArgumentCaptor<BidderRequest> bidRequestCaptor = ArgumentCaptor.forClass(BidderRequest.class);
        verify(httpBidderRequester, times(2)).requestBids(same(bidder), bidRequestCaptor.capture(), any(), any(),
                anyBoolean());
        final List<BidderRequest> capturedBidderRequests = bidRequestCaptor.getAllValues();

        assertThat(capturedBidderRequests).hasSize(2)
                .extracting(BidderRequest::getBidRequest)
                .extracting(capturedBidRequest -> capturedBidRequest.getImp().get(0).getExt().get("bidder").asInt())
                .containsOnly(2, 1);
    }

    @Test
    public void shouldTolerateBidderResultWithoutBids() {
        // given
        givenBidder(givenEmptySeatBid());

        final BidRequest bidRequest = givenBidRequest(givenSingleImp(singletonMap("someBidder", 1)));

        givenBidResponseCreator(emptyMap());

        // when
        final BidResponse bidResponse = exchangeService.holdAuction(givenRequestContext(bidRequest)).result();

        // then
        assertThat(bidResponse.getSeatbid()).isEmpty();
    }

    @Test
    public void shouldReturnSeparateSeatBidsForTheSameBidderIfBiddersAliasAndBidderWereUsedWithinSingleImp() {
        // given
        given(httpBidderRequester.requestBids(any(),
                eq(BidderRequest.of("bidder", null, givenBidRequest(
                        singletonList(givenImp(
                                null,
                                builder -> builder.ext(mapper.valueToTree(
                                        ExtPrebid.of(null, 1))))),
                        builder -> builder.ext(ExtRequest.of(ExtRequestPrebid.builder()
                                .auctiontimestamp(1000L)
                                .aliases(singletonMap("bidderAlias", "bidder"))
                                .build()))))), any(), any(), anyBoolean()))
                .willReturn(Future.succeededFuture(givenSeatBid(singletonList(
                        givenBid(Bid.builder().impid("impId1").price(BigDecimal.ONE).build())))));

        given(httpBidderRequester.requestBids(any(),
                eq(BidderRequest.of("bidderAlias", null, givenBidRequest(
                        singletonList(givenImp(
                                null,
                                builder -> builder.ext(mapper.valueToTree(
                                        ExtPrebid.of(null, 2))))),
                        builder -> builder.ext(ExtRequest.of(ExtRequestPrebid.builder()
                                .auctiontimestamp(1000L)
                                .aliases(singletonMap("bidderAlias", "bidder"))
                                .build()))))), any(), any(), anyBoolean()))
                .willReturn(Future.succeededFuture(givenSeatBid(singletonList(
                        givenBid(Bid.builder().impid("impId2").price(BigDecimal.ONE).build())))));

        final BidRequest bidRequest = givenBidRequest(givenSingleImp(doubleMap("bidder", 1, "bidderAlias", 2)),
                builder -> builder.ext(ExtRequest.of(ExtRequestPrebid.builder()
                        .aliases(singletonMap("bidderAlias", "bidder"))
                        .auctiontimestamp(1000L)
                        .build())));

        given(bidResponseCreator.create(anyList(), any(), any(), any()))
                .willReturn(Future.succeededFuture(BidResponse.builder()
                        .seatbid(asList(
                                givenSeatBid(singletonList(givenBid(identity())), identity()),
                                givenSeatBid(singletonList(givenBid(identity())), identity())))
                        .build()));

        // when
        final BidResponse bidResponse = exchangeService.holdAuction(givenRequestContext(bidRequest)).result();

        // then
        verify(httpBidderRequester, times(2)).requestBids(any(), any(), any(), any(), anyBoolean());
        assertThat(bidResponse.getSeatbid()).hasSize(2)
                .extracting(seatBid -> seatBid.getBid().size())
                .containsOnly(1, 1);
    }

    @Test
    @SuppressWarnings("unchecked")
    public void shouldCallBidResponseCreatorWithExpectedParamsAndUpdateDebugErrors() {
        // given
        givenBidder("bidder1", mock(Bidder.class), givenEmptySeatBid());

        final Bid thirdBid = Bid.builder().id("bidId3").impid("impId3").price(BigDecimal.valueOf(7.89)).build();
        givenBidder("bidder2", mock(Bidder.class), givenSeatBid(singletonList(givenBid(thirdBid))));

        final ExtRequestPrebidMultiBid multiBid1 = ExtRequestPrebidMultiBid.of("bidder1", null, 2, "bi1");
        final ExtRequestPrebidMultiBid multiBid2 = ExtRequestPrebidMultiBid.of("bidder2", singletonList("invalid"), 4,
                "bi2");
        final ExtRequestPrebidMultiBid multiBid3 = ExtRequestPrebidMultiBid.of("bidder3", singletonList("invalid"),
                null, "bi3");
        final ExtRequestPrebidMultiBid duplicateMultiBid1 = ExtRequestPrebidMultiBid.of("bidder1", null, 100, "bi1_2");
        final ExtRequestPrebidMultiBid duplicateMultiBids1 = ExtRequestPrebidMultiBid.of(null, singletonList("bidder1"),
                100, "bi1_3");
        final ExtRequestPrebidMultiBid multiBid4 = ExtRequestPrebidMultiBid.of(null,
                Arrays.asList("bidder4", "bidder5"), 3, "ignored");

        final ExtRequestTargeting targeting = givenTargeting(true);
        final ObjectNode events = mapper.createObjectNode();
        final BidRequest bidRequest = givenBidRequest(asList(
<<<<<<< HEAD
                        // imp ids are not really used for matching, included them here for clarity
                        givenImp(singletonMap("bidder1", 1), builder -> builder.id("impId1")),
                        givenImp(doubleMap("bidder1", 1, "bidder2", 2), builder -> builder.id("impId1"))),
=======
                // imp ids are not really used for matching, included them here for clarity
                givenImp(singletonMap("bidder1", 1), builder -> builder.id("impId1")),
                givenImp(doubleMap("bidder1", 1, "bidder2", 2), builder -> builder.id("impId2"))),
>>>>>>> a2f53fe7
                builder -> builder.ext(ExtRequest.of(ExtRequestPrebid.builder()
                        .targeting(targeting)
                        .auctiontimestamp(1000L)
                        .events(events)
                        .multibid(Arrays.asList(multiBid1, multiBid2, multiBid3, duplicateMultiBid1,
                                duplicateMultiBids1, multiBid4))
                        .cache(ExtRequestPrebidCache.of(ExtRequestPrebidCacheBids.of(53, true),
                                ExtRequestPrebidCacheVastxml.of(34, true), true))
                        .build()))
        );
        final AuctionContext auctionContext = givenRequestContext(bidRequest);

        // when
        exchangeService.holdAuction(auctionContext).result();

        // then
        final BidRequestCacheInfo expectedCacheInfo = BidRequestCacheInfo.builder()
                .doCaching(true)
                .shouldCacheBids(true)
                .shouldCacheVideoBids(true)
                .returnCreativeBids(true)
                .returnCreativeVideoBids(true)
                .cacheBidsTtl(53)
                .cacheVideoBidsTtl(34)
                .shouldCacheWinningBidsOnly(false)
                .build();

        final MultiBidConfig expectedMultiBid1 = MultiBidConfig.of(multiBid1.getBidder(), multiBid1.getMaxBids(),
                multiBid1.getTargetBidderCodePrefix());
        final MultiBidConfig expectedMultiBid2 = MultiBidConfig.of(multiBid2.getBidder(), multiBid2.getMaxBids(),
                multiBid2.getTargetBidderCodePrefix());
        final MultiBidConfig expectedFirstMultiBid4 = MultiBidConfig.of("bidder4", multiBid4.getMaxBids(), null);
        final MultiBidConfig expectedSecondMultiBid4 = MultiBidConfig.of("bidder5", multiBid4.getMaxBids(), null);

        final Map<String, MultiBidConfig> expectedMultiBidMap = new HashMap<>();
        expectedMultiBidMap.put(expectedMultiBid1.getBidder(), expectedMultiBid1);
        expectedMultiBidMap.put(expectedMultiBid2.getBidder(), expectedMultiBid2);
        expectedMultiBidMap.put(expectedFirstMultiBid4.getBidder(), expectedFirstMultiBid4);
        expectedMultiBidMap.put(expectedSecondMultiBid4.getBidder(), expectedSecondMultiBid4);

        final AuctionContext expectedAuctionContext = auctionContext.toBuilder()
                .debugWarnings(asList(
                        "Invalid MultiBid: bidder bidder2 and bidders [invalid] specified."
                                + " Only bidder bidder2 will be used.",
                        "Invalid MultiBid: bidder bidder3 and bidders [invalid] specified."
                                + " Only bidder bidder3 will be used.",
                        "Invalid MultiBid: MaxBids for bidder bidder3 is not specified and will be skipped.",
                        "Invalid MultiBid: Bidder bidder1 specified multiple times.",
                        "Invalid MultiBid: CodePrefix bi1_3 that was specified for bidders [bidder1] will be skipped.",
                        "Invalid MultiBid: Bidder bidder1 specified multiple times.",
                        "Invalid MultiBid: CodePrefix ignored that was specified for bidders [bidder4, bidder5]"
                                + " will be skipped."))
                .build();

        final ArgumentCaptor<List<BidderResponse>> bidRequestCaptor = ArgumentCaptor.forClass(List.class);
        verify(bidResponseCreator).create(bidRequestCaptor.capture(), eq(expectedAuctionContext), eq(expectedCacheInfo),
                eq(expectedMultiBidMap));

        final ObjectNode expectedBidExt = mapper.createObjectNode().put("origbidcpm", new BigDecimal("7.89"));
        final Bid expectedThirdBid = Bid.builder()
                .id("bidId3")
                .impid("impId3")
                .price(BigDecimal.valueOf(7.89))
                .ext(expectedBidExt)
                .build();
        assertThat(bidRequestCaptor.getValue()).containsOnly(
                BidderResponse.of("bidder2", BidderSeatBid.of(singletonList(
                        BidderBid.of(expectedThirdBid, banner, null)), emptyList(), emptyList()), 0),
                BidderResponse.of("bidder1", BidderSeatBid.of(emptyList(), emptyList(), emptyList()), 0));
    }

    @Test
    public void shouldCallBidResponseCreatorWithWinningOnlyTrueWhenIncludeBidderKeysIsFalse() {
        // given
        givenBidder("bidder1", mock(Bidder.class), givenEmptySeatBid());

        final Bid thirdBid = Bid.builder().id("bidId3").impid("impId3").price(BigDecimal.valueOf(7.89)).build();
        givenBidder("bidder2", mock(Bidder.class), givenSeatBid(singletonList(givenBid(thirdBid))));

        final ExtRequestTargeting targeting = givenTargeting(false);

        final BidRequest bidRequest = givenBidRequest(asList(
<<<<<<< HEAD
                        // imp ids are not really used for matching, included them here for clarity
                        givenImp(singletonMap("bidder1", 1), builder -> builder.id("impId1")),
                        givenImp(doubleMap("bidder1", 1, "bidder2", 2), builder -> builder.id("impId1"))),
=======
                // imp ids are not really used for matching, included them here for clarity
                givenImp(singletonMap("bidder1", 1), builder -> builder.id("impId1")),
                givenImp(doubleMap("bidder1", 1, "bidder2", 2), builder -> builder.id("impId2"))),
>>>>>>> a2f53fe7
                builder -> builder.ext(ExtRequest.of(ExtRequestPrebid.builder()
                        .targeting(targeting)
                        .cache(ExtRequestPrebidCache.of(null, null, true))
                        .auctiontimestamp(1000L)
                        .build())));

        // when
        exchangeService.holdAuction(givenRequestContext(bidRequest)).result();

        // then
        final ArgumentCaptor<AuctionContext> auctionContextArgumentCaptor =
                ArgumentCaptor.forClass(AuctionContext.class);
        verify(bidResponseCreator).create(
                anyList(),
                auctionContextArgumentCaptor.capture(),
                eq(BidRequestCacheInfo.builder().doCaching(true).shouldCacheWinningBidsOnly(true).build()),
                eq(emptyMap()));

        assertThat(singletonList(auctionContextArgumentCaptor.getValue().getBidRequest()))
                .extracting(BidRequest::getExt)
                .extracting(ExtRequest::getPrebid)
                .extracting(ExtRequestPrebid::getCache)
                .extracting(ExtRequestPrebidCache::getWinningonly)
                .containsOnly(true);
    }

    @Test
    public void shouldCallBidResponseCreatorWithWinningOnlyFalseWhenWinningOnlyIsNull() {
        // given
        givenBidder("bidder1", mock(Bidder.class), givenEmptySeatBid());

        final Bid thirdBid = Bid.builder().id("bidId3").impid("impId3").price(BigDecimal.valueOf(7.89)).build();
        givenBidder("bidder2", mock(Bidder.class), givenSeatBid(singletonList(givenBid(thirdBid))));

        final ExtRequestTargeting targeting = givenTargeting(false);

        final BidRequest bidRequest = givenBidRequest(asList(
<<<<<<< HEAD
                        // imp ids are not really used for matching, included them here for clarity
                        givenImp(singletonMap("bidder1", 1), builder -> builder.id("impId1")),
                        givenImp(doubleMap("bidder1", 1, "bidder2", 2), builder -> builder.id("impId1"))),
=======
                // imp ids are not really used for matching, included them here for clarity
                givenImp(singletonMap("bidder1", 1), builder -> builder.id("impId1")),
                givenImp(doubleMap("bidder1", 1, "bidder2", 2), builder -> builder.id("impId2"))),
>>>>>>> a2f53fe7
                builder -> builder.ext(ExtRequest.of(ExtRequestPrebid.builder()
                        .targeting(targeting)
                        .cache(ExtRequestPrebidCache.of(null, null, null))
                        .auctiontimestamp(1000L)
                        .build())));

        // when
        exchangeService.holdAuction(givenRequestContext(bidRequest)).result();

        // then
        verify(bidResponseCreator).create(
                anyList(),
                any(),
                eq(BidRequestCacheInfo.builder().build()),
                eq(emptyMap()));
    }

    @Test
    public void shouldTolerateNullRequestExtPrebid() {
        // given
        givenBidder(givenSingleSeatBid(givenBid(Bid.builder().impid("impId").price(BigDecimal.ONE).build())));

        final BidRequest bidRequest = givenBidRequest(
                givenSingleImp(singletonMap("someBidder", 1)),
                builder -> builder.ext(jacksonMapper.fillExtension(ExtRequest.empty(), singletonMap("someField", 1))));

        // when
        final BidResponse bidResponse = exchangeService.holdAuction(givenRequestContext(bidRequest)).result();

        // then
        assertThat(bidResponse.getSeatbid()).flatExtracting(SeatBid::getBid)
                .extracting(bid -> toExtBidPrebid(bid.getExt()).getTargeting())
                .allSatisfy(map -> assertThat(map).isNull());
    }

    @Test
    public void shouldTolerateNullRequestExtPrebidTargeting() {
        // given
        givenBidder(givenSingleSeatBid(givenBid(Bid.builder().impid("impId").price(BigDecimal.ONE).build())));

        final BidRequest bidRequest = givenBidRequest(
                givenSingleImp(singletonMap("someBidder", 1)),
                builder -> builder.ext(ExtRequest.of(ExtRequestPrebid.builder()
                        .data(ExtRequestPrebidData.of(singletonList("someBidder"), null))
                        .auctiontimestamp(1000L)
                        .build())));

        // when
        final BidResponse bidResponse = exchangeService.holdAuction(givenRequestContext(bidRequest)).result();

        // then
        assertThat(bidResponse.getSeatbid()).flatExtracting(SeatBid::getBid)
                .extracting(bid -> toExtBidPrebid(bid.getExt()).getTargeting())
                .allSatisfy(map -> assertThat(map).isNull());
    }

    @SuppressWarnings("unchecked")
    @Test
    public void shouldTolerateResponseBidValidationErrors() {
        // given
        givenBidder("bidder1", mock(Bidder.class), givenSeatBid(singletonList(
                givenBid(Bid.builder().id("bidId1").impid("impId1").price(BigDecimal.valueOf(1.23)).build()))));

        final BidRequest bidRequest = givenBidRequest(singletonList(
                        // imp ids are not really used for matching, included them here for clarity
                        givenImp(singletonMap("bidder1", 1), builder -> builder.id("impId1"))),
                builder -> builder.ext(ExtRequest.of(ExtRequestPrebid.builder()
                        .auctiontimestamp(1000L)
                        .build())));

        given(responseBidValidator.validate(any(), any(), any(), any())).willReturn(ValidationResult.error(
                singletonList("bid validation warning"),
                "bid validation error"));

        givenBidResponseCreator(singletonList(Bid.builder().build()));

        // when
        exchangeService.holdAuction(givenRequestContext(bidRequest)).result();

        // then
        final ArgumentCaptor<List<BidderResponse>> bidderResponsesCaptor = ArgumentCaptor.forClass(List.class);
        verify(bidResponseCreator).create(bidderResponsesCaptor.capture(), any(), any(), any());
        final List<BidderResponse> bidderResponses = bidderResponsesCaptor.getValue();

        assertThat(bidderResponses)
                .extracting(BidderResponse::getSeatBid)
                .flatExtracting(BidderSeatBid::getBids)
                .isEmpty();
        assertThat(bidderResponses)
                .extracting(BidderResponse::getSeatBid)
                .flatExtracting(BidderSeatBid::getErrors)
                .containsOnly(
                        BidderError.generic("bid validation warning"),
                        BidderError.generic("bid validation error"));
    }

    @SuppressWarnings("unchecked")
    @Test
    public void shouldTolerateResponseBidValidationWarnings() {
        // given
        givenBidder("bidder1", mock(Bidder.class), givenSeatBid(singletonList(
                givenBid(Bid.builder().id("bidId1").impid("impId1").price(BigDecimal.valueOf(1.23)).build()))));

        final BidRequest bidRequest = givenBidRequest(singletonList(
                        // imp ids are not really used for matching, included them here for clarity
                        givenImp(singletonMap("bidder1", 1), builder -> builder.id("impId1"))),
                builder -> builder.ext(ExtRequest.of(ExtRequestPrebid.builder()
                        .auctiontimestamp(1000L)
                        .build())));

        given(responseBidValidator.validate(any(), any(), any(), any())).willReturn(ValidationResult.success(
                singletonList("bid validation warning")));

        givenBidResponseCreator(singletonList(Bid.builder().build()));

        // when
        exchangeService.holdAuction(givenRequestContext(bidRequest)).result();

        // then
        final ArgumentCaptor<List<BidderResponse>> bidderResponsesCaptor = ArgumentCaptor.forClass(List.class);
        verify(bidResponseCreator).create(bidderResponsesCaptor.capture(), any(), any(), any());
        final List<BidderResponse> bidderResponses = bidderResponsesCaptor.getValue();

        assertThat(bidderResponses)
                .extracting(BidderResponse::getSeatBid)
                .flatExtracting(BidderSeatBid::getBids)
                .hasSize(1);
        assertThat(bidderResponses)
                .extracting(BidderResponse::getSeatBid)
                .flatExtracting(BidderSeatBid::getErrors)
                .containsOnly(BidderError.generic("bid validation warning"));
    }

    @Test
    public void shouldRejectBidIfCurrencyIsNotValid() {
        // given
        givenBidder("bidder1", mock(Bidder.class), givenSeatBid(singletonList(
                givenBid(Bid.builder().id("bidId1").impid("impId1").price(BigDecimal.valueOf(1.23)).build(),
                        "USDD"))));

        final BidRequest bidRequest = givenBidRequest(singletonList(
                        // imp ids are not really used for matching, included them here for clarity
                        givenImp(singletonMap("bidder1", 1), builder -> builder.id("impId1"))),
                builder -> builder.ext(ExtRequest.of(ExtRequestPrebid.builder()
                        .auctiontimestamp(1000L)
                        .build())));

        given(responseBidValidator.validate(any(), any(), any(), any()))
                .willReturn(ValidationResult.error("BidResponse currency is not valid: USDD"));

        final List<ExtBidderError> bidderErrors = singletonList(ExtBidderError.of(BidderError.Type.generic.getCode(),
                "BidResponse currency is not valid: USDD"));
        givenBidResponseCreator(singletonMap("bidder1", bidderErrors));

        // when
        final BidResponse bidResponse = exchangeService.holdAuction(givenRequestContext(bidRequest)).result();

        // then
        final ExtBidResponse ext = bidResponse.getExt();
        assertThat(ext.getErrors()).hasSize(1)
                .containsOnly(entry("bidder1", bidderErrors));
        assertThat(bidResponse.getSeatbid())
                .extracting(SeatBid::getBid)
                .isEmpty();
    }

    @Test
    public void shouldCreateRequestsFromImpsReturnedByStoredResponseProcessor() {
        // given
        givenBidder(givenEmptySeatBid());

        final BidRequest bidRequest = givenBidRequest(asList(
                        givenImp(singletonMap("someBidder1", 1), builder -> builder
                                .id("impId1")
                                .banner(Banner.builder()
                                        .format(singletonList(Format.builder().w(400).h(300).build()))
                                        .build())),
                        givenImp(singletonMap("someBidder2", 1), builder -> builder
                                .id("impId2")
                                .banner(Banner.builder()
                                        .format(singletonList(Format.builder().w(400).h(300).build()))
                                        .build()))),
                builder -> builder.id("requestId").tmax(500L));

        given(storedResponseProcessor.getStoredResponseResult(any(), any()))
                .willReturn(Future.succeededFuture(StoredResponseResult
                        .of(singletonList(givenImp(singletonMap("someBidder1", 1), builder -> builder
                                .id("impId1")
                                .banner(Banner.builder()
                                        .format(singletonList(Format.builder().w(400).h(300).build()))
                                        .build()))), emptyList(), emptyMap())));

        // when
        exchangeService.holdAuction(givenRequestContext(bidRequest)).result();

        // then
        final BidRequest capturedBidRequest = captureBidRequest();
        assertThat(capturedBidRequest).isEqualTo(BidRequest.builder()
                .id("requestId")
                .cur(singletonList("USD"))
                .imp(singletonList(Imp.builder()
                        .id("impId1")
                        .banner(Banner.builder()
                                .format(singletonList(Format.builder().w(400).h(300).build()))
                                .build())
                        .ext(mapper.valueToTree(ExtPrebid.of(null, 1)))
                        .build()))
                .tmax(500L)
                .build());
    }

    @Test
    public void shouldProcessBidderResponseReturnedFromStoredResponseProcessor() {
        // given
        givenBidder(givenEmptySeatBid());

        final BidRequest bidRequest = givenBidRequest(singletonList(
                        givenImp(doubleMap("prebid", 0, "someBidder", 1), builder -> builder
                                .id("impId")
                                .banner(Banner.builder()
                                        .format(singletonList(Format.builder().w(400).h(300).build()))
                                        .build()))),
                builder -> builder.id("requestId").tmax(500L));

        given(storedResponseProcessor.mergeWithBidderResponses(any(), any(), any()))
                .willReturn(singletonList(BidderResponse.of(
                        "someBidder",
                        BidderSeatBid.of(
                                singletonList(BidderBid.of(
                                        Bid.builder().id("bidId1").price(ONE).build(), BidType.banner, "USD")),
                                null,
                                emptyList()),
                        100)));

        givenBidResponseCreator(singletonList(Bid.builder().id("bidId1").build()));

        // when
        final BidResponse bidResponse = exchangeService.holdAuction(givenRequestContext(bidRequest)).result();

        // then
        assertThat(bidResponse.getSeatbid())
                .flatExtracting(SeatBid::getBid)
                .extracting(Bid::getId)
                .containsOnly("bidId1");
    }

    @Test
    public void shouldReturnFailedFutureWhenStoredResponseProcessorGetStoredResultReturnsFailedFuture() {
        // given
        given(storedResponseProcessor.getStoredResponseResult(any(), any()))
                .willReturn(Future.failedFuture(new InvalidRequestException("Error")));

        final BidRequest bidRequest = givenBidRequest(singletonList(
                        givenImp(doubleMap("prebid", 0, "someBidder", 1), builder -> builder
                                .id("impId")
                                .banner(Banner.builder()
                                        .format(singletonList(Format.builder().w(400).h(300).build()))
                                        .build()))),
                builder -> builder.id("requestId").tmax(500L));

        // when
        final Future<BidResponse> result = exchangeService.holdAuction(givenRequestContext(bidRequest));

        // then
        assertThat(result.failed()).isTrue();
        assertThat(result.cause()).isInstanceOf(InvalidRequestException.class).hasMessage("Error");
    }

    @Test
    public void shouldReturnFailedFutureWhenStoredResponseProcessorMergeBidderResponseReturnsFailedFuture() {
        // given
        givenBidder(givenEmptySeatBid());

        given(storedResponseProcessor.mergeWithBidderResponses(any(), any(), any()))
                .willThrow(new PreBidException("Error"));

        final BidRequest bidRequest = givenBidRequest(singletonList(
                        givenImp(doubleMap("prebid", 0, "someBidder", 1), builder -> builder
                                .id("impId")
                                .banner(Banner.builder()
                                        .format(singletonList(Format.builder().w(400).h(300).build()))
                                        .build()))),
                builder -> builder.id("requestId").tmax(500L));

        // when
        final Future<BidResponse> result = exchangeService.holdAuction(givenRequestContext(bidRequest));

        // then
        assertThat(result.failed()).isTrue();
        assertThat(result.cause()).isInstanceOf(PreBidException.class).hasMessage("Error");
    }

    @Test
    public void shouldNotModifyUserFromRequestIfNoBuyeridInCookie() {
        // given
        givenBidder(givenEmptySeatBid());

        // this is not required but stated for clarity's sake. The case when bidder is disabled.
        given(bidderCatalog.isActive(anyString())).willReturn(false);
        given(uidsCookie.uidFrom(any())).willReturn(null);

        final User user = User.builder().id("userId").build();
        final BidRequest bidRequest = givenBidRequest(givenSingleImp(singletonMap("someBidder", 1)),
                builder -> builder.user(user));

        // when
        exchangeService.holdAuction(givenRequestContext(bidRequest));

        // then
        verify(uidsCookie).uidFrom(isNull());

        final BidRequest capturedBidRequest = captureBidRequest();
        assertThat(capturedBidRequest.getUser()).isSameAs(user);
    }

    @Test
    public void shouldHonorBuyeridFromRequestAndClearBuyerIdsFromUserExtPrebidIfContains() {
        // given
        givenBidder(givenEmptySeatBid());

        given(uidsCookie.uidFrom(anyString())).willReturn("buyeridFromCookie");

        final BidRequest bidRequest = givenBidRequest(givenSingleImp(singletonMap("someBidder", 1)),
                builder -> builder.user(User.builder()
                        .buyeruid("buyeridFromRequest")
                        .ext(ExtUser.builder()
                                .prebid(ExtUserPrebid.of(singletonMap("someBidder", "uidval")))
                                .build())
                        .build()));

        // when
        exchangeService.holdAuction(givenRequestContext(bidRequest));

        // then
        final User capturedBidRequestUser = captureBidRequest().getUser();
        assertThat(capturedBidRequestUser).isEqualTo(User.builder()
                .buyeruid("buyeridFromRequest")
                .build());
    }

    @Test
    public void shouldNotChangeGdprFromRequestWhenDeviceLmtIsOne() {
        // given
        givenBidder(givenEmptySeatBid());

        given(uidsCookie.uidFrom(anyString())).willReturn("buyeridFromCookie");

        final Regs regs = Regs.of(null, null);
        final BidRequest bidRequest = givenBidRequest(givenSingleImp(singletonMap("someBidder", 1)),
                builder -> builder.user(User.builder().build())
                        .device(Device.builder().lmt(1).build())
                        .regs(regs));

        // when
        exchangeService.holdAuction(givenRequestContext(bidRequest));

        // then
        final Regs capturedRegs = captureBidRequest().getRegs();
        assertThat(capturedRegs).isSameAs(regs);
    }

    @Test
    public void shouldDeepCopyImpExtContextToEachImpressionAndNotRemoveDataForAllWhenDeprecatedOnlyOneBidder() {
        // given
        final ObjectNode impExt = mapper.createObjectNode()
                .<ObjectNode>set("prebid", mapper.createObjectNode()
                        .<ObjectNode>set("bidder", mapper.createObjectNode()
                                .put("someBidder", 1)
                                .put("deprecatedBidder", 2)))
                .set("context", mapper.createObjectNode()
                        .put("data", "data")
                        .put("otherField", "value"));
        final BidRequest bidRequest = givenBidRequest(singletonList(Imp.builder()
                        .id("impId")
                        .banner(Banner.builder()
                                .format(singletonList(Format.builder().w(400).h(300).build()))
                                .build())
                        .ext(impExt)
                        .build()),
                builder -> builder.ext(ExtRequest.of(ExtRequestPrebid.builder()
                        .data(ExtRequestPrebidData.of(singletonList("someBidder"), null))
                        .build())));
        given(httpBidderRequester.requestBids(any(), any(), any(), any(), anyBoolean()))
                .willReturn(Future.succeededFuture(givenSeatBid(singletonList(
                        givenBid(Bid.builder().price(TEN).build())))));

        given(fpdResolver.resolveImpExt(any(), eq(true))).willReturn(mapper.createObjectNode()
                .set("context", mapper.createObjectNode()
                        .put("data", "data")
                        .put("otherField", "value")));
        given(fpdResolver.resolveImpExt(any(), eq(false))).willReturn(mapper.createObjectNode()
                .set("context", mapper.createObjectNode()
                        .put("otherField", "value")));

        // when
        exchangeService.holdAuction(givenRequestContext(bidRequest));

        // then
        final ArgumentCaptor<BidderRequest> bidderRequestCaptor = ArgumentCaptor.forClass(BidderRequest.class);
        verify(httpBidderRequester, times(2))
                .requestBids(any(), bidderRequestCaptor.capture(), any(), any(), anyBoolean());
        assertThat(bidderRequestCaptor.getAllValues())
                .extracting(BidderRequest::getBidRequest)
                .flatExtracting(BidRequest::getImp)
                .extracting(Imp::getExt)
                .extracting(impExtNode -> impExtNode.get("context"))
                .containsOnly(
                        // data erased for deprecatedBidder
                        mapper.createObjectNode().put("otherField", "value"),
                        // data present for someBidder
                        mapper.createObjectNode().put("data", "data").put("otherField", "value"));
    }

    @Test
    public void shouldPassImpExtFieldsToEachImpression() {
        // given
        final ObjectNode impExt = mapper.createObjectNode()
                .<ObjectNode>set("prebid", mapper.createObjectNode()
                        .<ObjectNode>set("bidder", mapper.createObjectNode()
                                .put("someBidder", 1)))
                .put("all", "allValue");

        final BidRequest bidRequest = givenBidRequest(
                singletonList(Imp.builder()
                        .id("impId")
                        .banner(Banner.builder()
                                .format(singletonList(Format.builder().w(400).h(300).build()))
                                .build()).ext(impExt).build()),
                builder -> builder.ext(ExtRequest.of(ExtRequestPrebid.builder()
                        .data(ExtRequestPrebidData.of(singletonList("someBidder"), null))
                        .build())));
        given(httpBidderRequester.requestBids(any(), any(), any(), any(), anyBoolean()))
                .willReturn(Future.succeededFuture(givenSeatBid(singletonList(
                        givenBid(Bid.builder().price(TEN).build())))));

        // when
        exchangeService.holdAuction(givenRequestContext(bidRequest));

        // then
        final ArgumentCaptor<BidderRequest> bidderRequestCaptor = ArgumentCaptor.forClass(BidderRequest.class);
        verify(httpBidderRequester).requestBids(any(), bidderRequestCaptor.capture(), any(), any(), anyBoolean());
        assertThat(bidderRequestCaptor.getAllValues())
                .extracting(BidderRequest::getBidRequest)
                .flatExtracting(BidRequest::getImp)
                .extracting(Imp::getExt)
                .extracting(impExtNode -> impExtNode.get("all"))
                .containsOnly(new TextNode("allValue"));
    }

    @Test
    public void shouldPassImpExtSkadnToEachImpression() {
        // given
        final ObjectNode impExt = mapper.createObjectNode()
                .<ObjectNode>set("prebid", mapper.createObjectNode()
                        .<ObjectNode>set("bidder", mapper.createObjectNode()
                                .put("someBidder", 1)))
                .put("skadn", "skadnValue");
        final BidRequest bidRequest = givenBidRequest(
                singletonList(Imp.builder()
                        .id("impId")
                        .banner(Banner.builder()
                                .format(singletonList(Format.builder().w(400).h(300).build()))
                                .build())
                        .ext(impExt)
                        .build()),
                identity());
        given(httpBidderRequester.requestBids(any(), any(), any(), any(), anyBoolean()))
                .willReturn(Future.succeededFuture(givenSeatBid(singletonList(
                        givenBid(Bid.builder().price(TEN).build())))));

        // when
        exchangeService.holdAuction(givenRequestContext(bidRequest));

        // then
        final ArgumentCaptor<BidderRequest> bidRequestCaptor = ArgumentCaptor.forClass(BidderRequest.class);
        verify(httpBidderRequester).requestBids(any(), bidRequestCaptor.capture(), any(), any(), anyBoolean());
        assertThat(bidRequestCaptor.getAllValues())
                .extracting(BidderRequest::getBidRequest)
                .flatExtracting(BidRequest::getImp)
                .extracting(Imp::getExt)
                .extracting(impExtNode -> impExtNode.get("skadn"))
                .containsOnly(new TextNode("skadnValue"));
    }

    @Test
    public void shouldSetUserBuyerIdsFromUserExtPrebidAndClearPrebidBuyerIdsAfterwards() {
        // given
        givenBidder(givenEmptySeatBid());

        given(uidsCookie.uidFrom(anyString())).willReturn("buyeridFromCookie");

        final BidRequest bidRequest = givenBidRequest(givenSingleImp(singletonMap("someBidder", 1)),
                builder -> builder
                        .user(User.builder()
                                .ext(ExtUser.builder()
                                        .prebid(ExtUserPrebid.of(singletonMap("someBidder", "uidval")))
                                        .build())
                                .build())
                        .ext(ExtRequest.of(ExtRequestPrebid.builder()
                                .data(ExtRequestPrebidData.of(singletonList("someBidder"), null))
                                .build())));

        // when
        exchangeService.holdAuction(givenRequestContext(bidRequest));

        // then
        final User capturedBidRequestUser = captureBidRequest().getUser();
        assertThat(capturedBidRequestUser).isEqualTo(User.builder()
                .buyeruid("uidval")
                .build());
    }

    @Test
    public void shouldCleanRequestExtPrebidData() {
        // given
        final BidRequest bidRequest = givenBidRequest(givenSingleImp(singletonMap("someBidder", 1)),
                builder -> builder.ext(ExtRequest.of(ExtRequestPrebid.builder()
                        .data(ExtRequestPrebidData.of(asList("someBidder", "should_be_removed"), null))
                        .aliases(singletonMap("someBidder", "alias_should_stay"))
                        .auctiontimestamp(1000L)
                        .build())));

        // when
        exchangeService.holdAuction(givenRequestContext(bidRequest));

        // then
        final ExtRequest capturedRequest = captureBidRequest().getExt();
        assertThat(capturedRequest).isEqualTo(ExtRequest.of(ExtRequestPrebid.builder()
                .aliases(singletonMap("someBidder", "alias_should_stay"))
                .auctiontimestamp(1000L)
                .build()));
    }

    @Test
    public void shouldAddMultiBidInfoAboutRequestedBidderIfDataShouldNotBeSuppressed() {
        // given
        final BidRequest bidRequest = givenBidRequest(givenSingleImp(singletonMap("someBidder", 1)),
                builder -> builder.ext(ExtRequest.of(ExtRequestPrebid.builder()
                        .multibid(Collections.singletonList(
                                ExtRequestPrebidMultiBid.of("someBidder", null, 3, "prefix")))
                        .build())));

        // when
        exchangeService.holdAuction(givenRequestContext(bidRequest));

        // then
        final ExtRequest extRequest = captureBidRequest().getExt();
        assertThat(extRequest)
                .extracting(ExtRequest::getPrebid)
                .flatExtracting("multibid")
                .containsExactly(ExtRequestPrebidMultiBid.of("someBidder", null, 3, "prefix"));
    }

    @Test
    public void shouldAddMultibidInfoOnlyAboutRequestedBidder() {
        // given
        final BidRequest bidRequest = givenBidRequest(givenSingleImp(singletonMap("someBidder", 1)),
                builder -> builder.ext(ExtRequest.of(ExtRequestPrebid.builder()
                        .multibid(Collections.singletonList(
                                ExtRequestPrebidMultiBid.of(null, asList("someBidder", "anotherBidder"), 3, null)))
                        .build())));

        // when
        exchangeService.holdAuction(givenRequestContext(bidRequest));

        // then
        final ExtRequest extRequest = captureBidRequest().getExt();
        assertThat(extRequest)
                .extracting(ExtRequest::getPrebid)
                .flatExtracting("multibid")
                .containsExactly(ExtRequestPrebidMultiBid.of("someBidder", null, 3, null));
    }

    @Test
    public void shouldPassUserDataAndExtDataOnlyForAllowedBidder() {
        // given
        final Bidder<?> bidder = mock(Bidder.class);
        givenBidder("someBidder", bidder, givenEmptySeatBid());
        givenBidder("missingBidder", bidder, givenEmptySeatBid());

        final ObjectNode dataNode = mapper.createObjectNode().put("data", "value");
        final Map<String, Integer> bidderToGdpr = doubleMap("someBidder", 1, "missingBidder", 0);
        final List<ExtUserEid> eids = singletonList(ExtUserEid.of("eId", "id", emptyList(), null));
        final ExtUser extUser = ExtUser.builder().data(dataNode).eids(eids).build();
        final List<Data> data = singletonList(Data.builder().build());

        final BidRequest bidRequest = givenBidRequest(givenSingleImp(bidderToGdpr),
                builder -> builder
                        .ext(ExtRequest.of(ExtRequestPrebid.builder()
                                .auctiontimestamp(1000L)
                                .data(ExtRequestPrebidData.of(singletonList("someBidder"), null))
                                .build()))
                        .user(User.builder()
                                .keywords("keyword")
                                .gender("male")
                                .yob(133)
                                .geo(Geo.EMPTY)
                                .ext(extUser)
                                .data(data)
                                .build()));

        // when
        exchangeService.holdAuction(givenRequestContext(bidRequest));

        // then
        final ArgumentCaptor<BidderRequest> bidderRequestCaptor = ArgumentCaptor.forClass(BidderRequest.class);
        verify(httpBidderRequester, times(2))
                .requestBids(any(), bidderRequestCaptor.capture(), any(), any(), anyBoolean());
        final List<BidderRequest> capturedBidRequests = bidderRequestCaptor.getAllValues();

        final ExtUser maskedExtUser = ExtUser.builder().eids(eids).build();
        assertThat(capturedBidRequests)
                .extracting(BidderRequest::getBidRequest)
                .extracting(BidRequest::getUser)
                .extracting(User::getKeywords, User::getGender, User::getYob, User::getGeo, User::getExt, User::getData)
                .containsOnly(
                        tuple("keyword", "male", 133, Geo.EMPTY, extUser, data),
                        tuple("keyword", "male", 133, Geo.EMPTY, maskedExtUser, null));
    }

    @Test
    public void shouldFilterUserExtEidsWhenBidderIsNotAllowedForSource() {
        testUserEidsPermissionFiltering(
                // given
                asList(
                        ExtUserEid.of("source1", null, null, null),
                        ExtUserEid.of("source2", null, null, null)),
                singletonList(ExtRequestPrebidDataEidPermissions.of("source1", singletonList("otherBidder"))),
                emptyMap(),
                // expected
                singletonList(ExtUserEid.of("source2", null, null, null))
        );
    }

    @Test
    public void shouldNotFilterUserExtEidsWhenEidsPermissionDoesNotContainSource() {
        testUserEidsPermissionFiltering(
                // given
                singletonList(ExtUserEid.of("source1", null, null, null)),
                singletonList(ExtRequestPrebidDataEidPermissions.of("source2", singletonList("otherBidder"))),
                emptyMap(),
                // expected
                singletonList(ExtUserEid.of("source1", null, null, null))
        );
    }

    @Test
    public void shouldNotFilterUserExtEidsWhenSourceAllowedForAllBidders() {
        testUserEidsPermissionFiltering(
                // given
                singletonList(ExtUserEid.of("source1", null, null, null)),
                singletonList(ExtRequestPrebidDataEidPermissions.of("source1", singletonList("*"))),
                emptyMap(),
                // expected
                singletonList(ExtUserEid.of("source1", null, null, null))
        );
    }

    @Test
    public void shouldNotFilterUserExtEidsWhenSourceAllowedForBidder() {
        testUserEidsPermissionFiltering(
                // given
                singletonList(ExtUserEid.of("source1", null, null, null)),
                singletonList(ExtRequestPrebidDataEidPermissions.of("source1", singletonList("someBidder"))),
                emptyMap(),
                // expected
                singletonList(ExtUserEid.of("source1", null, null, null))
        );
    }

    @Test
    public void shouldFilterUserExtEidsWhenBidderIsNotAllowedForSourceAndSetNullIfNoEidsLeft() {
        // given
        final Bidder<?> bidder = mock(Bidder.class);
        givenBidder("someBidder", bidder, givenEmptySeatBid());
        final Map<String, Integer> bidderToGdpr = singletonMap("someBidder", 1);
        final ExtUser extUser = ExtUser.builder().data(mapper.createObjectNode())
                .eids(singletonList(ExtUserEid.of("source1", null, null, null))).build();

        final BidRequest bidRequest = givenBidRequest(givenSingleImp(bidderToGdpr),
                builder -> builder
                        .ext(ExtRequest.of(ExtRequestPrebid.builder()
                                .data(ExtRequestPrebidData.of(null, singletonList(
                                        ExtRequestPrebidDataEidPermissions.of("source1",
                                                singletonList("otherBidder")))))
                                .build()))
                        .user(User.builder()
                                .ext(extUser)
                                .build()));

        // when
        exchangeService.holdAuction(givenRequestContext(bidRequest));

        // then
        final ArgumentCaptor<BidderRequest> bidderRequestCaptor = ArgumentCaptor.forClass(BidderRequest.class);
        verify(httpBidderRequester).requestBids(any(), bidderRequestCaptor.capture(), any(), any(), anyBoolean());
        final List<BidderRequest> capturedBidRequests = bidderRequestCaptor.getAllValues();
        assertThat(capturedBidRequests)
                .extracting(BidderRequest::getBidRequest)
                .extracting(BidRequest::getUser)
                .extracting(User::getExt)
                .extracting(ExtUser::getEids)
                .element(0)
                .isNull();
    }

    @Test
    public void shouldFilterUserExtEidsWhenBidderPermissionsGivenToBidderAliasOnly() {
        // given
        final Bidder<?> bidder = mock(Bidder.class);
        givenBidder("someBidder", bidder, givenEmptySeatBid());
        final Map<String, Integer> bidderToGdpr = singletonMap("someBidder", 1);
        final ExtUser extUser = ExtUser.builder().data(mapper.createObjectNode())
                .eids(singletonList(ExtUserEid.of("source1", null, null, null))).build();

        final BidRequest bidRequest = givenBidRequest(givenSingleImp(bidderToGdpr),
                builder -> builder
                        .ext(ExtRequest.of(ExtRequestPrebid.builder()
                                .aliases(singletonMap("someBidder", "someBidderAlias"))
                                .data(ExtRequestPrebidData.of(null, singletonList(
                                        ExtRequestPrebidDataEidPermissions.of("source1",
                                                singletonList("someBidderAlias")))))
                                .build()))
                        .user(User.builder()
                                .ext(extUser)
                                .build()));

        // when
        exchangeService.holdAuction(givenRequestContext(bidRequest));

        // then
        final ArgumentCaptor<BidderRequest> bidderRequestCaptor = ArgumentCaptor.forClass(BidderRequest.class);
        verify(httpBidderRequester).requestBids(any(), bidderRequestCaptor.capture(), any(), any(), anyBoolean());
        final List<BidderRequest> capturedBidRequests = bidderRequestCaptor.getAllValues();
        assertThat(capturedBidRequests)
                .extracting(BidderRequest::getBidRequest)
                .extracting(BidRequest::getUser)
                .extracting(User::getExt)
                .extracting(ExtUser::getEids)
                .element(0)
                .isNull();
    }

    @Test
    public void shouldFilterUserExtEidsWhenPermissionsGivenToBidderButNotForAlias() {
        // given
        final Bidder<?> bidder = mock(Bidder.class);
        givenBidder("someBidderAlias", bidder, givenEmptySeatBid());
        final Map<String, Integer> bidderToGdpr = singletonMap("someBidderAlias", 1);
        final ExtUser extUser = ExtUser.builder().data(mapper.createObjectNode())
                .eids(singletonList(ExtUserEid.of("source1", null, null, null))).build();

        final BidRequest bidRequest = givenBidRequest(givenSingleImp(bidderToGdpr),
                builder -> builder
                        .ext(ExtRequest.of(ExtRequestPrebid.builder()
                                .aliases(singletonMap("someBidder", "someBidderAlias"))
                                .data(ExtRequestPrebidData.of(null, singletonList(
                                        ExtRequestPrebidDataEidPermissions.of("source1",
                                                singletonList("someBidder")))))
                                .build()))
                        .user(User.builder()
                                .ext(extUser)
                                .build()));

        // when
        exchangeService.holdAuction(givenRequestContext(bidRequest));

        // then
        final ArgumentCaptor<BidderRequest> bidderRequestCaptor = ArgumentCaptor.forClass(BidderRequest.class);
        verify(httpBidderRequester).requestBids(any(), bidderRequestCaptor.capture(), any(), any(), anyBoolean());
        final List<BidderRequest> capturedBidRequests = bidderRequestCaptor.getAllValues();
        assertThat(capturedBidRequests)
                .extracting(BidderRequest::getBidRequest)
                .extracting(BidRequest::getUser)
                .extracting(User::getExt)
                .extracting(ExtUser::getEids)
                .element(0)
                .isNull();
    }

    @Test
    public void shouldNotCleanRequestExtPrebidDataWhenFpdAllowedAndPrebidIsNotNull() {
        // given
        final Bidder<?> bidder = mock(Bidder.class);
        givenBidder("someBidder", bidder, givenEmptySeatBid());

        final ObjectNode dataNode = mapper.createObjectNode().put("data", "value");
        final Map<String, Integer> bidderToGdpr = singletonMap("someBidder", 1);
        final ExtUser extUser = ExtUser.builder().prebid(ExtUserPrebid.of(emptyMap())).data(dataNode).build();

        final BidRequest bidRequest = givenBidRequest(givenSingleImp(bidderToGdpr),
                builder -> builder
                        .ext(ExtRequest.of(ExtRequestPrebid.builder()
                                .auctiontimestamp(1000L)
                                .data(ExtRequestPrebidData.of(singletonList("someBidder"), null))
                                .build()))
                        .user(User.builder()
                                .ext(extUser)
                                .build()));

        // when
        exchangeService.holdAuction(givenRequestContext(bidRequest));

        // then
        final ArgumentCaptor<BidderRequest> bidderRequestCaptor = ArgumentCaptor.forClass(BidderRequest.class);
        verify(httpBidderRequester).requestBids(any(), bidderRequestCaptor.capture(), any(), any(), anyBoolean());
        final List<BidderRequest> capturedBidRequests = bidderRequestCaptor.getAllValues();
        assertThat(capturedBidRequests)
                .extracting(BidderRequest::getBidRequest)
                .extracting(BidRequest::getUser)
                .extracting(User::getExt)
                .containsOnly(ExtUser.builder().data(dataNode).build());
    }

    @Test
    public void shouldMaskUserExtIfDataBiddersListIsEmpty() {
        // given
        final Bidder<?> bidder = mock(Bidder.class);
        givenBidder("someBidder", bidder, givenEmptySeatBid());
        givenBidder("missingBidder", bidder, givenEmptySeatBid());

        final ObjectNode dataNode = mapper.createObjectNode().put("data", "value");
        final Map<String, Integer> bidderToGdpr = doubleMap("someBidder", 1, "missingBidder", 0);
        final List<ExtUserEid> eids = singletonList(ExtUserEid.of("eId", "id", emptyList(), null));
        final ExtUser extUser = ExtUser.builder().data(dataNode).eids(eids).build();

        final BidRequest bidRequest = givenBidRequest(givenSingleImp(bidderToGdpr),
                builder -> builder
                        .ext(ExtRequest.of(ExtRequestPrebid.builder()
                                .data(ExtRequestPrebidData.of(emptyList(), null)).build()))
                        .user(User.builder()
                                .keywords("keyword")
                                .gender("male")
                                .yob(133)
                                .geo(Geo.EMPTY)
                                .ext(extUser)
                                .build()));

        // when
        exchangeService.holdAuction(givenRequestContext(bidRequest));

        // then
        final ArgumentCaptor<BidderRequest> bidderRequestCaptor = ArgumentCaptor.forClass(BidderRequest.class);
        verify(httpBidderRequester, times(2))
                .requestBids(any(), bidderRequestCaptor.capture(), any(), any(), anyBoolean());
        final List<BidderRequest> capturedBidRequests = bidderRequestCaptor.getAllValues();

        final ExtUser expectedExtUser = ExtUser.builder().eids(eids).build();
        assertThat(capturedBidRequests)
                .extracting(BidderRequest::getBidRequest)
                .extracting(BidRequest::getUser)
                .extracting(User::getKeywords, User::getGender, User::getYob, User::getGeo, User::getExt)
                .containsOnly(
                        tuple("keyword", "male", 133, Geo.EMPTY, expectedExtUser),
                        tuple("keyword", "male", 133, Geo.EMPTY, expectedExtUser));
    }

    @Test
    public void shouldNoMaskUserExtIfDataBiddersListIsNull() {
        // given
        final Bidder<?> bidder = mock(Bidder.class);
        givenBidder("someBidder", bidder, givenEmptySeatBid());
        givenBidder("missingBidder", bidder, givenEmptySeatBid());

        final ObjectNode dataNode = mapper.createObjectNode().put("data", "value");
        final Map<String, Integer> bidderToGdpr = doubleMap("someBidder", 1, "missingBidder", 0);

        final BidRequest bidRequest = givenBidRequest(givenSingleImp(bidderToGdpr),
                builder -> builder
                        .ext(ExtRequest.of(ExtRequestPrebid.builder()
                                .auctiontimestamp(1000L)
                                .data(ExtRequestPrebidData.of(null, null)).build()))
                        .user(User.builder()
                                .keywords("keyword")
                                .gender("male")
                                .yob(133)
                                .geo(Geo.EMPTY)
                                .ext(ExtUser.builder().data(dataNode).build())
                                .build()));

        // when
        exchangeService.holdAuction(givenRequestContext(bidRequest));

        // then
        final ArgumentCaptor<BidderRequest> bidRequestCaptor = ArgumentCaptor.forClass(BidderRequest.class);
        verify(httpBidderRequester, times(2))
                .requestBids(any(), bidRequestCaptor.capture(), any(), any(), anyBoolean());
        final List<BidderRequest> capturedBidRequests = bidRequestCaptor.getAllValues();

        assertThat(capturedBidRequests)
                .extracting(BidderRequest::getBidRequest)
                .extracting(BidRequest::getUser)
                .extracting(User::getKeywords, User::getGender, User::getYob, User::getGeo, User::getExt)
                .containsOnly(
                        tuple("keyword", "male", 133, Geo.EMPTY,
                                ExtUser.builder().data(dataNode).build()),
                        tuple("keyword", "male", 133, Geo.EMPTY,
                                ExtUser.builder().data(dataNode).build()));
    }

    @Test
    public void shouldPassSiteContentDataAndExtDataOnlyForAllowedBidder() {
        // given
        final Bidder<?> bidder = mock(Bidder.class);
        givenBidder("someBidder", bidder, givenEmptySeatBid());
        givenBidder("missingBidder", bidder, givenEmptySeatBid());

        final ObjectNode dataNode = mapper.createObjectNode().put("data", "value");
        final Map<String, Integer> bidderToGdpr = doubleMap("someBidder", 1, "missingBidder", 0);
        final Content content = Content.builder()
                .data(singletonList(Data.builder().build()))
                .album("album")
                .build();

        final BidRequest bidRequest = givenBidRequest(givenSingleImp(bidderToGdpr),
                builder -> builder.ext(ExtRequest.of(ExtRequestPrebid.builder()
                                .auctiontimestamp(1000L)
                                .data(ExtRequestPrebidData.of(singletonList("someBidder"), null)).build()))
                        .site(Site.builder()
                                .keywords("keyword")
                                .search("search")
                                .ext(ExtSite.of(0, dataNode))
                                .content(content)
                                .build()));

        // when
        exchangeService.holdAuction(givenRequestContext(bidRequest));

        // then
        final ArgumentCaptor<BidderRequest> bidderRequestCaptor = ArgumentCaptor.forClass(BidderRequest.class);
        verify(httpBidderRequester, times(2))
                .requestBids(any(), bidderRequestCaptor.capture(), any(), any(), anyBoolean());
        final List<BidderRequest> capturedBidRequests = bidderRequestCaptor.getAllValues();

        assertThat(capturedBidRequests)
                .extracting(BidderRequest::getBidRequest)
                .extracting(BidRequest::getSite)
                .extracting(Site::getKeywords, Site::getSearch, Site::getExt, Site::getContent)
                .containsOnly(
                        tuple(
                                "keyword",
                                "search",
                                ExtSite.of(0, dataNode),
                                content),
                        tuple(
                                "keyword",
                                "search",
                                ExtSite.of(0, null),
                                Content.builder()
                                        .album("album")
                                        .build()));
    }

    @Test
    public void shouldNoMaskPassAppExtAndKeywordsWhenDataBiddersListIsNull() {
        // given
        final Bidder<?> bidder = mock(Bidder.class);
        givenBidder("someBidder", bidder, givenEmptySeatBid());
        givenBidder("missingBidder", bidder, givenEmptySeatBid());

        final ObjectNode dataNode = mapper.createObjectNode().put("data", "value");
        final Map<String, Integer> bidderToGdpr = doubleMap("someBidder", 1, "missingBidder", 0);

        final BidRequest bidRequest = givenBidRequest(givenSingleImp(bidderToGdpr),
                builder -> builder.ext(ExtRequest.of(ExtRequestPrebid.builder()
<<<<<<< HEAD
                                .data(ExtRequestPrebidData.of(null, null)).build()))
=======
                        .data(ExtRequestPrebidData.of(null, null))
                        .auctiontimestamp(1000L).build()))
>>>>>>> a2f53fe7
                        .app(App.builder()
                                .keywords("keyword")
                                .ext(ExtApp.of(null, dataNode))
                                .build()));

        // when
        exchangeService.holdAuction(givenRequestContext(bidRequest));

        // then
        final ArgumentCaptor<BidderRequest> bidderRequestCaptor = ArgumentCaptor.forClass(BidderRequest.class);
        verify(httpBidderRequester, times(2))
                .requestBids(any(), bidderRequestCaptor.capture(), any(), any(), anyBoolean());
        final List<BidderRequest> capturedBidRequests = bidderRequestCaptor.getAllValues();

        assertThat(capturedBidRequests)
                .extracting(BidderRequest::getBidRequest)
                .extracting(BidRequest::getApp)
                .extracting(App::getExt, App::getKeywords)
                .containsOnly(
                        tuple(ExtApp.of(null, dataNode), "keyword"),
                        tuple(ExtApp.of(null, dataNode), "keyword"));
    }

    @Test
    public void shouldPassAppExtDataOnlyForAllowedBidder() {
        // given
        final Bidder<?> bidder = mock(Bidder.class);
        givenBidder("someBidder", bidder, givenEmptySeatBid());
        givenBidder("missingBidder", bidder, givenEmptySeatBid());

        final ObjectNode dataNode = mapper.createObjectNode().put("data", "value");
        final Map<String, Integer> bidderToGdpr = doubleMap("someBidder", 1, "missingBidder", 0);
        final Content content = Content.builder()
                .data(singletonList(Data.builder().build()))
                .album("album")
                .build();

        final BidRequest bidRequest = givenBidRequest(givenSingleImp(bidderToGdpr),
                builder -> builder.ext(ExtRequest.of(ExtRequestPrebid.builder()
                        .data(ExtRequestPrebidData.of(singletonList("someBidder"), null))
                        .auctiontimestamp(1000L).build()))
                        .app(App.builder()
                                .keywords("keyword")
                                .ext(ExtApp.of(null, dataNode))
                                .content(content)
                                .build()));

        // when
        exchangeService.holdAuction(givenRequestContext(bidRequest));

        // then
        final ArgumentCaptor<BidderRequest> bidderRequestCaptor = ArgumentCaptor.forClass(BidderRequest.class);
        verify(httpBidderRequester, times(2))
                .requestBids(any(), bidderRequestCaptor.capture(), any(), any(), anyBoolean());
        final List<BidderRequest> capturedBidRequests = bidderRequestCaptor.getAllValues();

        assertThat(capturedBidRequests)
                .extracting(BidderRequest::getBidRequest)
                .extracting(BidRequest::getApp)
                .extracting(App::getExt, App::getKeywords, App::getContent)
                .containsOnly(
                        tuple(ExtApp.of(null, dataNode), "keyword", content),
                        tuple(null, "keyword", Content.builder().album("album").build()));
    }

    @Test
    public void shouldUseConcreteOverGeneralSiteWithExtPrebidBidderConfig() {
        // given
        final Bidder<?> bidder = mock(Bidder.class);
        givenBidder("someBidder", bidder, givenEmptySeatBid());

        final ObjectNode siteWithPage = mapper.valueToTree(Site.builder().page("testPage").build());
        final ExtBidderConfig extBidderConfig = ExtBidderConfig.of(
                null, ExtBidderConfigOrtb.of(siteWithPage, null, null));
        final ExtRequestPrebidBidderConfig concreteFpdConfig = ExtRequestPrebidBidderConfig.of(
                singletonList("someBidder"), extBidderConfig);
        final ObjectNode siteWithDomain = mapper.valueToTree(Site.builder().domain("notUsed").build());
        final ExtBidderConfig allExtBidderConfig = ExtBidderConfig.of(
                null, ExtBidderConfigOrtb.of(siteWithDomain, null, null));
        final ExtRequestPrebidBidderConfig allFpdConfig = ExtRequestPrebidBidderConfig.of(singletonList("*"),
                allExtBidderConfig);

        final Site requestSite = Site.builder().id("siteId").page("erased").keywords("keyword").build();
        final ExtRequestPrebid extRequestPrebid = ExtRequestPrebid.builder()
                .bidderconfig(asList(allFpdConfig, concreteFpdConfig))
                .build();
        final BidRequest bidRequest = givenBidRequest(givenSingleImp(singletonMap("someBidder", 1)),
                builder -> builder.site(requestSite).ext(ExtRequest.of(extRequestPrebid)));

        final Site mergedSite = Site.builder()
                .id("siteId")
                .page("testPage")
                .keywords("keyword")
                .build();

        given(fpdResolver.resolveSite(any(), any())).willReturn(mergedSite);

        // when
        exchangeService.holdAuction(givenRequestContext(bidRequest));

        // then
        final ArgumentCaptor<BidderRequest> bidderRequestCaptor = ArgumentCaptor.forClass(BidderRequest.class);
        verify(httpBidderRequester).requestBids(any(), bidderRequestCaptor.capture(), any(), any(), anyBoolean());
        final List<BidderRequest> capturedBidRequests = bidderRequestCaptor.getAllValues();

        assertThat(capturedBidRequests)
                .extracting(BidderRequest::getBidRequest)
                .extracting(BidRequest::getSite)
                .containsOnly(mergedSite);
    }

    @Test
    public void shouldUseConcreteOverGeneralAppWithExtPrebidBidderConfig() {
        // given
        final Bidder<?> bidder = mock(Bidder.class);
        givenBidder("someBidder", bidder, givenEmptySeatBid());

        final Publisher publisherWithId = Publisher.builder().id("testId").build();
        final ObjectNode appWithPublisherId = mapper.valueToTree(App.builder().publisher(publisherWithId).build());
        final ExtBidderConfig extBidderConfig = ExtBidderConfig.of(
                null, ExtBidderConfigOrtb.of(null, appWithPublisherId, null));
        final ExtRequestPrebidBidderConfig concreteFpdConfig = ExtRequestPrebidBidderConfig.of(
                singletonList("someBidder"), extBidderConfig);

        final Publisher publisherWithIdAndDomain = Publisher.builder().id("notUsed").domain("notUsed").build();
        final ObjectNode appWithUpdatedPublisher = mapper.valueToTree(
                App.builder().publisher(publisherWithIdAndDomain).build());
        final ExtBidderConfig allExtBidderConfig = ExtBidderConfig.of(
                null, ExtBidderConfigOrtb.of(null, appWithUpdatedPublisher, null));
        final ExtRequestPrebidBidderConfig allFpdConfig = ExtRequestPrebidBidderConfig.of(singletonList("*"),
                allExtBidderConfig);

        final App requestApp = App.builder().publisher(Publisher.builder().build()).build();

        final ExtRequestPrebid extRequestPrebid = ExtRequestPrebid.builder()
                .bidderconfig(asList(allFpdConfig, concreteFpdConfig))
                .build();
        final BidRequest bidRequest = givenBidRequest(givenSingleImp(singletonMap("someBidder", 1)),
                builder -> builder.app(requestApp).ext(ExtRequest.of(extRequestPrebid)));
        final App mergedApp = App.builder()
                .publisher(Publisher.builder().id("testId").build())
                .build();

        given(fpdResolver.resolveApp(any(), any())).willReturn(mergedApp);

        // when
        exchangeService.holdAuction(givenRequestContext(bidRequest));

        // then
        final ArgumentCaptor<BidderRequest> bidderRequestCaptor = ArgumentCaptor.forClass(BidderRequest.class);
        verify(httpBidderRequester).requestBids(any(), bidderRequestCaptor.capture(), any(), any(), anyBoolean());
        final List<BidderRequest> capturedBidRequests = bidderRequestCaptor.getAllValues();

        assertThat(capturedBidRequests)
                .extracting(BidderRequest::getBidRequest)
                .extracting(BidRequest::getApp)
                .containsOnly(mergedApp);
    }

    @Test
    public void shouldUseConcreteOverGeneralUserWithExtPrebidBidderConfig() {
        // given
        final Bidder<?> bidder = mock(Bidder.class);
        givenBidder("someBidder", bidder, givenEmptySeatBid());
        final ObjectNode bidderConfigUser = mapper.valueToTree(User.builder().id("userFromConfig").build());
        final ExtBidderConfig extBidderConfig = ExtBidderConfig.of(
                null, ExtBidderConfigOrtb.of(null, null, bidderConfigUser));
        final ExtRequestPrebidBidderConfig concreteFpdConfig = ExtRequestPrebidBidderConfig.of(
                singletonList("someBidder"), extBidderConfig);

        final ObjectNode emptyUser = mapper.valueToTree(User.builder().build());
        final ExtBidderConfig allExtBidderConfig = ExtBidderConfig.of(
                null, ExtBidderConfigOrtb.of(null, null, emptyUser));
        final ExtRequestPrebidBidderConfig allFpdConfig = ExtRequestPrebidBidderConfig.of(singletonList("*"),
                allExtBidderConfig);
        final User requestUser = User.builder().id("erased").buyeruid("testBuyerId").build();

        final ExtRequestPrebid extRequestPrebid = ExtRequestPrebid.builder()
                .bidderconfig(asList(allFpdConfig, concreteFpdConfig))
                .build();
        final BidRequest bidRequest = givenBidRequest(givenSingleImp(singletonMap("someBidder", 1)),
                builder -> builder.user(requestUser).ext(ExtRequest.of(extRequestPrebid)));

        final User mergedUser = User.builder().id("userFromConfig").buyeruid("testBuyerId").build();

        given(fpdResolver.resolveUser(any(), any())).willReturn(mergedUser);

        // when
        exchangeService.holdAuction(givenRequestContext(bidRequest));

        // then
        final ArgumentCaptor<BidderRequest> bidderRequestCaptor = ArgumentCaptor.forClass(BidderRequest.class);
        verify(httpBidderRequester).requestBids(any(), bidderRequestCaptor.capture(), any(), any(), anyBoolean());
        final List<BidderRequest> capturedBidRequests = bidderRequestCaptor.getAllValues();

        assertThat(capturedBidRequests)
                .extracting(BidderRequest::getBidRequest)
                .extracting(BidRequest::getUser)
                .containsOnly(mergedUser);
    }

    @Test
    public void shouldAddBuyeridToUserFromRequest() {
        // given
        givenBidder(givenEmptySeatBid());
        given(uidsCookie.uidFrom(eq("cookieFamily"))).willReturn("buyerid");

        final BidRequest bidRequest = givenBidRequest(givenSingleImp(singletonMap("someBidder", 1)),
                builder -> builder.user(User.builder().id("userId").build()));

        // when
        exchangeService.holdAuction(givenRequestContext(bidRequest));

        // then
        final User capturedUser = captureBidRequest().getUser();
        assertThat(capturedUser).isEqualTo(User.builder().id("userId").buyeruid("buyerid").build());
    }

    @Test
    public void shouldCreateUserIfMissingInRequestAndBuyeridPresentInCookie() {
        // given
        givenBidder(givenEmptySeatBid());

        given(uidsCookie.uidFrom(eq("cookieFamily"))).willReturn("buyerid");

        final BidRequest bidRequest = givenBidRequest(givenSingleImp(singletonMap("someBidder", 1)));

        // when
        exchangeService.holdAuction(givenRequestContext(bidRequest));

        // then
        final User capturedUser = captureBidRequest().getUser();
        assertThat(capturedUser).isEqualTo(User.builder().buyeruid("buyerid").build());
    }

    @Test
    public void shouldRemoveSiteIfBothSiteAndAppPresent() {
        // given
        givenBidder(givenEmptySeatBid());
        final BidRequest bidRequest = givenBidRequest(givenSingleImp(singletonMap("someBidder", 1)),
                bidRequestBuilder -> bidRequestBuilder
                        .site(Site.builder().build())
                        .app(App.builder().build()));

        // when
        exchangeService.holdAuction(givenRequestContext(bidRequest));

        // then
        final BidRequest captureBidRequest = captureBidRequest();
        assertThat(captureBidRequest)
                .extracting(BidRequest::getSite)
                .containsNull();
        assertThat(captureBidRequest)
                .extracting(BidRequest::getApp)
                .doesNotContainNull();
    }

    @Test
    public void shouldAddDebugWarningIfBothSiteAndAppPresent() {
        // given
        givenBidder(givenEmptySeatBid());
        final BidRequest bidRequest = givenBidRequest(givenSingleImp(singletonMap("someBidder", 1)),
                bidRequestBuilder -> bidRequestBuilder
                        .site(Site.builder().build())
                        .app(App.builder().build()));
        final AuctionContext givenContext = givenRequestContext(bidRequest);

        // when
        exchangeService.holdAuction(givenContext);
        // then
        assertThat(givenContext)
                .extracting(AuctionContext::getDebugWarnings)
                .containsExactly(singletonList("BidRequest contains app and site. Removed site object"));
    }

    @Test
    public void shouldPassGlobalTimeoutToConnectorUnchangedIfCachingIsNotRequested() {
        // given
        givenBidder(givenEmptySeatBid());

        final BidRequest bidRequest = givenBidRequest(givenSingleImp(singletonMap("someBidder", 1)));

        // when
        exchangeService.holdAuction(givenRequestContext(bidRequest));

        // then
        verify(httpBidderRequester).requestBids(any(), any(), same(timeout), any(), anyBoolean());
    }

    @Test
    public void shouldPassReducedGlobalTimeoutToConnectorAndOriginalToBidResponseCreator() {
        // given
        exchangeService = new ExchangeService(
                100,
                bidderCatalog,
                storedResponseProcessor,
                privacyEnforcementService,
                fpdResolver,
                schainResolver,
                httpBidderRequester,
                responseBidValidator,
                currencyService,
                bidResponseCreator,
                bidResponsePostProcessor,
                hookStageExecutor,
                applicationEventService,
                metrics,
                clock,
                jacksonMapper,
                criteriaLogManager);

        final Bid bid = Bid.builder().id("bidId1").impid("impId1").price(BigDecimal.valueOf(5.67)).build();
        givenBidder(givenSeatBid(singletonList(givenBid(bid))));

        final BidRequest bidRequest = givenBidRequest(singletonList(
                        // imp ids are not really used for matching, included them here for clarity
                        givenImp(singletonMap("bidder1", 1), builder -> builder.id("impId1"))),
                builder -> builder.ext(ExtRequest.of(ExtRequestPrebid.builder()
                        .targeting(givenTargeting(true))
                        .cache(ExtRequestPrebidCache.of(ExtRequestPrebidCacheBids.of(null, null), null, null))
                        .auctiontimestamp(1000L)
                        .build())));

        // when
        exchangeService.holdAuction(givenRequestContext(bidRequest)).result();

        // then
        final ArgumentCaptor<Timeout> timeoutCaptor = ArgumentCaptor.forClass(Timeout.class);
        verify(httpBidderRequester).requestBids(any(), any(), timeoutCaptor.capture(), any(), anyBoolean());
        assertThat(timeoutCaptor.getValue().remaining()).isEqualTo(400L);
        verify(bidResponseCreator).create(anyList(), any(), any(), any());
    }

    @Test
    public void shouldReturnBidsWithUpdatedPriceCurrencyConversion() {
        // given
        final Bidder<?> bidder = mock(Bidder.class);
        givenBidder("bidder", bidder, givenSeatBid(singletonList(
                givenBid(Bid.builder().impid("impId").price(BigDecimal.valueOf(2.0)).build()))));

        final BidRequest bidRequest = givenBidRequest(singletonList(givenImp(singletonMap("bidder", 2), identity())),
                identity());

        final BigDecimal updatedPrice = BigDecimal.valueOf(5.0);
        given(currencyService.convertCurrency(any(), any(), any(), any())).willReturn(updatedPrice);

        givenBidResponseCreator(singletonList(Bid.builder().price(updatedPrice).build()));

        // when
        final BidResponse bidResponse = exchangeService.holdAuction(givenRequestContext(bidRequest)).result();

        // then
        assertThat(bidResponse.getSeatbid())
                .flatExtracting(SeatBid::getBid)
                .extracting(Bid::getPrice).containsExactly(updatedPrice);
    }

    @Test
    public void shouldReturnSameBidPriceIfNoChangesAppliedToBidPrice() {
        // given
        final Bidder<?> bidder = mock(Bidder.class);
        givenBidder("bidder", bidder, givenSeatBid(singletonList(
                givenBid(Bid.builder().impid("impId").price(BigDecimal.ONE).build()))));

        final BidRequest bidRequest = givenBidRequest(singletonList(givenImp(singletonMap("bidder", 2), identity())),
                identity());

        // returns the same price as in argument
        given(currencyService.convertCurrency(any(), any(), any(), any()))
                .willAnswer(invocationOnMock -> invocationOnMock.getArgument(0));

        // when
        final BidResponse bidResponse = exchangeService.holdAuction(givenRequestContext(bidRequest)).result();

        // then
        assertThat(bidResponse.getSeatbid())
                .flatExtracting(SeatBid::getBid)
                .extracting(Bid::getPrice).containsExactly(BigDecimal.ONE);
    }

    @SuppressWarnings("unchecked")
    @Test
    public void shouldDropBidIfPrebidExceptionWasThrownDuringCurrencyConversion() {
        // given
        final Bidder<?> bidder = mock(Bidder.class);
        givenBidder("bidder", bidder, givenSeatBid(singletonList(
                givenBid(Bid.builder().price(BigDecimal.valueOf(2.0)).build(), "CUR"))));

        final BidRequest bidRequest = givenBidRequest(singletonList(givenImp(singletonMap("bidder", 2), identity())),
                identity());

        given(currencyService.convertCurrency(any(), any(), any(), any()))
                .willThrow(new PreBidException("Unable to convert bid currency CUR to desired ad server currency USD"));

        // when
        exchangeService.holdAuction(givenRequestContext(bidRequest)).result();

        // then
        final ArgumentCaptor<List<BidderResponse>> argumentCaptor = ArgumentCaptor.forClass(List.class);
        verify(bidResponseCreator).create(argumentCaptor.capture(), any(), any(), any());

        assertThat(argumentCaptor.getValue()).hasSize(1);

        final BidderError expectedError =
                BidderError.generic("Unable to convert bid currency CUR to desired ad server currency USD");
        final BidderSeatBid firstSeatBid = argumentCaptor.getValue().get(0).getSeatBid();
        assertThat(firstSeatBid.getBids()).isEmpty();
        assertThat(firstSeatBid.getErrors()).containsOnly(expectedError);
    }

    @SuppressWarnings("unchecked")
    @Test
    public void shouldUpdateBidPriceWithCurrencyConversionAndPriceAdjustmentFactor() {
        // given
        final Bidder<?> bidder = mock(Bidder.class);
        givenBidder("bidder", bidder, givenSeatBid(singletonList(
                givenBid(Bid.builder().impid("impId").price(BigDecimal.valueOf(2.0)).build()))));

        final ExtRequestBidadjustmentfactors givenAdjustments = ExtRequestBidadjustmentfactors.builder().build();
        givenAdjustments.addFactor("bidder", BigDecimal.valueOf(10));

        final BidRequest bidRequest = givenBidRequest(singletonList(givenImp(singletonMap("bidder", 2), identity())),
                builder -> builder.ext(ExtRequest.of(ExtRequestPrebid.builder()
                        .aliases(emptyMap())
                        .bidadjustmentfactors(givenAdjustments)
                        .auctiontimestamp(1000L)
                        .build())));

        given(currencyService.convertCurrency(any(), any(), any(), any()))
                .willReturn(BigDecimal.valueOf(10));

        // when
        exchangeService.holdAuction(givenRequestContext(bidRequest)).result();

        // then
        final ArgumentCaptor<List<BidderResponse>> argumentCaptor = ArgumentCaptor.forClass(List.class);
        verify(bidResponseCreator).create(argumentCaptor.capture(), any(), any(), any());

        assertThat(argumentCaptor.getValue()).hasSize(1);

        final BigDecimal updatedPrice = BigDecimal.valueOf(100);
        final BidderSeatBid firstSeatBid = argumentCaptor.getValue().get(0).getSeatBid();
        assertThat(firstSeatBid.getBids())
                .extracting(BidderBid::getBid)
                .flatExtracting(Bid::getPrice)
                .containsOnly(updatedPrice);
        assertThat(firstSeatBid.getErrors()).isEmpty();
    }

    @SuppressWarnings("unchecked")
    @Test
    public void shouldUpdatePriceForOneBidAndDropAnotherIfPrebidExceptionHappensForSecondBid() {
        // given
        final BigDecimal firstBidderPrice = BigDecimal.valueOf(2.0);
        final BigDecimal secondBidderPrice = BigDecimal.valueOf(3.0);
        givenBidder("bidder", mock(Bidder.class), givenSeatBid(asList(
                givenBid(Bid.builder().impid("impId1").price(firstBidderPrice).build(), "CUR1"),
                givenBid(Bid.builder().impid("impId2").price(secondBidderPrice).build(), "CUR2"))));

        final BidRequest bidRequest = givenBidRequest(singletonList(givenImp(singletonMap("bidder", 2), identity())),
                identity());

        final BigDecimal updatedPrice = BigDecimal.valueOf(10.0);
        given(currencyService.convertCurrency(any(), any(), any(), any())).willReturn(updatedPrice)
                .willThrow(
                        new PreBidException("Unable to convert bid currency CUR2 to desired ad server currency USD"));

        // when
        exchangeService.holdAuction(givenRequestContext(bidRequest)).result();

        // then
        final ArgumentCaptor<List<BidderResponse>> argumentCaptor = ArgumentCaptor.forClass(List.class);
        verify(bidResponseCreator).create(argumentCaptor.capture(), any(), any(), any());
        verify(currencyService).convertCurrency(eq(firstBidderPrice), eq(bidRequest), any(), eq("CUR1"));
        verify(currencyService).convertCurrency(eq(secondBidderPrice), eq(bidRequest), any(), eq("CUR2"));

        assertThat(argumentCaptor.getValue()).hasSize(1);

        final ObjectNode expectedBidExt = mapper.createObjectNode();
        expectedBidExt.put("origbidcpm", new BigDecimal("2.0"));
        expectedBidExt.put("origbidcur", "CUR1");
        final Bid expectedBid = Bid.builder().impid("impId1").price(updatedPrice).ext(expectedBidExt).build();
        final BidderBid expectedBidderBid = BidderBid.of(expectedBid, banner, "CUR1");
        final BidderError expectedError =
                BidderError.generic("Unable to convert bid currency CUR2 to desired ad server currency USD");

        final BidderSeatBid firstSeatBid = argumentCaptor.getValue().get(0).getSeatBid();
        assertThat(firstSeatBid.getBids()).containsOnly(expectedBidderBid);
        assertThat(firstSeatBid.getErrors()).containsOnly(expectedError);
    }

    @SuppressWarnings("unchecked")
    @Test
    public void shouldRespondWithOneBidAndErrorWhenBidResponseContainsOneUnsupportedCurrency() {
        // given
        final BigDecimal firstBidderPrice = BigDecimal.valueOf(2.0);
        final BigDecimal secondBidderPrice = BigDecimal.valueOf(10.0);
        givenBidder("bidder1", mock(Bidder.class), givenSeatBid(singletonList(
                givenBid(Bid.builder().impid("impId1").price(firstBidderPrice).build(), "USD"))));
        givenBidder("bidder2", mock(Bidder.class), givenSeatBid(singletonList(
                givenBid(Bid.builder().impid("impId2").price(BigDecimal.valueOf(10.0)).build(), "CUR"))));

        final BidRequest bidRequest = BidRequest.builder().cur(singletonList("BAD"))
                .imp(singletonList(givenImp(doubleMap("bidder1", 2, "bidder2", 3),
                        identity()))).build();

        final BigDecimal updatedPrice = BigDecimal.valueOf(20);
        given(currencyService.convertCurrency(any(), any(), any(), any())).willReturn(updatedPrice);
        given(currencyService.convertCurrency(any(), any(), eq("BAD"), eq("CUR")))
                .willThrow(new PreBidException("Unable to convert bid currency CUR to desired ad server currency BAD"));

        // when
        exchangeService.holdAuction(givenRequestContext(bidRequest)).result();

        // then
        final ArgumentCaptor<List<BidderResponse>> argumentCaptor = ArgumentCaptor.forClass(List.class);
        verify(bidResponseCreator).create(argumentCaptor.capture(), any(), any(), any());
        verify(currencyService).convertCurrency(eq(firstBidderPrice), eq(bidRequest), eq("BAD"), eq("USD"));
        verify(currencyService).convertCurrency(eq(secondBidderPrice), eq(bidRequest), eq("BAD"), eq("CUR"));

        assertThat(argumentCaptor.getValue()).hasSize(2);

        final ObjectNode expectedBidExt = mapper.createObjectNode();
        expectedBidExt.put("origbidcpm", new BigDecimal("2.0"));
        expectedBidExt.put("origbidcur", "USD");
        final Bid expectedBid = Bid.builder().impid("impId1").price(updatedPrice).ext(expectedBidExt).build();
        final BidderBid expectedBidderBid = BidderBid.of(expectedBid, banner, "USD");
        assertThat(argumentCaptor.getValue())
                .extracting(BidderResponse::getSeatBid)
                .flatExtracting(BidderSeatBid::getBids)
                .containsOnly(expectedBidderBid);

        final BidderError expectedError =
                BidderError.generic("Unable to convert bid currency CUR to desired ad server currency BAD");
        assertThat(argumentCaptor.getValue())
                .extracting(BidderResponse::getSeatBid)
                .flatExtracting(BidderSeatBid::getErrors)
                .containsOnly(expectedError);
    }

    @SuppressWarnings("unchecked")
    @Test
    public void shouldUpdateBidPriceWithCurrencyConversionAndAddErrorAboutMultipleCurrency() {
        // given
        final BigDecimal bidderPrice = BigDecimal.valueOf(2.0);
        givenBidder("bidder", mock(Bidder.class), givenSeatBid(singletonList(
                givenBid(Bid.builder().impid("impId").price(bidderPrice).build(), "USD"))));

        final BidRequest bidRequest = givenBidRequest(
                singletonList(givenImp(singletonMap("bidder", 2), identity())),
                builder -> builder.cur(asList("CUR1", "CUR2", "CUR2")));

        final BigDecimal updatedPrice = BigDecimal.valueOf(10.0);
        given(currencyService.convertCurrency(any(), any(), any(), any())).willReturn(updatedPrice);

        // when
        exchangeService.holdAuction(givenRequestContext(bidRequest)).result();

        // then
        final ArgumentCaptor<List<BidderResponse>> argumentCaptor = ArgumentCaptor.forClass(List.class);
        verify(bidResponseCreator).create(argumentCaptor.capture(), any(), any(), any());
        verify(currencyService).convertCurrency(eq(bidderPrice), eq(bidRequest), eq("CUR1"), eq("USD"));

        assertThat(argumentCaptor.getValue()).hasSize(1);

        final BidderError expectedError = BidderError.badInput("Cur parameter contains more than one currency."
                + " CUR1 will be used");
        final BidderSeatBid firstSeatBid = argumentCaptor.getValue().get(0).getSeatBid();
        assertThat(firstSeatBid.getBids())
                .extracting(BidderBid::getBid)
                .flatExtracting(Bid::getPrice)
                .containsOnly(updatedPrice);
        assertThat(firstSeatBid.getErrors()).containsOnly(expectedError);
    }

    @SuppressWarnings("unchecked")
    @Test
    public void shouldUpdateBidPriceWithCurrencyConversionForMultipleBid() {
        // given
        final BigDecimal bidder1Price = BigDecimal.valueOf(1.5);
        final BigDecimal bidder2Price = BigDecimal.valueOf(2);
        final BigDecimal bidder3Price = BigDecimal.valueOf(3);
        givenBidder("bidder1", mock(Bidder.class), givenSeatBid(singletonList(
                givenBid(Bid.builder().impid("impId1").price(bidder1Price).build(), "EUR"))));
        givenBidder("bidder2", mock(Bidder.class), givenSeatBid(singletonList(
                givenBid(Bid.builder().impid("impId2").price(bidder2Price).build(), "GBP"))));
        givenBidder("bidder3", mock(Bidder.class), givenSeatBid(singletonList(
                givenBid(Bid.builder().impid("impId3").price(bidder3Price).build(), "USD"))));

        final Map<String, Integer> impBidders = new HashMap<>();
        impBidders.put("bidder1", 1);
        impBidders.put("bidder2", 2);
        impBidders.put("bidder3", 3);
        final BidRequest bidRequest = givenBidRequest(
                singletonList(givenImp(impBidders, identity())), builder -> builder.cur(singletonList("USD")));

        final BigDecimal updatedPrice = BigDecimal.valueOf(10.0);
        given(currencyService.convertCurrency(any(), any(), any(), any())).willReturn(updatedPrice);
        given(currencyService.convertCurrency(any(), any(), any(), eq("USD"))).willReturn(bidder3Price);

        // when
        exchangeService.holdAuction(givenRequestContext(bidRequest)).result();

        // then
        final ArgumentCaptor<List<BidderResponse>> argumentCaptor = ArgumentCaptor.forClass(List.class);
        verify(bidResponseCreator).create(argumentCaptor.capture(), any(), any(), any());
        verify(currencyService).convertCurrency(eq(bidder1Price), eq(bidRequest), eq("USD"), eq("EUR"));
        verify(currencyService).convertCurrency(eq(bidder2Price), eq(bidRequest), eq("USD"), eq("GBP"));
        verify(currencyService).convertCurrency(eq(bidder3Price), eq(bidRequest), eq("USD"), eq("USD"));
        verifyNoMoreInteractions(currencyService);

        assertThat(argumentCaptor.getValue())
                .hasSize(3)
                .extracting(BidderResponse::getSeatBid)
                .flatExtracting(BidderSeatBid::getBids)
                .extracting(BidderBid::getBid)
                .extracting(Bid::getPrice)
                .containsOnly(bidder3Price, updatedPrice, updatedPrice);
    }

    @Test
    public void shouldNotAddExtPrebidEventsWhenEventsServiceReturnsEmptyEventsService() {
        // given
        final BigDecimal price = BigDecimal.valueOf(2.0);
        givenBidder(BidderSeatBid.of(
                singletonList(BidderBid.of(
                        Bid.builder().id("bidId").impid("impId").price(price)
                                .ext(mapper.valueToTree(singletonMap("bidExt", 1))).build(), banner, null)),
                emptyList(),
                emptyList()));

        final BidRequest bidRequest = givenBidRequest(givenSingleImp(singletonMap("someBidder", 1)),
                bidRequestBuilder -> bidRequestBuilder.app(App.builder()
                        .publisher(Publisher.builder().id("1001").build()).build()));

        // when
        final BidResponse bidResponse = exchangeService.holdAuction(givenRequestContext(bidRequest)).result();

        // then
        assertThat(bidResponse.getSeatbid()).hasSize(1)
                .flatExtracting(SeatBid::getBid)
                .extracting(bid -> toExtBidPrebid(bid.getExt()).getEvents())
                .containsNull();
    }

    @Test
    public void shouldIncrementCommonMetrics() {
        // given
        given(httpBidderRequester.requestBids(any(), any(), any(), any(), anyBoolean()))
                .willReturn(Future.succeededFuture(givenSeatBid(singletonList(
                        givenBid(Bid.builder().impid("impId").price(TEN).build())))));

        final BidRequest bidRequest = givenBidRequest(givenSingleImp(singletonMap("someAlias", 1)),
                builder -> builder
                        .site(Site.builder().publisher(Publisher.builder().id("accountId").build()).build())
                        .ext(ExtRequest.of(ExtRequestPrebid.builder()
                                .aliases(singletonMap("someAlias", "someBidder"))
                                .build())));

        // when
        exchangeService.holdAuction(givenRequestContext(bidRequest));

        // then
        verify(metrics).updateRequestBidderCardinalityMetric(1);
        verify(metrics).updateAccountRequestMetrics(eq("accountId"), eq(MetricName.openrtb2web));
        verify(metrics)
                .updateAdapterRequestTypeAndNoCookieMetrics(eq("someBidder"), eq(MetricName.openrtb2web), eq(true));
        verify(metrics).updateAdapterResponseTime(eq("someBidder"), eq("accountId"), anyInt());
        verify(metrics).updateAdapterRequestGotbidsMetrics(eq("someBidder"), eq("accountId"));
        verify(metrics).updateAdapterBidMetrics(eq("someBidder"), eq("accountId"), eq(10000L), eq(false), eq("banner"));
    }

    @Test
    public void shouldCallUpdateCookieMetricsWithExpectedValue() {
        // given
        final BidRequest bidRequest = givenBidRequest(givenSingleImp(singletonMap("someBidder", 1)),
                builder -> builder.app(App.builder().build()));

        // when
        exchangeService.holdAuction(givenRequestContext(bidRequest));

        // then
        verify(metrics).updateAdapterRequestTypeAndNoCookieMetrics(
                eq("someBidder"), eq(MetricName.openrtb2web), eq(false));
    }

    @Test
    public void shouldUseEmptyStringIfPublisherIdIsEmpty() {
        // given
        given(httpBidderRequester.requestBids(any(), any(), any(), any(), anyBoolean()))
                .willReturn(Future.succeededFuture(givenSeatBid(singletonList(
                        givenBid(Bid.builder().price(TEN).build())))));
        final BidRequest bidRequest = givenBidRequest(givenSingleImp(singletonMap("someBidder", 1)));
        final Account account = Account.builder().id("").build();

        // when
        exchangeService.holdAuction(givenRequestContext(bidRequest, account));

        // then
        verify(metrics).updateAccountRequestMetrics(eq(""), eq(MetricName.openrtb2web));
    }

    @Test
    public void shouldIncrementNoBidRequestsMetric() {
        // given
        given(httpBidderRequester.requestBids(any(), any(), any(), any(), anyBoolean()))
                .willReturn(Future.succeededFuture(givenSeatBid(emptyList())));

        final BidRequest bidRequest = givenBidRequest(givenSingleImp(singletonMap("someBidder", 1)));

        // when
        exchangeService.holdAuction(givenRequestContext(bidRequest));

        // then
        verify(metrics).updateAdapterRequestNobidMetrics(eq("someBidder"), eq("accountId"));
    }

    @Test
    public void shouldIncrementGotBidsAndErrorMetricsIfBidderReturnsBidAndDifferentErrors() {
        // given
        given(httpBidderRequester.requestBids(any(), any(), any(), any(), anyBoolean()))
                .willReturn(Future.succeededFuture(BidderSeatBid.of(
                        singletonList(givenBid(Bid.builder().impid("impId").price(TEN).build())),
                        emptyList(),
                        asList(
                                // two identical errors to verify corresponding metric is submitted only once
                                BidderError.badInput("rubicon error"),
                                BidderError.badInput("rubicon error"),
                                BidderError.badServerResponse("rubicon error"),
                                BidderError.failedToRequestBids("rubicon failed to request bids"),
                                BidderError.timeout("timeout error"),
                                BidderError.generic("timeout error")))));

        final BidRequest bidRequest = givenBidRequest(givenSingleImp(singletonMap("someBidder", 1)));

        // when
        exchangeService.holdAuction(givenRequestContext(bidRequest));

        // then
        verify(metrics).updateAdapterRequestGotbidsMetrics(eq("someBidder"), eq("accountId"));
        verify(metrics).updateAdapterRequestErrorMetric(eq("someBidder"), eq(MetricName.badinput));
        verify(metrics).updateAdapterRequestErrorMetric(eq("someBidder"), eq(MetricName.badserverresponse));
        verify(metrics).updateAdapterRequestErrorMetric(eq("someBidder"), eq(MetricName.failedtorequestbids));
        verify(metrics).updateAdapterRequestErrorMetric(eq("someBidder"), eq(MetricName.timeout));
        verify(metrics).updateAdapterRequestErrorMetric(eq("someBidder"), eq(MetricName.unknown_error));
    }

    @Test
    public void shouldPassResponseToPostProcessor() {
        // given
        final BidRequest bidRequest = givenBidRequest(emptyList());

        // when
        exchangeService.holdAuction(givenRequestContext(bidRequest));

        // then
        verify(bidResponsePostProcessor).postProcess(
                any(),
                same(uidsCookie),
                same(bidRequest),
                any(),
                eq(Account.builder()
                        .id("accountId")
                        .auction(AccountAuctionConfig.builder()
                                .events(AccountEventsConfig.of(true))
                                .build())
                        .build()));
    }

    @Test
    public void shouldReturnBidsWithAdjustedPricesWhenAdjustmentFactorPresent() {
        // given
        final Bidder<?> bidder = mock(Bidder.class);
        givenBidder("bidder", bidder, givenSeatBid(singletonList(
                givenBid(Bid.builder().impid("impId").price(BigDecimal.valueOf(2)).build()))));

        final ExtRequestBidadjustmentfactors givenAdjustments = ExtRequestBidadjustmentfactors.builder().build();
        givenAdjustments.addFactor("bidder", BigDecimal.valueOf(2.468));

        final BidRequest bidRequest = givenBidRequest(singletonList(givenImp(singletonMap("bidder", 2), identity())),
                builder -> builder.ext(ExtRequest.of(ExtRequestPrebid.builder()
                        .aliases(emptyMap())
                        .bidadjustmentfactors(givenAdjustments)
                        .auctiontimestamp(1000L)
                        .build())));

        // when
        exchangeService.holdAuction(givenRequestContext(bidRequest)).result();

        // then
        final List<BidderResponse> capturedBidResponses = captureBidResponses();
        assertThat(capturedBidResponses)
                .extracting(BidderResponse::getSeatBid)
                .flatExtracting(BidderSeatBid::getBids)
                .extracting(BidderBid::getBid)
                .extracting(Bid::getPrice)
                .containsExactly(BigDecimal.valueOf(4.936));
    }

    @Test
    public void shouldReturnBidsWithAdjustedPricesWithVideoInstreamMediaTypeIfVideoPlacementEqualsOne() {
        // given
        final Bidder<?> bidder = mock(Bidder.class);
        givenBidder("bidder", bidder, givenSeatBid(singletonList(
                BidderBid.of(Bid.builder().impid("123").price(BigDecimal.valueOf(2)).build(), video, null))));

        final ExtRequestBidadjustmentfactors givenAdjustments = ExtRequestBidadjustmentfactors.builder()
                .mediatypes(new EnumMap<>(Collections.singletonMap(BidAdjustmentMediaType.video,
                        Collections.singletonMap("bidder", BigDecimal.valueOf(3.456)))))
                .build();

        final BidRequest bidRequest = givenBidRequest(singletonList(givenImp(singletonMap("bidder", 2), impBuilder ->
                        impBuilder.id("123").video(Video.builder().placement(1).build()))),
                builder -> builder.ext(ExtRequest.of(ExtRequestPrebid.builder()
                        .aliases(emptyMap())
                        .bidadjustmentfactors(givenAdjustments)
                        .auctiontimestamp(1000L)
                        .build())));

        // when
        exchangeService.holdAuction(givenRequestContext(bidRequest)).result();

        // then
        final List<BidderResponse> capturedBidResponses = captureBidResponses();
        assertThat(capturedBidResponses)
                .extracting(BidderResponse::getSeatBid)
                .flatExtracting(BidderSeatBid::getBids)
                .extracting(BidderBid::getBid)
                .extracting(Bid::getPrice)
                .containsExactly(BigDecimal.valueOf(6.912));
    }

    @Test
    public void shouldReturnBidsWithAdjustedPricesWithVideoInstreamMediaTypeIfVideoPlacementIsMissing() {
        // given
        final Bidder<?> bidder = mock(Bidder.class);
        givenBidder("bidder", bidder, givenSeatBid(singletonList(
                BidderBid.of(Bid.builder().impid("123").price(BigDecimal.valueOf(2)).build(), video, null))));

        final ExtRequestBidadjustmentfactors givenAdjustments = ExtRequestBidadjustmentfactors.builder()
                .mediatypes(new EnumMap<>(Collections.singletonMap(BidAdjustmentMediaType.video,
                        Collections.singletonMap("bidder", BigDecimal.valueOf(3.456)))))
                .build();

        final BidRequest bidRequest = givenBidRequest(singletonList(givenImp(singletonMap("bidder", 2), impBuilder ->
                        impBuilder.id("123").video(Video.builder().build()))),
                builder -> builder.ext(ExtRequest.of(ExtRequestPrebid.builder()
                        .aliases(emptyMap())
                        .bidadjustmentfactors(givenAdjustments)
                        .auctiontimestamp(1000L)
                        .build())));

        // when
        exchangeService.holdAuction(givenRequestContext(bidRequest)).result();

        // then
        final List<BidderResponse> capturedBidResponses = captureBidResponses();
        assertThat(capturedBidResponses)
                .extracting(BidderResponse::getSeatBid)
                .flatExtracting(BidderSeatBid::getBids)
                .extracting(BidderBid::getBid)
                .extracting(Bid::getPrice)
                .containsExactly(BigDecimal.valueOf(6.912));
    }

    @Test
    public void shouldReturnBidsWithAdjustedPricesWhenAdjustmentMediaFactorPresent() {
        // given
        final Bidder<?> bidder = mock(Bidder.class);
        givenBidder("bidder", bidder, givenSeatBid(singletonList(
                givenBid(Bid.builder().price(BigDecimal.valueOf(2)).build()))));

        final ExtRequestBidadjustmentfactors givenAdjustments = ExtRequestBidadjustmentfactors.builder()
                .mediatypes(new EnumMap<>(Collections.singletonMap(BidAdjustmentMediaType.banner,
                        Collections.singletonMap("bidder", BigDecimal.valueOf(3.456)))))
                .build();

        final BidRequest bidRequest = givenBidRequest(singletonList(givenImp(singletonMap("bidder", 2), identity())),
                builder -> builder.ext(ExtRequest.of(ExtRequestPrebid.builder()
                        .aliases(emptyMap())
                        .bidadjustmentfactors(givenAdjustments)
                        .auctiontimestamp(1000L)
                        .build())));

        // when
        exchangeService.holdAuction(givenRequestContext(bidRequest)).result();

        // then
        final List<BidderResponse> capturedBidResponses = captureBidResponses();
        assertThat(capturedBidResponses)
                .extracting(BidderResponse::getSeatBid)
                .flatExtracting(BidderSeatBid::getBids)
                .extracting(BidderBid::getBid)
                .extracting(Bid::getPrice)
                .containsExactly(BigDecimal.valueOf(6.912));
    }

    @Test
    public void shouldAdjustPriceWithPriorityForMediaTypeAdjustment() {
        // given
        final Bidder<?> bidder = mock(Bidder.class);
        givenBidder("bidder", bidder, givenSeatBid(singletonList(
                givenBid(Bid.builder().price(BigDecimal.valueOf(2)).build()))));

        final ExtRequestBidadjustmentfactors givenAdjustments = ExtRequestBidadjustmentfactors.builder()
                .mediatypes(new EnumMap<>(Collections.singletonMap(BidAdjustmentMediaType.banner,
                        Collections.singletonMap("bidder", BigDecimal.valueOf(3.456)))))
                .build();
        givenAdjustments.addFactor("bidder", BigDecimal.valueOf(2.468));

        final BidRequest bidRequest = givenBidRequest(singletonList(givenImp(singletonMap("bidder", 2), identity())),
                builder -> builder.ext(ExtRequest.of(ExtRequestPrebid.builder()
                        .aliases(emptyMap())
                        .bidadjustmentfactors(givenAdjustments)
                        .auctiontimestamp(1000L)
                        .build())));

        // when
        exchangeService.holdAuction(givenRequestContext(bidRequest)).result();

        // then
        final List<BidderResponse> capturedBidResponses = captureBidResponses();
        assertThat(capturedBidResponses)
                .extracting(BidderResponse::getSeatBid)
                .flatExtracting(BidderSeatBid::getBids)
                .extracting(BidderBid::getBid)
                .extracting(Bid::getPrice)
                .containsExactly(BigDecimal.valueOf(6.912));
    }

    @Test
    public void shouldReturnBidsWithoutAdjustingPricesWhenAdjustmentFactorNotPresentForBidder() {
        // given
        final Bidder<?> bidder = mock(Bidder.class);

        givenBidder("bidder", bidder, givenSeatBid(singletonList(
                givenBid(Bid.builder().impid("impId").price(BigDecimal.ONE).build()))));

        final ExtRequestBidadjustmentfactors givenAdjustments = ExtRequestBidadjustmentfactors.builder().build();
        givenAdjustments.addFactor("some-other-bidder", BigDecimal.TEN);

        final BidRequest bidRequest = givenBidRequest(singletonList(givenImp(singletonMap("bidder", 2), identity())),
                builder -> builder.ext(ExtRequest.of(ExtRequestPrebid.builder()
                        .aliases(emptyMap())
                        .auctiontimestamp(1000L)
                        .currency(ExtRequestCurrency.of(null, false))
                        .bidadjustmentfactors(givenAdjustments)
                        .build())));

        // when
        final BidResponse bidResponse = exchangeService.holdAuction(givenRequestContext(bidRequest)).result();

        // then
        assertThat(bidResponse.getSeatbid())
                .flatExtracting(SeatBid::getBid)
                .extracting(Bid::getPrice)
                .containsExactly(BigDecimal.ONE);
    }

    @Test
    public void shouldReturnBidResponseModifiedByAuctionResponseHooks() {
        // given
        given(httpBidderRequester.requestBids(any(), any(), any(), any(), anyBoolean()))
                .willReturn(Future.succeededFuture(givenSeatBid(emptyList())));

        doAnswer(invocation -> Future.succeededFuture(HookStageExecutionResult.of(
                false,
                AuctionResponsePayloadImpl.of(BidResponse.builder().id("bidResponseId").build()))))
                .when(hookStageExecutor).executeAuctionResponseStage(any(), any());

        final BidRequest bidRequest = givenBidRequest(givenSingleImp(singletonMap("bidder", 2)));

        // when
        final BidResponse bidResponse = exchangeService.holdAuction(givenRequestContext(bidRequest)).result();

        // then
        assertThat(bidResponse).isEqualTo(BidResponse.builder().id("bidResponseId").build());
    }

    @Test
    public void shouldReturnEmptyBidResponseWhenRequestIsRejected() {
        // given
        final AuctionContext auctionContext = AuctionContext.builder()
                .hookExecutionContext(HookExecutionContext.of(Endpoint.openrtb2_auction))
                .debugContext(DebugContext.empty())
                .requestRejected(true)
                .build();

        // when
        final Future<BidResponse> result = exchangeService.holdAuction(auctionContext);

        // then
        verifyZeroInteractions(storedResponseProcessor, httpBidderRequester, hookStageExecutor, bidResponseCreator);
        assertThat(result).succeededWith(BidResponse.builder()
                .seatbid(emptyList())
                .build());
    }

    @Test
    public void shouldReturnBidResponseWithHooksDebugInfoWhenAuctionHappened() {
        // given
        given(httpBidderRequester.requestBids(any(), any(), any(), any(), anyBoolean()))
                .willReturn(Future.succeededFuture(givenSeatBid(emptyList())));

        final BidRequest bidRequest = givenBidRequest(givenSingleImp(singletonMap("bidder", 2)));
        final AuctionContext auctionContext = givenRequestContext(bidRequest).toBuilder()
                .hookExecutionContext(HookExecutionContext.of(
                        Endpoint.openrtb2_auction,
                        stageOutcomes()))
                .debugContext(DebugContext.of(true, null))
                .build();

        // when
        final BidResponse bidResponse = exchangeService.holdAuction(auctionContext).result();

        // then
        assertThat(bidResponse.getExt()).isNotNull();
        assertThat(bidResponse.getExt().getPrebid()).isNotNull();
        final ExtModules extModules = bidResponse.getExt().getPrebid().getModules();
        assertThat(extModules).isNotNull();

        assertThat(extModules.getErrors())
                .hasSize(3)
                .hasEntrySatisfying("module1", moduleErrors -> assertThat(moduleErrors)
                        .hasSize(2)
                        .hasEntrySatisfying("hook1", hookErrors -> assertThat(hookErrors)
                                .containsOnly("error message 1-1 1", "error message 1-1 2"))
                        .hasEntrySatisfying("hook2", hookErrors -> assertThat(hookErrors)
                                .containsOnly(
                                        "error message 1-2 1",
                                        "error message 1-2 2",
                                        "error message 1-2 3",
                                        "error message 1-2 4")))
                .hasEntrySatisfying("module2", moduleErrors -> assertThat(moduleErrors)
                        .hasSize(1)
                        .hasEntrySatisfying("hook1", hookErrors -> assertThat(hookErrors)
                                .containsOnly("error message 2-1 1", "error message 2-1 2")))
                .hasEntrySatisfying("module3", moduleErrors -> assertThat(moduleErrors)
                        .hasSize(1)
                        .hasEntrySatisfying("hook1", hookErrors -> assertThat(hookErrors)
                                .containsOnly("error message 3-1 1", "error message 3-1 2")));
        assertThat(extModules.getWarnings())
                .hasSize(3)
                .hasEntrySatisfying("module1", moduleErrors -> assertThat(moduleErrors)
                        .hasSize(2)
                        .hasEntrySatisfying("hook1", hookErrors -> assertThat(hookErrors)
                                .containsOnly("warning message 1-1 1", "warning message 1-1 2"))
                        .hasEntrySatisfying("hook2", hookErrors -> assertThat(hookErrors)
                                .containsOnly(
                                        "warning message 1-2 1",
                                        "warning message 1-2 2",
                                        "warning message 1-2 3",
                                        "warning message 1-2 4")))
                .hasEntrySatisfying("module2", moduleErrors -> assertThat(moduleErrors)
                        .hasSize(1)
                        .hasEntrySatisfying("hook1", hookErrors -> assertThat(hookErrors)
                                .containsOnly("warning message 2-1 1", "warning message 2-1 2")))
                .hasEntrySatisfying("module3", moduleErrors -> assertThat(moduleErrors)
                        .hasSize(1)
                        .hasEntrySatisfying("hook1", hookErrors -> assertThat(hookErrors)
                                .containsOnly("warning message 3-1 1", "warning message 3-1 2")));

        assertThat(extModules.getTrace()).isNull();
    }

    @Test
    public void shouldReturnBidResponseWithHooksBasicTraceInfoWhenAuctionHappened() {
        // given
        given(httpBidderRequester.requestBids(any(), any(), any(), any(), anyBoolean()))
                .willReturn(Future.succeededFuture(givenSeatBid(emptyList())));

        final BidRequest bidRequest = givenBidRequest(givenSingleImp(singletonMap("bidder", 2)));
        final AuctionContext auctionContext = givenRequestContext(bidRequest).toBuilder()
                .hookExecutionContext(HookExecutionContext.of(
                        Endpoint.openrtb2_auction,
                        stageOutcomes()))
                .debugContext(DebugContext.of(false, TraceLevel.basic))
                .build();

        // when
        final BidResponse bidResponse = exchangeService.holdAuction(auctionContext).result();

        // then
        assertThat(bidResponse.getExt()).isNotNull();
        assertThat(bidResponse.getExt().getPrebid()).isNotNull();
        final ExtModules extModules = bidResponse.getExt().getPrebid().getModules();
        assertThat(extModules).isNotNull();

        assertThat(extModules.getErrors()).isNull();
        assertThat(extModules.getWarnings()).isNull();

        assertThat(extModules.getTrace()).isEqualTo(ExtModulesTrace.of(
                16L,
                asList(
                        ExtModulesTraceStage.of(
                                Stage.entrypoint,
                                12L,
                                singletonList(ExtModulesTraceStageOutcome.of(
                                        "http-request",
                                        12L,
                                        asList(
                                                ExtModulesTraceGroup.of(
                                                        6L,
                                                        asList(
                                                                ExtModulesTraceInvocationResult.builder()
                                                                        .hookId(HookId.of("module1", "hook1"))
                                                                        .executionTime(4L)
                                                                        .status(ExecutionStatus.success)
                                                                        .message("Message 1-1")
                                                                        .action(ExecutionAction.update)
                                                                        .build(),
                                                                ExtModulesTraceInvocationResult.builder()
                                                                        .hookId(HookId.of("module1", "hook2"))
                                                                        .executionTime(6L)
                                                                        .status(ExecutionStatus.invocation_failure)
                                                                        .message("Message 1-2")
                                                                        .build())),
                                                ExtModulesTraceGroup.of(
                                                        6L,
                                                        asList(
                                                                ExtModulesTraceInvocationResult.builder()
                                                                        .hookId(HookId.of("module1", "hook2"))
                                                                        .executionTime(4L)
                                                                        .status(ExecutionStatus.success)
                                                                        .message("Message 1-2")
                                                                        .action(ExecutionAction.no_action)
                                                                        .build(),
                                                                ExtModulesTraceInvocationResult.builder()
                                                                        .hookId(HookId.of("module2", "hook1"))
                                                                        .executionTime(6L)
                                                                        .status(ExecutionStatus.timeout)
                                                                        .message("Message 2-1")
                                                                        .build())))))),
                        ExtModulesTraceStage.of(
                                Stage.auction_response,
                                4L,
                                singletonList(ExtModulesTraceStageOutcome.of(
                                        "auction-response",
                                        4L,
                                        singletonList(
                                                ExtModulesTraceGroup.of(
                                                        4L,
                                                        asList(
                                                                ExtModulesTraceInvocationResult.builder()
                                                                        .hookId(HookId.of("module3", "hook1"))
                                                                        .executionTime(4L)
                                                                        .status(ExecutionStatus.success)
                                                                        .message("Message 3-1")
                                                                        .action(ExecutionAction.update)
                                                                        .build(),
                                                                ExtModulesTraceInvocationResult.builder()
                                                                        .hookId(HookId.of("module3", "hook2"))
                                                                        .executionTime(4L)
                                                                        .status(ExecutionStatus.success)
                                                                        .action(ExecutionAction.no_action)
                                                                        .build())))))))));
    }

    @Test
    public void shouldReturnBidResponseWithHooksVerboseTraceInfoWhenAuctionHappened() {
        // given
        given(httpBidderRequester.requestBids(any(), any(), any(), any(), anyBoolean()))
                .willReturn(Future.succeededFuture(givenSeatBid(emptyList())));

        final BidRequest bidRequest = givenBidRequest(givenSingleImp(singletonMap("bidder", 2)));
        final AuctionContext auctionContext = givenRequestContext(bidRequest).toBuilder()
                .hookExecutionContext(HookExecutionContext.of(
                        Endpoint.openrtb2_auction,
                        stageOutcomes()))
                .debugContext(DebugContext.of(false, TraceLevel.verbose))
                .build();

        // when
        final BidResponse bidResponse = exchangeService.holdAuction(auctionContext).result();

        // then
        assertThat(bidResponse.getExt().getPrebid().getModules().getTrace().getStages())
                .anySatisfy(stage -> assertThat(stage.getOutcomes())
                        .anySatisfy(outcome -> assertThat(outcome.getGroups())
                                .anySatisfy(group -> assertThat(group.getInvocationResults())
                                        .anySatisfy(hook -> {
                                            assertThat(hook.getDebugMessages())
                                                    .containsOnly("debug message 1-1 1", "debug message 1-1 2");
                                            assertThat(hook.getAnalyticsTags()).isEqualTo(
                                                    ExtModulesTraceAnalyticsTags.of(singletonList(
                                                            ExtModulesTraceAnalyticsActivity.of(
                                                                    "some-activity",
                                                                    "success",
                                                                    singletonList(ExtModulesTraceAnalyticsResult.of(
                                                                            "success",
                                                                            mapper.createObjectNode(),
                                                                            ExtModulesTraceAnalyticsAppliedTo.builder()
                                                                                    .impIds(asList("impId1", "impId2"))
                                                                                    .request(true)
                                                                                    .build()))))));
                                        }))));
    }

    @Test
    public void shouldReturnBidResponseWithHooksDebugAndTraceInfoWhenAuctionHappened() {
        // given
        given(httpBidderRequester.requestBids(any(), any(), any(), any(), anyBoolean()))
                .willReturn(Future.succeededFuture(givenSeatBid(emptyList())));

        final BidRequest bidRequest = givenBidRequest(givenSingleImp(singletonMap("bidder", 2)));
        final AuctionContext auctionContext = givenRequestContext(bidRequest).toBuilder()
                .hookExecutionContext(HookExecutionContext.of(
                        Endpoint.openrtb2_auction,
                        stageOutcomes()))
                .debugContext(DebugContext.of(true, TraceLevel.basic))
                .build();

        // when
        final BidResponse bidResponse = exchangeService.holdAuction(auctionContext).result();

        // then
        final ExtModules extModules = bidResponse.getExt().getPrebid().getModules();

        assertThat(extModules.getErrors()).isNotEmpty();
        assertThat(extModules.getWarnings()).isNotEmpty();
        assertThat(extModules.getTrace()).isNotNull();
    }

    @Test
    public void shouldReturnBidResponseWithHooksDebugAndTraceInfoWhenRequestIsRejected() {
        // given
        final AuctionContext auctionContext = AuctionContext.builder()
                .hookExecutionContext(HookExecutionContext.of(
                        Endpoint.openrtb2_auction,
                        stageOutcomes()))
                .debugContext(DebugContext.of(true, TraceLevel.basic))
                .requestRejected(true)
                .build();

        // when
        final BidResponse bidResponse = exchangeService.holdAuction(auctionContext).result();

        // then
        final ExtModules extModules = bidResponse.getExt().getPrebid().getModules();

        assertThat(extModules.getErrors()).isNotEmpty();
        assertThat(extModules.getWarnings()).isNotEmpty();
        assertThat(extModules.getTrace()).isNotNull();
    }

    @Test
    public void shouldReturnBidResponseWithoutHooksTraceInfoWhenNoHooksExecuted() {
        // given
        given(httpBidderRequester.requestBids(any(), any(), any(), any(), anyBoolean()))
                .willReturn(Future.succeededFuture(givenSeatBid(emptyList())));

        final BidRequest bidRequest = givenBidRequest(givenSingleImp(singletonMap("bidder", 2)));
        final AuctionContext auctionContext = givenRequestContext(bidRequest).toBuilder()
                .hookExecutionContext(HookExecutionContext.of(
                        Endpoint.openrtb2_auction,
                        new EnumMap<>(singletonMap(
                                Stage.entrypoint,
                                singletonList(StageExecutionOutcome.of("http-request", emptyList()))))))
                .debugContext(DebugContext.of(false, TraceLevel.basic))
                .build();

        // when
        final BidResponse bidResponse = exchangeService.holdAuction(auctionContext).result();

        // then
        assertThat(bidResponse.getExt()).isNull();
    }

    @Test
    public void shouldIncrementHooksGlobalMetrics() {
        // given
        final AuctionContext auctionContext = AuctionContext.builder()
                .hookExecutionContext(HookExecutionContext.of(
                        Endpoint.openrtb2_auction,
                        stageOutcomes()))
                .debugContext(DebugContext.empty())
                .requestRejected(true)
                .build();

        // when
        exchangeService.holdAuction(auctionContext);

        // then
        verify(metrics, times(6)).updateHooksMetrics(anyString(), any(), any(), any(), any(), any());
        verify(metrics).updateHooksMetrics(
                eq("module1"),
                eq(Stage.entrypoint),
                eq("hook1"),
                eq(ExecutionStatus.success),
                eq(4L),
                eq(ExecutionAction.update));
        verify(metrics).updateHooksMetrics(
                eq("module1"),
                eq(Stage.entrypoint),
                eq("hook2"),
                eq(ExecutionStatus.invocation_failure),
                eq(6L),
                isNull());
        verify(metrics).updateHooksMetrics(
                eq("module1"),
                eq(Stage.entrypoint),
                eq("hook2"),
                eq(ExecutionStatus.success),
                eq(4L),
                eq(ExecutionAction.no_action));
        verify(metrics).updateHooksMetrics(
                eq("module2"),
                eq(Stage.entrypoint),
                eq("hook1"),
                eq(ExecutionStatus.timeout),
                eq(6L),
                isNull());
        verify(metrics).updateHooksMetrics(
                eq("module3"),
                eq(Stage.auction_response),
                eq("hook1"),
                eq(ExecutionStatus.success),
                eq(4L),
                eq(ExecutionAction.update));
        verify(metrics).updateHooksMetrics(
                eq("module3"),
                eq(Stage.auction_response),
                eq("hook2"),
                eq(ExecutionStatus.success),
                eq(4L),
                eq(ExecutionAction.no_action));
        verify(metrics, never()).updateAccountHooksMetrics(any(), any(), any(), any());
        verify(metrics, never()).updateAccountModuleDurationMetric(any(), any(), any());
    }

    @Test
    public void shouldIncrementHooksGlobalAndAccountMetrics() {
        // given
        given(httpBidderRequester.requestBids(any(), any(), any(), any(), anyBoolean()))
                .willReturn(Future.succeededFuture(givenSeatBid(emptyList())));

        final BidRequest bidRequest = givenBidRequest(givenSingleImp(singletonMap("bidder", 2)));
        final AuctionContext auctionContext = givenRequestContext(bidRequest).toBuilder()
                .hookExecutionContext(HookExecutionContext.of(
                        Endpoint.openrtb2_auction,
                        stageOutcomes()))
                .debugContext(DebugContext.empty())
                .build();

        // when
        exchangeService.holdAuction(auctionContext);

        // then
        verify(metrics, times(6)).updateHooksMetrics(anyString(), any(), any(), any(), any(), any());
        verify(metrics, times(6)).updateAccountHooksMetrics(anyString(), any(), any(), any());
        verify(metrics).updateAccountHooksMetrics(
                eq("accountId"),
                eq("module1"),
                eq(ExecutionStatus.success),
                eq(ExecutionAction.update));
        verify(metrics).updateAccountHooksMetrics(
                eq("accountId"),
                eq("module1"),
                eq(ExecutionStatus.invocation_failure),
                isNull());
        verify(metrics).updateAccountHooksMetrics(
                eq("accountId"),
                eq("module1"),
                eq(ExecutionStatus.success),
                eq(ExecutionAction.no_action));
        verify(metrics).updateAccountHooksMetrics(
                eq("accountId"),
                eq("module2"),
                eq(ExecutionStatus.timeout),
                isNull());
        verify(metrics).updateAccountHooksMetrics(
                eq("accountId"),
                eq("module3"),
                eq(ExecutionStatus.success),
                eq(ExecutionAction.update));
        verify(metrics).updateAccountHooksMetrics(
                eq("accountId"),
                eq("module3"),
                eq(ExecutionStatus.success),
                eq(ExecutionAction.no_action));
        verify(metrics, times(3)).updateAccountModuleDurationMetric(anyString(), any(), any());
        verify(metrics).updateAccountModuleDurationMetric(eq("accountId"), eq("module1"), eq(14L));
        verify(metrics).updateAccountModuleDurationMetric(eq("accountId"), eq("module2"), eq(6L));
        verify(metrics).updateAccountModuleDurationMetric(eq("accountId"), eq("module3"), eq(8L));
    }

    @Test
    public void shouldTolerateBidWithDealThatHasNoLineItemAssociated() {
        // given
        givenBidder(givenSingleSeatBid(givenBid(
                Bid.builder().impid("impId").dealid("dealId").price(BigDecimal.ONE).build())));

        final BidRequest bidRequest = givenBidRequest(givenSingleImp(singletonMap("someBidder", 1)), identity());
        final AuctionContext auctionContext = givenRequestContext(bidRequest);

        // when
        exchangeService.holdAuction(auctionContext);

        // then
        final ArgumentCaptor<AuctionContext> argumentCaptor = ArgumentCaptor.forClass(AuctionContext.class);
        verify(applicationEventService).publishAuctionEvent(argumentCaptor.capture());
        final TxnLog txnLog = argumentCaptor.getValue().getTxnLog();

        assertThat(txnLog).isEqualTo(TxnLog.create());
    }

    @Test
    public void shouldRecordLineItemMetricsInTransactionLog() {
        // given
        givenBidder(givenSeatBid(asList(
                givenBid(Bid.builder().impid("impId").dealid("dealId1").price(BigDecimal.ONE).build()),
                givenBid(Bid.builder().impid("impId").dealid("dealId2").price(BigDecimal.ONE).build()))));

        willReturn(ValidationResult.success()).given(responseBidValidator)
                .validate(argThat(bid -> bid.getBid().getDealid().equals("dealId1")), any(), any(), any());
        willReturn(ValidationResult.error("validation error")).given(responseBidValidator)
                .validate(argThat(bid -> bid.getBid().getDealid().equals("dealId2")), any(), any(), any());

        final BidRequest bidRequest = givenBidRequest(singletonList(givenImp(singletonMap("someBidder", 1),
                builder -> builder
                        .id("impId")
                        .pmp(Pmp.builder()
                                .deals(asList(
                                        Deal.builder()
                                                .id("dealId1")
                                                .ext(mapper.valueToTree(ExtDeal.of(
                                                        ExtDealLine.of("lineItemId1", null, null, "someBidder"))))
                                                .build(),
                                        Deal.builder()
                                                .id("dealId2")
                                                .ext(mapper.valueToTree(ExtDeal.of(
                                                        ExtDealLine.of("lineItemId2", null, null, "someBidder"))))
                                                .build()))
                                .build()))),
                identity());
        final AuctionContext auctionContext = givenRequestContext(bidRequest);

        // when
        exchangeService.holdAuction(auctionContext);

        // then
        final ArgumentCaptor<AuctionContext> argumentCaptor = ArgumentCaptor.forClass(AuctionContext.class);
        verify(applicationEventService).publishAuctionEvent(argumentCaptor.capture());
        final TxnLog txnLog = argumentCaptor.getValue().getTxnLog();

        final TxnLog expectedTxnLog = TxnLog.create();
        expectedTxnLog.lineItemsReceivedFromBidder().get("someBidder").addAll(asList("lineItemId1", "lineItemId2"));
        expectedTxnLog.lineItemsResponseInvalidated().add("lineItemId2");

        assertThat(txnLog).isEqualTo(expectedTxnLog);
    }

    @Test
    public void shouldSendOnlyRelevantDealsToBiddersPresentInImp() {
        // given
        final BidRequest bidRequest = givenBidRequest(singletonList(givenImp(singletonMap("someBidder", 1),
                builder -> builder
                        .pmp(Pmp.builder()
                                .deals(asList(
                                        Deal.builder()
                                                .id("dealId1")
                                                .ext(mapper.valueToTree(ExtDeal.of(
                                                        ExtDealLine.of(null, null, null, "someBidder"))))
                                                .build(),
                                        Deal.builder()
                                                .id("dealId2")
                                                .ext(mapper.valueToTree(ExtDeal.of(
                                                        ExtDealLine.of(null, null, null, "otherBidder"))))
                                                .build()))
                                .build()))),
                identity());
        final AuctionContext auctionContext = givenRequestContext(bidRequest).toBuilder()
                .build();

        // when
        exchangeService.holdAuction(auctionContext);

        // then
        final Deal expectedDeal = Deal.builder()
                .id("dealId1")
                .bidfloor(0.0f)
                .ext(mapper.valueToTree(ExtDeal.of(ExtDealLine.of(null, null, null, null))))
                .build();
        final BidRequest capturedBidRequest = captureBidRequest();

        assertThat(capturedBidRequest.getImp())
                .extracting(Imp::getPmp)
                .flatExtracting(Pmp::getDeals)
                .containsOnly(expectedDeal);
    }

    @Test
    public void shouldNotModifyOriginalDealsIfDealsFromLineItemServiceAreMissing() {
        // given
        final Pmp pmp = Pmp.builder()
                .deals(singletonList(Deal.builder().id("dealId1").build())) // deal from prebid request (not from PG)
                .build();
        final BidRequest bidRequest = givenBidRequest(singletonList(givenImp(singletonMap("someBidder", 1),
                builder -> builder.pmp(pmp))), identity());
        final AuctionContext auctionContext = givenRequestContext(bidRequest).toBuilder()
                .build();

        // when
        exchangeService.holdAuction(auctionContext);

        // then
        final BidRequest capturedBidRequest = captureBidRequest();
        assertThat(capturedBidRequest.getImp())
                .extracting(Imp::getPmp)
                .containsExactly(pmp);
    }

    @SuppressWarnings("unchecked")
    @Test
    public void shouldReduceBidsHavingDealIdWithSameImpIdByBidderWithToleratingNotObtainedBidWithTopDeal() {
        // given
        final BidRequest bidRequest = givenBidRequest(singletonList(givenImp(singletonMap("bidder1", 1),
                builder -> builder
                        .id("impId1")
                        .pmp(Pmp.builder()
                                .deals(asList(
                                        Deal.builder().id("dealId1").build(), // top deal, but no response bid
                                        Deal.builder().id("dealId2").build()))
                                .build()))),
                identity());
        final AuctionContext auctionContext = givenRequestContext(bidRequest).toBuilder().build();

        givenBidder(givenSeatBid(singletonList(
                givenBid(Bid.builder().id("bidId2").impid("impId1").dealid("dealId2").price(BigDecimal.ONE).build()))));

        given(responseBidValidator.validate(any(), any(), any(), any())).willReturn(ValidationResult.success());

        // when
        exchangeService.holdAuction(auctionContext);

        // then
        final ArgumentCaptor<List<BidderResponse>> argumentCaptor = ArgumentCaptor.forClass(List.class);
        verify(bidResponseCreator).create(argumentCaptor.capture(), any(), any(), any());
        assertThat(argumentCaptor.getValue()).hasSize(1)
                .extracting(BidderResponse::getSeatBid)
                .flatExtracting(BidderSeatBid::getBids).hasSize(1)
                .extracting(BidderBid::getBid)
                .extracting(Bid::getId)
                .containsOnly("bidId2");
    }

    @SuppressWarnings("unchecked")
    @Test
    public void shouldReduceBidsHavingDealIdWithSameImpIdByBidderWithToleratingNotObtainedBids() {
        // given
        final BidRequest bidRequest = givenBidRequest(singletonList(givenImp(singletonMap("bidder1", 1),
                builder -> builder
                        .id("impId1")
                        .pmp(Pmp.builder()
                                .deals(asList(
                                        Deal.builder().id("dealId1").build(),
                                        Deal.builder().id("dealId2").build()))
                                .build()))),
                identity());
        final AuctionContext auctionContext = givenRequestContext(bidRequest).toBuilder().build();

        givenBidder(givenSeatBid(emptyList()));

        given(responseBidValidator.validate(any(), any(), any(), any())).willReturn(ValidationResult.success());

        // when
        exchangeService.holdAuction(auctionContext);

        // then
        final ArgumentCaptor<List<BidderResponse>> argumentCaptor = ArgumentCaptor.forClass(List.class);
        verify(bidResponseCreator).create(argumentCaptor.capture(), any(), any(), any());

        assertThat(argumentCaptor.getValue()).hasSize(1)
                .extracting(BidderResponse::getSeatBid)
                .flatExtracting(BidderSeatBid::getBids).isEmpty();
    }

    private AuctionContext givenRequestContext(BidRequest bidRequest) {
        return givenRequestContext(
                bidRequest,
                Account.builder()
                        .id("accountId")
                        .auction(AccountAuctionConfig.builder()
                                .events(AccountEventsConfig.of(true))
                                .build())
                        .build());
    }

    private AuctionContext givenRequestContext(BidRequest bidRequest, Account account) {
        return AuctionContext.builder()
                .httpRequest(HttpRequestContext.builder().headers(CaseInsensitiveMultiMap.empty()).build())
                .uidsCookie(uidsCookie)
                .bidRequest(bidRequest)
                .debugWarnings(new ArrayList<>())
                .account(account)
                .requestTypeMetric(MetricName.openrtb2web)
                .timeout(timeout)
                .hookExecutionContext(HookExecutionContext.of(Endpoint.openrtb2_auction))
                .debugContext(DebugContext.empty())
                .txnLog(TxnLog.create())
                .deepDebugLog(DeepDebugLog.create(false, clock))
                .build();
    }

    private BidRequest captureBidRequest() {
        final ArgumentCaptor<BidderRequest> bidRequestCaptor = ArgumentCaptor.forClass(BidderRequest.class);
        verify(httpBidderRequester).requestBids(any(), bidRequestCaptor.capture(), any(), any(), anyBoolean());
        return bidRequestCaptor.getValue().getBidRequest();
    }

    private List<BidderResponse> captureBidResponses() {
        final ArgumentCaptor<List<BidderResponse>> bidderResponseCaptor = ArgumentCaptor.forClass(List.class);
        verify(bidResponseCreator).create(bidderResponseCaptor.capture(), any(), any(), any());
        return bidderResponseCaptor.getValue();
    }

    private static BidRequest givenBidRequest(
            List<Imp> imp, Function<BidRequestBuilder, BidRequestBuilder> bidRequestBuilderCustomizer) {
        return bidRequestBuilderCustomizer.apply(BidRequest.builder().cur(singletonList("USD")).imp(imp)).build();
    }

    private static BidRequest givenBidRequest(List<Imp> imp) {
        return givenBidRequest(imp, identity());
    }

    private static <T> Imp givenImp(T ext, Function<ImpBuilder, ImpBuilder> impBuilderCustomizer) {
        return impBuilderCustomizer.apply(Imp.builder()
                        .ext(mapper.valueToTree(singletonMap(
                                "prebid", ext != null ? singletonMap("bidder", ext) : emptyMap()))))
                .build();
    }

    private static <T> List<Imp> givenSingleImp(T ext) {
        return singletonList(givenImp(ext, identity()));
    }

    private void givenBidder(BidderSeatBid response) {
        given(httpBidderRequester.requestBids(any(), any(), any(), any(), anyBoolean()))
                .willReturn(Future.succeededFuture(response));
    }

    private void givenBidder(String bidderName, Bidder<?> bidder, BidderSeatBid response) {
        doReturn(bidder).when(bidderCatalog).bidderByName(eq(bidderName));
        given(httpBidderRequester.requestBids(same(bidder), any(), any(), any(), anyBoolean()))
                .willReturn(Future.succeededFuture(response));
    }

    private static SeatBid givenSeatBid(List<Bid> bids,
                                        Function<SeatBid.SeatBidBuilder, SeatBid.SeatBidBuilder> seatBidCustomizer) {
        return seatBidCustomizer.apply(SeatBid.builder()
                        .seat("someBidder")
                        .bid(bids))
                .build();
    }

    private static BidderSeatBid givenSeatBid(List<BidderBid> bids) {
        return BidderSeatBid.of(bids, emptyList(), emptyList());
    }

    private static BidderSeatBid givenSingleSeatBid(BidderBid bid) {
        return givenSeatBid(singletonList(bid));
    }

    private static BidderSeatBid givenEmptySeatBid() {
        return givenSeatBid(emptyList());
    }

    private static BidderBid givenBid(Bid bid) {
        return BidderBid.of(bid, BidType.banner, null);
    }

    private static BidderBid givenBid(Bid bid, String cur) {
        return BidderBid.of(bid, BidType.banner, cur);
    }

    private static Bid givenBid(Function<Bid.BidBuilder, Bid.BidBuilder> bidBuilder) {
        return bidBuilder.apply(Bid.builder()
                        .id("bidId")
                        .price(BigDecimal.ONE)
                        .ext(mapper.valueToTree(ExtPrebid.of(ExtBidPrebid.builder().build(), null))))
                .build();
    }

    private static <K, V> Map<K, V> doubleMap(K key1, V value1, K key2, V value2) {
        final Map<K, V> map = new HashMap<>();
        map.put(key1, value1);
        map.put(key2, value2);
        return map;
    }

    private static ExtBidPrebid toExtBidPrebid(ObjectNode ext) {
        try {
            return mapper.treeToValue(ext.get("prebid"), ExtBidPrebid.class);
        } catch (IOException e) {
            return rethrow(e);
        }
    }

    private static ExtRequestTargeting givenTargeting(boolean includebidderkeys) {
        return ExtRequestTargeting.builder().pricegranularity(mapper.valueToTree(
                        ExtPriceGranularity.of(2, singletonList(ExtGranularityRange.of(BigDecimal.valueOf(5),
                                BigDecimal.valueOf(0.5))))))
                .includewinners(true)
                .includebidderkeys(includebidderkeys)
                .build();
    }

    private void givenBidResponseCreator(List<Bid> bids) {
        given(bidResponseCreator.create(anyList(), any(), any(), any()))
                .willReturn(Future.succeededFuture(givenBidResponseWithBids(bids)));
    }

    private void givenBidResponseCreator(Map<String, List<ExtBidderError>> errors) {
        given(bidResponseCreator.create(anyList(), any(), any(), any()))
                .willReturn(Future.succeededFuture(givenBidResponseWithError(errors)));
    }

    private static BidResponse givenBidResponseWithBids(List<Bid> bids) {
        return BidResponse.builder()
                .cur("USD")
                .seatbid(singletonList(givenSeatBid(bids, identity())))
                .build();
    }

    private static BidResponse givenBidResponseWithError(Map<String, List<ExtBidderError>> errors) {
        return BidResponse.builder()
                .seatbid(emptyList())
                .ext(ExtBidResponse.builder()
                        .errors(errors)
                        .build())
                .build();
    }

    private void testUserEidsPermissionFiltering(List<ExtUserEid> givenExtUserEids,
                                                 List<ExtRequestPrebidDataEidPermissions> givenEidPermissions,
                                                 Map<String, String> givenAlises,
                                                 List<ExtUserEid> expectedExtUserEids) {
        // given
        final Bidder<?> bidder = mock(Bidder.class);
        givenBidder("someBidder", bidder, givenEmptySeatBid());
        final Map<String, Integer> bidderToGdpr = singletonMap("someBidder", 1);
        final ExtUser extUser = ExtUser.builder().eids(givenExtUserEids).build();

        final BidRequest bidRequest = givenBidRequest(givenSingleImp(bidderToGdpr),
                builder -> builder
                        .ext(ExtRequest.of(ExtRequestPrebid.builder()
                                .aliases(givenAlises)
                                .data(ExtRequestPrebidData.of(null, givenEidPermissions))
                                .build()))
                        .user(User.builder()
                                .ext(extUser)
                                .build()));

        // when
        exchangeService.holdAuction(givenRequestContext(bidRequest));

        // then
        final ArgumentCaptor<BidderRequest> bidderRequestCaptor = ArgumentCaptor.forClass(BidderRequest.class);
        verify(httpBidderRequester).requestBids(any(), bidderRequestCaptor.capture(), any(), any(), anyBoolean());
        final List<BidderRequest> capturedBidRequests = bidderRequestCaptor.getAllValues();
        assertThat(capturedBidRequests)
                .extracting(BidderRequest::getBidRequest)
                .extracting(BidRequest::getUser)
                .extracting(User::getExt)
                .flatExtracting(ExtUser::getEids)
                .isEqualTo(expectedExtUserEids);
    }

    private static EnumMap<Stage, List<StageExecutionOutcome>> stageOutcomes() {
        final Map<Stage, List<StageExecutionOutcome>> stageOutcomes = new HashMap<>();

        stageOutcomes.put(Stage.entrypoint, singletonList(StageExecutionOutcome.of(
                "http-request",
                asList(
                        GroupExecutionOutcome.of(asList(
                                HookExecutionOutcome.builder()
                                        .hookId(HookId.of("module1", "hook1"))
                                        .executionTime(4L)
                                        .status(ExecutionStatus.success)
                                        .message("Message 1-1")
                                        .action(ExecutionAction.update)
                                        .errors(asList("error message 1-1 1", "error message 1-1 2"))
                                        .warnings(asList("warning message 1-1 1", "warning message 1-1 2"))
                                        .debugMessages(asList("debug message 1-1 1", "debug message 1-1 2"))
                                        .analyticsTags(TagsImpl.of(singletonList(
                                                ActivityImpl.of(
                                                        "some-activity",
                                                        "success",
                                                        singletonList(ResultImpl.of(
                                                                "success",
                                                                mapper.createObjectNode(),
                                                                AppliedToImpl.builder()
                                                                        .impIds(asList("impId1", "impId2"))
                                                                        .request(true)
                                                                        .build()))))))
                                        .build(),
                                HookExecutionOutcome.builder()
                                        .hookId(HookId.of("module1", "hook2"))
                                        .executionTime(6L)
                                        .status(ExecutionStatus.invocation_failure)
                                        .message("Message 1-2")
                                        .errors(asList("error message 1-2 1", "error message 1-2 2"))
                                        .warnings(asList("warning message 1-2 1", "warning message 1-2 2"))
                                        .build())),
                        GroupExecutionOutcome.of(asList(
                                HookExecutionOutcome.builder()
                                        .hookId(HookId.of("module1", "hook2"))
                                        .executionTime(4L)
                                        .status(ExecutionStatus.success)
                                        .message("Message 1-2")
                                        .action(ExecutionAction.no_action)
                                        .errors(asList("error message 1-2 3", "error message 1-2 4"))
                                        .warnings(asList("warning message 1-2 3", "warning message 1-2 4"))
                                        .build(),
                                HookExecutionOutcome.builder()
                                        .hookId(HookId.of("module2", "hook1"))
                                        .executionTime(6L)
                                        .status(ExecutionStatus.timeout)
                                        .message("Message 2-1")
                                        .errors(asList("error message 2-1 1", "error message 2-1 2"))
                                        .warnings(asList("warning message 2-1 1", "warning message 2-1 2"))
                                        .build()))))));

        stageOutcomes.put(Stage.auction_response, singletonList(StageExecutionOutcome.of(
                "auction-response",
                singletonList(
                        GroupExecutionOutcome.of(asList(
                                HookExecutionOutcome.builder()
                                        .hookId(HookId.of("module3", "hook1"))
                                        .executionTime(4L)
                                        .status(ExecutionStatus.success)
                                        .message("Message 3-1")
                                        .action(ExecutionAction.update)
                                        .errors(asList("error message 3-1 1", "error message 3-1 2"))
                                        .warnings(asList("warning message 3-1 1", "warning message 3-1 2"))
                                        .build(),
                                HookExecutionOutcome.builder()
                                        .hookId(HookId.of("module3", "hook2"))
                                        .executionTime(4L)
                                        .status(ExecutionStatus.success)
                                        .action(ExecutionAction.no_action)
                                        .build()))))));

        return new EnumMap<>(stageOutcomes);
    }
}<|MERGE_RESOLUTION|>--- conflicted
+++ resolved
@@ -816,12 +816,12 @@
         givenBidder("bidder", bidder, givenEmptySeatBid());
 
         final BidRequest bidRequest = givenBidRequest(singletonList(
-                givenImp(singletonMap("bidderAlias", 1), identity()).toBuilder().pmp(Pmp.builder()
-                        .deals(singletonList(Deal.builder()
-                                .ext(mapper.valueToTree(ExtDeal.of(ExtDealLine.of("lineItemId", "extLineItemId",
-                                        singletonList(Format.builder().w(100).h(100).build()),
-                                        "bidderAlias")))).build()))
-                        .build()).build()),
+                        givenImp(singletonMap("bidderAlias", 1), identity()).toBuilder().pmp(Pmp.builder()
+                                .deals(singletonList(Deal.builder()
+                                        .ext(mapper.valueToTree(ExtDeal.of(ExtDealLine.of("lineItemId", "extLineItemId",
+                                                singletonList(Format.builder().w(100).h(100).build()),
+                                                "bidderAlias")))).build()))
+                                .build()).build()),
                 builder -> builder.ext(ExtRequest.of(ExtRequestPrebid.builder()
                         .aliases(singletonMap("bidderAlias", "bidder")).build())));
 
@@ -960,15 +960,9 @@
         final ExtRequestTargeting targeting = givenTargeting(true);
         final ObjectNode events = mapper.createObjectNode();
         final BidRequest bidRequest = givenBidRequest(asList(
-<<<<<<< HEAD
                         // imp ids are not really used for matching, included them here for clarity
                         givenImp(singletonMap("bidder1", 1), builder -> builder.id("impId1")),
-                        givenImp(doubleMap("bidder1", 1, "bidder2", 2), builder -> builder.id("impId1"))),
-=======
-                // imp ids are not really used for matching, included them here for clarity
-                givenImp(singletonMap("bidder1", 1), builder -> builder.id("impId1")),
-                givenImp(doubleMap("bidder1", 1, "bidder2", 2), builder -> builder.id("impId2"))),
->>>>>>> a2f53fe7
+                        givenImp(doubleMap("bidder1", 1, "bidder2", 2), builder -> builder.id("impId2"))),
                 builder -> builder.ext(ExtRequest.of(ExtRequestPrebid.builder()
                         .targeting(targeting)
                         .auctiontimestamp(1000L)
@@ -1051,15 +1045,9 @@
         final ExtRequestTargeting targeting = givenTargeting(false);
 
         final BidRequest bidRequest = givenBidRequest(asList(
-<<<<<<< HEAD
                         // imp ids are not really used for matching, included them here for clarity
                         givenImp(singletonMap("bidder1", 1), builder -> builder.id("impId1")),
-                        givenImp(doubleMap("bidder1", 1, "bidder2", 2), builder -> builder.id("impId1"))),
-=======
-                // imp ids are not really used for matching, included them here for clarity
-                givenImp(singletonMap("bidder1", 1), builder -> builder.id("impId1")),
-                givenImp(doubleMap("bidder1", 1, "bidder2", 2), builder -> builder.id("impId2"))),
->>>>>>> a2f53fe7
+                        givenImp(doubleMap("bidder1", 1, "bidder2", 2), builder -> builder.id("impId2"))),
                 builder -> builder.ext(ExtRequest.of(ExtRequestPrebid.builder()
                         .targeting(targeting)
                         .cache(ExtRequestPrebidCache.of(null, null, true))
@@ -1097,15 +1085,9 @@
         final ExtRequestTargeting targeting = givenTargeting(false);
 
         final BidRequest bidRequest = givenBidRequest(asList(
-<<<<<<< HEAD
                         // imp ids are not really used for matching, included them here for clarity
                         givenImp(singletonMap("bidder1", 1), builder -> builder.id("impId1")),
-                        givenImp(doubleMap("bidder1", 1, "bidder2", 2), builder -> builder.id("impId1"))),
-=======
-                // imp ids are not really used for matching, included them here for clarity
-                givenImp(singletonMap("bidder1", 1), builder -> builder.id("impId1")),
-                givenImp(doubleMap("bidder1", 1, "bidder2", 2), builder -> builder.id("impId2"))),
->>>>>>> a2f53fe7
+                        givenImp(doubleMap("bidder1", 1, "bidder2", 2), builder -> builder.id("impId2"))),
                 builder -> builder.ext(ExtRequest.of(ExtRequestPrebid.builder()
                         .targeting(targeting)
                         .cache(ExtRequestPrebidCache.of(null, null, null))
@@ -2071,12 +2053,8 @@
 
         final BidRequest bidRequest = givenBidRequest(givenSingleImp(bidderToGdpr),
                 builder -> builder.ext(ExtRequest.of(ExtRequestPrebid.builder()
-<<<<<<< HEAD
-                                .data(ExtRequestPrebidData.of(null, null)).build()))
-=======
-                        .data(ExtRequestPrebidData.of(null, null))
-                        .auctiontimestamp(1000L).build()))
->>>>>>> a2f53fe7
+                                .data(ExtRequestPrebidData.of(null, null))
+                                .auctiontimestamp(1000L).build()))
                         .app(App.builder()
                                 .keywords("keyword")
                                 .ext(ExtApp.of(null, dataNode))
@@ -2116,8 +2094,8 @@
 
         final BidRequest bidRequest = givenBidRequest(givenSingleImp(bidderToGdpr),
                 builder -> builder.ext(ExtRequest.of(ExtRequestPrebid.builder()
-                        .data(ExtRequestPrebidData.of(singletonList("someBidder"), null))
-                        .auctiontimestamp(1000L).build()))
+                                .data(ExtRequestPrebidData.of(singletonList("someBidder"), null))
+                                .auctiontimestamp(1000L).build()))
                         .app(App.builder()
                                 .keywords("keyword")
                                 .ext(ExtApp.of(null, dataNode))
@@ -3496,21 +3474,21 @@
                 .validate(argThat(bid -> bid.getBid().getDealid().equals("dealId2")), any(), any(), any());
 
         final BidRequest bidRequest = givenBidRequest(singletonList(givenImp(singletonMap("someBidder", 1),
-                builder -> builder
-                        .id("impId")
-                        .pmp(Pmp.builder()
-                                .deals(asList(
-                                        Deal.builder()
-                                                .id("dealId1")
-                                                .ext(mapper.valueToTree(ExtDeal.of(
-                                                        ExtDealLine.of("lineItemId1", null, null, "someBidder"))))
-                                                .build(),
-                                        Deal.builder()
-                                                .id("dealId2")
-                                                .ext(mapper.valueToTree(ExtDeal.of(
-                                                        ExtDealLine.of("lineItemId2", null, null, "someBidder"))))
-                                                .build()))
-                                .build()))),
+                        builder -> builder
+                                .id("impId")
+                                .pmp(Pmp.builder()
+                                        .deals(asList(
+                                                Deal.builder()
+                                                        .id("dealId1")
+                                                        .ext(mapper.valueToTree(ExtDeal.of(
+                                                                ExtDealLine.of("lineItemId1", null, null, "someBidder"))))
+                                                        .build(),
+                                                Deal.builder()
+                                                        .id("dealId2")
+                                                        .ext(mapper.valueToTree(ExtDeal.of(
+                                                                ExtDealLine.of("lineItemId2", null, null, "someBidder"))))
+                                                        .build()))
+                                        .build()))),
                 identity());
         final AuctionContext auctionContext = givenRequestContext(bidRequest);
 
@@ -3533,20 +3511,20 @@
     public void shouldSendOnlyRelevantDealsToBiddersPresentInImp() {
         // given
         final BidRequest bidRequest = givenBidRequest(singletonList(givenImp(singletonMap("someBidder", 1),
-                builder -> builder
-                        .pmp(Pmp.builder()
-                                .deals(asList(
-                                        Deal.builder()
-                                                .id("dealId1")
-                                                .ext(mapper.valueToTree(ExtDeal.of(
-                                                        ExtDealLine.of(null, null, null, "someBidder"))))
-                                                .build(),
-                                        Deal.builder()
-                                                .id("dealId2")
-                                                .ext(mapper.valueToTree(ExtDeal.of(
-                                                        ExtDealLine.of(null, null, null, "otherBidder"))))
-                                                .build()))
-                                .build()))),
+                        builder -> builder
+                                .pmp(Pmp.builder()
+                                        .deals(asList(
+                                                Deal.builder()
+                                                        .id("dealId1")
+                                                        .ext(mapper.valueToTree(ExtDeal.of(
+                                                                ExtDealLine.of(null, null, null, "someBidder"))))
+                                                        .build(),
+                                                Deal.builder()
+                                                        .id("dealId2")
+                                                        .ext(mapper.valueToTree(ExtDeal.of(
+                                                                ExtDealLine.of(null, null, null, "otherBidder"))))
+                                                        .build()))
+                                        .build()))),
                 identity());
         final AuctionContext auctionContext = givenRequestContext(bidRequest).toBuilder()
                 .build();
@@ -3594,13 +3572,13 @@
     public void shouldReduceBidsHavingDealIdWithSameImpIdByBidderWithToleratingNotObtainedBidWithTopDeal() {
         // given
         final BidRequest bidRequest = givenBidRequest(singletonList(givenImp(singletonMap("bidder1", 1),
-                builder -> builder
-                        .id("impId1")
-                        .pmp(Pmp.builder()
-                                .deals(asList(
-                                        Deal.builder().id("dealId1").build(), // top deal, but no response bid
-                                        Deal.builder().id("dealId2").build()))
-                                .build()))),
+                        builder -> builder
+                                .id("impId1")
+                                .pmp(Pmp.builder()
+                                        .deals(asList(
+                                                Deal.builder().id("dealId1").build(), // top deal, but no response bid
+                                                Deal.builder().id("dealId2").build()))
+                                        .build()))),
                 identity());
         final AuctionContext auctionContext = givenRequestContext(bidRequest).toBuilder().build();
 
@@ -3628,13 +3606,13 @@
     public void shouldReduceBidsHavingDealIdWithSameImpIdByBidderWithToleratingNotObtainedBids() {
         // given
         final BidRequest bidRequest = givenBidRequest(singletonList(givenImp(singletonMap("bidder1", 1),
-                builder -> builder
-                        .id("impId1")
-                        .pmp(Pmp.builder()
-                                .deals(asList(
-                                        Deal.builder().id("dealId1").build(),
-                                        Deal.builder().id("dealId2").build()))
-                                .build()))),
+                        builder -> builder
+                                .id("impId1")
+                                .pmp(Pmp.builder()
+                                        .deals(asList(
+                                                Deal.builder().id("dealId1").build(),
+                                                Deal.builder().id("dealId2").build()))
+                                        .build()))),
                 identity());
         final AuctionContext auctionContext = givenRequestContext(bidRequest).toBuilder().build();
 
