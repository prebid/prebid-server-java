package org.prebid.server.auction;

import com.fasterxml.jackson.core.JsonProcessingException;
import com.fasterxml.jackson.core.type.TypeReference;
import com.fasterxml.jackson.databind.JsonNode;
import com.fasterxml.jackson.databind.node.ObjectNode;
import com.iab.openrtb.request.App;
import com.iab.openrtb.request.Banner;
import com.iab.openrtb.request.BidRequest;
import com.iab.openrtb.request.BidRequest.BidRequestBuilder;
import com.iab.openrtb.request.Device;
import com.iab.openrtb.request.Format;
import com.iab.openrtb.request.Imp;
import com.iab.openrtb.request.Imp.ImpBuilder;
import com.iab.openrtb.request.Publisher;
import com.iab.openrtb.request.Regs;
import com.iab.openrtb.request.Site;
import com.iab.openrtb.request.User;
import com.iab.openrtb.response.Bid;
import com.iab.openrtb.response.BidResponse;
import com.iab.openrtb.response.SeatBid;
import io.vertx.core.Future;
import org.apache.commons.collections4.MapUtils;
import org.junit.Before;
import org.junit.Rule;
import org.junit.Test;
import org.mockito.ArgumentCaptor;
import org.mockito.Mock;
import org.mockito.Spy;
import org.mockito.junit.MockitoJUnit;
import org.mockito.junit.MockitoRule;
import org.prebid.server.VertxTest;
import org.prebid.server.auction.model.AuctionContext;
import org.prebid.server.auction.model.BidRequestCacheInfo;
import org.prebid.server.auction.model.BidderResponse;
import org.prebid.server.auction.model.PrivacyEnforcementResult;
import org.prebid.server.auction.model.StoredResponseResult;
import org.prebid.server.bidder.Bidder;
import org.prebid.server.bidder.BidderCatalog;
import org.prebid.server.bidder.HttpBidderRequester;
import org.prebid.server.bidder.Usersyncer;
import org.prebid.server.bidder.model.BidderBid;
import org.prebid.server.bidder.model.BidderError;
import org.prebid.server.bidder.model.BidderSeatBid;
import org.prebid.server.cookie.UidsCookie;
import org.prebid.server.currency.CurrencyConversionService;
import org.prebid.server.exception.InvalidRequestException;
import org.prebid.server.exception.PreBidException;
import org.prebid.server.execution.Timeout;
import org.prebid.server.execution.TimeoutFactory;
import org.prebid.server.metric.MetricName;
import org.prebid.server.metric.Metrics;
import org.prebid.server.proto.openrtb.ext.ExtPrebid;
import org.prebid.server.proto.openrtb.ext.request.ExtApp;
import org.prebid.server.proto.openrtb.ext.request.ExtBidRequest;
import org.prebid.server.proto.openrtb.ext.request.ExtGranularityRange;
import org.prebid.server.proto.openrtb.ext.request.ExtPriceGranularity;
import org.prebid.server.proto.openrtb.ext.request.ExtRegs;
import org.prebid.server.proto.openrtb.ext.request.ExtRequestPrebid;
import org.prebid.server.proto.openrtb.ext.request.ExtRequestPrebidCache;
import org.prebid.server.proto.openrtb.ext.request.ExtRequestPrebidCacheBids;
import org.prebid.server.proto.openrtb.ext.request.ExtRequestPrebidCacheVastxml;
import org.prebid.server.proto.openrtb.ext.request.ExtRequestPrebidData;
import org.prebid.server.proto.openrtb.ext.request.ExtRequestPrebidSchain;
import org.prebid.server.proto.openrtb.ext.request.ExtRequestTargeting;
import org.prebid.server.proto.openrtb.ext.request.ExtSite;
import org.prebid.server.proto.openrtb.ext.request.ExtUser;
import org.prebid.server.proto.openrtb.ext.request.ExtUserPrebid;
import org.prebid.server.proto.openrtb.ext.response.BidType;
import org.prebid.server.proto.openrtb.ext.response.ExtBidPrebid;
import org.prebid.server.proto.openrtb.ext.response.ExtBidResponse;
import org.prebid.server.proto.openrtb.ext.response.ExtBidderError;
import org.prebid.server.proto.openrtb.ext.response.ExtHttpCall;
import org.prebid.server.settings.model.Account;
import org.prebid.server.validation.ResponseBidValidator;
import org.prebid.server.validation.model.ValidationResult;

import java.io.IOException;
import java.math.BigDecimal;
import java.time.Clock;
import java.time.Instant;
import java.time.ZoneId;
import java.util.Arrays;
import java.util.Collections;
import java.util.HashMap;
import java.util.List;
import java.util.Map;
import java.util.function.Function;

import static java.math.BigDecimal.TEN;
import static java.util.Arrays.asList;
import static java.util.Collections.emptyList;
import static java.util.Collections.emptyMap;
import static java.util.Collections.singletonList;
import static java.util.Collections.singletonMap;
import static java.util.function.Function.identity;
import static org.apache.commons.lang3.exception.ExceptionUtils.rethrow;
import static org.assertj.core.api.Assertions.assertThat;
import static org.assertj.core.api.Assertions.assertThatIllegalArgumentException;
import static org.assertj.core.api.Assertions.entry;
import static org.mockito.ArgumentMatchers.anyBoolean;
import static org.mockito.ArgumentMatchers.anyLong;
import static org.mockito.ArgumentMatchers.anyString;
import static org.mockito.ArgumentMatchers.argThat;
import static org.mockito.ArgumentMatchers.eq;
import static org.mockito.ArgumentMatchers.isNull;
import static org.mockito.ArgumentMatchers.same;
import static org.mockito.BDDMockito.given;
import static org.mockito.Mockito.any;
import static org.mockito.Mockito.anyInt;
import static org.mockito.Mockito.anyList;
import static org.mockito.Mockito.doReturn;
import static org.mockito.Mockito.mock;
import static org.mockito.Mockito.times;
import static org.mockito.Mockito.verify;
import static org.mockito.Mockito.verifyNoMoreInteractions;
import static org.mockito.Mockito.verifyZeroInteractions;
import static org.prebid.server.proto.openrtb.ext.response.BidType.banner;

public class ExchangeServiceTest extends VertxTest {

    @Rule
    public final MockitoRule mockitoRule = MockitoJUnit.rule();

    @Mock
    private BidderCatalog bidderCatalog;
    @Mock
    private Usersyncer usersyncer;
    @Mock
    private StoredResponseProcessor storedResponseProcessor;
    @Mock
    private PrivacyEnforcementService privacyEnforcementService;
    @Mock
    private HttpBidderRequester httpBidderRequester;
    @Mock
    private ResponseBidValidator responseBidValidator;
    @Mock
    private CurrencyConversionService currencyService;
    @Mock
    private BidResponseCreator bidResponseCreator;
    @Spy
    private BidResponsePostProcessor.NoOpBidResponsePostProcessor bidResponsePostProcessor;
    @Mock
    private Metrics metrics;
    @Mock
    private UidsCookie uidsCookie;

    private Clock clock;

    private ExchangeService exchangeService;

    private Timeout timeout;

    @SuppressWarnings("unchecked")
    @Before
    public void setUp() {
<<<<<<< HEAD
        given(bidResponseCreator.create(anyList(), any(), any(), any(), any(), anyBoolean(), any(), anyBoolean()))
=======
        given(bidResponseCreator.create(anyList(), any(), any(), any(), any(), any(), anyLong(), anyBoolean()))
>>>>>>> e305fdb5
                .willReturn(Future.succeededFuture(givenBidResponseWithBids(singletonList(givenBid(identity())))));

        given(bidderCatalog.isValidName(anyString())).willReturn(true);
        given(bidderCatalog.isActive(anyString())).willReturn(true);
        given(bidderCatalog.usersyncerByName(anyString())).willReturn(usersyncer);

        given(privacyEnforcementService.mask(argThat(MapUtils::isNotEmpty), any(), any(), any(), any(), any(), any()))
                .willAnswer(inv ->
                        Future.succeededFuture(((Map<String, User>) inv.getArgument(0)).entrySet().stream()
                                .collect(HashMap::new, (map, bidderToUserEntry) -> map.put(bidderToUserEntry.getKey(),
                                        PrivacyEnforcementResult.of(bidderToUserEntry.getValue(), null)),
                                        HashMap::putAll)));

        given(privacyEnforcementService.mask(argThat(MapUtils::isEmpty), any(), any(), any(), any(), any(), any()))
                .willReturn(Future.succeededFuture(emptyMap()));

        given(responseBidValidator.validate(any())).willReturn(ValidationResult.success());
        given(usersyncer.getCookieFamilyName()).willReturn("cookieFamily");

        given(currencyService.convertCurrency(any(), any(), any(), any()))
                .willAnswer(invocationOnMock -> invocationOnMock.getArgument(0));

        given(storedResponseProcessor.getStoredResponseResult(any(), any(), any()))
                .willAnswer(inv -> Future.succeededFuture(StoredResponseResult.of(inv.getArgument(0), emptyList())));
        given(storedResponseProcessor.mergeWithBidderResponses(any(), any(), any())).willAnswer(
                inv -> inv.getArgument(0));

        clock = Clock.fixed(Instant.now(), ZoneId.systemDefault());
        timeout = new TimeoutFactory(clock).create(500);

        exchangeService = new ExchangeService(
                0,
                bidderCatalog,
                storedResponseProcessor,
                privacyEnforcementService,
                httpBidderRequester,
                responseBidValidator,
                currencyService,
                bidResponseCreator,
                bidResponsePostProcessor,
                metrics,
                clock,
                jacksonMapper);
    }

    @Test
    public void creationShouldFailOnNegativeExpectedCacheTime() {
        assertThatIllegalArgumentException().isThrownBy(
                () -> new ExchangeService(
                        -1,
                        bidderCatalog,
                        storedResponseProcessor,
                        privacyEnforcementService,
                        httpBidderRequester,
                        responseBidValidator,
                        currencyService,
                        bidResponseCreator,
                        bidResponsePostProcessor,
                        metrics,
                        clock,
                        jacksonMapper));
    }

    @Test
    public void shouldTolerateImpWithoutExtension() {
        // given
        final BidRequest bidRequest = givenBidRequest(givenSingleImp(null));

        // when
        final BidResponse bidResponse = exchangeService.holdAuction(givenRequestContext(bidRequest)).result();

        // then
        verifyZeroInteractions(bidderCatalog);
        verifyZeroInteractions(httpBidderRequester);
        assertThat(bidResponse).isNotNull();
    }

    @Test
    public void shouldTolerateImpWithUnknownBidderInExtension() {
        // given
        given(bidderCatalog.isValidName(anyString())).willReturn(false);

        final BidRequest bidRequest = givenBidRequest(givenSingleImp(singletonMap("invalid", 0)));

        // when
        final BidResponse bidResponse = exchangeService.holdAuction(givenRequestContext(bidRequest)).result();

        // then
        verify(bidderCatalog).isValidName(eq("invalid"));
        verifyZeroInteractions(httpBidderRequester);
        assertThat(bidResponse).isNotNull();
    }

    @Test
    public void shouldTolerateMissingPrebidImpExtension() {
        // given
        givenBidder(givenEmptySeatBid());

        final BidRequest bidRequest = givenBidRequest(givenSingleImp(singletonMap("someBidder", 1)));

        // when
        exchangeService.holdAuction(givenRequestContext(bidRequest));

        // then
        final BidRequest capturedBidRequest = captureBidRequest();
        assertThat(capturedBidRequest.getImp()).hasSize(1)
                .element(0).returns(mapper.valueToTree(ExtPrebid.of(null, 1)), Imp::getExt);
    }

    @Test
    public void shouldExtractRequestWithBidderSpecificExtension() {
        // given
        givenBidder(givenEmptySeatBid());

        final BidRequest bidRequest = givenBidRequest(singletonList(
                givenImp(doubleMap("prebid", 0, "someBidder", 1), builder -> builder
                        .id("impId")
                        .banner(Banner.builder()
                                .format(singletonList(Format.builder().w(400).h(300).build()))
                                .build()))),
                builder -> builder.id("requestId").tmax(500L));

        // when
        exchangeService.holdAuction(givenRequestContext(bidRequest));

        // then
        final BidRequest capturedBidRequest = captureBidRequest();
        assertThat(capturedBidRequest).isEqualTo(BidRequest.builder()
                .id("requestId")
                .cur(singletonList("USD"))
                .imp(singletonList(Imp.builder()
                        .id("impId")
                        .banner(Banner.builder()
                                .format(singletonList(Format.builder().w(400).h(300).build()))
                                .build())
                        .ext(mapper.valueToTree(ExtPrebid.of(0, 1)))
                        .build()))
                .tmax(500L)
                .build());
    }

    @Test
    public void shouldExtractMultipleRequests() {
        // given
        final Bidder<?> bidder1 = mock(Bidder.class);
        final Bidder<?> bidder2 = mock(Bidder.class);
        givenBidder("bidder1", bidder1, givenEmptySeatBid());
        givenBidder("bidder2", bidder2, givenEmptySeatBid());

        final BidRequest bidRequest = givenBidRequest(asList(
                givenImp(doubleMap("bidder1", 1, "bidder2", 2), identity()),
                givenImp(singletonMap("bidder1", 3), identity())));

        // when
        exchangeService.holdAuction(givenRequestContext(bidRequest));

        // then
        final ArgumentCaptor<BidRequest> bidRequest1Captor = ArgumentCaptor.forClass(BidRequest.class);
        verify(httpBidderRequester).requestBids(same(bidder1), bidRequest1Captor.capture(), any(), anyBoolean());
        final BidRequest capturedBidRequest1 = bidRequest1Captor.getValue();
        assertThat(capturedBidRequest1.getImp()).hasSize(2)
                .extracting(imp -> imp.getExt().get("bidder").asInt())
                .containsOnly(1, 3);

        final ArgumentCaptor<BidRequest> bidRequest2Captor = ArgumentCaptor.forClass(BidRequest.class);
        verify(httpBidderRequester).requestBids(same(bidder2), bidRequest2Captor.capture(), any(), anyBoolean());
        final BidRequest capturedBidRequest2 = bidRequest2Captor.getValue();
        assertThat(capturedBidRequest2.getImp()).hasSize(1)
                .element(0).returns(2, imp -> imp.getExt().get("bidder").asInt());
    }

    @Test
    public void shouldPassRequestWithExtPrebidToDefinedBidder() {
        // given
        final String bidder1Name = "bidder1";
        final String bidder2Name = "bidder2";
        final Bidder<?> bidder1 = mock(Bidder.class);
        final Bidder<?> bidder2 = mock(Bidder.class);
        givenBidder(bidder1Name, bidder1, givenEmptySeatBid());
        givenBidder(bidder2Name, bidder2, givenEmptySeatBid());

        final ObjectNode ext = mapper.valueToTree(ExtBidRequest.of(
                ExtRequestPrebid.builder()
                        .bidders(mapper.createObjectNode()
                                .putPOJO(bidder1Name, mapper.createObjectNode().put("test1", "test1"))
                                .putPOJO(bidder2Name, mapper.createObjectNode().put("test2", "test2"))
                                .putPOJO("spam", mapper.createObjectNode().put("spam", "spam")))
                        .auctiontimestamp(1000L)
                        .build()));

        final BidRequest bidRequest = givenBidRequest(asList(
                givenImp(singletonMap(bidder1Name, 1), identity()),
                givenImp(singletonMap(bidder2Name, 2), identity())),
                reqBuilder -> reqBuilder.ext(ext));

        // when
        exchangeService.holdAuction(givenRequestContext(bidRequest));

        // then
        final ArgumentCaptor<BidRequest> bidRequest1Captor = ArgumentCaptor.forClass(BidRequest.class);
        verify(httpBidderRequester).requestBids(same(bidder1), bidRequest1Captor.capture(), any(), anyBoolean());

        final BidRequest capturedBidRequest1 = bidRequest1Captor.getValue();
        final JsonNode prebid1 = capturedBidRequest1.getExt().get("prebid");
        assertThat(prebid1).isNotNull();
        final JsonNode bidders1 = prebid1.get("bidders");
        assertThat(bidders1).isNotNull();
        assertThat(bidders1.fields()).hasSize(1)
                .containsOnly(entry("bidder", mapper.createObjectNode().put("test1", "test1")));

        final ArgumentCaptor<BidRequest> bidRequest2Captor = ArgumentCaptor.forClass(BidRequest.class);
        verify(httpBidderRequester).requestBids(same(bidder2), bidRequest2Captor.capture(), any(), anyBoolean());
        final BidRequest capturedBidRequest2 = bidRequest2Captor.getValue();
        final JsonNode prebid2 = capturedBidRequest2.getExt().get("prebid");
        assertThat(prebid2).isNotNull();
        final JsonNode bidders2 = prebid2.get("bidders");
        assertThat(bidders2).isNotNull();
        assertThat(bidders2.fields()).hasSize(1)
                .containsOnly(entry("bidder", mapper.createObjectNode().put("test2", "test2")));
    }

    @Test
    public void shouldPassRequestWithInjectedSchainInSourceExt() {
        // given
        final String bidder1Name = "bidder1";
        final String bidder2Name = "bidder2";
        final String bidder3Name = "bidder3";
        final Bidder<?> bidder1 = mock(Bidder.class);
        final Bidder<?> bidder2 = mock(Bidder.class);
        final Bidder<?> bidder3 = mock(Bidder.class);
        givenBidder(bidder1Name, bidder1, givenEmptySeatBid());
        givenBidder(bidder2Name, bidder2, givenEmptySeatBid());
        givenBidder(bidder3Name, bidder3, givenEmptySeatBid());

        final ObjectNode schainObject = mapper.createObjectNode().put("var", "1");
        final ObjectNode allSchainObject = mapper.createObjectNode().put("any", "any");
        final ExtRequestPrebidSchain schain1 = ExtRequestPrebidSchain.of(Arrays.asList(bidder1Name, bidder2Name),
                schainObject);
        final ExtRequestPrebidSchain allSchain = ExtRequestPrebidSchain.of(singletonList("*"), allSchainObject);
        final ObjectNode ext = mapper.valueToTree(ExtBidRequest.of(
                ExtRequestPrebid.builder()
                        .schains(Arrays.asList(schain1, allSchain))
                        .auctiontimestamp(1000L)
                        .build()));

        final BidRequest bidRequest = givenBidRequest(asList(
                givenImp(singletonMap(bidder1Name, 1), identity()),
                givenImp(singletonMap(bidder2Name, 2), identity()),
                givenImp(singletonMap(bidder3Name, 3), identity())),
                reqBuilder -> reqBuilder.ext(ext));

        // when
        exchangeService.holdAuction(givenRequestContext(bidRequest));

        // then
        final ArgumentCaptor<BidRequest> bidRequest1Captor = ArgumentCaptor.forClass(BidRequest.class);
        verify(httpBidderRequester).requestBids(same(bidder1), bidRequest1Captor.capture(), any(), anyBoolean());
        final BidRequest capturedBidRequest1 = bidRequest1Captor.getValue();
        final JsonNode requestSchain1 = capturedBidRequest1.getSource().getExt().get("schain");
        assertThat(requestSchain1).isNotNull();
        assertThat(requestSchain1).isEqualTo(schainObject);
        assertThat(capturedBidRequest1.getExt().get("prebid").get("schains")).isNull();

        final ArgumentCaptor<BidRequest> bidRequest2Captor = ArgumentCaptor.forClass(BidRequest.class);
        verify(httpBidderRequester).requestBids(same(bidder2), bidRequest2Captor.capture(), any(), anyBoolean());
        final BidRequest capturedBidRequest2 = bidRequest2Captor.getValue();
        final JsonNode requestSchain2 = capturedBidRequest2.getSource().getExt().get("schain");
        assertThat(requestSchain2).isNotNull();
        assertThat(requestSchain2).isEqualTo(schainObject);
        assertThat(capturedBidRequest2.getExt().get("prebid").get("schains")).isNull();

        final ArgumentCaptor<BidRequest> bidRequest3Captor = ArgumentCaptor.forClass(BidRequest.class);
        verify(httpBidderRequester).requestBids(same(bidder3), bidRequest3Captor.capture(), any(), anyBoolean());
        final BidRequest capturedBidRequest3 = bidRequest3Captor.getValue();
        final JsonNode requestSchain3 = capturedBidRequest3.getSource().getExt().get("schain");
        assertThat(requestSchain3).isNotNull();
        assertThat(requestSchain3).isEqualTo(allSchainObject);
        assertThat(capturedBidRequest3.getExt().get("prebid").get("schains")).isNull();
    }

    @Test
    public void shouldReturnFailedFutureWithUnchangedMessageWhenPrivacyEnforcementServiceFails() {
        // given
        final Bidder<?> bidder = mock(Bidder.class);
        givenBidder("someBidder", bidder, givenEmptySeatBid());

        given(privacyEnforcementService.mask(any(), any(), any(), any(), any(), any(), any()))
                .willReturn(Future.failedFuture("Error when retrieving allowed purpose ids"));

        final BidRequest bidRequest = givenBidRequest(givenSingleImp(singletonMap("someBidder", 1)),
                bidRequestBuilder -> bidRequestBuilder
                        .regs(Regs.of(null, mapper.valueToTree(ExtRegs.of(1, null)))));

        // when
        final Future<?> result = exchangeService.holdAuction(givenRequestContext(bidRequest));

        // then
        assertThat(result.failed()).isTrue();
        assertThat(result.cause()).hasMessage("Error when retrieving allowed purpose ids");
    }

    @Test
    public void shouldReturnFailedFutureWithPrebidExceptionIfExtRegsCannotBeParsed() {
        // given
        final Bidder<?> bidder = mock(Bidder.class);
        givenBidder("someBidder", bidder, givenEmptySeatBid());

        given(privacyEnforcementService.mask(any(), any(), any(), any(), any(), any(), any()))
                .willThrow(new PreBidException("Error decoding bidRequest.regs.ext:invalid"));

        final BidRequest bidRequest = givenBidRequest(givenSingleImp(singletonMap("someBidder", 1)),
                bidRequestBuilder -> bidRequestBuilder
                        .regs(Regs.of(null, mapper.createObjectNode().put("gdpr", "invalid"))));

        // when
        final Future<?> result = exchangeService.holdAuction(givenRequestContext(bidRequest));

        // then
        assertThat(result.failed()).isTrue();
        assertThat(result.cause()).isInstanceOf(PreBidException.class)
                .hasMessageStartingWith("Error decoding bidRequest.regs.ext:invalid");
    }

    @Test
    public void shouldExtractRequestByAliasForCorrectBidder() {
        // given
        final Bidder<?> bidder = mock(Bidder.class);
        givenBidder("bidder", bidder, givenEmptySeatBid());

        final BidRequest bidRequest = givenBidRequest(singletonList(
                givenImp(singletonMap("bidderAlias", 1), identity())),
                builder -> builder.ext(mapper.valueToTree(ExtBidRequest.of(ExtRequestPrebid.builder()
                        .aliases(singletonMap("bidderAlias", "bidder"))
                        .auctiontimestamp(1000L)
                        .build()))));

        // when
        exchangeService.holdAuction(givenRequestContext(bidRequest));

        // then
        final ArgumentCaptor<BidRequest> bidRequestCaptor = ArgumentCaptor.forClass(BidRequest.class);
        verify(httpBidderRequester).requestBids(same(bidder), bidRequestCaptor.capture(), any(), anyBoolean());
        assertThat(bidRequestCaptor.getValue().getImp()).hasSize(1)
                .extracting(imp -> imp.getExt().get("bidder").asInt())
                .contains(1);
    }

    @Test
    public void shouldExtractMultipleRequestsForTheSameBidderIfAliasesWereUsed() {
        // given
        final Bidder<?> bidder = mock(Bidder.class);
        givenBidder("bidder", bidder, givenEmptySeatBid());

        final BidRequest bidRequest = givenBidRequest(singletonList(
                givenImp(doubleMap("bidder", 1, "bidderAlias", 2), identity())),
                builder -> builder.ext(mapper.valueToTree(ExtBidRequest.of(ExtRequestPrebid.builder()
                        .aliases(singletonMap("bidderAlias", "bidder")).auctiontimestamp(1000L).build()))));

        // when
        exchangeService.holdAuction(givenRequestContext(bidRequest));

        // then
        final ArgumentCaptor<BidRequest> bidRequestCaptor = ArgumentCaptor.forClass(BidRequest.class);
        verify(httpBidderRequester, times(2)).requestBids(same(bidder), bidRequestCaptor.capture(), any(),
                anyBoolean());
        final List<BidRequest> capturedBidRequests = bidRequestCaptor.getAllValues();

        assertThat(capturedBidRequests).hasSize(2)
                .extracting(capturedBidRequest -> capturedBidRequest.getImp().get(0).getExt().get("bidder").asInt())
                .containsOnly(2, 1);
    }

    @Test
    public void shouldTolerateBidderResultWithoutBids() {
        // given
        givenBidder(givenEmptySeatBid());

        final BidRequest bidRequest = givenBidRequest(givenSingleImp(singletonMap("someBidder", 1)));

        givenBidResponseCreator(emptyMap());

        // when
        final BidResponse bidResponse = exchangeService.holdAuction(givenRequestContext(bidRequest)).result();

        // then
        assertThat(bidResponse.getSeatbid()).isEmpty();
    }

    @Test
    public void shouldReturnSeparateSeatBidsForTheSameBidderIfBiddersAliasAndBidderWereUsedWithingSingleImp() {
        // given
        given(httpBidderRequester.requestBids(any(), eq(givenBidRequest(givenSingleImp(singletonMap("bidder", 1)),
                builder -> builder.ext(mapper.valueToTree(ExtBidRequest.of(ExtRequestPrebid.builder()
                        .auctiontimestamp(1000L)
                        .aliases(singletonMap("bidderAlias", "bidder")).build()))))), any(), anyBoolean()))
                .willReturn(Future.succeededFuture(givenSeatBid(singletonList(
                        givenBid(Bid.builder().price(BigDecimal.ONE).build())))));

        given(httpBidderRequester.requestBids(any(), eq(givenBidRequest(givenSingleImp(singletonMap("bidder", 2)),
                builder -> builder.ext(mapper.valueToTree(ExtBidRequest.of(ExtRequestPrebid.builder()
                        .auctiontimestamp(1000L)
                        .aliases(singletonMap("bidderAlias", "bidder")).build()))))), any(), anyBoolean()))
                .willReturn(Future.succeededFuture(givenSeatBid(singletonList(
                        givenBid(Bid.builder().price(BigDecimal.ONE).build())))));

        final BidRequest bidRequest = givenBidRequest(givenSingleImp(doubleMap("bidder", 1, "bidderAlias", 2)),
                builder -> builder.ext(mapper.valueToTree(ExtBidRequest.of(ExtRequestPrebid.builder()
                        .aliases(singletonMap("bidderAlias", "bidder"))
                        .auctiontimestamp(1000L)
                        .build()))));

<<<<<<< HEAD
        given(bidResponseCreator.create(anyList(), any(), any(), any(), any(), anyBoolean(), any(), anyBoolean()))
=======
        given(bidResponseCreator.create(anyList(), any(), any(), any(), any(), any(), anyLong(), anyBoolean()))
>>>>>>> e305fdb5
                .willReturn(Future.succeededFuture(BidResponse.builder()
                        .seatbid(asList(
                                givenSeatBid(singletonList(givenBid(identity())), identity()),
                                givenSeatBid(singletonList(givenBid(identity())), identity())))
                        .build()));

        // when
        final BidResponse bidResponse = exchangeService.holdAuction(givenRequestContext(bidRequest)).result();

        // then
        verify(httpBidderRequester, times(2)).requestBids(any(), any(), any(), anyBoolean());
        assertThat(bidResponse.getSeatbid()).hasSize(2)
                .extracting(seatBid -> seatBid.getBid().size())
                .containsOnly(1, 1);
    }

    @Test
    @SuppressWarnings("unchecked")
    public void shouldCallBidResponseCreatorWithExpectedParams() {
        // given
        givenBidder("bidder1", mock(Bidder.class), givenEmptySeatBid());

        final Bid thirdBid = Bid.builder().id("bidId3").impid("impId1").price(BigDecimal.valueOf(7.89)).build();
        givenBidder("bidder2", mock(Bidder.class), givenSeatBid(singletonList(givenBid(thirdBid))));

        final ExtRequestTargeting targeting = givenTargeting(true);
        final ObjectNode events = mapper.createObjectNode();
        final BidRequest bidRequest = givenBidRequest(asList(
                // imp ids are not really used for matching, included them here for clarity
                givenImp(singletonMap("bidder1", 1), builder -> builder.id("impId1")),
                givenImp(doubleMap("bidder1", 1, "bidder2", 2), builder -> builder.id("impId1"))),
                builder -> builder.ext(mapper.valueToTree(ExtBidRequest.of(ExtRequestPrebid.builder()
                        .targeting(targeting)
<<<<<<< HEAD
                        .events(events)
=======
                        .auctiontimestamp(1000L)
>>>>>>> e305fdb5
                        .cache(ExtRequestPrebidCache.of(ExtRequestPrebidCacheBids.of(53, true),
                                ExtRequestPrebidCacheVastxml.of(34, true), true))
                        .build()))));

        // when
        exchangeService.holdAuction(givenRequestContext(bidRequest)).result();

        // then
        final BidRequestCacheInfo expectedCacheInfo = BidRequestCacheInfo.builder()
                .doCaching(true)
                .shouldCacheBids(true)
                .shouldCacheVideoBids(true)
                .returnCreativeBids(true)
                .returnCreativeVideoBids(true)
                .cacheBidsTtl(53)
                .cacheVideoBidsTtl(34)
                .shouldCacheWinningBidsOnly(false)
                .build();

        final ArgumentCaptor<List<BidderResponse>> captor = ArgumentCaptor.forClass(List.class);
        verify(bidResponseCreator).create(
                captor.capture(),
                eq(bidRequest),
                eq(targeting),
                eq(expectedCacheInfo),
                eq(Account.builder().id("accountId").eventsEnabled(false).build()),
                eq(true),
                eq(timeout),
                eq(1000L),
                eq(false));

        assertThat(captor.getValue()).containsOnly(
                BidderResponse.of("bidder2", BidderSeatBid.of(singletonList(
                        BidderBid.of(thirdBid, banner, null)), emptyList(), emptyList()), 0),
                BidderResponse.of("bidder1", BidderSeatBid.of(emptyList(), emptyList(), emptyList()), 0));
    }

    @Test
    public void shouldCallBidResponseCreatorWithWinningOnlyTrueWhenIncludeBidderKeysIsFalse() {
        // given
        givenBidder("bidder1", mock(Bidder.class), givenEmptySeatBid());

        final Bid thirdBid = Bid.builder().id("bidId3").impid("impId1").price(BigDecimal.valueOf(7.89)).build();
        givenBidder("bidder2", mock(Bidder.class), givenSeatBid(singletonList(givenBid(thirdBid))));

        final ExtRequestTargeting targeting = givenTargeting(false);

        final BidRequest bidRequest = givenBidRequest(asList(
                // imp ids are not really used for matching, included them here for clarity
                givenImp(singletonMap("bidder1", 1), builder -> builder.id("impId1")),
                givenImp(doubleMap("bidder1", 1, "bidder2", 2), builder -> builder.id("impId1"))),
                builder -> builder.ext(mapper.valueToTree(ExtBidRequest.of(ExtRequestPrebid.builder()
                        .targeting(targeting)
                        .cache(ExtRequestPrebidCache.of(null, null, true))
                        .auctiontimestamp(1000L)
                        .build()))));

        // when
        exchangeService.holdAuction(givenRequestContext(bidRequest)).result();

        // then
        verify(bidResponseCreator).create(
                anyList(),
                eq(bidRequest),
                eq(targeting),
                eq(BidRequestCacheInfo.builder().doCaching(true).shouldCacheWinningBidsOnly(true).build()),
<<<<<<< HEAD
                any(), eq(false), any(), eq(false));
=======
                any(), any(), anyLong(), eq(false));
>>>>>>> e305fdb5
    }

    @Test
    public void shouldCallBidResponseCreatorWithWinningOnlyFalseWhenWinningOnlyIsNull() {
        // given
        givenBidder("bidder1", mock(Bidder.class), givenEmptySeatBid());

        final Bid thirdBid = Bid.builder().id("bidId3").impid("impId1").price(BigDecimal.valueOf(7.89)).build();
        givenBidder("bidder2", mock(Bidder.class), givenSeatBid(singletonList(givenBid(thirdBid))));

        final ExtRequestTargeting targeting = givenTargeting(false);

        final BidRequest bidRequest = givenBidRequest(asList(
                // imp ids are not really used for matching, included them here for clarity
                givenImp(singletonMap("bidder1", 1), builder -> builder.id("impId1")),
                givenImp(doubleMap("bidder1", 1, "bidder2", 2), builder -> builder.id("impId1"))),
                builder -> builder.ext(mapper.valueToTree(ExtBidRequest.of(ExtRequestPrebid.builder()
                        .targeting(targeting)
                        .cache(ExtRequestPrebidCache.of(null, null, null))
                        .auctiontimestamp(1000L)
                        .build()))));

        // when
        exchangeService.holdAuction(givenRequestContext(bidRequest)).result();

        // then
        verify(bidResponseCreator).create(
                anyList(),
                any(),
                eq(targeting),
                eq(BidRequestCacheInfo.builder().build()),
<<<<<<< HEAD
                any(), anyBoolean(), any(), anyBoolean());
=======
                any(), any(), anyLong(), anyBoolean());
>>>>>>> e305fdb5
    }

    @Test
    public void shouldCallBidResponseCreatorWithEnabledDebugTrueIfTestFlagIsTrue() {
        // given
        givenBidder("bidder1", mock(Bidder.class), BidderSeatBid.of(
                singletonList(givenBid(Bid.builder().price(BigDecimal.ONE).build())),
                singletonList(ExtHttpCall.builder()
                        .uri("bidder1_uri1")
                        .requestbody("bidder1_requestBody1")
                        .status(200)
                        .responsebody("bidder1_responseBody1")
                        .build()),
                emptyList()));

        final BidRequest bidRequest = givenBidRequest(
                givenSingleImp(singletonMap("bidder1", 1)),
                builder -> builder.test(1));

        // when
        exchangeService.holdAuction(givenRequestContext(bidRequest)).result();

        // then
<<<<<<< HEAD
        verify(bidResponseCreator).create(anyList(), eq(bidRequest), any(), any(), any(), anyBoolean(), any(),
                eq(true));
=======
        verify(bidResponseCreator).create(anyList(), eq(bidRequest), any(), any(), any(), any(), anyLong(), eq(true));
>>>>>>> e305fdb5
    }

    @Test
    public void shouldCallBidResponseCreatorWithEnabledDebugTrueIfExtPrebidDebugIsOn() {
        // given
        givenBidder("bidder1", mock(Bidder.class), BidderSeatBid.of(
                singletonList(givenBid(Bid.builder().price(BigDecimal.ONE).build())),
                singletonList(ExtHttpCall.builder()
                        .uri("bidder1_uri1")
                        .requestbody("bidder1_requestBody1")
                        .status(200)
                        .responsebody("bidder1_responseBody1")
                        .build()),
                emptyList()));

        final BidRequest bidRequest = givenBidRequest(
                givenSingleImp(singletonMap("bidder1", 1)),
                builder -> builder.ext(
                        mapper.valueToTree(ExtBidRequest.of(ExtRequestPrebid.builder().debug(1).auctiontimestamp(1000L)
                                .build()))));

        // when
        exchangeService.holdAuction(givenRequestContext(bidRequest)).result();

        // then
<<<<<<< HEAD
        verify(bidResponseCreator).create(anyList(), eq(bidRequest), any(), any(), any(), eq(false), any(), eq(true));
=======
        verify(bidResponseCreator).create(anyList(), eq(bidRequest), any(), any(), any(), any(), anyLong(), eq(true));
>>>>>>> e305fdb5
    }

    @Test
    public void shouldReturnErrorIfRequestExtCouldNotBeParsed() {
        // given
        final BidRequest bidRequest = givenBidRequest(emptyList(),
                builder -> builder.ext(mapper.valueToTree(singletonMap("prebid", 1))));

        // when
        final Future<BidResponse> result = exchangeService.holdAuction(givenRequestContext(bidRequest));

        // then
        assertThat(result.failed()).isTrue();
        assertThat(result.cause()).isInstanceOf(PreBidException.class)
                .hasMessageStartingWith("Error decoding bidRequest.ext: ");
    }

    @Test
    public void shouldTolerateNullRequestExtPrebid() {
        // given
        givenBidder(givenSingleSeatBid(givenBid(Bid.builder().price(BigDecimal.ONE).build())));

        final BidRequest bidRequest = givenBidRequest(
                givenSingleImp(singletonMap("someBidder", 1)),
                builder -> builder.ext(mapper.valueToTree(singletonMap("someField", 1))));

        // when
        final BidResponse bidResponse = exchangeService.holdAuction(givenRequestContext(bidRequest)).result();

        // then
        assertThat(bidResponse.getSeatbid()).flatExtracting(SeatBid::getBid)
                .extracting(bid -> toExtPrebid(bid.getExt()).getPrebid().getTargeting())
                .allSatisfy(map -> assertThat(map).isNull());
    }

    @Test
    public void shouldTolerateNullRequestExtPrebidTargeting() {
        // given
        givenBidder(givenSingleSeatBid(givenBid(Bid.builder().price(BigDecimal.ONE).build())));

        final BidRequest bidRequest = givenBidRequest(
                givenSingleImp(singletonMap("someBidder", 1)),
                builder -> builder.ext(mapper.valueToTree(ExtBidRequest.of(ExtRequestPrebid.builder()
                        .data(ExtRequestPrebidData.of(singletonList("someBidder"))).auctiontimestamp(1000L).build()))));

        // when
        final BidResponse bidResponse = exchangeService.holdAuction(givenRequestContext(bidRequest)).result();

        // then
        assertThat(bidResponse.getSeatbid()).flatExtracting(SeatBid::getBid)
                .extracting(bid -> toExtPrebid(bid.getExt()).getPrebid().getTargeting())
                .allSatisfy(map -> assertThat(map).isNull());
    }

    @Test
    public void shouldTolerateResponseBidValidationErrors() throws JsonProcessingException {
        // given
        givenBidder("bidder1", mock(Bidder.class), givenSeatBid(singletonList(
                givenBid(Bid.builder().id("bidId1").impid("impId1").price(BigDecimal.valueOf(1.23)).build()))));

        final BidRequest bidRequest = givenBidRequest(singletonList(
                // imp ids are not really used for matching, included them here for clarity
                givenImp(singletonMap("bidder1", 1), builder -> builder.id("impId1"))),
                builder -> builder.ext(mapper.valueToTree(ExtBidRequest.of(ExtRequestPrebid.builder()
                        .auctiontimestamp(1000L)
                        .build()))));

        given(responseBidValidator.validate(any()))
                .willReturn(ValidationResult.error("bid validation error"));

        final List<ExtBidderError> bidderErrors = singletonList(ExtBidderError.of(BidderError.Type.generic.getCode(),
                "bid validation error"));
        givenBidResponseCreator(singletonMap("bidder1", bidderErrors));

        // when
        final BidResponse bidResponse = exchangeService.holdAuction(givenRequestContext(bidRequest)).result();

        // then
        final ExtBidResponse ext = mapper.treeToValue(bidResponse.getExt(), ExtBidResponse.class);
        assertThat(ext.getErrors()).hasSize(1)
                .containsOnly(entry("bidder1", bidderErrors));
    }

    @Test
    public void shouldCreateRequestsFromImpsReturnedByStoredResponseProcessor() {
        // given
        givenBidder(givenEmptySeatBid());

        final BidRequest bidRequest = givenBidRequest(asList(
                givenImp(doubleMap("prebid", 0, "someBidder1", 1), builder -> builder
                        .id("impId1")
                        .banner(Banner.builder()
                                .format(singletonList(Format.builder().w(400).h(300).build()))
                                .build())),
                givenImp(doubleMap("prebid", 0, "someBidder2", 1), builder -> builder
                        .id("impId2")
                        .banner(Banner.builder()
                                .format(singletonList(Format.builder().w(400).h(300).build()))
                                .build()))
                ),
                builder -> builder.id("requestId").tmax(500L));

        given(storedResponseProcessor.getStoredResponseResult(any(), any(), any()))
                .willReturn(Future.succeededFuture(StoredResponseResult
                        .of(singletonList(givenImp(doubleMap("prebid", 0, "someBidder1", 1), builder -> builder
                                .id("impId1")
                                .banner(Banner.builder()
                                        .format(singletonList(Format.builder().w(400).h(300).build()))
                                        .build()))), emptyList())));

        // when
        exchangeService.holdAuction(givenRequestContext(bidRequest)).result();

        // then
        final BidRequest capturedBidRequest = captureBidRequest();
        assertThat(capturedBidRequest).isEqualTo(BidRequest.builder()
                .id("requestId")
                .cur(singletonList("USD"))
                .imp(singletonList(Imp.builder()
                        .id("impId1")
                        .banner(Banner.builder()
                                .format(singletonList(Format.builder().w(400).h(300).build()))
                                .build())
                        .ext(mapper.valueToTree(ExtPrebid.of(0, 1)))
                        .build()))
                .tmax(500L)
                .build());
    }

    @Test
    public void shouldProcessBidderResponseReturnedFromStoredResponseProcessor() {
        // given
        givenBidder(givenEmptySeatBid());

        final BidRequest bidRequest = givenBidRequest(singletonList(
                givenImp(doubleMap("prebid", 0, "someBidder", 1), builder -> builder
                        .id("impId")
                        .banner(Banner.builder()
                                .format(singletonList(Format.builder().w(400).h(300).build()))
                                .build()))),
                builder -> builder.id("requestId").tmax(500L));

        given(storedResponseProcessor.mergeWithBidderResponses(any(), any(), any()))
                .willReturn(singletonList(BidderResponse.of("someBidder",
                        BidderSeatBid.of(singletonList(BidderBid.of(Bid.builder().id("bidId1").build(),
                                BidType.banner, "USD")), null, emptyList()), 100)));

        givenBidResponseCreator(singletonList(Bid.builder().id("bidId1").build()));

        // when
        final BidResponse bidResponse = exchangeService.holdAuction(givenRequestContext(bidRequest)).result();

        // then
        assertThat(bidResponse.getSeatbid())
                .flatExtracting(SeatBid::getBid)
                .extracting(Bid::getId)
                .containsOnly("bidId1");
    }

    @Test
    public void shouldReturnFailedFutureWhenStoredResponseProcessorGetStoredResultReturnsFailedFuture() {
        // given
        given(storedResponseProcessor.getStoredResponseResult(any(), any(), any()))
                .willReturn(Future.failedFuture(new InvalidRequestException("Error")));

        final BidRequest bidRequest = givenBidRequest(singletonList(
                givenImp(doubleMap("prebid", 0, "someBidder", 1), builder -> builder
                        .id("impId")
                        .banner(Banner.builder()
                                .format(singletonList(Format.builder().w(400).h(300).build()))
                                .build()))),
                builder -> builder.id("requestId").tmax(500L));

        // when
        final Future<BidResponse> result = exchangeService.holdAuction(givenRequestContext(bidRequest));

        // then
        assertThat(result.failed()).isTrue();
        assertThat(result.cause()).isInstanceOf(InvalidRequestException.class).hasMessage("Error");
    }

    @Test
    public void shouldReturnFailedFutureWhenStoredResponseProcessorMergeBidderResponseReturnsFailedFuture() {
        // given
        givenBidder(givenEmptySeatBid());

        given(storedResponseProcessor.mergeWithBidderResponses(any(), any(), any()))
                .willThrow(new PreBidException("Error"));

        final BidRequest bidRequest = givenBidRequest(singletonList(
                givenImp(doubleMap("prebid", 0, "someBidder", 1), builder -> builder
                        .id("impId")
                        .banner(Banner.builder()
                                .format(singletonList(Format.builder().w(400).h(300).build()))
                                .build()))),
                builder -> builder.id("requestId").tmax(500L));

        // when
        final Future<BidResponse> result = exchangeService.holdAuction(givenRequestContext(bidRequest));

        // then
        assertThat(result.failed()).isTrue();
        assertThat(result.cause()).isInstanceOf(PreBidException.class).hasMessage("Error");
    }

    @Test
    public void shouldNotModifyUserFromRequestIfNoBuyeridInCookie() {
        // given
        givenBidder(givenEmptySeatBid());

        // this is not required but stated for clarity's sake. The case when bidder is disabled.
        given(bidderCatalog.isActive(anyString())).willReturn(false);
        given(uidsCookie.uidFrom(any())).willReturn(null);

        final User user = User.builder().id("userId").build();
        final BidRequest bidRequest = givenBidRequest(givenSingleImp(singletonMap("someBidder", 1)),
                builder -> builder.user(user));

        // when
        exchangeService.holdAuction(givenRequestContext(bidRequest));

        // then
        verify(uidsCookie).uidFrom(isNull());

        final BidRequest capturedBidRequest = captureBidRequest();
        assertThat(capturedBidRequest.getUser()).isSameAs(user);
    }

    @Test
    public void shouldHonorBuyeridFromRequestAndClearBuyerIdsFromUserExtPrebidIfContains() {
        // given
        givenBidder(givenEmptySeatBid());

        given(uidsCookie.uidFrom(anyString())).willReturn("buyeridFromCookie");

        final BidRequest bidRequest = givenBidRequest(givenSingleImp(singletonMap("someBidder", 1)),
                builder -> builder.user(User.builder()
                        .buyeruid("buyeridFromRequest")
                        .ext(mapper.valueToTree(ExtUser.builder()
                                .prebid(ExtUserPrebid.of(singletonMap("someBidder", "uidval")))
                                .build()))
                        .build()));

        // when
        exchangeService.holdAuction(givenRequestContext(bidRequest));

        // then
        final User capturedBidRequestUser = captureBidRequest().getUser();
        assertThat(capturedBidRequestUser).isEqualTo(User.builder()
                .buyeruid("buyeridFromRequest")
                .ext(mapper.valueToTree(ExtUser.builder().build()))
                .build());
    }

    @Test
    public void shouldNotChangeGdprFromRequestWhenDeviceLmtIsOne() {
        // given
        givenBidder(givenEmptySeatBid());

        given(uidsCookie.uidFrom(anyString())).willReturn("buyeridFromCookie");

        final Regs regs = Regs.of(null, null);
        final BidRequest bidRequest = givenBidRequest(givenSingleImp(singletonMap("someBidder", 1)),
                builder -> builder.user(User.builder().build())
                        .device(Device.builder().lmt(1).build())
                        .regs(regs));

        // when
        exchangeService.holdAuction(givenRequestContext(bidRequest));

        // then
        final Regs capturedRegs = captureBidRequest().getRegs();
        assertThat(capturedRegs).isSameAs(regs);
    }

    @Test
    public void shouldSetUserBuyerIdsFromUserExtPrebidAndClearPrebidBuyerIdsAfterwards() {
        // given
        givenBidder(givenEmptySeatBid());

        given(uidsCookie.uidFrom(anyString())).willReturn("buyeridFromCookie");

        final BidRequest bidRequest = givenBidRequest(givenSingleImp(singletonMap("someBidder", 1)),
                builder -> builder.user(User.builder()
                        .ext(mapper.valueToTree(ExtUser.builder()
                                .prebid(ExtUserPrebid.of(singletonMap("someBidder", "uidval")))
                                .build()))
                        .build()));

        // when
        exchangeService.holdAuction(givenRequestContext(bidRequest));

        // then
        final User capturedBidRequestUser = captureBidRequest().getUser();
        assertThat(capturedBidRequestUser).isEqualTo(User.builder()
                .buyeruid("uidval")
                .ext(mapper.valueToTree(ExtUser.builder().build()))
                .build());
    }

    @Test
    public void shouldCleanRequestExtPrebidDataBidders() {
        // given
        final BidRequest bidRequest = givenBidRequest(givenSingleImp(singletonMap("someBidder", 1)),
                builder -> builder.ext(mapper.valueToTree(ExtBidRequest.of(ExtRequestPrebid.builder()
                        .data(ExtRequestPrebidData.of(asList("someBidder", "should_be_removed")))
                        .aliases(singletonMap("someBidder", "alias_should_stay"))
                        .auctiontimestamp(1000L)
                        .build()))));

        // when
        exchangeService.holdAuction(givenRequestContext(bidRequest));

        // then
        final ObjectNode capturedBidRequestExt = captureBidRequest().getExt();
        assertThat(capturedBidRequestExt).isEqualTo(mapper.valueToTree(
                ExtBidRequest.of(ExtRequestPrebid.builder()
                        .aliases(singletonMap("someBidder", "alias_should_stay"))
                        .data(ExtRequestPrebidData.of(singletonList("someBidder")))
                        .auctiontimestamp(1000L)
                        .build())));
    }

    @Test
    public void shouldPassUserExtDataOnlyForAllowedBidder() {
        // given
        final Bidder<?> bidder = mock(Bidder.class);
        givenBidder("someBidder", bidder, givenEmptySeatBid());
        givenBidder("missingBidder", bidder, givenEmptySeatBid());

        final ObjectNode dataNode = mapper.createObjectNode().put("data", "value");
        final Map<String, Integer> bidderToGdpr = doubleMap("someBidder", 1, "missingBidder", 0);

        final BidRequest bidRequest = givenBidRequest(givenSingleImp(bidderToGdpr),
                builder -> builder
                        .ext(mapper.valueToTree(ExtBidRequest.of(ExtRequestPrebid.builder()
                                .auctiontimestamp(1000L)
                                .data(ExtRequestPrebidData.of(singletonList("someBidder"))).build())))
                        .user(User.builder()
                                .ext(mapper.valueToTree(ExtUser.builder().data(dataNode).build()))
                                .build()));

        // when
        exchangeService.holdAuction(givenRequestContext(bidRequest));

        // then
        final ArgumentCaptor<BidRequest> bidRequestCaptor = ArgumentCaptor.forClass(BidRequest.class);
        verify(httpBidderRequester, times(2)).requestBids(any(), bidRequestCaptor.capture(), any(), anyBoolean());
        final List<BidRequest> capturedBidRequests = bidRequestCaptor.getAllValues();

        assertThat(capturedBidRequests)
                .extracting(BidRequest::getUser)
                .extracting(User::getExt)
                .containsOnly(
                        mapper.valueToTree(ExtUser.builder().data(dataNode).build()),
                        mapper.createObjectNode());
    }

    @Test
    public void shouldPassSiteExtDataOnlyForAllowedBidder() {
        // given
        final Bidder<?> bidder = mock(Bidder.class);
        givenBidder("someBidder", bidder, givenEmptySeatBid());
        givenBidder("missingBidder", bidder, givenEmptySeatBid());

        final ObjectNode dataNode = mapper.createObjectNode().put("data", "value");
        final Map<String, Integer> bidderToGdpr = doubleMap("someBidder", 1, "missingBidder", 0);

        final BidRequest bidRequest = givenBidRequest(givenSingleImp(bidderToGdpr),
                builder -> builder.ext(mapper.valueToTree(ExtBidRequest.of(ExtRequestPrebid.builder()
                        .auctiontimestamp(1000L)
                        .data(ExtRequestPrebidData.of(singletonList("someBidder"))).build())))
                        .site(Site.builder().ext(mapper.valueToTree(ExtSite.of(0, dataNode))).build()));

        // when
        exchangeService.holdAuction(givenRequestContext(bidRequest));

        // then
        final ArgumentCaptor<BidRequest> bidRequestCaptor = ArgumentCaptor.forClass(BidRequest.class);
        verify(httpBidderRequester, times(2)).requestBids(any(), bidRequestCaptor.capture(), any(), anyBoolean());
        final List<BidRequest> capturedBidRequests = bidRequestCaptor.getAllValues();

        assertThat(capturedBidRequests)
                .extracting(BidRequest::getSite)
                .extracting(Site::getExt)
                .containsOnly(
                        mapper.valueToTree(ExtSite.of(0, dataNode)),
                        mapper.valueToTree(ExtSite.of(0, null)));
    }

    @Test
    public void shouldPassAppExtDataOnlyForAllowedBidder() {
        // given
        final Bidder<?> bidder = mock(Bidder.class);
        givenBidder("someBidder", bidder, givenEmptySeatBid());
        givenBidder("missingBidder", bidder, givenEmptySeatBid());

        final ObjectNode dataNode = mapper.createObjectNode().put("data", "value");
        final Map<String, Integer> bidderToGdpr = doubleMap("someBidder", 1, "missingBidder", 0);

        final BidRequest bidRequest = givenBidRequest(givenSingleImp(bidderToGdpr),
                builder -> builder.ext(mapper.valueToTree(ExtBidRequest.of(ExtRequestPrebid.builder()
                        .data(ExtRequestPrebidData.of(singletonList("someBidder"))).auctiontimestamp(1000L).build())))
                        .app(App.builder().ext(mapper.valueToTree(ExtApp.of(null, dataNode))).build()));

        // when
        exchangeService.holdAuction(givenRequestContext(bidRequest));

        // then
        final ArgumentCaptor<BidRequest> bidRequestCaptor = ArgumentCaptor.forClass(BidRequest.class);
        verify(httpBidderRequester, times(2)).requestBids(any(), bidRequestCaptor.capture(), any(), anyBoolean());
        final List<BidRequest> capturedBidRequests = bidRequestCaptor.getAllValues();

        assertThat(capturedBidRequests)
                .extracting(BidRequest::getApp)
                .extracting(App::getExt)
                .containsOnly(
                        mapper.valueToTree(ExtApp.of(null, dataNode)),
                        mapper.createObjectNode());
    }

    @Test
    public void shouldAddBuyeridToUserFromRequest() {
        // given
        givenBidder(givenEmptySeatBid());
        given(uidsCookie.uidFrom(eq("cookieFamily"))).willReturn("buyerid");

        final BidRequest bidRequest = givenBidRequest(givenSingleImp(singletonMap("someBidder", 1)),
                builder -> builder.user(User.builder().id("userId").build()));

        // when
        exchangeService.holdAuction(givenRequestContext(bidRequest));

        // then
        final User capturedUser = captureBidRequest().getUser();
        assertThat(capturedUser).isEqualTo(User.builder().id("userId").buyeruid("buyerid").build());
    }

    @Test
    public void shouldCreateUserIfMissingInRequestAndBuyeridPresentInCookie() {
        // given
        givenBidder(givenEmptySeatBid());

        given(uidsCookie.uidFrom(eq("cookieFamily"))).willReturn("buyerid");

        final BidRequest bidRequest = givenBidRequest(givenSingleImp(singletonMap("someBidder", 1)));

        // when
        exchangeService.holdAuction(givenRequestContext(bidRequest));

        // then
        final User capturedUser = captureBidRequest().getUser();
        assertThat(capturedUser).isEqualTo(User.builder().buyeruid("buyerid").build());
    }

    @Test
    public void shouldPassGlobalTimeoutToConnectorUnchangedIfCachingIsNotRequested() {
        // given
        givenBidder(givenEmptySeatBid());

        final BidRequest bidRequest = givenBidRequest(givenSingleImp(singletonMap("someBidder", 1)));

        // when
        exchangeService.holdAuction(givenRequestContext(bidRequest));

        // then
        verify(httpBidderRequester).requestBids(any(), any(), same(timeout), anyBoolean());
    }

    @Test
    public void shouldPassReducedGlobalTimeoutToConnectorAndOriginalToBidResponseCreator() {
        // given
        exchangeService = new ExchangeService(
                100,
                bidderCatalog,
                storedResponseProcessor,
                privacyEnforcementService,
                httpBidderRequester,
                responseBidValidator,
                currencyService,
                bidResponseCreator,
                bidResponsePostProcessor,
                metrics,
                clock,
                jacksonMapper);

        final Bid bid = Bid.builder().id("bidId1").impid("impId1").price(BigDecimal.valueOf(5.67)).build();
        givenBidder(givenSeatBid(singletonList(givenBid(bid))));

        final BidRequest bidRequest = givenBidRequest(singletonList(
                // imp ids are not really used for matching, included them here for clarity
                givenImp(singletonMap("bidder1", 1), builder -> builder.id("impId1"))),
                builder -> builder.ext(mapper.valueToTree(ExtBidRequest.of(ExtRequestPrebid.builder()
                        .targeting(givenTargeting(true))
                        .cache(ExtRequestPrebidCache.of(ExtRequestPrebidCacheBids.of(null, null), null, null))
                        .auctiontimestamp(1000L)
                        .build()))));

        // when
        exchangeService.holdAuction(givenRequestContext(bidRequest)).result();

        // then
        final ArgumentCaptor<Timeout> timeoutCaptor = ArgumentCaptor.forClass(Timeout.class);
        verify(httpBidderRequester).requestBids(any(), any(), timeoutCaptor.capture(), anyBoolean());
        assertThat(timeoutCaptor.getValue().remaining()).isEqualTo(400L);
<<<<<<< HEAD
        verify(bidResponseCreator).create(anyList(), any(), any(), any(), any(), anyBoolean(), same(timeout),
=======
        verify(bidResponseCreator).create(anyList(), any(), any(), any(), any(), same(timeout), anyLong(),
>>>>>>> e305fdb5
                anyBoolean());
    }

    @Test
    public void shouldReturnBidsWithUpdatedPriceCurrencyConversion() {
        // given
        final Bidder<?> bidder = mock(Bidder.class);
        givenBidder("bidder", bidder, givenSeatBid(singletonList(
                givenBid(Bid.builder().price(BigDecimal.valueOf(2.0)).build()))));

        final BidRequest bidRequest = givenBidRequest(singletonList(givenImp(singletonMap("bidder", 2), identity())),
                identity());

        final BigDecimal updatedPrice = BigDecimal.valueOf(5.0);
        given(currencyService.convertCurrency(any(), any(), any(), any())).willReturn(updatedPrice);

        givenBidResponseCreator(singletonList(Bid.builder().price(updatedPrice).build()));

        // when
        final BidResponse bidResponse = exchangeService.holdAuction(givenRequestContext(bidRequest)).result();

        // then
        assertThat(bidResponse.getSeatbid())
                .flatExtracting(SeatBid::getBid)
                .extracting(Bid::getPrice).containsExactly(updatedPrice);
    }

    @Test
    public void shouldReturnSameBidPriceIfNoChangesAppliedToBidPrice() {
        // given
        final Bidder<?> bidder = mock(Bidder.class);
        givenBidder("bidder", bidder, givenSeatBid(singletonList(
                givenBid(Bid.builder().price(BigDecimal.ONE).build()))));

        final BidRequest bidRequest = givenBidRequest(singletonList(givenImp(singletonMap("bidder", 2), identity())),
                identity());

        // returns the same price as in argument
        given(currencyService.convertCurrency(any(), any(), any(), any()))
                .willAnswer(invocationOnMock -> invocationOnMock.getArgument(0));

        // when
        final BidResponse bidResponse = exchangeService.holdAuction(givenRequestContext(bidRequest)).result();

        // then
        assertThat(bidResponse.getSeatbid())
                .flatExtracting(SeatBid::getBid)
                .extracting(Bid::getPrice).containsExactly(BigDecimal.ONE);
    }

    @SuppressWarnings("unchecked")
    @Test
    public void shouldDropBidIfPrebidExceptionWasThrownDuringCurrencyConversion() {
        // given
        final Bidder<?> bidder = mock(Bidder.class);
        givenBidder("bidder", bidder, givenSeatBid(singletonList(
                givenBid(Bid.builder().price(BigDecimal.valueOf(2.0)).build(), "CUR"))));

        final BidRequest bidRequest = givenBidRequest(singletonList(givenImp(singletonMap("bidder", 2), identity())),
                identity());

        given(currencyService.convertCurrency(any(), any(), any(), any()))
                .willThrow(new PreBidException("no currency conversion available"));

        // when
        exchangeService.holdAuction(givenRequestContext(bidRequest)).result();

        // then
        final ArgumentCaptor<List<BidderResponse>> argumentCaptor = ArgumentCaptor.forClass(List.class);
<<<<<<< HEAD
        verify(bidResponseCreator).create(argumentCaptor.capture(), any(), any(), any(), any(), anyBoolean(), any(),
                anyBoolean());
=======
        verify(bidResponseCreator).create(argumentCaptor.capture(), any(), any(), any(), any(), any(),
                anyLong(), anyBoolean());
>>>>>>> e305fdb5

        assertThat(argumentCaptor.getValue()).hasSize(1);

        final BidderError expectedError = BidderError.generic("Unable to covert bid currency CUR to desired ad"
                + " server currency USD. no currency conversion available");
        final BidderSeatBid firstSeatBid = argumentCaptor.getValue().get(0).getSeatBid();
        assertThat(firstSeatBid.getBids()).isEmpty();
        assertThat(firstSeatBid.getErrors()).containsOnly(expectedError);
    }

    @SuppressWarnings("unchecked")
    @Test
    public void shouldUpdateBidPriceWithCurrencyConversionAndPriceAdjustmentFactor() {
        // given
        final Bidder<?> bidder = mock(Bidder.class);
        givenBidder("bidder", bidder, givenSeatBid(singletonList(
                givenBid(Bid.builder().price(BigDecimal.valueOf(2.0)).build()))));

        final BidRequest bidRequest = givenBidRequest(singletonList(givenImp(singletonMap("bidder", 2), identity())),
                builder -> builder.ext(mapper.valueToTree(ExtBidRequest.of(ExtRequestPrebid.builder()
                        .aliases(emptyMap())
                        .bidadjustmentfactors(singletonMap("bidder", BigDecimal.valueOf(10.0)))
                        .auctiontimestamp(1000L)
                        .build()))));

        given(currencyService.convertCurrency(any(), any(), any(), any())).willReturn(BigDecimal.valueOf(10.0));

        // when
        exchangeService.holdAuction(givenRequestContext(bidRequest)).result();

        // then
        final ArgumentCaptor<List<BidderResponse>> argumentCaptor = ArgumentCaptor.forClass(List.class);
<<<<<<< HEAD
        verify(bidResponseCreator).create(argumentCaptor.capture(), any(), any(), any(), any(), anyBoolean(), any(),
                anyBoolean());
=======
        verify(bidResponseCreator).create(argumentCaptor.capture(), any(), any(), any(), any(), any(),
                anyLong(), anyBoolean());
>>>>>>> e305fdb5

        assertThat(argumentCaptor.getValue()).hasSize(1);

        final BigDecimal updatedPrice = BigDecimal.valueOf(100);
        final BidderSeatBid firstSeatBid = argumentCaptor.getValue().get(0).getSeatBid();
        assertThat(firstSeatBid.getBids())
                .extracting(BidderBid::getBid)
                .flatExtracting(Bid::getPrice)
                .containsOnly(updatedPrice);
        assertThat(firstSeatBid.getErrors()).isEmpty();
    }

    @SuppressWarnings("unchecked")
    @Test
    public void shouldUpdatePriceForOneBidAndDropAnotherIfPrebidExceptionHappensForSecondBid() {
        // given
        final BigDecimal firstBidderPrice = BigDecimal.valueOf(2.0);
        final BigDecimal secondBidderPrice = BigDecimal.valueOf(3.0);
        givenBidder("bidder", mock(Bidder.class), givenSeatBid(asList(
                givenBid(Bid.builder().price(firstBidderPrice).build(), "CUR1"),
                givenBid(Bid.builder().price(secondBidderPrice).build(), "CUR2"))));

        final BidRequest bidRequest = givenBidRequest(singletonList(givenImp(singletonMap("bidder", 2), identity())),
                identity());

        final BigDecimal updatedPrice = BigDecimal.valueOf(10.0);
        given(currencyService.convertCurrency(any(), any(), any(), any())).willReturn(updatedPrice)
                .willThrow(new PreBidException("no currency conversion available"));

        // when
        exchangeService.holdAuction(givenRequestContext(bidRequest)).result();

        // then
        final ArgumentCaptor<List<BidderResponse>> argumentCaptor = ArgumentCaptor.forClass(List.class);
<<<<<<< HEAD
        verify(bidResponseCreator).create(argumentCaptor.capture(), any(), any(), any(), any(), anyBoolean(), any(),
                anyBoolean());
=======
        verify(bidResponseCreator).create(argumentCaptor.capture(), any(), any(), any(), any(), any(),
                anyLong(), anyBoolean());
>>>>>>> e305fdb5
        verify(currencyService).convertCurrency(eq(firstBidderPrice), eq(null), any(), eq("CUR1"));
        verify(currencyService).convertCurrency(eq(secondBidderPrice), eq(null), any(), eq("CUR2"));

        assertThat(argumentCaptor.getValue()).hasSize(1);

        final Bid expectedBid = Bid.builder().price(updatedPrice).build();
        final BidderBid expectedBidderBid = BidderBid.of(expectedBid, banner, "CUR1");
        final BidderError expectedError = BidderError.generic("Unable to covert bid currency CUR2 to desired ad"
                + " server currency USD. no currency conversion available");

        final BidderSeatBid firstSeatBid = argumentCaptor.getValue().get(0).getSeatBid();
        assertThat(firstSeatBid.getBids()).containsOnly(expectedBidderBid);
        assertThat(firstSeatBid.getErrors()).containsOnly(expectedError);
    }

    @SuppressWarnings("unchecked")
    @Test
    public void shouldRespondWithOneBidAndErrorWhenBidResponseContainsOneUnsupportedCurrency() {
        // given
        final BigDecimal firstBidderPrice = BigDecimal.valueOf(2.0);
        final BigDecimal secondBidderPrice = BigDecimal.valueOf(10.0);
        givenBidder("bidder1", mock(Bidder.class), givenSeatBid(singletonList(
                givenBid(Bid.builder().price(firstBidderPrice).build(), "USD"))));
        givenBidder("bidder2", mock(Bidder.class), givenSeatBid(singletonList(
                givenBid(Bid.builder().price(BigDecimal.valueOf(10.0)).build(), "CUR"))));

        final BidRequest bidRequest = BidRequest.builder().cur(Collections.singletonList("BAD"))
                .imp(singletonList(givenImp(doubleMap("bidder1", 2, "bidder2", 3),
                        identity()))).build();

        final BigDecimal updatedPrice = BigDecimal.valueOf(20);
        given(currencyService.convertCurrency(any(), any(), any(), any())).willReturn(updatedPrice);
        given(currencyService.convertCurrency(any(), any(), eq("BAD"), eq("CUR")))
                .willThrow(new PreBidException("no currency conversion available"));

        // when
        exchangeService.holdAuction(givenRequestContext(bidRequest)).result();

        // then
        final ArgumentCaptor<List<BidderResponse>> argumentCaptor = ArgumentCaptor.forClass(List.class);
<<<<<<< HEAD
        verify(bidResponseCreator).create(argumentCaptor.capture(), any(), any(), any(), any(), anyBoolean(), any(),
                anyBoolean());
=======
        verify(bidResponseCreator).create(argumentCaptor.capture(), any(), any(), any(), any(), any(),
                anyLong(), anyBoolean());
>>>>>>> e305fdb5
        verify(currencyService).convertCurrency(eq(firstBidderPrice), eq(null), eq("BAD"), eq("USD"));
        verify(currencyService).convertCurrency(eq(secondBidderPrice), eq(null), eq("BAD"), eq("CUR"));

        assertThat(argumentCaptor.getValue()).hasSize(2);

        final Bid expectedBid = Bid.builder().price(updatedPrice).build();
        final BidderBid expectedBidderBid = BidderBid.of(expectedBid, banner, "USD");
        assertThat(argumentCaptor.getValue())
                .extracting(BidderResponse::getSeatBid)
                .flatExtracting(BidderSeatBid::getBids)
                .containsOnly(expectedBidderBid);

        final BidderError expectedError = BidderError.generic("Unable to covert bid currency CUR to desired ad"
                + " server currency BAD. no currency conversion available");
        assertThat(argumentCaptor.getValue())
                .extracting(BidderResponse::getSeatBid)
                .flatExtracting(BidderSeatBid::getErrors)
                .containsOnly(expectedError);
    }

    @SuppressWarnings("unchecked")
    @Test
    public void shouldUpdateBidPriceWithCurrencyConversionAndAddErrorAboutMultipleCurrency() {
        // given
        final BigDecimal bidderPrice = BigDecimal.valueOf(2.0);
        givenBidder("bidder", mock(Bidder.class), givenSeatBid(singletonList(
                givenBid(Bid.builder().price(bidderPrice).build(), "USD"))));

        final BidRequest bidRequest = givenBidRequest(
                singletonList(givenImp(singletonMap("bidder", 2), identity())),
                builder -> builder.cur(Arrays.asList("CUR1", "CUR2", "CUR2")));

        final BigDecimal updatedPrice = BigDecimal.valueOf(10.0);
        given(currencyService.convertCurrency(any(), any(), any(), any())).willReturn(updatedPrice);

        // when
        exchangeService.holdAuction(givenRequestContext(bidRequest)).result();

        // then
        final ArgumentCaptor<List<BidderResponse>> argumentCaptor = ArgumentCaptor.forClass(List.class);
<<<<<<< HEAD
        verify(bidResponseCreator).create(argumentCaptor.capture(), any(), any(), any(), any(), anyBoolean(), any(),
                anyBoolean());
=======
        verify(bidResponseCreator).create(argumentCaptor.capture(), any(), any(), any(), any(), any(),
                anyLong(), anyBoolean());
>>>>>>> e305fdb5
        verify(currencyService).convertCurrency(eq(bidderPrice), eq(null), eq("CUR1"), eq("USD"));

        assertThat(argumentCaptor.getValue()).hasSize(1);

        final BidderError expectedError = BidderError.badInput("Cur parameter contains more than one currency."
                + " CUR1 will be used");
        final BidderSeatBid firstSeatBid = argumentCaptor.getValue().get(0).getSeatBid();
        assertThat(firstSeatBid.getBids())
                .extracting(BidderBid::getBid)
                .flatExtracting(Bid::getPrice)
                .containsOnly(updatedPrice);
        assertThat(firstSeatBid.getErrors()).containsOnly(expectedError);
    }

    @SuppressWarnings("unchecked")
    @Test
    public void shouldUpdateBidPriceWithCurrencyConversionForMultipleBid() {
        // given
        final BigDecimal bidder1Price = BigDecimal.valueOf(1.5);
        final BigDecimal bidder2Price = BigDecimal.valueOf(2);
        final BigDecimal bidder3Price = BigDecimal.valueOf(3);
        givenBidder("bidder1", mock(Bidder.class), givenSeatBid(singletonList(
                givenBid(Bid.builder().price(bidder1Price).build(), "EUR"))));
        givenBidder("bidder2", mock(Bidder.class), givenSeatBid(singletonList(
                givenBid(Bid.builder().price(bidder2Price).build(), "GBP"))));
        givenBidder("bidder3", mock(Bidder.class), givenSeatBid(singletonList(
                givenBid(Bid.builder().price(bidder3Price).build(), "USD"))));

        final Map<String, Integer> impBidders = new HashMap<>();
        impBidders.put("bidder1", 1);
        impBidders.put("bidder2", 2);
        impBidders.put("bidder3", 3);
        final BidRequest bidRequest = givenBidRequest(
                singletonList(givenImp(impBidders, identity())), builder -> builder.cur(singletonList("USD")));

        final BigDecimal updatedPrice = BigDecimal.valueOf(10.0);
        given(currencyService.convertCurrency(any(), any(), any(), any())).willReturn(updatedPrice);
        given(currencyService.convertCurrency(any(), any(), any(), eq("USD"))).willReturn(bidder3Price);

        // when
        exchangeService.holdAuction(givenRequestContext(bidRequest)).result();

        // then
        final ArgumentCaptor<List<BidderResponse>> argumentCaptor = ArgumentCaptor.forClass(List.class);
<<<<<<< HEAD
        verify(bidResponseCreator).create(argumentCaptor.capture(), any(), any(), any(), any(), anyBoolean(), any(),
                anyBoolean());
=======
        verify(bidResponseCreator).create(argumentCaptor.capture(), any(), any(), any(), any(), any(),
                anyLong(), anyBoolean());
>>>>>>> e305fdb5
        verify(currencyService).convertCurrency(eq(bidder1Price), eq(null), eq("USD"), eq("EUR"));
        verify(currencyService).convertCurrency(eq(bidder2Price), eq(null), eq("USD"), eq("GBP"));
        verify(currencyService).convertCurrency(eq(bidder3Price), eq(null), eq("USD"), eq("USD"));
        verifyNoMoreInteractions(currencyService);

        assertThat(argumentCaptor.getValue())
                .hasSize(3)
                .extracting(BidderResponse::getSeatBid)
                .flatExtracting(BidderSeatBid::getBids)
                .extracting(BidderBid::getBid)
                .extracting(Bid::getPrice)
                .containsOnly(bidder3Price, updatedPrice, updatedPrice);
    }

    @Test
    public void shouldNotAddExtPrebidEventsWhenEventsServiceReturnsEmptyEventsService() {
        // given
        final BigDecimal price = BigDecimal.valueOf(2.0);
        givenBidder(BidderSeatBid.of(
                singletonList(BidderBid.of(
                        Bid.builder().id("bidId").price(price)
                                .ext(mapper.valueToTree(singletonMap("bidExt", 1))).build(), banner, null)),
                emptyList(),
                emptyList()));

        final BidRequest bidRequest = givenBidRequest(givenSingleImp(singletonMap("someBidder", 1)),
                bidRequestBuilder -> bidRequestBuilder.app(App.builder()
                        .publisher(Publisher.builder().id("1001").build()).build()));

        // when
        final BidResponse bidResponse = exchangeService.holdAuction(givenRequestContext(bidRequest)).result();

        // then
        assertThat(bidResponse.getSeatbid()).hasSize(1)
                .flatExtracting(SeatBid::getBid)
                .extracting(bid -> toExtPrebid(bid.getExt()).getPrebid().getEvents())
                .containsNull();
    }

    @Test
    public void shouldIncrementCommonMetrics() {
        // given
        given(httpBidderRequester.requestBids(any(), any(), any(), anyBoolean()))
                .willReturn(Future.succeededFuture(givenSeatBid(singletonList(
                        givenBid(Bid.builder().price(TEN).build())))));

        final BidRequest bidRequest = givenBidRequest(givenSingleImp(singletonMap("someBidder", 1)),
                builder -> builder.site(Site.builder().publisher(Publisher.builder().id("accountId").build()).build()));

        // when
        exchangeService.holdAuction(givenRequestContext(bidRequest));

        // then
        verify(metrics).updateAccountRequestMetrics(eq("accountId"), eq(MetricName.openrtb2web));
        verify(metrics)
                .updateAdapterRequestTypeAndNoCookieMetrics(eq("someBidder"), eq(MetricName.openrtb2web), eq(true));
        verify(metrics).updateAdapterResponseTime(eq("someBidder"), eq("accountId"), anyInt());
        verify(metrics).updateAdapterRequestGotbidsMetrics(eq("someBidder"), eq("accountId"));
        verify(metrics).updateAdapterBidMetrics(eq("someBidder"), eq("accountId"), eq(10000L), eq(false), eq("banner"));
    }

    @Test
    public void shouldCallUpdateCookieMetricsWithExpectedValue() {
        // given
        final BidRequest bidRequest = givenBidRequest(givenSingleImp(singletonMap("someBidder", 1)),
                builder -> builder.app(App.builder().build()));

        // when
        exchangeService.holdAuction(givenRequestContext(bidRequest));

        // then
        verify(metrics).updateAdapterRequestTypeAndNoCookieMetrics(
                eq("someBidder"), eq(MetricName.openrtb2web), eq(false));
    }

    @Test
    public void shouldUseEmptyStringIfPublisherIdIsEmpty() {
        // given
        given(httpBidderRequester.requestBids(any(), any(), any(), anyBoolean()))
                .willReturn(Future.succeededFuture(givenSeatBid(singletonList(
                        givenBid(Bid.builder().price(TEN).build())))));
        final BidRequest bidRequest = givenBidRequest(givenSingleImp(singletonMap("someBidder", 1)));
        final Account account = Account.builder().id("").build();

        // when
        exchangeService.holdAuction(givenRequestContext(bidRequest, account));

        // then
        verify(metrics).updateAccountRequestMetrics(eq(""), eq(MetricName.openrtb2web));
    }

    @Test
    public void shouldIncrementNoBidRequestsMetric() {
        // given
        given(httpBidderRequester.requestBids(any(), any(), any(), anyBoolean()))
                .willReturn(Future.succeededFuture(givenSeatBid(emptyList())));

        final BidRequest bidRequest = givenBidRequest(givenSingleImp(singletonMap("someBidder", 1)));

        // when
        exchangeService.holdAuction(givenRequestContext(bidRequest));

        // then
        verify(metrics).updateAdapterRequestNobidMetrics(eq("someBidder"), eq("accountId"));
    }

    @Test
    public void shouldIncrementGotBidsAndErrorMetricsIfBidderReturnsBidAndDifferentErrors() {
        // given
        given(httpBidderRequester.requestBids(any(), any(), any(), anyBoolean()))
                .willReturn(Future.succeededFuture(BidderSeatBid.of(
                        singletonList(givenBid(Bid.builder().price(TEN).build())),
                        emptyList(),
                        asList(
                                // two identical errors to verify corresponding metric is submitted only once
                                BidderError.badInput("rubicon error"),
                                BidderError.badInput("rubicon error"),
                                BidderError.badServerResponse("rubicon error"),
                                BidderError.failedToRequestBids("rubicon failed to request bids"),
                                BidderError.timeout("timeout error"),
                                BidderError.generic("timeout error")))));

        final BidRequest bidRequest = givenBidRequest(givenSingleImp(singletonMap("someBidder", 1)));

        // when
        exchangeService.holdAuction(givenRequestContext(bidRequest));

        // then
        verify(metrics).updateAdapterRequestGotbidsMetrics(eq("someBidder"), eq("accountId"));
        verify(metrics).updateAdapterRequestErrorMetric(eq("someBidder"), eq(MetricName.badinput));
        verify(metrics).updateAdapterRequestErrorMetric(eq("someBidder"), eq(MetricName.badserverresponse));
        verify(metrics).updateAdapterRequestErrorMetric(eq("someBidder"), eq(MetricName.failedtorequestbids));
        verify(metrics).updateAdapterRequestErrorMetric(eq("someBidder"), eq(MetricName.timeout));
        verify(metrics).updateAdapterRequestErrorMetric(eq("someBidder"), eq(MetricName.unknown_error));
    }

    @Test
    public void shouldPassResponseToPostProcessor() {
        // given
        final BidRequest bidRequest = givenBidRequest(emptyList());

        // when
        exchangeService.holdAuction(givenRequestContext(bidRequest));

        // then
        verify(bidResponsePostProcessor).postProcess(any(), same(uidsCookie), same(bidRequest), any(),
                eq(Account.builder().id("accountId").eventsEnabled(false).build()));
    }

    @Test
    public void shouldReturnBidsWithAdjustedPricesWhenAdjustmentFactorPresent() {
        // given
        final Bidder<?> bidder = mock(Bidder.class);
        givenBidder("bidder", bidder, givenSeatBid(singletonList(
                givenBid(Bid.builder().price(BigDecimal.valueOf(2)).build()))));

        final BidRequest bidRequest = givenBidRequest(singletonList(givenImp(singletonMap("bidder", 2), identity())),
                builder -> builder.ext(mapper.valueToTree(ExtBidRequest.of(ExtRequestPrebid.builder()
                        .aliases(emptyMap())
                        .bidadjustmentfactors(singletonMap("bidder", BigDecimal.valueOf(2.468)))
                        .auctiontimestamp(1000L)
                        .build()))));

        givenBidResponseCreator(singletonList(Bid.builder().price(BigDecimal.valueOf(4.936)).build()));

        // when
        final BidResponse bidResponse = exchangeService.holdAuction(givenRequestContext(bidRequest)).result();

        // then
        assertThat(bidResponse.getSeatbid())
                .flatExtracting(SeatBid::getBid)
                .extracting(Bid::getPrice)
                .containsExactly(BigDecimal.valueOf(4.936));
    }

    @Test
    public void shouldReturnBidsWithoutAdjustingPricesWhenAdjustmentFactorNotPresentForBidder() {
        // given
        final Bidder<?> bidder = mock(Bidder.class);

        givenBidder("bidder", bidder, givenSeatBid(singletonList(
                givenBid(Bid.builder().price(BigDecimal.ONE).build()))));

        final BidRequest bidRequest = givenBidRequest(singletonList(givenImp(singletonMap("bidder", 2), identity())),
                builder -> builder.ext(mapper.valueToTree(ExtBidRequest.of(ExtRequestPrebid.builder()
                        .aliases(emptyMap())
                        .auctiontimestamp(1000L)
                        .bidadjustmentfactors(singletonMap("some-other-bidder", BigDecimal.TEN))
                        .build()))));

        // when
        final BidResponse bidResponse = exchangeService.holdAuction(givenRequestContext(bidRequest)).result();

        // then
        assertThat(bidResponse.getSeatbid())
                .flatExtracting(SeatBid::getBid)
                .extracting(Bid::getPrice)
                .containsExactly(BigDecimal.ONE);
    }

    private AuctionContext givenRequestContext(BidRequest bidRequest) {
        return givenRequestContext(bidRequest, Account.builder().id("accountId").eventsEnabled(false).build());
    }

    private AuctionContext givenRequestContext(BidRequest bidRequest, Account account) {
        return AuctionContext.builder()
                .uidsCookie(uidsCookie)
                .bidRequest(bidRequest)
                .account(account)
                .requestTypeMetric(MetricName.openrtb2web)
                .timeout(timeout)
                .build();
    }

    private BidRequest captureBidRequest() {
        final ArgumentCaptor<BidRequest> bidRequestCaptor = ArgumentCaptor.forClass(BidRequest.class);
        verify(httpBidderRequester).requestBids(any(), bidRequestCaptor.capture(), any(), anyBoolean());
        return bidRequestCaptor.getValue();
    }

    private static BidRequest givenBidRequest(
            List<Imp> imp, Function<BidRequestBuilder, BidRequestBuilder> bidRequestBuilderCustomizer) {
        return bidRequestBuilderCustomizer.apply(BidRequest.builder().cur(singletonList("USD")).imp(imp)).build();
    }

    private static BidRequest givenBidRequest(List<Imp> imp) {
        return givenBidRequest(imp, identity());
    }

    private static <T> Imp givenImp(T ext, Function<ImpBuilder, ImpBuilder> impBuilderCustomizer) {
        return impBuilderCustomizer.apply(Imp.builder()
                .ext(ext != null ? mapper.valueToTree(ext) : null))
                .build();
    }

    private static <T> List<Imp> givenSingleImp(T ext) {
        return singletonList(givenImp(ext, identity()));
    }

    private void givenBidder(BidderSeatBid response) {
        given(httpBidderRequester.requestBids(any(), any(), any(), anyBoolean()))
                .willReturn(Future.succeededFuture(response));
    }

    private void givenBidder(String bidderName, Bidder<?> bidder, BidderSeatBid response) {
        doReturn(bidder).when(bidderCatalog).bidderByName(eq(bidderName));
        given(httpBidderRequester.requestBids(same(bidder), any(), any(), anyBoolean()))
                .willReturn(Future.succeededFuture(response));
    }

    private static SeatBid givenSeatBid(List<Bid> bids,
                                        Function<SeatBid.SeatBidBuilder, SeatBid.SeatBidBuilder> seatBidCustomizer) {
        return seatBidCustomizer.apply(SeatBid.builder()
                .seat("someBidder")
                .bid(bids))
                .build();
    }

    private static BidderSeatBid givenSeatBid(List<BidderBid> bids) {
        return BidderSeatBid.of(bids, emptyList(), emptyList());
    }

    private static BidderSeatBid givenSingleSeatBid(BidderBid bid) {
        return givenSeatBid(singletonList(bid));
    }

    private static BidderSeatBid givenEmptySeatBid() {
        return givenSeatBid(emptyList());
    }

    private static BidderBid givenBid(Bid bid) {
        return BidderBid.of(bid, BidType.banner, null);
    }

    private static BidderBid givenBid(Bid bid, String cur) {
        return BidderBid.of(bid, BidType.banner, cur);
    }

    private static Bid givenBid(Function<Bid.BidBuilder, Bid.BidBuilder> bidBuilder) {
        return bidBuilder.apply(Bid.builder()
                .id("bidId")
                .price(BigDecimal.ONE)
                .ext(mapper.valueToTree(ExtPrebid.of(ExtBidPrebid.of(null, null, null, null, null, null), null))))
                .build();
    }

    private static <K, V> Map<K, V> doubleMap(K key1, V value1, K key2, V value2) {
        final Map<K, V> map = new HashMap<>();
        map.put(key1, value1);
        map.put(key2, value2);
        return map;
    }

    private static ExtPrebid<ExtBidPrebid, ?> toExtPrebid(ObjectNode ext) {
        try {
            return mapper.readValue(mapper.treeAsTokens(ext), new TypeReference<ExtPrebid<ExtBidPrebid, ?>>() {
            });
        } catch (IOException e) {
            return rethrow(e);
        }
    }

    private static ExtRequestTargeting givenTargeting(boolean includebidderkeys) {
        return ExtRequestTargeting.builder().pricegranularity(mapper.valueToTree(
                ExtPriceGranularity.of(2, singletonList(ExtGranularityRange.of(BigDecimal.valueOf(5),
                        BigDecimal.valueOf(0.5))))))
                .includewinners(true)
                .includebidderkeys(includebidderkeys)
                .build();
    }

    private void givenBidResponseCreator(List<Bid> bids) {
<<<<<<< HEAD
        given(bidResponseCreator.create(anyList(), any(), any(), any(), any(), anyBoolean(), any(), anyBoolean()))
=======
        given(bidResponseCreator.create(anyList(), any(), any(), any(), any(), any(), anyLong(), anyBoolean()))
>>>>>>> e305fdb5
                .willReturn(Future.succeededFuture(givenBidResponseWithBids(bids)));
    }

    private void givenBidResponseCreator(Map<String, List<ExtBidderError>> errors) {
<<<<<<< HEAD
        given(bidResponseCreator.create(anyList(), any(), any(), any(), any(), anyBoolean(), any(), anyBoolean()))
=======
        given(bidResponseCreator.create(anyList(), any(), any(), any(), any(), any(), anyLong(), anyBoolean()))
>>>>>>> e305fdb5
                .willReturn(Future.succeededFuture(givenBidResponseWithError(errors)));
    }

    private static BidResponse givenBidResponseWithBids(List<Bid> bids) {
        return BidResponse.builder()
                .cur("USD")
                .seatbid(singletonList(givenSeatBid(bids, identity())))
                .build();
    }

    private static BidResponse givenBidResponseWithError(Map<String, List<ExtBidderError>> errors) {
        return BidResponse.builder()
                .seatbid(emptyList())
                .ext(mapper.valueToTree(ExtBidResponse.of(null, errors, null, null, null, null)))
                .build();
    }
}<|MERGE_RESOLUTION|>--- conflicted
+++ resolved
@@ -154,11 +154,8 @@
     @SuppressWarnings("unchecked")
     @Before
     public void setUp() {
-<<<<<<< HEAD
+        given(bidResponseCreator.create(anyList(), any(), any(), any(), any(), any(), anyLong(), anyBoolean()))
         given(bidResponseCreator.create(anyList(), any(), any(), any(), any(), anyBoolean(), any(), anyBoolean()))
-=======
-        given(bidResponseCreator.create(anyList(), any(), any(), any(), any(), any(), anyLong(), anyBoolean()))
->>>>>>> e305fdb5
                 .willReturn(Future.succeededFuture(givenBidResponseWithBids(singletonList(givenBid(identity())))));
 
         given(bidderCatalog.isValidName(anyString())).willReturn(true);
@@ -570,11 +567,8 @@
                         .auctiontimestamp(1000L)
                         .build()))));
 
-<<<<<<< HEAD
+        given(bidResponseCreator.create(anyList(), any(), any(), any(), any(), any(), anyLong(), anyBoolean()))
         given(bidResponseCreator.create(anyList(), any(), any(), any(), any(), anyBoolean(), any(), anyBoolean()))
-=======
-        given(bidResponseCreator.create(anyList(), any(), any(), any(), any(), any(), anyLong(), anyBoolean()))
->>>>>>> e305fdb5
                 .willReturn(Future.succeededFuture(BidResponse.builder()
                         .seatbid(asList(
                                 givenSeatBid(singletonList(givenBid(identity())), identity()),
@@ -608,11 +602,8 @@
                 givenImp(doubleMap("bidder1", 1, "bidder2", 2), builder -> builder.id("impId1"))),
                 builder -> builder.ext(mapper.valueToTree(ExtBidRequest.of(ExtRequestPrebid.builder()
                         .targeting(targeting)
-<<<<<<< HEAD
+                        .auctiontimestamp(1000L)
                         .events(events)
-=======
-                        .auctiontimestamp(1000L)
->>>>>>> e305fdb5
                         .cache(ExtRequestPrebidCache.of(ExtRequestPrebidCacheBids.of(53, true),
                                 ExtRequestPrebidCacheVastxml.of(34, true), true))
                         .build()))));
@@ -679,11 +670,8 @@
                 eq(bidRequest),
                 eq(targeting),
                 eq(BidRequestCacheInfo.builder().doCaching(true).shouldCacheWinningBidsOnly(true).build()),
-<<<<<<< HEAD
                 any(), eq(false), any(), eq(false));
-=======
                 any(), any(), anyLong(), eq(false));
->>>>>>> e305fdb5
     }
 
     @Test
@@ -715,11 +703,8 @@
                 any(),
                 eq(targeting),
                 eq(BidRequestCacheInfo.builder().build()),
-<<<<<<< HEAD
                 any(), anyBoolean(), any(), anyBoolean());
-=======
                 any(), any(), anyLong(), anyBoolean());
->>>>>>> e305fdb5
     }
 
     @Test
@@ -743,12 +728,9 @@
         exchangeService.holdAuction(givenRequestContext(bidRequest)).result();
 
         // then
-<<<<<<< HEAD
         verify(bidResponseCreator).create(anyList(), eq(bidRequest), any(), any(), any(), anyBoolean(), any(),
                 eq(true));
-=======
         verify(bidResponseCreator).create(anyList(), eq(bidRequest), any(), any(), any(), any(), anyLong(), eq(true));
->>>>>>> e305fdb5
     }
 
     @Test
@@ -774,11 +756,8 @@
         exchangeService.holdAuction(givenRequestContext(bidRequest)).result();
 
         // then
-<<<<<<< HEAD
+        verify(bidResponseCreator).create(anyList(), eq(bidRequest), any(), any(), any(), any(), anyLong(), eq(true));
         verify(bidResponseCreator).create(anyList(), eq(bidRequest), any(), any(), any(), eq(false), any(), eq(true));
-=======
-        verify(bidResponseCreator).create(anyList(), eq(bidRequest), any(), any(), any(), any(), anyLong(), eq(true));
->>>>>>> e305fdb5
     }
 
     @Test
@@ -1284,11 +1263,9 @@
         final ArgumentCaptor<Timeout> timeoutCaptor = ArgumentCaptor.forClass(Timeout.class);
         verify(httpBidderRequester).requestBids(any(), any(), timeoutCaptor.capture(), anyBoolean());
         assertThat(timeoutCaptor.getValue().remaining()).isEqualTo(400L);
-<<<<<<< HEAD
+        verify(bidResponseCreator).create(anyList(), any(), any(), any(), any(), same(timeout), anyLong(),
+                anyBoolean());
         verify(bidResponseCreator).create(anyList(), any(), any(), any(), any(), anyBoolean(), same(timeout),
-=======
-        verify(bidResponseCreator).create(anyList(), any(), any(), any(), any(), same(timeout), anyLong(),
->>>>>>> e305fdb5
                 anyBoolean());
     }
 
@@ -1358,13 +1335,10 @@
 
         // then
         final ArgumentCaptor<List<BidderResponse>> argumentCaptor = ArgumentCaptor.forClass(List.class);
-<<<<<<< HEAD
+        verify(bidResponseCreator).create(argumentCaptor.capture(), any(), any(), any(), any(), any(),
+                anyLong(), anyBoolean());
         verify(bidResponseCreator).create(argumentCaptor.capture(), any(), any(), any(), any(), anyBoolean(), any(),
                 anyBoolean());
-=======
-        verify(bidResponseCreator).create(argumentCaptor.capture(), any(), any(), any(), any(), any(),
-                anyLong(), anyBoolean());
->>>>>>> e305fdb5
 
         assertThat(argumentCaptor.getValue()).hasSize(1);
 
@@ -1397,13 +1371,10 @@
 
         // then
         final ArgumentCaptor<List<BidderResponse>> argumentCaptor = ArgumentCaptor.forClass(List.class);
-<<<<<<< HEAD
+        verify(bidResponseCreator).create(argumentCaptor.capture(), any(), any(), any(), any(), any(),
+                anyLong(), anyBoolean());
         verify(bidResponseCreator).create(argumentCaptor.capture(), any(), any(), any(), any(), anyBoolean(), any(),
                 anyBoolean());
-=======
-        verify(bidResponseCreator).create(argumentCaptor.capture(), any(), any(), any(), any(), any(),
-                anyLong(), anyBoolean());
->>>>>>> e305fdb5
 
         assertThat(argumentCaptor.getValue()).hasSize(1);
 
@@ -1438,13 +1409,10 @@
 
         // then
         final ArgumentCaptor<List<BidderResponse>> argumentCaptor = ArgumentCaptor.forClass(List.class);
-<<<<<<< HEAD
         verify(bidResponseCreator).create(argumentCaptor.capture(), any(), any(), any(), any(), anyBoolean(), any(),
                 anyBoolean());
-=======
         verify(bidResponseCreator).create(argumentCaptor.capture(), any(), any(), any(), any(), any(),
                 anyLong(), anyBoolean());
->>>>>>> e305fdb5
         verify(currencyService).convertCurrency(eq(firstBidderPrice), eq(null), any(), eq("CUR1"));
         verify(currencyService).convertCurrency(eq(secondBidderPrice), eq(null), any(), eq("CUR2"));
 
@@ -1485,13 +1453,10 @@
 
         // then
         final ArgumentCaptor<List<BidderResponse>> argumentCaptor = ArgumentCaptor.forClass(List.class);
-<<<<<<< HEAD
         verify(bidResponseCreator).create(argumentCaptor.capture(), any(), any(), any(), any(), anyBoolean(), any(),
                 anyBoolean());
-=======
         verify(bidResponseCreator).create(argumentCaptor.capture(), any(), any(), any(), any(), any(),
                 anyLong(), anyBoolean());
->>>>>>> e305fdb5
         verify(currencyService).convertCurrency(eq(firstBidderPrice), eq(null), eq("BAD"), eq("USD"));
         verify(currencyService).convertCurrency(eq(secondBidderPrice), eq(null), eq("BAD"), eq("CUR"));
 
@@ -1532,13 +1497,10 @@
 
         // then
         final ArgumentCaptor<List<BidderResponse>> argumentCaptor = ArgumentCaptor.forClass(List.class);
-<<<<<<< HEAD
+        verify(bidResponseCreator).create(argumentCaptor.capture(), any(), any(), any(), any(), any(),
+                anyLong(), anyBoolean());
         verify(bidResponseCreator).create(argumentCaptor.capture(), any(), any(), any(), any(), anyBoolean(), any(),
                 anyBoolean());
-=======
-        verify(bidResponseCreator).create(argumentCaptor.capture(), any(), any(), any(), any(), any(),
-                anyLong(), anyBoolean());
->>>>>>> e305fdb5
         verify(currencyService).convertCurrency(eq(bidderPrice), eq(null), eq("CUR1"), eq("USD"));
 
         assertThat(argumentCaptor.getValue()).hasSize(1);
@@ -1583,13 +1545,10 @@
 
         // then
         final ArgumentCaptor<List<BidderResponse>> argumentCaptor = ArgumentCaptor.forClass(List.class);
-<<<<<<< HEAD
         verify(bidResponseCreator).create(argumentCaptor.capture(), any(), any(), any(), any(), anyBoolean(), any(),
                 anyBoolean());
-=======
         verify(bidResponseCreator).create(argumentCaptor.capture(), any(), any(), any(), any(), any(),
                 anyLong(), anyBoolean());
->>>>>>> e305fdb5
         verify(currencyService).convertCurrency(eq(bidder1Price), eq(null), eq("USD"), eq("EUR"));
         verify(currencyService).convertCurrency(eq(bidder2Price), eq(null), eq("USD"), eq("GBP"));
         verify(currencyService).convertCurrency(eq(bidder3Price), eq(null), eq("USD"), eq("USD"));
@@ -1902,20 +1861,14 @@
     }
 
     private void givenBidResponseCreator(List<Bid> bids) {
-<<<<<<< HEAD
+        given(bidResponseCreator.create(anyList(), any(), any(), any(), any(), any(), anyLong(), anyBoolean()))
         given(bidResponseCreator.create(anyList(), any(), any(), any(), any(), anyBoolean(), any(), anyBoolean()))
-=======
+                .willReturn(Future.succeededFuture(givenBidResponseWithBids(bids)));
+    }
+
+    private void givenBidResponseCreator(Map<String, List<ExtBidderError>> errors) {
         given(bidResponseCreator.create(anyList(), any(), any(), any(), any(), any(), anyLong(), anyBoolean()))
->>>>>>> e305fdb5
-                .willReturn(Future.succeededFuture(givenBidResponseWithBids(bids)));
-    }
-
-    private void givenBidResponseCreator(Map<String, List<ExtBidderError>> errors) {
-<<<<<<< HEAD
         given(bidResponseCreator.create(anyList(), any(), any(), any(), any(), anyBoolean(), any(), anyBoolean()))
-=======
-        given(bidResponseCreator.create(anyList(), any(), any(), any(), any(), any(), anyLong(), anyBoolean()))
->>>>>>> e305fdb5
                 .willReturn(Future.succeededFuture(givenBidResponseWithError(errors)));
     }
 
