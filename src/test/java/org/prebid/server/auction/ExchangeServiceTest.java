--- conflicted
+++ resolved
@@ -48,7 +48,6 @@
 import org.prebid.server.exception.PreBidException;
 import org.prebid.server.execution.Timeout;
 import org.prebid.server.execution.TimeoutFactory;
-import org.prebid.server.json.JacksonMapper;
 import org.prebid.server.metric.MetricName;
 import org.prebid.server.metric.Metrics;
 import org.prebid.server.proto.openrtb.ext.ExtPrebid;
@@ -390,7 +389,8 @@
 
         final ObjectNode schainObject = mapper.createObjectNode().put("var", "1");
         final ObjectNode allSchainObject = mapper.createObjectNode().put("any", "any");
-        final ExtRequestPrebidSchain schain1 = ExtRequestPrebidSchain.of(Arrays.asList(bidder1Name, bidder2Name), schainObject);
+        final ExtRequestPrebidSchain schain1 = ExtRequestPrebidSchain.of(Arrays.asList(bidder1Name, bidder2Name),
+                schainObject);
         final ExtRequestPrebidSchain allSchain = ExtRequestPrebidSchain.of(singletonList("*"), allSchainObject);
         final ObjectNode ext = mapper.valueToTree(ExtBidRequest.of(
                 ExtRequestPrebid.builder()
@@ -1790,11 +1790,7 @@
     }
 
     private static ExtRequestTargeting givenTargeting(boolean includebidderkeys) {
-<<<<<<< HEAD
-        return ExtRequestTargeting.of(mapper.valueToTree(
-=======
-        return ExtRequestTargeting.builder().pricegranularity(Json.mapper.valueToTree(
->>>>>>> 3a73d00f
+        return ExtRequestTargeting.builder().pricegranularity(mapper.valueToTree(
                 ExtPriceGranularity.of(2, singletonList(ExtGranularityRange.of(BigDecimal.valueOf(5),
                         BigDecimal.valueOf(0.5))))))
                 .includewinners(true)
