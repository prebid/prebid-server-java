package org.prebid.server.auction;

import com.fasterxml.jackson.databind.JsonNode;
import com.fasterxml.jackson.databind.node.ObjectNode;
import com.fasterxml.jackson.databind.node.TextNode;
import com.iab.openrtb.request.App;
import com.iab.openrtb.request.Banner;
import com.iab.openrtb.request.BidRequest;
import com.iab.openrtb.request.BidRequest.BidRequestBuilder;
import com.iab.openrtb.request.Content;
import com.iab.openrtb.request.Data;
import com.iab.openrtb.request.Device;
import com.iab.openrtb.request.Format;
import com.iab.openrtb.request.Geo;
import com.iab.openrtb.request.Imp;
import com.iab.openrtb.request.Imp.ImpBuilder;
import com.iab.openrtb.request.Publisher;
import com.iab.openrtb.request.Regs;
import com.iab.openrtb.request.Site;
import com.iab.openrtb.request.User;
import com.iab.openrtb.request.Video;
import com.iab.openrtb.response.Bid;
import com.iab.openrtb.response.BidResponse;
import com.iab.openrtb.response.SeatBid;
import io.vertx.core.Future;
import org.apache.commons.collections4.MapUtils;
import org.junit.Before;
import org.junit.Rule;
import org.junit.Test;
import org.mockito.ArgumentCaptor;
import org.mockito.Mock;
import org.mockito.Spy;
import org.mockito.junit.MockitoJUnit;
import org.mockito.junit.MockitoRule;
import org.prebid.server.VertxTest;
import org.prebid.server.auction.model.AuctionContext;
import org.prebid.server.auction.model.BidRequestCacheInfo;
import org.prebid.server.auction.model.BidderPrivacyResult;
import org.prebid.server.auction.model.BidderRequest;
import org.prebid.server.auction.model.BidderResponse;
import org.prebid.server.auction.model.DebugContext;
import org.prebid.server.auction.model.MultiBidConfig;
import org.prebid.server.auction.model.StoredResponseResult;
import org.prebid.server.bidder.Bidder;
import org.prebid.server.bidder.BidderCatalog;
import org.prebid.server.bidder.HttpBidderRequester;
import org.prebid.server.bidder.Usersyncer;
import org.prebid.server.bidder.model.BidderBid;
import org.prebid.server.bidder.model.BidderError;
import org.prebid.server.bidder.model.BidderSeatBid;
import org.prebid.server.cookie.UidsCookie;
import org.prebid.server.currency.CurrencyConversionService;
import org.prebid.server.exception.InvalidRequestException;
import org.prebid.server.exception.PreBidException;
import org.prebid.server.execution.Timeout;
import org.prebid.server.execution.TimeoutFactory;
import org.prebid.server.hooks.execution.HookStageExecutor;
import org.prebid.server.hooks.execution.model.ExecutionAction;
import org.prebid.server.hooks.execution.model.ExecutionStatus;
import org.prebid.server.hooks.execution.model.GroupExecutionOutcome;
import org.prebid.server.hooks.execution.model.HookExecutionContext;
import org.prebid.server.hooks.execution.model.HookExecutionOutcome;
import org.prebid.server.hooks.execution.model.HookId;
import org.prebid.server.hooks.execution.model.HookStageExecutionResult;
import org.prebid.server.hooks.execution.model.Stage;
import org.prebid.server.hooks.execution.model.StageExecutionOutcome;
import org.prebid.server.hooks.execution.v1.auction.AuctionResponsePayloadImpl;
import org.prebid.server.hooks.execution.v1.bidder.BidderRequestPayloadImpl;
import org.prebid.server.hooks.execution.v1.bidder.BidderResponsePayloadImpl;
import org.prebid.server.hooks.v1.analytics.ActivityImpl;
import org.prebid.server.hooks.v1.analytics.AppliedToImpl;
import org.prebid.server.hooks.v1.analytics.ResultImpl;
import org.prebid.server.hooks.v1.analytics.TagsImpl;
import org.prebid.server.metric.MetricName;
import org.prebid.server.metric.Metrics;
import org.prebid.server.model.CaseInsensitiveMultiMap;
import org.prebid.server.model.Endpoint;
import org.prebid.server.model.HttpRequestContext;
import org.prebid.server.proto.openrtb.ext.ExtPrebid;
import org.prebid.server.proto.openrtb.ext.request.BidAdjustmentMediaType;
import org.prebid.server.proto.openrtb.ext.request.ExtApp;
import org.prebid.server.proto.openrtb.ext.request.ExtBidderConfig;
import org.prebid.server.proto.openrtb.ext.request.ExtBidderConfigOrtb;
import org.prebid.server.proto.openrtb.ext.request.ExtGranularityRange;
import org.prebid.server.proto.openrtb.ext.request.ExtPriceGranularity;
import org.prebid.server.proto.openrtb.ext.request.ExtRegs;
import org.prebid.server.proto.openrtb.ext.request.ExtRequest;
import org.prebid.server.proto.openrtb.ext.request.ExtRequestBidadjustmentfactors;
import org.prebid.server.proto.openrtb.ext.request.ExtRequestCurrency;
import org.prebid.server.proto.openrtb.ext.request.ExtRequestPrebid;
import org.prebid.server.proto.openrtb.ext.request.ExtRequestPrebidBidderConfig;
import org.prebid.server.proto.openrtb.ext.request.ExtRequestPrebidCache;
import org.prebid.server.proto.openrtb.ext.request.ExtRequestPrebidCacheBids;
import org.prebid.server.proto.openrtb.ext.request.ExtRequestPrebidCacheVastxml;
import org.prebid.server.proto.openrtb.ext.request.ExtRequestPrebidData;
import org.prebid.server.proto.openrtb.ext.request.ExtRequestPrebidDataEidPermissions;
import org.prebid.server.proto.openrtb.ext.request.ExtRequestPrebidMultiBid;
import org.prebid.server.proto.openrtb.ext.request.ExtRequestPrebidSchain;
import org.prebid.server.proto.openrtb.ext.request.ExtRequestPrebidSchainSchain;
import org.prebid.server.proto.openrtb.ext.request.ExtRequestPrebidSchainSchainNode;
import org.prebid.server.proto.openrtb.ext.request.ExtRequestTargeting;
import org.prebid.server.proto.openrtb.ext.request.ExtSite;
import org.prebid.server.proto.openrtb.ext.request.ExtUser;
import org.prebid.server.proto.openrtb.ext.request.ExtUserEid;
import org.prebid.server.proto.openrtb.ext.request.ExtUserPrebid;
import org.prebid.server.proto.openrtb.ext.request.TraceLevel;
import org.prebid.server.proto.openrtb.ext.response.BidType;
import org.prebid.server.proto.openrtb.ext.response.ExtBidPrebid;
import org.prebid.server.proto.openrtb.ext.response.ExtBidResponse;
import org.prebid.server.proto.openrtb.ext.response.ExtBidderError;
import org.prebid.server.proto.openrtb.ext.response.ExtModules;
import org.prebid.server.proto.openrtb.ext.response.ExtModulesTrace;
import org.prebid.server.proto.openrtb.ext.response.ExtModulesTraceAnalyticsActivity;
import org.prebid.server.proto.openrtb.ext.response.ExtModulesTraceAnalyticsAppliedTo;
import org.prebid.server.proto.openrtb.ext.response.ExtModulesTraceAnalyticsResult;
import org.prebid.server.proto.openrtb.ext.response.ExtModulesTraceAnalyticsTags;
import org.prebid.server.proto.openrtb.ext.response.ExtModulesTraceGroup;
import org.prebid.server.proto.openrtb.ext.response.ExtModulesTraceInvocationResult;
import org.prebid.server.proto.openrtb.ext.response.ExtModulesTraceStage;
import org.prebid.server.proto.openrtb.ext.response.ExtModulesTraceStageOutcome;
import org.prebid.server.settings.model.Account;
import org.prebid.server.validation.ResponseBidValidator;
import org.prebid.server.validation.model.ValidationResult;

import java.io.IOException;
import java.math.BigDecimal;
import java.time.Clock;
import java.time.Instant;
import java.time.ZoneId;
import java.util.ArrayList;
import java.util.Arrays;
import java.util.Collections;
import java.util.EnumMap;
import java.util.HashMap;
import java.util.List;
import java.util.Map;
import java.util.function.Function;
import java.util.stream.Collectors;

import static java.math.BigDecimal.ONE;
import static java.math.BigDecimal.TEN;
import static java.util.Arrays.asList;
import static java.util.Collections.emptyList;
import static java.util.Collections.emptyMap;
import static java.util.Collections.singletonList;
import static java.util.Collections.singletonMap;
import static java.util.function.Function.identity;
import static org.apache.commons.lang3.exception.ExceptionUtils.rethrow;
import static org.assertj.core.api.Assertions.assertThat;
import static org.assertj.core.api.Assertions.assertThatIllegalArgumentException;
import static org.assertj.core.api.Assertions.entry;
import static org.assertj.core.api.Assertions.tuple;
import static org.mockito.ArgumentMatchers.anyBoolean;
import static org.mockito.ArgumentMatchers.anyMap;
import static org.mockito.ArgumentMatchers.anyString;
import static org.mockito.ArgumentMatchers.argThat;
import static org.mockito.ArgumentMatchers.eq;
import static org.mockito.ArgumentMatchers.isNull;
import static org.mockito.ArgumentMatchers.same;
import static org.mockito.BDDMockito.given;
import static org.mockito.Mockito.any;
import static org.mockito.Mockito.anyInt;
import static org.mockito.Mockito.anyList;
import static org.mockito.Mockito.doAnswer;
import static org.mockito.Mockito.doReturn;
import static org.mockito.Mockito.mock;
import static org.mockito.Mockito.never;
import static org.mockito.Mockito.times;
import static org.mockito.Mockito.verify;
import static org.mockito.Mockito.verifyNoMoreInteractions;
import static org.mockito.Mockito.verifyZeroInteractions;
import static org.prebid.server.assertion.FutureAssertion.assertThat;
import static org.prebid.server.proto.openrtb.ext.response.BidType.banner;
import static org.prebid.server.proto.openrtb.ext.response.BidType.video;

public class ExchangeServiceTest extends VertxTest {

    @Rule
    public final MockitoRule mockitoRule = MockitoJUnit.rule();

    @Mock
    private BidderCatalog bidderCatalog;
    @Mock
    private StoredResponseProcessor storedResponseProcessor;
    @Mock
    private PrivacyEnforcementService privacyEnforcementService;
    @Mock
    private FpdResolver fpdResolver;
    @Mock
    private SchainResolver schainResolver;
    @Mock
    private HttpBidderRequester httpBidderRequester;
    @Mock
    private ResponseBidValidator responseBidValidator;
    @Mock
    private CurrencyConversionService currencyService;
    @Mock
    private BidResponseCreator bidResponseCreator;
    @Spy
    private BidResponsePostProcessor.NoOpBidResponsePostProcessor bidResponsePostProcessor;
    @Mock
    private HookStageExecutor hookStageExecutor;
    @Mock
    private Metrics metrics;
    @Mock
    private UidsCookie uidsCookie;

    private Clock clock;

    private ExchangeService exchangeService;

    private Timeout timeout;

    @SuppressWarnings("unchecked")
    @Before
    public void setUp() {
        given(bidResponseCreator.create(anyList(), any(), any(), any()))
                .willReturn(Future.succeededFuture(givenBidResponseWithBids(singletonList(givenBid(identity())))));

        given(bidderCatalog.isValidName(anyString())).willReturn(true);
        given(bidderCatalog.isActive(anyString())).willReturn(true);
        given(bidderCatalog.usersyncerByName(anyString())).willReturn(Usersyncer.of("cookieFamily", null, null));

        given(privacyEnforcementService.mask(any(), argThat(MapUtils::isNotEmpty), any(), any()))
                .willAnswer(inv ->
                        Future.succeededFuture(((Map<String, User>) inv.getArgument(1)).entrySet().stream()
                                .map(bidderAndUser -> BidderPrivacyResult.builder()
                                        .requestBidder(bidderAndUser.getKey())
                                        .user(bidderAndUser.getValue())
                                        .build())
                                .collect(Collectors.toList())));

        given(privacyEnforcementService.mask(any(), argThat(MapUtils::isEmpty), any(), any()))
                .willReturn(Future.succeededFuture(emptyList()));

        given(fpdResolver.resolveUser(any(), any())).willAnswer(invocation -> invocation.getArgument(0));
        given(fpdResolver.resolveSite(any(), any())).willAnswer(invocation -> invocation.getArgument(0));
        given(fpdResolver.resolveApp(any(), any())).willAnswer(invocation -> invocation.getArgument(0));
        given(fpdResolver.resolveImpExt(any(), anyBoolean()))
                .willAnswer(invocation -> invocation.getArgument(0));

        given(schainResolver.resolveForBidder(anyString(), any())).willReturn(null);

        given(hookStageExecutor.executeBidderRequestStage(any(), any()))
                .willAnswer(invocation -> Future.succeededFuture(HookStageExecutionResult.of(
                        false,
                        BidderRequestPayloadImpl.of(invocation.<BidderRequest>getArgument(0).getBidRequest()))));
        given(hookStageExecutor.executeRawBidderResponseStage(any(), any()))
                .willAnswer(invocation -> Future.succeededFuture(HookStageExecutionResult.of(
                        false,
                        BidderResponsePayloadImpl.of(invocation.<BidderResponse>getArgument(0).getSeatBid()
                                .getBids()))));
        given(hookStageExecutor.executeAuctionResponseStage(any(), any()))
                .willAnswer(invocation -> Future.succeededFuture(HookStageExecutionResult.of(
                        false,
                        AuctionResponsePayloadImpl.of(invocation.getArgument(0)))));

        given(responseBidValidator.validate(any(), any(), any(), any())).willReturn(ValidationResult.success());

        given(currencyService.convertCurrency(any(), any(), any(), any()))
                .willAnswer(invocationOnMock -> invocationOnMock.getArgument(0));

        given(storedResponseProcessor.getStoredResponseResult(any(), any()))
                .willAnswer(inv -> Future.succeededFuture(StoredResponseResult.of(inv.getArgument(0), emptyList(),
                        emptyMap())));
        given(storedResponseProcessor.mergeWithBidderResponses(any(), any(), any())).willAnswer(
                inv -> inv.getArgument(0));

        clock = Clock.fixed(Instant.now(), ZoneId.systemDefault());
        timeout = new TimeoutFactory(clock).create(500);

        exchangeService = new ExchangeService(
                0,
                bidderCatalog,
                storedResponseProcessor,
                privacyEnforcementService,
                fpdResolver,
                schainResolver,
                httpBidderRequester,
                responseBidValidator,
                currencyService,
                bidResponseCreator,
                bidResponsePostProcessor,
                hookStageExecutor,
                metrics,
                clock,
                jacksonMapper);
    }

    @Test
    public void creationShouldFailOnNegativeExpectedCacheTime() {
        assertThatIllegalArgumentException().isThrownBy(
                () -> new ExchangeService(
                        -1,
                        bidderCatalog,
                        storedResponseProcessor,
                        privacyEnforcementService,
                        fpdResolver,
                        schainResolver,
                        httpBidderRequester,
                        responseBidValidator,
                        currencyService,
                        bidResponseCreator,
                        bidResponsePostProcessor,
                        hookStageExecutor,
                        metrics,
                        clock,
                        jacksonMapper));
    }

    @Test
    public void shouldTolerateImpWithoutExtension() {
        // given
        final BidRequest bidRequest = givenBidRequest(givenSingleImp(null));

        // when
        final BidResponse bidResponse = exchangeService.holdAuction(givenRequestContext(bidRequest)).result();

        // then
        verifyZeroInteractions(bidderCatalog);
        verifyZeroInteractions(httpBidderRequester);
        assertThat(bidResponse).isNotNull();
    }

    @Test
    public void shouldTolerateImpWithUnknownBidderInExtension() {
        // given
        given(bidderCatalog.isValidName(anyString())).willReturn(false);

        final BidRequest bidRequest = givenBidRequest(givenSingleImp(singletonMap("invalid", 0)));

        // when
        final BidResponse bidResponse = exchangeService.holdAuction(givenRequestContext(bidRequest)).result();

        // then
        verify(bidderCatalog).isValidName(eq("invalid"));
        verifyZeroInteractions(httpBidderRequester);
        assertThat(bidResponse).isNotNull();
    }

    @Test
    public void shouldTolerateMissingPrebidImpExtension() {
        // given
        givenBidder(givenEmptySeatBid());

        final BidRequest bidRequest = givenBidRequest(givenSingleImp(singletonMap("someBidder", 1)));

        // when
        exchangeService.holdAuction(givenRequestContext(bidRequest));

        // then
        final BidRequest capturedBidRequest = captureBidRequest();
        assertThat(capturedBidRequest.getImp()).hasSize(1)
                .element(0)
                .returns(mapper.valueToTree(ExtPrebid.of(null, 1)), Imp::getExt);
    }

    @Test
    public void shouldExtractRequestWithBidderSpecificExtension() {
        // given
        givenBidder(givenEmptySeatBid());

        final BidRequest bidRequest = givenBidRequest(singletonList(
                givenImp(singletonMap("someBidder", 1), builder -> builder
                        .id("impId")
                        .banner(Banner.builder()
                                .format(singletonList(Format.builder().w(400).h(300).build()))
                                .build()))),
                builder -> builder.id("requestId").tmax(500L));

        // when
        exchangeService.holdAuction(givenRequestContext(bidRequest));

        // then
        final BidRequest capturedBidRequest = captureBidRequest();
        assertThat(capturedBidRequest).isEqualTo(BidRequest.builder()
                .id("requestId")
                .cur(singletonList("USD"))
                .imp(singletonList(Imp.builder()
                        .id("impId")
                        .banner(Banner.builder()
                                .format(singletonList(Format.builder().w(400).h(300).build()))
                                .build())
                        .ext(mapper.valueToTree(ExtPrebid.of(null, 1)))
                        .build()))
                .tmax(500L)
                .build());
    }

    @Test
    public void shouldExtractRequestWithCurrencyRatesExtension() {
        // given
        givenBidder(givenEmptySeatBid());

        final Map<String, Map<String, BigDecimal>> currencyRates = doubleMap(
                "GBP", singletonMap("EUR", BigDecimal.valueOf(1.15)),
                "UAH", singletonMap("EUR", BigDecimal.valueOf(1.1565)));

        final BidRequest bidRequest = givenBidRequest(singletonList(
                givenImp(singletonMap("someBidder", 1), builder -> builder
                        .id("impId")
                        .banner(Banner.builder()
                                .format(singletonList(Format.builder().w(400).h(300).build()))
                                .build()))),
                builder -> builder
                        .id("requestId")
                        .ext(ExtRequest.of(
                                ExtRequestPrebid.builder()
                                        .currency(ExtRequestCurrency.of(currencyRates, false))
                                        .build()))
                        .tmax(500L));

        // when
        exchangeService.holdAuction(givenRequestContext(bidRequest));

        // then
        final BidRequest capturedBidRequest = captureBidRequest();
        assertThat(capturedBidRequest).isEqualTo(BidRequest.builder()
                .id("requestId")
                .cur(singletonList("USD"))
                .imp(singletonList(Imp.builder()
                        .id("impId")
                        .banner(Banner.builder()
                                .format(singletonList(Format.builder().w(400).h(300).build()))
                                .build())
                        .ext(mapper.valueToTree(ExtPrebid.of(null, 1)))
                        .build()))
                .ext(ExtRequest.of(
                        ExtRequestPrebid.builder().currency(ExtRequestCurrency.of(currencyRates, false)).build()))
                .tmax(500L)
                .build());
    }

    @Test
    public void shouldExtractMultipleRequests() {
        // given
        final Bidder<?> bidder1 = mock(Bidder.class);
        final Bidder<?> bidder2 = mock(Bidder.class);
        givenBidder("bidder1", bidder1, givenEmptySeatBid());
        givenBidder("bidder2", bidder2, givenEmptySeatBid());

        final BidRequest bidRequest = givenBidRequest(asList(
                givenImp(doubleMap("bidder1", 1, "bidder2", 2), identity()),
                givenImp(singletonMap("bidder1", 3), identity())));

        // when
        exchangeService.holdAuction(givenRequestContext(bidRequest));

        // then
        final ArgumentCaptor<BidderRequest> bidRequest1Captor = ArgumentCaptor.forClass(BidderRequest.class);
        verify(httpBidderRequester).requestBids(same(bidder1), bidRequest1Captor.capture(), any(), any(), anyBoolean());
        final BidderRequest capturedBidRequest1 = bidRequest1Captor.getValue();
        assertThat(capturedBidRequest1.getBidRequest().getImp()).hasSize(2)
                .extracting(imp -> imp.getExt().get("bidder").asInt())
                .containsOnly(1, 3);

        final ArgumentCaptor<BidderRequest> bidRequest2Captor = ArgumentCaptor.forClass(BidderRequest.class);
        verify(httpBidderRequester).requestBids(same(bidder2), bidRequest2Captor.capture(), any(), any(), anyBoolean());
        final BidderRequest capturedBidRequest2 = bidRequest2Captor.getValue();
        assertThat(capturedBidRequest2.getBidRequest().getImp()).hasSize(1)
                .element(0).returns(2, imp -> imp.getExt().get("bidder").asInt());
    }

    @Test
    public void shouldSkipBidderWhenRejectedByBidderRequestHooks() {
        // given
        doAnswer(invocation -> Future.succeededFuture(HookStageExecutionResult.of(true, null)))
                .when(hookStageExecutor).executeBidderRequestStage(any(), any());

        final BidRequest bidRequest = givenBidRequest(givenSingleImp(singletonMap("someBidder", 1)), identity());

        // when
        exchangeService.holdAuction(givenRequestContext(bidRequest));

        // then
        verifyZeroInteractions(httpBidderRequester);
    }

    @Test
    public void shouldPassRequestModifiedByBidderRequestHooks() {
        // given
        givenBidder(givenEmptySeatBid());

        doAnswer(invocation -> Future.succeededFuture(HookStageExecutionResult.of(
                false,
                BidderRequestPayloadImpl.of(BidRequest.builder().id("bidderRequestId").build()))))
                .when(hookStageExecutor).executeBidderRequestStage(any(), any());

        final BidRequest bidRequest = givenBidRequest(givenSingleImp(singletonMap("someBidder", 1)), identity());

        // when
        exchangeService.holdAuction(givenRequestContext(bidRequest));

        // then
        final BidRequest capturedBidRequest = captureBidRequest();
        assertThat(capturedBidRequest).isEqualTo(BidRequest.builder().id("bidderRequestId").build());
    }

    @Test
    @SuppressWarnings("unchecked")
    public void shouldSkipBidderWhenRejectedByRawBidderResponseHooks() {
        // given
        final String bidder = "someBidder";
        givenBidder(bidder, mock(Bidder.class), givenSeatBid(singletonList(
                givenBid(Bid.builder().price(BigDecimal.ONE).build()))));

        doAnswer(invocation -> Future.succeededFuture(HookStageExecutionResult.of(true, null)))
                .when(hookStageExecutor).executeRawBidderResponseStage(any(), any());

        final BidRequest bidRequest = givenBidRequest(givenSingleImp(singletonMap(bidder, 1)), identity());

        // when
        exchangeService.holdAuction(givenRequestContext(bidRequest));

        // then
        final ArgumentCaptor<List<BidderResponse>> bidResponseCaptor = ArgumentCaptor.forClass(List.class);
        verify(storedResponseProcessor).mergeWithBidderResponses(bidResponseCaptor.capture(), any(), any());

        assertThat(bidResponseCaptor.getValue())
                .extracting(BidderResponse::getSeatBid)
                .containsOnly(BidderSeatBid.empty());
    }

    @Test
    @SuppressWarnings("unchecked")
    public void shouldPassRequestModifiedByRawBidderResponseHooks() {
        // given
        final String bidder = "someBidder";
        givenBidder(bidder, mock(Bidder.class), givenSeatBid(singletonList(
                givenBid(Bid.builder().build()))));

        final BidderBid hookChangedBid = BidderBid.of(Bid.builder().id("newId").build(), video, "USD");
        doAnswer(invocation -> Future.succeededFuture(HookStageExecutionResult.of(
                false,
                BidderResponsePayloadImpl.of(singletonList(hookChangedBid)))))
                .when(hookStageExecutor).executeRawBidderResponseStage(any(), any());

        final BidRequest bidRequest = givenBidRequest(givenSingleImp(singletonMap(bidder, 1)), identity());

        // when
        exchangeService.holdAuction(givenRequestContext(bidRequest));

        // then
        final ArgumentCaptor<List<BidderResponse>> bidResponseCaptor = ArgumentCaptor.forClass(List.class);
        verify(storedResponseProcessor).mergeWithBidderResponses(bidResponseCaptor.capture(), any(), any());

        assertThat(bidResponseCaptor.getValue())
                .extracting(BidderResponse::getSeatBid)
                .flatExtracting(BidderSeatBid::getBids)
                .containsOnly(hookChangedBid);
    }

    @Test
    public void shouldPassRequestWithExtPrebidToDefinedBidder() {
        // given
        final String bidder1Name = "bidder1";
        final String bidder2Name = "bidder2";
        final Bidder<?> bidder1 = mock(Bidder.class);
        final Bidder<?> bidder2 = mock(Bidder.class);
        givenBidder(bidder1Name, bidder1, givenEmptySeatBid());
        givenBidder(bidder2Name, bidder2, givenEmptySeatBid());

        final ExtRequest extRequest = ExtRequest.of(
                ExtRequestPrebid.builder()
                        .bidders(mapper.createObjectNode()
                                .putPOJO(bidder1Name, mapper.createObjectNode().put("test1", "test1"))
                                .putPOJO(bidder2Name, mapper.createObjectNode().put("test2", "test2"))
                                .putPOJO("spam", mapper.createObjectNode().put("spam", "spam")))
                        .auctiontimestamp(1000L)
                        .build());

        final BidRequest bidRequest = givenBidRequest(asList(
                givenImp(singletonMap(bidder1Name, 1), identity()),
                givenImp(singletonMap(bidder2Name, 2), identity())),
                builder -> builder.ext(extRequest));

        // when
        exchangeService.holdAuction(givenRequestContext(bidRequest));

        // then
        final ArgumentCaptor<BidderRequest> bidRequest1Captor = ArgumentCaptor.forClass(BidderRequest.class);
        verify(httpBidderRequester).requestBids(same(bidder1), bidRequest1Captor.capture(), any(), any(), anyBoolean());

        final BidderRequest capturedBidRequest1 = bidRequest1Captor.getValue();
        final ExtRequestPrebid prebid1 = capturedBidRequest1.getBidRequest().getExt().getPrebid();
        assertThat(prebid1).isNotNull();
        final JsonNode bidders1 = prebid1.getBidders();
        assertThat(bidders1).isNotNull();
        assertThat(bidders1.fields()).hasSize(1)
                .containsOnly(entry("bidder", mapper.createObjectNode().put("test1", "test1")));

        final ArgumentCaptor<BidderRequest> bidRequest2Captor = ArgumentCaptor.forClass(BidderRequest.class);
        verify(httpBidderRequester).requestBids(same(bidder2), bidRequest2Captor.capture(), any(), any(), anyBoolean());
        final BidRequest capturedBidRequest2 = bidRequest2Captor.getValue().getBidRequest();
        final ExtRequestPrebid prebid2 = capturedBidRequest2.getExt().getPrebid();
        assertThat(prebid2).isNotNull();
        final JsonNode bidders2 = prebid2.getBidders();
        assertThat(bidders2).isNotNull();
        assertThat(bidders2.fields()).hasSize(1)
                .containsOnly(entry("bidder", mapper.createObjectNode().put("test2", "test2")));
    }

    @Test
    public void shouldPassRequestWithInjectedSchainInSourceExt() {
        // given
        final String bidder1Name = "bidder1";
        final String bidder2Name = "bidder2";
        final String bidder3Name = "bidder3";
        final Bidder<?> bidder1 = mock(Bidder.class);
        final Bidder<?> bidder2 = mock(Bidder.class);
        final Bidder<?> bidder3 = mock(Bidder.class);
        givenBidder(bidder1Name, bidder1, givenEmptySeatBid());
        givenBidder(bidder2Name, bidder2, givenEmptySeatBid());
        givenBidder(bidder3Name, bidder3, givenEmptySeatBid());

        final ExtRequestPrebidSchainSchainNode specificNodes = ExtRequestPrebidSchainSchainNode.of(
                "asi", "sid", 1, "rid", "name", "domain", null);
        final ExtRequestPrebidSchainSchain specificSchain = ExtRequestPrebidSchainSchain.of(
                "ver", 1, singletonList(specificNodes), null);
        final ExtRequestPrebidSchain schainForBidders = ExtRequestPrebidSchain.of(
                asList(bidder1Name, bidder2Name), specificSchain);

        final ExtRequestPrebidSchainSchainNode generalNodes = ExtRequestPrebidSchainSchainNode.of(
                "t", null, 0, "a", null, "ads", null);
        final ExtRequestPrebidSchainSchain generalSchain = ExtRequestPrebidSchainSchain.of(
                "t", 123, singletonList(generalNodes), null);
        final ExtRequestPrebidSchain allSchain = ExtRequestPrebidSchain.of(singletonList("*"), generalSchain);

        final ExtRequest extRequest = ExtRequest.of(
                ExtRequestPrebid.builder()
                        .schains(asList(schainForBidders, allSchain))
                        .auctiontimestamp(1000L)
                        .build());
        final BidRequest bidRequest = givenBidRequest(
                asList(
                        givenImp(singletonMap(bidder1Name, 1), identity()),
                        givenImp(singletonMap(bidder2Name, 2), identity()),
                        givenImp(singletonMap(bidder3Name, 3), identity())),
                builder -> builder.ext(extRequest));

        given(schainResolver.resolveForBidder(eq("bidder1"), same(bidRequest))).willReturn(specificSchain);
        given(schainResolver.resolveForBidder(eq("bidder2"), same(bidRequest))).willReturn(specificSchain);
        given(schainResolver.resolveForBidder(eq("bidder3"), same(bidRequest))).willReturn(generalSchain);

        // when
        exchangeService.holdAuction(givenRequestContext(bidRequest));

        // then
        final ArgumentCaptor<BidderRequest> bidRequest1Captor = ArgumentCaptor.forClass(BidderRequest.class);
        verify(httpBidderRequester).requestBids(same(bidder1), bidRequest1Captor.capture(), any(), any(), anyBoolean());
        final BidRequest capturedBidRequest1 = bidRequest1Captor.getValue().getBidRequest();
        final ExtRequestPrebidSchainSchain requestSchain1 = capturedBidRequest1.getSource().getExt().getSchain();
        assertThat(requestSchain1).isNotNull();
        assertThat(requestSchain1).isEqualTo(specificSchain);
        assertThat(capturedBidRequest1.getExt().getPrebid().getSchains()).isNull();

        final ArgumentCaptor<BidderRequest> bidRequest2Captor = ArgumentCaptor.forClass(BidderRequest.class);
        verify(httpBidderRequester).requestBids(same(bidder2), bidRequest2Captor.capture(), any(), any(), anyBoolean());
        final BidRequest capturedBidRequest2 = bidRequest2Captor.getValue().getBidRequest();
        final ExtRequestPrebidSchainSchain requestSchain2 = capturedBidRequest2.getSource().getExt().getSchain();
        assertThat(requestSchain2).isNotNull();
        assertThat(requestSchain2).isEqualTo(specificSchain);
        assertThat(capturedBidRequest2.getExt().getPrebid().getSchains()).isNull();

        final ArgumentCaptor<BidderRequest> bidRequest3Captor = ArgumentCaptor.forClass(BidderRequest.class);
        verify(httpBidderRequester).requestBids(same(bidder3), bidRequest3Captor.capture(), any(), any(), anyBoolean());
        final BidRequest capturedBidRequest3 = bidRequest3Captor.getValue().getBidRequest();
        final ExtRequestPrebidSchainSchain requestSchain3 = capturedBidRequest3.getSource().getExt().getSchain();
        assertThat(requestSchain3).isNotNull();
        assertThat(requestSchain3).isEqualTo(generalSchain);
        assertThat(capturedBidRequest3.getExt().getPrebid().getSchains()).isNull();
    }

    @Test
    public void shouldReturnFailedFutureWithUnchangedMessageWhenPrivacyEnforcementServiceFails() {
        // given
        final Bidder<?> bidder = mock(Bidder.class);
        givenBidder("someBidder", bidder, givenEmptySeatBid());

        given(privacyEnforcementService.mask(any(), any(), any(), any()))
                .willReturn(Future.failedFuture("Error when retrieving allowed purpose ids"));

        final BidRequest bidRequest = givenBidRequest(givenSingleImp(singletonMap("someBidder", 1)),
                bidRequestBuilder -> bidRequestBuilder
                        .regs(Regs.of(null, ExtRegs.of(1, null))));

        // when
        final Future<?> result = exchangeService.holdAuction(givenRequestContext(bidRequest));

        // then
        assertThat(result.failed()).isTrue();
        assertThat(result.cause()).hasMessage("Error when retrieving allowed purpose ids");
    }

    @Test
    public void shouldNotCreateRequestForBidderRestrictedByPrivacyEnforcement() {
        // given
        final Bidder<?> bidder = mock(Bidder.class);
        givenBidder("bidder", bidder, givenEmptySeatBid());

        final BidderPrivacyResult restrictedPrivacy = BidderPrivacyResult.builder()
                .requestBidder("bidderAlias")
                .blockedRequestByTcf(true)
                .build();
        given(privacyEnforcementService.mask(any(), any(), any(), any()))
                .willReturn(Future.succeededFuture(singletonList(restrictedPrivacy)));

        final BidRequest bidRequest = givenBidRequest(singletonList(
                givenImp(singletonMap("bidderAlias", 1), identity())),
                builder -> builder.ext(ExtRequest.of(ExtRequestPrebid.builder()
                        .aliases(singletonMap("bidderAlias", "bidder"))
                        .build())));

        // when
        exchangeService.holdAuction(givenRequestContext(bidRequest));

        // then
        verifyZeroInteractions(httpBidderRequester);
    }

    @Test
    public void shouldExtractRequestByAliasForCorrectBidder() {
        // given
        final Bidder<?> bidder = mock(Bidder.class);
        givenBidder("bidder", bidder, givenEmptySeatBid());

        final BidRequest bidRequest = givenBidRequest(singletonList(
                givenImp(singletonMap("bidderAlias", 1), identity())),
                builder -> builder.ext(ExtRequest.of(ExtRequestPrebid.builder()
                        .aliases(singletonMap("bidderAlias", "bidder"))
                        .auctiontimestamp(1000L)
                        .build())));

        // when
        exchangeService.holdAuction(givenRequestContext(bidRequest));

        // then
        final ArgumentCaptor<BidderRequest> bidRequestCaptor = ArgumentCaptor.forClass(BidderRequest.class);
        verify(httpBidderRequester).requestBids(same(bidder), bidRequestCaptor.capture(), any(), any(), anyBoolean());
        assertThat(bidRequestCaptor.getValue().getBidRequest().getImp()).hasSize(1)
                .extracting(imp -> imp.getExt().get("bidder").asInt())
                .contains(1);
    }

    @Test
    public void shouldExtractMultipleRequestsForTheSameBidderIfAliasesWereUsed() {
        // given
        final Bidder<?> bidder = mock(Bidder.class);
        givenBidder("bidder", bidder, givenEmptySeatBid());

        final BidRequest bidRequest = givenBidRequest(singletonList(
                givenImp(doubleMap("bidder", 1, "bidderAlias", 2), identity())),
                builder -> builder.ext(ExtRequest.of(ExtRequestPrebid.builder()
                        .aliases(singletonMap("bidderAlias", "bidder"))
                        .auctiontimestamp(1000L)
                        .build())));

        // when
        exchangeService.holdAuction(givenRequestContext(bidRequest));

        // then
        final ArgumentCaptor<BidderRequest> bidRequestCaptor = ArgumentCaptor.forClass(BidderRequest.class);
        verify(httpBidderRequester, times(2)).requestBids(same(bidder), bidRequestCaptor.capture(), any(), any(),
                anyBoolean());
        final List<BidderRequest> capturedBidderRequests = bidRequestCaptor.getAllValues();

        assertThat(capturedBidderRequests).hasSize(2)
                .extracting(BidderRequest::getBidRequest)
                .extracting(capturedBidRequest -> capturedBidRequest.getImp().get(0).getExt().get("bidder").asInt())
                .containsOnly(2, 1);
    }

    @Test
    public void shouldTolerateBidderResultWithoutBids() {
        // given
        givenBidder(givenEmptySeatBid());

        final BidRequest bidRequest = givenBidRequest(givenSingleImp(singletonMap("someBidder", 1)));

        givenBidResponseCreator(emptyMap());

        // when
        final BidResponse bidResponse = exchangeService.holdAuction(givenRequestContext(bidRequest)).result();

        // then
        assertThat(bidResponse.getSeatbid()).isEmpty();
    }

    @Test
    public void shouldReturnSeparateSeatBidsForTheSameBidderIfBiddersAliasAndBidderWereUsedWithinSingleImp() {
        // given
        given(httpBidderRequester.requestBids(any(),
                eq(BidderRequest.of("bidder", null, givenBidRequest(
                        singletonList(givenImp(
                                null,
                                builder -> builder.ext(mapper.valueToTree(
                                        ExtPrebid.of(null, 1))))),
                        builder -> builder.ext(ExtRequest.of(ExtRequestPrebid.builder()
                                .auctiontimestamp(1000L)
                                .aliases(singletonMap("bidderAlias", "bidder"))
                                .build()))))), any(), any(), anyBoolean()))
                .willReturn(Future.succeededFuture(givenSeatBid(singletonList(
                        givenBid(Bid.builder().price(BigDecimal.ONE).build())))));

        given(httpBidderRequester.requestBids(any(),
                eq(BidderRequest.of("bidderAlias", null, givenBidRequest(
                        singletonList(givenImp(
                                null,
                                builder -> builder.ext(mapper.valueToTree(
                                        ExtPrebid.of(null, 2))))),
                        builder -> builder.ext(ExtRequest.of(ExtRequestPrebid.builder()
                                .auctiontimestamp(1000L)
                                .aliases(singletonMap("bidderAlias", "bidder"))
                                .build()))))), any(), any(), anyBoolean()))
                .willReturn(Future.succeededFuture(givenSeatBid(singletonList(
                        givenBid(Bid.builder().price(BigDecimal.ONE).build())))));

        final BidRequest bidRequest = givenBidRequest(givenSingleImp(doubleMap("bidder", 1, "bidderAlias", 2)),
                builder -> builder.ext(ExtRequest.of(ExtRequestPrebid.builder()
                        .aliases(singletonMap("bidderAlias", "bidder"))
                        .auctiontimestamp(1000L)
                        .build())));

        given(bidResponseCreator.create(anyList(), any(), any(), any()))
                .willReturn(Future.succeededFuture(BidResponse.builder()
                        .seatbid(asList(
                                givenSeatBid(singletonList(givenBid(identity())), identity()),
                                givenSeatBid(singletonList(givenBid(identity())), identity())))
                        .build()));

        // when
        final BidResponse bidResponse = exchangeService.holdAuction(givenRequestContext(bidRequest)).result();

        // then
        verify(httpBidderRequester, times(2)).requestBids(any(), any(), any(), any(), anyBoolean());
        assertThat(bidResponse.getSeatbid()).hasSize(2)
                .extracting(seatBid -> seatBid.getBid().size())
                .containsOnly(1, 1);
    }

    @Test
    @SuppressWarnings("unchecked")
    public void shouldCallBidResponseCreatorWithExpectedParamsAndUpdateDebugErrors() {
        // given
        givenBidder("bidder1", mock(Bidder.class), givenEmptySeatBid());

        final Bid thirdBid = Bid.builder().id("bidId3").impid("impId1").price(BigDecimal.valueOf(7.89)).build();
        givenBidder("bidder2", mock(Bidder.class), givenSeatBid(singletonList(givenBid(thirdBid))));

        final ExtRequestPrebidMultiBid multiBid1 = ExtRequestPrebidMultiBid.of("bidder1", null, 2, "bi1");
        final ExtRequestPrebidMultiBid multiBid2 = ExtRequestPrebidMultiBid.of("bidder2", singletonList("invalid"), 4,
                "bi2");
        final ExtRequestPrebidMultiBid multiBid3 = ExtRequestPrebidMultiBid.of("bidder3", singletonList("invalid"),
                null, "bi3");
        final ExtRequestPrebidMultiBid duplicateMultiBid1 = ExtRequestPrebidMultiBid.of("bidder1", null, 100, "bi1_2");
        final ExtRequestPrebidMultiBid duplicateMultiBids1 = ExtRequestPrebidMultiBid.of(null, singletonList("bidder1"),
                100, "bi1_3");
        final ExtRequestPrebidMultiBid multiBid4 = ExtRequestPrebidMultiBid.of(null,
                Arrays.asList("bidder4", "bidder5"), 3, "ignored");

        final ExtRequestTargeting targeting = givenTargeting(true);
        final ObjectNode events = mapper.createObjectNode();
        final BidRequest bidRequest = givenBidRequest(asList(
                // imp ids are not really used for matching, included them here for clarity
                givenImp(singletonMap("bidder1", 1), builder -> builder.id("impId1")),
                givenImp(doubleMap("bidder1", 1, "bidder2", 2), builder -> builder.id("impId1"))),
                builder -> builder.ext(ExtRequest.of(ExtRequestPrebid.builder()
                        .targeting(targeting)
                        .auctiontimestamp(1000L)
                        .events(events)
                        .multibid(Arrays.asList(multiBid1, multiBid2, multiBid3, duplicateMultiBid1,
                                duplicateMultiBids1, multiBid4))
                        .cache(ExtRequestPrebidCache.of(ExtRequestPrebidCacheBids.of(53, true),
                                ExtRequestPrebidCacheVastxml.of(34, true), true))
                        .build()))
        );
        final AuctionContext auctionContext = givenRequestContext(bidRequest);

        // when
        exchangeService.holdAuction(auctionContext).result();

        // then
        final BidRequestCacheInfo expectedCacheInfo = BidRequestCacheInfo.builder()
                .doCaching(true)
                .shouldCacheBids(true)
                .shouldCacheVideoBids(true)
                .returnCreativeBids(true)
                .returnCreativeVideoBids(true)
                .cacheBidsTtl(53)
                .cacheVideoBidsTtl(34)
                .shouldCacheWinningBidsOnly(false)
                .build();

        final MultiBidConfig expectedMultiBid1 = MultiBidConfig.of(multiBid1.getBidder(), multiBid1.getMaxBids(),
                multiBid1.getTargetBidderCodePrefix());
        final MultiBidConfig expectedMultiBid2 = MultiBidConfig.of(multiBid2.getBidder(), multiBid2.getMaxBids(),
                multiBid2.getTargetBidderCodePrefix());
        final MultiBidConfig expectedFirstMultiBid4 = MultiBidConfig.of("bidder4", multiBid4.getMaxBids(), null);
        final MultiBidConfig expectedSecondMultiBid4 = MultiBidConfig.of("bidder5", multiBid4.getMaxBids(), null);

        final Map<String, MultiBidConfig> expectedMultiBidMap = new HashMap<>();
        expectedMultiBidMap.put(expectedMultiBid1.getBidder(), expectedMultiBid1);
        expectedMultiBidMap.put(expectedMultiBid2.getBidder(), expectedMultiBid2);
        expectedMultiBidMap.put(expectedFirstMultiBid4.getBidder(), expectedFirstMultiBid4);
        expectedMultiBidMap.put(expectedSecondMultiBid4.getBidder(), expectedSecondMultiBid4);

        final AuctionContext expectedAuctionContext = auctionContext.toBuilder()
                .debugWarnings(asList(
                        "Invalid MultiBid: bidder bidder2 and bidders [invalid] specified."
                                + " Only bidder bidder2 will be used.",
                        "Invalid MultiBid: bidder bidder3 and bidders [invalid] specified."
                                + " Only bidder bidder3 will be used.",
                        "Invalid MultiBid: MaxBids for bidder bidder3 is not specified and will be skipped.",
                        "Invalid MultiBid: Bidder bidder1 specified multiple times.",
                        "Invalid MultiBid: CodePrefix bi1_3 that was specified for bidders [bidder1] will be skipped.",
                        "Invalid MultiBid: Bidder bidder1 specified multiple times.",
                        "Invalid MultiBid: CodePrefix ignored that was specified for bidders [bidder4, bidder5]"
                                + " will be skipped."))
                .build();

        final ArgumentCaptor<List<BidderResponse>> captor = ArgumentCaptor.forClass(List.class);
        verify(bidResponseCreator).create(captor.capture(), eq(expectedAuctionContext), eq(expectedCacheInfo),
                eq(expectedMultiBidMap));

        final ObjectNode expectedBidExt = mapper.createObjectNode().put("origbidcpm", new BigDecimal("7.89"));
        final Bid expectedThirdBid = Bid.builder()
                .id("bidId3")
                .impid("impId1")
                .price(BigDecimal.valueOf(7.89))
                .ext(expectedBidExt)
                .build();
        assertThat(captor.getValue()).containsOnly(
                BidderResponse.of("bidder2", BidderSeatBid.of(singletonList(
                        BidderBid.of(expectedThirdBid, banner, null)), emptyList(), emptyList()), 0),
                BidderResponse.of("bidder1", BidderSeatBid.of(emptyList(), emptyList(), emptyList()), 0));
    }

    @Test
    public void shouldCallBidResponseCreatorWithWinningOnlyTrueWhenIncludeBidderKeysIsFalse() {
        // given
        givenBidder("bidder1", mock(Bidder.class), givenEmptySeatBid());

        final Bid thirdBid = Bid.builder().id("bidId3").impid("impId1").price(BigDecimal.valueOf(7.89)).build();
        givenBidder("bidder2", mock(Bidder.class), givenSeatBid(singletonList(givenBid(thirdBid))));

        final ExtRequestTargeting targeting = givenTargeting(false);

        final BidRequest bidRequest = givenBidRequest(asList(
                // imp ids are not really used for matching, included them here for clarity
                givenImp(singletonMap("bidder1", 1), builder -> builder.id("impId1")),
                givenImp(doubleMap("bidder1", 1, "bidder2", 2), builder -> builder.id("impId1"))),
                builder -> builder.ext(ExtRequest.of(ExtRequestPrebid.builder()
                        .targeting(targeting)
                        .cache(ExtRequestPrebidCache.of(null, null, true))
                        .auctiontimestamp(1000L)
                        .build())));

        // when
        exchangeService.holdAuction(givenRequestContext(bidRequest)).result();

        // then
        final ArgumentCaptor<AuctionContext> auctionContextArgumentCaptor =
                ArgumentCaptor.forClass(AuctionContext.class);
        verify(bidResponseCreator).create(
                anyList(),
                auctionContextArgumentCaptor.capture(),
                eq(BidRequestCacheInfo.builder().doCaching(true).shouldCacheWinningBidsOnly(true).build()),
                eq(emptyMap()));

        assertThat(singletonList(auctionContextArgumentCaptor.getValue().getBidRequest()))
                .extracting(BidRequest::getExt)
                .extracting(ExtRequest::getPrebid)
                .extracting(ExtRequestPrebid::getCache)
                .extracting(ExtRequestPrebidCache::getWinningonly)
                .containsOnly(true);
    }

    @Test
    public void shouldCallBidResponseCreatorWithWinningOnlyFalseWhenWinningOnlyIsNull() {
        // given
        givenBidder("bidder1", mock(Bidder.class), givenEmptySeatBid());

        final Bid thirdBid = Bid.builder().id("bidId3").impid("impId1").price(BigDecimal.valueOf(7.89)).build();
        givenBidder("bidder2", mock(Bidder.class), givenSeatBid(singletonList(givenBid(thirdBid))));

        final ExtRequestTargeting targeting = givenTargeting(false);

        final BidRequest bidRequest = givenBidRequest(asList(
                // imp ids are not really used for matching, included them here for clarity
                givenImp(singletonMap("bidder1", 1), builder -> builder.id("impId1")),
                givenImp(doubleMap("bidder1", 1, "bidder2", 2), builder -> builder.id("impId1"))),
                builder -> builder.ext(ExtRequest.of(ExtRequestPrebid.builder()
                        .targeting(targeting)
                        .cache(ExtRequestPrebidCache.of(null, null, null))
                        .auctiontimestamp(1000L)
                        .build())));

        // when
        exchangeService.holdAuction(givenRequestContext(bidRequest)).result();

        // then
        verify(bidResponseCreator).create(
                anyList(),
                any(),
                eq(BidRequestCacheInfo.builder().build()),
<<<<<<< HEAD
                eq(emptyMap()),
                anyBoolean());
    }

    @Test
    public void shouldCallBidResponseCreatorWithEnabledDebugFalseIfAccountDisabledLogAndTestAllowed() {
        // given
        givenBidder("bidder1", mock(Bidder.class), BidderSeatBid.of(
                singletonList(givenBid(Bid.builder().price(BigDecimal.ONE).build())),
                singletonList(ExtHttpCall.builder()
                        .uri("bidder1_uri1")
                        .requestbody("bidder1_requestBody1")
                        .status(200)
                        .responsebody("bidder1_responseBody1")
                        .build()),
                emptyList()));

        final BidRequest bidRequest = givenBidRequest(
                givenSingleImp(singletonMap("bidder1", 1)),
                builder -> builder.test(1));

        final AuctionContext auctionContext = givenRequestContext(bidRequest, Account.builder().id("accountId")
                .allowDebug(false).build());

        // when
        exchangeService.holdAuction(auctionContext).result();

        // then
        verify(bidResponseCreator).create(anyList(), any(), any(), anyMap(), eq(false));
    }

    @Test
    public void shouldCallBidResponseCreatorWithEnabledDebugTrueIfTestFlagIsTrue() {
        // given
        givenBidder("bidder1", mock(Bidder.class), BidderSeatBid.of(
                singletonList(givenBid(Bid.builder().price(BigDecimal.ONE).build())),
                singletonList(ExtHttpCall.builder()
                        .uri("bidder1_uri1")
                        .requestbody("bidder1_requestBody1")
                        .status(200)
                        .responsebody("bidder1_responseBody1")
                        .build()),
                emptyList()));

        final BidRequest bidRequest = givenBidRequest(
                givenSingleImp(singletonMap("bidder1", 1)),
                builder -> builder.test(1));

        // when
        exchangeService.holdAuction(givenRequestContext(bidRequest)).result();

        // then
        verify(bidResponseCreator).create(anyList(), any(), any(), eq(emptyMap()), eq(true));
    }

    @Test
    public void shouldCallBidResponseCreatorWithEnabledDebugTrueIfExtPrebidDebugIsOn() {
        // given
        givenBidder("bidder1", mock(Bidder.class), BidderSeatBid.of(
                singletonList(givenBid(Bid.builder().price(BigDecimal.ONE).build())),
                singletonList(ExtHttpCall.builder()
                        .uri("bidder1_uri1")
                        .requestbody("bidder1_requestBody1")
                        .status(200)
                        .responsebody("bidder1_responseBody1")
                        .build()),
                emptyList()));

        final BidRequest bidRequest = givenBidRequest(
                givenSingleImp(singletonMap("bidder1", 1)),
                builder -> builder.ext(ExtRequest.of(ExtRequestPrebid.builder()
                        .debug(1)
                        .auctiontimestamp(1000L)
                        .build())));

        // when
        exchangeService.holdAuction(givenRequestContext(bidRequest)).result();

        // then
        verify(bidResponseCreator).create(anyList(), any(), any(), any(), eq(true));
=======
                eq(emptyMap()));
>>>>>>> 422672ed
    }

    @Test
    public void shouldTolerateNullRequestExtPrebid() {
        // given
        givenBidder(givenSingleSeatBid(givenBid(Bid.builder().price(BigDecimal.ONE).build())));

        final BidRequest bidRequest = givenBidRequest(
                givenSingleImp(singletonMap("someBidder", 1)),
                builder -> builder.ext(jacksonMapper.fillExtension(ExtRequest.empty(), singletonMap("someField", 1))));

        // when
        final BidResponse bidResponse = exchangeService.holdAuction(givenRequestContext(bidRequest)).result();

        // then
        assertThat(bidResponse.getSeatbid()).flatExtracting(SeatBid::getBid)
                .extracting(bid -> toExtBidPrebid(bid.getExt()).getTargeting())
                .allSatisfy(map -> assertThat(map).isNull());
    }

    @Test
    public void shouldTolerateNullRequestExtPrebidTargeting() {
        // given
        givenBidder(givenSingleSeatBid(givenBid(Bid.builder().price(BigDecimal.ONE).build())));

        final BidRequest bidRequest = givenBidRequest(
                givenSingleImp(singletonMap("someBidder", 1)),
                builder -> builder.ext(ExtRequest.of(ExtRequestPrebid.builder()
                        .data(ExtRequestPrebidData.of(singletonList("someBidder"), null))
                        .auctiontimestamp(1000L)
                        .build())));

        // when
        final BidResponse bidResponse = exchangeService.holdAuction(givenRequestContext(bidRequest)).result();

        // then
        assertThat(bidResponse.getSeatbid()).flatExtracting(SeatBid::getBid)
                .extracting(bid -> toExtBidPrebid(bid.getExt()).getTargeting())
                .allSatisfy(map -> assertThat(map).isNull());
    }

    @SuppressWarnings("unchecked")
    @Test
    public void shouldTolerateResponseBidValidationErrors() {
        // given
        givenBidder("bidder1", mock(Bidder.class), givenSeatBid(singletonList(
                givenBid(Bid.builder().id("bidId1").impid("impId1").price(BigDecimal.valueOf(1.23)).build()))));

        final BidRequest bidRequest = givenBidRequest(singletonList(
                // imp ids are not really used for matching, included them here for clarity
                givenImp(singletonMap("bidder1", 1), builder -> builder.id("impId1"))),
                builder -> builder.ext(ExtRequest.of(ExtRequestPrebid.builder()
                        .auctiontimestamp(1000L)
                        .build())));

        given(responseBidValidator.validate(any(), any(), any(), any())).willReturn(ValidationResult.error(
                singletonList("bid validation warning"),
                "bid validation error"));

        givenBidResponseCreator(singletonList(Bid.builder().build()));

        // when
        exchangeService.holdAuction(givenRequestContext(bidRequest)).result();

        // then
        final ArgumentCaptor<List<BidderResponse>> bidderResponsesCaptor = ArgumentCaptor.forClass(List.class);
        verify(bidResponseCreator).create(bidderResponsesCaptor.capture(), any(), any(), any());
        final List<BidderResponse> bidderResponses = bidderResponsesCaptor.getValue();

        assertThat(bidderResponses)
                .extracting(BidderResponse::getSeatBid)
                .flatExtracting(BidderSeatBid::getBids)
                .isEmpty();
        assertThat(bidderResponses)
                .extracting(BidderResponse::getSeatBid)
                .flatExtracting(BidderSeatBid::getErrors)
                .containsOnly(
                        BidderError.generic("bid validation warning"),
                        BidderError.generic("bid validation error"));
    }

    @SuppressWarnings("unchecked")
    @Test
    public void shouldTolerateResponseBidValidationWarnings() {
        // given
        givenBidder("bidder1", mock(Bidder.class), givenSeatBid(singletonList(
                givenBid(Bid.builder().id("bidId1").impid("impId1").price(BigDecimal.valueOf(1.23)).build()))));

        final BidRequest bidRequest = givenBidRequest(singletonList(
                // imp ids are not really used for matching, included them here for clarity
                givenImp(singletonMap("bidder1", 1), builder -> builder.id("impId1"))),
                builder -> builder.ext(ExtRequest.of(ExtRequestPrebid.builder()
                        .auctiontimestamp(1000L)
                        .build())));

        given(responseBidValidator.validate(any(), any(), any(), any())).willReturn(ValidationResult.success(
                singletonList("bid validation warning")));

        givenBidResponseCreator(singletonList(Bid.builder().build()));

        // when
        exchangeService.holdAuction(givenRequestContext(bidRequest)).result();

        // then
        final ArgumentCaptor<List<BidderResponse>> bidderResponsesCaptor = ArgumentCaptor.forClass(List.class);
        verify(bidResponseCreator).create(bidderResponsesCaptor.capture(), any(), any(), any());
        final List<BidderResponse> bidderResponses = bidderResponsesCaptor.getValue();

        assertThat(bidderResponses)
                .extracting(BidderResponse::getSeatBid)
                .flatExtracting(BidderSeatBid::getBids)
                .hasSize(1);
        assertThat(bidderResponses)
                .extracting(BidderResponse::getSeatBid)
                .flatExtracting(BidderSeatBid::getErrors)
                .containsOnly(BidderError.generic("bid validation warning"));
    }

    @Test
    public void shouldRejectBidIfCurrencyIsNotValid() {
        // given
        givenBidder("bidder1", mock(Bidder.class), givenSeatBid(singletonList(
                givenBid(Bid.builder().id("bidId1").impid("impId1").price(BigDecimal.valueOf(1.23)).build(),
                        "USDD"))));

        final BidRequest bidRequest = givenBidRequest(singletonList(
                // imp ids are not really used for matching, included them here for clarity
                givenImp(singletonMap("bidder1", 1), builder -> builder.id("impId1"))),
                builder -> builder.ext(ExtRequest.of(ExtRequestPrebid.builder()
                        .auctiontimestamp(1000L)
                        .build())));

        given(responseBidValidator.validate(any(), any(), any(), any()))
                .willReturn(ValidationResult.error("BidResponse currency is not valid: USDD"));

        final List<ExtBidderError> bidderErrors = singletonList(ExtBidderError.of(BidderError.Type.generic.getCode(),
                "BidResponse currency is not valid: USDD"));
        givenBidResponseCreator(singletonMap("bidder1", bidderErrors));

        // when
        final BidResponse bidResponse = exchangeService.holdAuction(givenRequestContext(bidRequest)).result();

        // then
        final ExtBidResponse ext = bidResponse.getExt();
        assertThat(ext.getErrors()).hasSize(1)
                .containsOnly(entry("bidder1", bidderErrors));
        assertThat(bidResponse.getSeatbid())
                .extracting(SeatBid::getBid)
                .isEmpty();
    }

    @Test
    public void shouldCreateRequestsFromImpsReturnedByStoredResponseProcessor() {
        // given
        givenBidder(givenEmptySeatBid());

        final BidRequest bidRequest = givenBidRequest(asList(
                givenImp(singletonMap("someBidder1", 1), builder -> builder
                        .id("impId1")
                        .banner(Banner.builder()
                                .format(singletonList(Format.builder().w(400).h(300).build()))
                                .build())),
                givenImp(singletonMap("someBidder2", 1), builder -> builder
                        .id("impId2")
                        .banner(Banner.builder()
                                .format(singletonList(Format.builder().w(400).h(300).build()))
                                .build()))),
                builder -> builder.id("requestId").tmax(500L));

        given(storedResponseProcessor.getStoredResponseResult(any(), any()))
                .willReturn(Future.succeededFuture(StoredResponseResult
                        .of(singletonList(givenImp(singletonMap("someBidder1", 1), builder -> builder
                                .id("impId1")
                                .banner(Banner.builder()
                                        .format(singletonList(Format.builder().w(400).h(300).build()))
                                        .build()))), emptyList(), emptyMap())));

        // when
        exchangeService.holdAuction(givenRequestContext(bidRequest)).result();

        // then
        final BidRequest capturedBidRequest = captureBidRequest();
        assertThat(capturedBidRequest).isEqualTo(BidRequest.builder()
                .id("requestId")
                .cur(singletonList("USD"))
                .imp(singletonList(Imp.builder()
                        .id("impId1")
                        .banner(Banner.builder()
                                .format(singletonList(Format.builder().w(400).h(300).build()))
                                .build())
                        .ext(mapper.valueToTree(ExtPrebid.of(null, 1)))
                        .build()))
                .tmax(500L)
                .build());
    }

    @Test
    public void shouldProcessBidderResponseReturnedFromStoredResponseProcessor() {
        // given
        givenBidder(givenEmptySeatBid());

        final BidRequest bidRequest = givenBidRequest(singletonList(
                givenImp(doubleMap("prebid", 0, "someBidder", 1), builder -> builder
                        .id("impId")
                        .banner(Banner.builder()
                                .format(singletonList(Format.builder().w(400).h(300).build()))
                                .build()))),
                builder -> builder.id("requestId").tmax(500L));

        given(storedResponseProcessor.mergeWithBidderResponses(any(), any(), any()))
                .willReturn(singletonList(BidderResponse.of(
                        "someBidder",
                        BidderSeatBid.of(
                                singletonList(BidderBid.of(
                                        Bid.builder().id("bidId1").price(ONE).build(), BidType.banner, "USD")),
                                null,
                                emptyList()),
                        100)));

        givenBidResponseCreator(singletonList(Bid.builder().id("bidId1").build()));

        // when
        final BidResponse bidResponse = exchangeService.holdAuction(givenRequestContext(bidRequest)).result();

        // then
        assertThat(bidResponse.getSeatbid())
                .flatExtracting(SeatBid::getBid)
                .extracting(Bid::getId)
                .containsOnly("bidId1");
    }

    @Test
    public void shouldReturnFailedFutureWhenStoredResponseProcessorGetStoredResultReturnsFailedFuture() {
        // given
        given(storedResponseProcessor.getStoredResponseResult(any(), any()))
                .willReturn(Future.failedFuture(new InvalidRequestException("Error")));

        final BidRequest bidRequest = givenBidRequest(singletonList(
                givenImp(doubleMap("prebid", 0, "someBidder", 1), builder -> builder
                        .id("impId")
                        .banner(Banner.builder()
                                .format(singletonList(Format.builder().w(400).h(300).build()))
                                .build()))),
                builder -> builder.id("requestId").tmax(500L));

        // when
        final Future<BidResponse> result = exchangeService.holdAuction(givenRequestContext(bidRequest));

        // then
        assertThat(result.failed()).isTrue();
        assertThat(result.cause()).isInstanceOf(InvalidRequestException.class).hasMessage("Error");
    }

    @Test
    public void shouldReturnFailedFutureWhenStoredResponseProcessorMergeBidderResponseReturnsFailedFuture() {
        // given
        givenBidder(givenEmptySeatBid());

        given(storedResponseProcessor.mergeWithBidderResponses(any(), any(), any()))
                .willThrow(new PreBidException("Error"));

        final BidRequest bidRequest = givenBidRequest(singletonList(
                givenImp(doubleMap("prebid", 0, "someBidder", 1), builder -> builder
                        .id("impId")
                        .banner(Banner.builder()
                                .format(singletonList(Format.builder().w(400).h(300).build()))
                                .build()))),
                builder -> builder.id("requestId").tmax(500L));

        // when
        final Future<BidResponse> result = exchangeService.holdAuction(givenRequestContext(bidRequest));

        // then
        assertThat(result.failed()).isTrue();
        assertThat(result.cause()).isInstanceOf(PreBidException.class).hasMessage("Error");
    }

    @Test
    public void shouldNotModifyUserFromRequestIfNoBuyeridInCookie() {
        // given
        givenBidder(givenEmptySeatBid());

        // this is not required but stated for clarity's sake. The case when bidder is disabled.
        given(bidderCatalog.isActive(anyString())).willReturn(false);
        given(uidsCookie.uidFrom(any())).willReturn(null);

        final User user = User.builder().id("userId").build();
        final BidRequest bidRequest = givenBidRequest(givenSingleImp(singletonMap("someBidder", 1)),
                builder -> builder.user(user));

        // when
        exchangeService.holdAuction(givenRequestContext(bidRequest));

        // then
        verify(uidsCookie).uidFrom(isNull());

        final BidRequest capturedBidRequest = captureBidRequest();
        assertThat(capturedBidRequest.getUser()).isSameAs(user);
    }

    @Test
    public void shouldHonorBuyeridFromRequestAndClearBuyerIdsFromUserExtPrebidIfContains() {
        // given
        givenBidder(givenEmptySeatBid());

        given(uidsCookie.uidFrom(anyString())).willReturn("buyeridFromCookie");

        final BidRequest bidRequest = givenBidRequest(givenSingleImp(singletonMap("someBidder", 1)),
                builder -> builder.user(User.builder()
                        .buyeruid("buyeridFromRequest")
                        .ext(ExtUser.builder()
                                .prebid(ExtUserPrebid.of(singletonMap("someBidder", "uidval")))
                                .build())
                        .build()));

        // when
        exchangeService.holdAuction(givenRequestContext(bidRequest));

        // then
        final User capturedBidRequestUser = captureBidRequest().getUser();
        assertThat(capturedBidRequestUser).isEqualTo(User.builder()
                .buyeruid("buyeridFromRequest")
                .build());
    }

    @Test
    public void shouldNotChangeGdprFromRequestWhenDeviceLmtIsOne() {
        // given
        givenBidder(givenEmptySeatBid());

        given(uidsCookie.uidFrom(anyString())).willReturn("buyeridFromCookie");

        final Regs regs = Regs.of(null, null);
        final BidRequest bidRequest = givenBidRequest(givenSingleImp(singletonMap("someBidder", 1)),
                builder -> builder.user(User.builder().build())
                        .device(Device.builder().lmt(1).build())
                        .regs(regs));

        // when
        exchangeService.holdAuction(givenRequestContext(bidRequest));

        // then
        final Regs capturedRegs = captureBidRequest().getRegs();
        assertThat(capturedRegs).isSameAs(regs);
    }

    @Test
    public void shouldDeepCopyImpExtContextToEachImpressionAndNotRemoveDataForAllWhenDeprecatedOnlyOneBidder() {
        // given
        final ObjectNode impExt = mapper.createObjectNode()
                .<ObjectNode>set("prebid", mapper.createObjectNode()
                        .<ObjectNode>set("bidder", mapper.createObjectNode()
                                .put("someBidder", 1)
                                .put("deprecatedBidder", 2)))
                .set("context", mapper.createObjectNode()
                        .put("data", "data")
                        .put("otherField", "value"));
        final BidRequest bidRequest = givenBidRequest(singletonList(Imp.builder()
                        .id("impId")
                        .banner(Banner.builder()
                                .format(singletonList(Format.builder().w(400).h(300).build()))
                                .build())
                        .ext(impExt)
                        .build()),
                builder -> builder.ext(ExtRequest.of(ExtRequestPrebid.builder()
                        .data(ExtRequestPrebidData.of(singletonList("someBidder"), null))
                        .build())));
        given(httpBidderRequester.requestBids(any(), any(), any(), any(), anyBoolean()))
                .willReturn(Future.succeededFuture(givenSeatBid(singletonList(
                        givenBid(Bid.builder().price(TEN).build())))));

        given(fpdResolver.resolveImpExt(any(), eq(true))).willReturn(mapper.createObjectNode()
                .set("context", mapper.createObjectNode()
                        .put("data", "data")
                        .put("otherField", "value")));
        given(fpdResolver.resolveImpExt(any(), eq(false))).willReturn(mapper.createObjectNode()
                .set("context", mapper.createObjectNode()
                        .put("otherField", "value")));

        // when
        exchangeService.holdAuction(givenRequestContext(bidRequest));

        // then
        final ArgumentCaptor<BidderRequest> bidderRequestCaptor = ArgumentCaptor.forClass(BidderRequest.class);
        verify(httpBidderRequester, times(2))
                .requestBids(any(), bidderRequestCaptor.capture(), any(), any(), anyBoolean());
        assertThat(bidderRequestCaptor.getAllValues())
                .extracting(BidderRequest::getBidRequest)
                .flatExtracting(BidRequest::getImp)
                .extracting(Imp::getExt)
                .extracting(impExtNode -> impExtNode.get("context"))
                .containsOnly(
                        // data erased for deprecatedBidder
                        mapper.createObjectNode().put("otherField", "value"),
                        // data present for someBidder
                        mapper.createObjectNode().put("data", "data").put("otherField", "value"));
    }

    @Test
    public void shouldPassImpExtFieldsToEachImpression() {
        // given
        final ObjectNode impExt = mapper.createObjectNode()
                .<ObjectNode>set("prebid", mapper.createObjectNode()
                        .<ObjectNode>set("bidder", mapper.createObjectNode()
                                .put("someBidder", 1)))
                .put("all", "allValue");

        final BidRequest bidRequest = givenBidRequest(
                singletonList(Imp.builder()
                        .id("impId")
                        .banner(Banner.builder()
                                .format(singletonList(Format.builder().w(400).h(300).build()))
                                .build()).ext(impExt).build()),
                builder -> builder.ext(ExtRequest.of(ExtRequestPrebid.builder()
                        .data(ExtRequestPrebidData.of(singletonList("someBidder"), null))
                        .build())));
        given(httpBidderRequester.requestBids(any(), any(), any(), any(), anyBoolean()))
                .willReturn(Future.succeededFuture(givenSeatBid(singletonList(
                        givenBid(Bid.builder().price(TEN).build())))));

        // when
        exchangeService.holdAuction(givenRequestContext(bidRequest));

        // then
        final ArgumentCaptor<BidderRequest> bidderRequestCaptor = ArgumentCaptor.forClass(BidderRequest.class);
        verify(httpBidderRequester).requestBids(any(), bidderRequestCaptor.capture(), any(), any(), anyBoolean());
        assertThat(bidderRequestCaptor.getAllValues())
                .extracting(BidderRequest::getBidRequest)
                .flatExtracting(BidRequest::getImp)
                .extracting(Imp::getExt)
                .extracting(impExtNode -> impExtNode.get("all"))
                .containsOnly(new TextNode("allValue"));
    }

    @Test
    public void shouldPassImpExtSkadnToEachImpression() {
        // given
        final ObjectNode impExt = mapper.createObjectNode()
                .<ObjectNode>set("prebid", mapper.createObjectNode()
                        .<ObjectNode>set("bidder", mapper.createObjectNode()
                                .put("someBidder", 1)))
                .put("skadn", "skadnValue");
        final BidRequest bidRequest = givenBidRequest(
                singletonList(Imp.builder()
                        .id("impId")
                        .banner(Banner.builder()
                                .format(singletonList(Format.builder().w(400).h(300).build()))
                                .build())
                        .ext(impExt)
                        .build()),
                identity());
        given(httpBidderRequester.requestBids(any(), any(), any(), any(), anyBoolean()))
                .willReturn(Future.succeededFuture(givenSeatBid(singletonList(
                        givenBid(Bid.builder().price(TEN).build())))));

        // when
        exchangeService.holdAuction(givenRequestContext(bidRequest));

        // then
        final ArgumentCaptor<BidderRequest> bidRequestCaptor = ArgumentCaptor.forClass(BidderRequest.class);
        verify(httpBidderRequester).requestBids(any(), bidRequestCaptor.capture(), any(), any(), anyBoolean());
        assertThat(bidRequestCaptor.getAllValues())
                .extracting(BidderRequest::getBidRequest)
                .flatExtracting(BidRequest::getImp)
                .extracting(Imp::getExt)
                .extracting(impExtNode -> impExtNode.get("skadn"))
                .containsOnly(new TextNode("skadnValue"));
    }

    @Test
    public void shouldSetUserBuyerIdsFromUserExtPrebidAndClearPrebidBuyerIdsAfterwards() {
        // given
        givenBidder(givenEmptySeatBid());

        given(uidsCookie.uidFrom(anyString())).willReturn("buyeridFromCookie");

        final BidRequest bidRequest = givenBidRequest(givenSingleImp(singletonMap("someBidder", 1)),
                builder -> builder
                        .user(User.builder()
                                .ext(ExtUser.builder()
                                        .prebid(ExtUserPrebid.of(singletonMap("someBidder", "uidval")))
                                        .build())
                                .build())
                        .ext(ExtRequest.of(ExtRequestPrebid.builder()
                                .data(ExtRequestPrebidData.of(singletonList("someBidder"), null))
                                .build())));

        // when
        exchangeService.holdAuction(givenRequestContext(bidRequest));

        // then
        final User capturedBidRequestUser = captureBidRequest().getUser();
        assertThat(capturedBidRequestUser).isEqualTo(User.builder()
                .buyeruid("uidval")
                .build());
    }

    @Test
    public void shouldCleanRequestExtPrebidData() {
        // given
        final BidRequest bidRequest = givenBidRequest(givenSingleImp(singletonMap("someBidder", 1)),
                builder -> builder.ext(ExtRequest.of(ExtRequestPrebid.builder()
                        .data(ExtRequestPrebidData.of(asList("someBidder", "should_be_removed"), null))
                        .aliases(singletonMap("someBidder", "alias_should_stay"))
                        .auctiontimestamp(1000L)
                        .build())));

        // when
        exchangeService.holdAuction(givenRequestContext(bidRequest));

        // then
        final ExtRequest capturedRequest = captureBidRequest().getExt();
        assertThat(capturedRequest).isEqualTo(ExtRequest.of(ExtRequestPrebid.builder()
                .aliases(singletonMap("someBidder", "alias_should_stay"))
                .auctiontimestamp(1000L)
                .build()));
    }

    @Test
    public void shouldAddMultiBidInfoAboutRequestedBidderIfDataShouldNotBeSuppressed() {
        // given
        final BidRequest bidRequest = givenBidRequest(givenSingleImp(singletonMap("someBidder", 1)),
                builder -> builder.ext(ExtRequest.of(ExtRequestPrebid.builder()
                        .multibid(Collections.singletonList(
                                ExtRequestPrebidMultiBid.of("someBidder", null, 3, "prefix")))
                        .build())));

        // when
        exchangeService.holdAuction(givenRequestContext(bidRequest));

        // then
        final ExtRequest extRequest = captureBidRequest().getExt();
        assertThat(extRequest)
                .extracting(ExtRequest::getPrebid)
                .flatExtracting("multibid")
                .containsExactly(ExtRequestPrebidMultiBid.of("someBidder", null, 3, "prefix"));
    }

    @Test
    public void shouldAddMultibidInfoOnlyAboutRequestedBidder() {
        // given
        final BidRequest bidRequest = givenBidRequest(givenSingleImp(singletonMap("someBidder", 1)),
                builder -> builder.ext(ExtRequest.of(ExtRequestPrebid.builder()
                        .multibid(Collections.singletonList(
                                ExtRequestPrebidMultiBid.of(null, asList("someBidder", "anotherBidder"), 3, null)))
                        .build())));

        // when
        exchangeService.holdAuction(givenRequestContext(bidRequest));

        // then
        final ExtRequest extRequest = captureBidRequest().getExt();
        assertThat(extRequest)
                .extracting(ExtRequest::getPrebid)
                .flatExtracting("multibid")
                .containsExactly(ExtRequestPrebidMultiBid.of("someBidder", null, 3, null));
    }

    @Test
    public void shouldPassUserDataAndExtDataOnlyForAllowedBidder() {
        // given
        final Bidder<?> bidder = mock(Bidder.class);
        givenBidder("someBidder", bidder, givenEmptySeatBid());
        givenBidder("missingBidder", bidder, givenEmptySeatBid());

        final ObjectNode dataNode = mapper.createObjectNode().put("data", "value");
        final Map<String, Integer> bidderToGdpr = doubleMap("someBidder", 1, "missingBidder", 0);
        final List<ExtUserEid> eids = singletonList(ExtUserEid.of("eId", "id", emptyList(), null));
        final ExtUser extUser = ExtUser.builder().data(dataNode).eids(eids).build();
        final List<Data> data = singletonList(Data.builder().build());

        final BidRequest bidRequest = givenBidRequest(givenSingleImp(bidderToGdpr),
                builder -> builder
                        .ext(ExtRequest.of(ExtRequestPrebid.builder()
                                .auctiontimestamp(1000L)
                                .data(ExtRequestPrebidData.of(singletonList("someBidder"), null))
                                .build()))
                        .user(User.builder()
                                .keywords("keyword")
                                .gender("male")
                                .yob(133)
                                .geo(Geo.EMPTY)
                                .ext(extUser)
                                .data(data)
                                .build()));

        // when
        exchangeService.holdAuction(givenRequestContext(bidRequest));

        // then
        final ArgumentCaptor<BidderRequest> bidderRequestCaptor = ArgumentCaptor.forClass(BidderRequest.class);
        verify(httpBidderRequester, times(2))
                .requestBids(any(), bidderRequestCaptor.capture(), any(), any(), anyBoolean());
        final List<BidderRequest> capturedBidRequests = bidderRequestCaptor.getAllValues();

        final ExtUser maskedExtUser = ExtUser.builder().eids(eids).build();
        assertThat(capturedBidRequests)
                .extracting(BidderRequest::getBidRequest)
                .extracting(BidRequest::getUser)
                .extracting(User::getKeywords, User::getGender, User::getYob, User::getGeo, User::getExt, User::getData)
                .containsOnly(
                        tuple("keyword", "male", 133, Geo.EMPTY, extUser, data),
                        tuple("keyword", "male", 133, Geo.EMPTY, maskedExtUser, null));
    }

    @Test
<<<<<<< HEAD
    public void shouldDisableDebugForBidderIfDebugAllowedByRequestAndAccountButDisabledByBidder() {
        // given
        final Bidder<?> bidder = mock(Bidder.class);
        givenBidder("someBidder", bidder, givenEmptySeatBid());
        given(bidderCatalog.isDebugEnabled(eq("someBidder"))).willReturn(false);

        final ObjectNode dataNode = mapper.createObjectNode().put("data", "value");
        final Map<String, Integer> bidderToGdpr = singletonMap("someBidder", 1);
        final List<ExtUserEid> eids = singletonList(ExtUserEid.of("eId", "id", emptyList(), null));
        final ExtUser extUser = ExtUser.builder().data(dataNode).eids(eids).build();
=======
    public void shouldFilterUserExtEidsWhenBidderIsNotAllowedForSource() {
        testUserEidsPermissionFiltering(
                // given
                asList(
                        ExtUserEid.of("source1", null, null, null),
                        ExtUserEid.of("source2", null, null, null)),
                singletonList(ExtRequestPrebidDataEidPermissions.of("source1", singletonList("otherBidder"))),
                emptyMap(),
                // expected
                singletonList(ExtUserEid.of("source2", null, null, null))
        );
    }

    @Test
    public void shouldNotFilterUserExtEidsWhenEidsPermissionDoesNotContainSource() {
        testUserEidsPermissionFiltering(
                // given
                singletonList(ExtUserEid.of("source1", null, null, null)),
                singletonList(ExtRequestPrebidDataEidPermissions.of("source2", singletonList("otherBidder"))),
                emptyMap(),
                // expected
                singletonList(ExtUserEid.of("source1", null, null, null))
        );
    }

    @Test
    public void shouldNotFilterUserExtEidsWhenSourceAllowedForAllBidders() {
        testUserEidsPermissionFiltering(
                // given
                singletonList(ExtUserEid.of("source1", null, null, null)),
                singletonList(ExtRequestPrebidDataEidPermissions.of("source1", singletonList("*"))),
                emptyMap(),
                // expected
                singletonList(ExtUserEid.of("source1", null, null, null))
        );
    }

    @Test
    public void shouldNotFilterUserExtEidsWhenSourceAllowedForBidder() {
        testUserEidsPermissionFiltering(
                // given
                singletonList(ExtUserEid.of("source1", null, null, null)),
                singletonList(ExtRequestPrebidDataEidPermissions.of("source1", singletonList("someBidder"))),
                emptyMap(),
                // expected
                singletonList(ExtUserEid.of("source1", null, null, null))
        );
    }

    @Test
    public void shouldFilterUserExtEidsWhenBidderIsNotAllowedForSourceAndSetNullIfNoEidsLeft() {
        // given
        final Bidder<?> bidder = mock(Bidder.class);
        givenBidder("someBidder", bidder, givenEmptySeatBid());
        final Map<String, Integer> bidderToGdpr = singletonMap("someBidder", 1);
        final ExtUser extUser = ExtUser.builder().data(mapper.createObjectNode())
                .eids(singletonList(ExtUserEid.of("source1", null, null, null))).build();

        final BidRequest bidRequest = givenBidRequest(givenSingleImp(bidderToGdpr),
                builder -> builder
                        .ext(ExtRequest.of(ExtRequestPrebid.builder()
                                .data(ExtRequestPrebidData.of(null, singletonList(
                                        ExtRequestPrebidDataEidPermissions.of("source1",
                                                singletonList("otherBidder")))))
                                .build()))
                        .user(User.builder()
                                .ext(extUser)
                                .build()));

        // when
        exchangeService.holdAuction(givenRequestContext(bidRequest));

        // then
        final ArgumentCaptor<BidderRequest> bidderRequestCaptor = ArgumentCaptor.forClass(BidderRequest.class);
        verify(httpBidderRequester).requestBids(any(), bidderRequestCaptor.capture(), any(), any(), anyBoolean());
        final List<BidderRequest> capturedBidRequests = bidderRequestCaptor.getAllValues();
        assertThat(capturedBidRequests)
                .extracting(BidderRequest::getBidRequest)
                .extracting(BidRequest::getUser)
                .extracting(User::getExt)
                .extracting(ExtUser::getEids)
                .element(0)
                .isNull();
    }

    @Test
    public void shouldFilterUserExtEidsWhenBidderPermissionsGivenToBidderAliasOnly() {
        // given
        final Bidder<?> bidder = mock(Bidder.class);
        givenBidder("someBidder", bidder, givenEmptySeatBid());
        final Map<String, Integer> bidderToGdpr = singletonMap("someBidder", 1);
        final ExtUser extUser = ExtUser.builder().data(mapper.createObjectNode())
                .eids(singletonList(ExtUserEid.of("source1", null, null, null))).build();
>>>>>>> 422672ed

        final BidRequest bidRequest = givenBidRequest(givenSingleImp(bidderToGdpr),
                builder -> builder
                        .ext(ExtRequest.of(ExtRequestPrebid.builder()
<<<<<<< HEAD
                                .auctiontimestamp(1000L)
                                .data(ExtRequestPrebidData.of(singletonList("someBidder")))
                                .build()))
                        .test(1));

        final AuctionContext auctionContext = givenRequestContext(bidRequest, Account.builder().id("accountId")
                .allowDebug(true).build());

        // when
        exchangeService.holdAuction(auctionContext);

        // then
        verify(httpBidderRequester).requestBids(any(), any(), any(), eq(false));
=======
                                .aliases(singletonMap("someBidder", "someBidderAlias"))
                                .data(ExtRequestPrebidData.of(null, singletonList(
                                        ExtRequestPrebidDataEidPermissions.of("source1",
                                                singletonList("someBidderAlias")))))
                                .build()))
                        .user(User.builder()
                                .ext(extUser)
                                .build()));

        // when
        exchangeService.holdAuction(givenRequestContext(bidRequest));

        // then
        final ArgumentCaptor<BidderRequest> bidderRequestCaptor = ArgumentCaptor.forClass(BidderRequest.class);
        verify(httpBidderRequester).requestBids(any(), bidderRequestCaptor.capture(), any(), any(), anyBoolean());
        final List<BidderRequest> capturedBidRequests = bidderRequestCaptor.getAllValues();
        assertThat(capturedBidRequests)
                .extracting(BidderRequest::getBidRequest)
                .extracting(BidRequest::getUser)
                .extracting(User::getExt)
                .extracting(ExtUser::getEids)
                .element(0)
                .isNull();
    }

    @Test
    public void shouldFilterUserExtEidsWhenPermissionsGivenToBidderButNotForAlias() {
        // given
        final Bidder<?> bidder = mock(Bidder.class);
        givenBidder("someBidderAlias", bidder, givenEmptySeatBid());
        final Map<String, Integer> bidderToGdpr = singletonMap("someBidderAlias", 1);
        final ExtUser extUser = ExtUser.builder().data(mapper.createObjectNode())
                .eids(singletonList(ExtUserEid.of("source1", null, null, null))).build();

        final BidRequest bidRequest = givenBidRequest(givenSingleImp(bidderToGdpr),
                builder -> builder
                        .ext(ExtRequest.of(ExtRequestPrebid.builder()
                                .aliases(singletonMap("someBidder", "someBidderAlias"))
                                .data(ExtRequestPrebidData.of(null, singletonList(
                                        ExtRequestPrebidDataEidPermissions.of("source1",
                                                singletonList("someBidder")))))
                                .build()))
                        .user(User.builder()
                                .ext(extUser)
                                .build()));

        // when
        exchangeService.holdAuction(givenRequestContext(bidRequest));

        // then
        final ArgumentCaptor<BidderRequest> bidderRequestCaptor = ArgumentCaptor.forClass(BidderRequest.class);
        verify(httpBidderRequester).requestBids(any(), bidderRequestCaptor.capture(), any(), any(), anyBoolean());
        final List<BidderRequest> capturedBidRequests = bidderRequestCaptor.getAllValues();
        assertThat(capturedBidRequests)
                .extracting(BidderRequest::getBidRequest)
                .extracting(BidRequest::getUser)
                .extracting(User::getExt)
                .extracting(ExtUser::getEids)
                .element(0)
                .isNull();
>>>>>>> 422672ed
    }

    @Test
    public void shouldNotCleanRequestExtPrebidDataWhenFpdAllowedAndPrebidIsNotNull() {
        // given
        final Bidder<?> bidder = mock(Bidder.class);
        givenBidder("someBidder", bidder, givenEmptySeatBid());

        final ObjectNode dataNode = mapper.createObjectNode().put("data", "value");
        final Map<String, Integer> bidderToGdpr = singletonMap("someBidder", 1);
        final ExtUser extUser = ExtUser.builder().prebid(ExtUserPrebid.of(emptyMap())).data(dataNode).build();

        final BidRequest bidRequest = givenBidRequest(givenSingleImp(bidderToGdpr),
                builder -> builder
                        .ext(ExtRequest.of(ExtRequestPrebid.builder()
                                .auctiontimestamp(1000L)
                                .data(ExtRequestPrebidData.of(singletonList("someBidder"), null))
                                .build()))
                        .user(User.builder()
                                .ext(extUser)
                                .build()));

        // when
        exchangeService.holdAuction(givenRequestContext(bidRequest));

        // then
        final ArgumentCaptor<BidderRequest> bidderRequestCaptor = ArgumentCaptor.forClass(BidderRequest.class);
        verify(httpBidderRequester).requestBids(any(), bidderRequestCaptor.capture(), any(), any(), anyBoolean());
        final List<BidderRequest> capturedBidRequests = bidderRequestCaptor.getAllValues();
        assertThat(capturedBidRequests)
                .extracting(BidderRequest::getBidRequest)
                .extracting(BidRequest::getUser)
                .extracting(User::getExt)
                .containsOnly(ExtUser.builder().data(dataNode).build());
    }

    @Test
    public void shouldMaskUserExtIfDataBiddersListIsEmpty() {
        // given
        final Bidder<?> bidder = mock(Bidder.class);
        givenBidder("someBidder", bidder, givenEmptySeatBid());
        givenBidder("missingBidder", bidder, givenEmptySeatBid());

        final ObjectNode dataNode = mapper.createObjectNode().put("data", "value");
        final Map<String, Integer> bidderToGdpr = doubleMap("someBidder", 1, "missingBidder", 0);
        final List<ExtUserEid> eids = singletonList(ExtUserEid.of("eId", "id", emptyList(), null));
        final ExtUser extUser = ExtUser.builder().data(dataNode).eids(eids).build();

        final BidRequest bidRequest = givenBidRequest(givenSingleImp(bidderToGdpr),
                builder -> builder
                        .ext(ExtRequest.of(ExtRequestPrebid.builder()
                                .data(ExtRequestPrebidData.of(emptyList(), null)).build()))
                        .user(User.builder()
                                .keywords("keyword")
                                .gender("male")
                                .yob(133)
                                .geo(Geo.EMPTY)
                                .ext(extUser)
                                .build()));

        // when
        exchangeService.holdAuction(givenRequestContext(bidRequest));

        // then
        final ArgumentCaptor<BidderRequest> bidderRequestCaptor = ArgumentCaptor.forClass(BidderRequest.class);
        verify(httpBidderRequester, times(2))
                .requestBids(any(), bidderRequestCaptor.capture(), any(), any(), anyBoolean());
        final List<BidderRequest> capturedBidRequests = bidderRequestCaptor.getAllValues();

        final ExtUser expectedExtUser = ExtUser.builder().eids(eids).build();
        assertThat(capturedBidRequests)
                .extracting(BidderRequest::getBidRequest)
                .extracting(BidRequest::getUser)
                .extracting(User::getKeywords, User::getGender, User::getYob, User::getGeo, User::getExt)
                .containsOnly(
                        tuple("keyword", "male", 133, Geo.EMPTY, expectedExtUser),
                        tuple("keyword", "male", 133, Geo.EMPTY, expectedExtUser));
    }

    @Test
    public void shouldNoMaskUserExtIfDataBiddersListIsNull() {
        // given
        final Bidder<?> bidder = mock(Bidder.class);
        givenBidder("someBidder", bidder, givenEmptySeatBid());
        givenBidder("missingBidder", bidder, givenEmptySeatBid());

        final ObjectNode dataNode = mapper.createObjectNode().put("data", "value");
        final Map<String, Integer> bidderToGdpr = doubleMap("someBidder", 1, "missingBidder", 0);

        final BidRequest bidRequest = givenBidRequest(givenSingleImp(bidderToGdpr),
                builder -> builder
                        .ext(ExtRequest.of(ExtRequestPrebid.builder()
                                .data(ExtRequestPrebidData.of(null, null)).build()))
                        .user(User.builder()
                                .keywords("keyword")
                                .gender("male")
                                .yob(133)
                                .geo(Geo.EMPTY)
                                .ext(ExtUser.builder().data(dataNode).build())
                                .build()));

        // when
        exchangeService.holdAuction(givenRequestContext(bidRequest));

        // then
        final ArgumentCaptor<BidderRequest> bidRequestCaptor = ArgumentCaptor.forClass(BidderRequest.class);
        verify(httpBidderRequester, times(2))
                .requestBids(any(), bidRequestCaptor.capture(), any(), any(), anyBoolean());
        final List<BidderRequest> capturedBidRequests = bidRequestCaptor.getAllValues();

        assertThat(capturedBidRequests)
                .extracting(BidderRequest::getBidRequest)
                .extracting(BidRequest::getUser)
                .extracting(User::getKeywords, User::getGender, User::getYob, User::getGeo, User::getExt)
                .containsOnly(
                        tuple("keyword", "male", 133, Geo.EMPTY,
                                ExtUser.builder().data(dataNode).build()),
                        tuple("keyword", "male", 133, Geo.EMPTY,
                                ExtUser.builder().data(dataNode).build()));
    }

    @Test
    public void shouldPassSiteContentDataAndExtDataOnlyForAllowedBidder() {
        // given
        final Bidder<?> bidder = mock(Bidder.class);
        givenBidder("someBidder", bidder, givenEmptySeatBid());
        givenBidder("missingBidder", bidder, givenEmptySeatBid());

        final ObjectNode dataNode = mapper.createObjectNode().put("data", "value");
        final Map<String, Integer> bidderToGdpr = doubleMap("someBidder", 1, "missingBidder", 0);
        final Content content = Content.builder()
                .data(singletonList(Data.builder().build()))
                .album("album")
                .build();

        final BidRequest bidRequest = givenBidRequest(givenSingleImp(bidderToGdpr),
                builder -> builder.ext(ExtRequest.of(ExtRequestPrebid.builder()
                        .auctiontimestamp(1000L)
                        .data(ExtRequestPrebidData.of(singletonList("someBidder"), null)).build()))
                        .site(Site.builder()
                                .keywords("keyword")
                                .search("search")
                                .ext(ExtSite.of(0, dataNode))
                                .content(content)
                                .build()));

        // when
        exchangeService.holdAuction(givenRequestContext(bidRequest));

        // then
        final ArgumentCaptor<BidderRequest> bidderRequestCaptor = ArgumentCaptor.forClass(BidderRequest.class);
        verify(httpBidderRequester, times(2))
                .requestBids(any(), bidderRequestCaptor.capture(), any(), any(), anyBoolean());
        final List<BidderRequest> capturedBidRequests = bidderRequestCaptor.getAllValues();

        assertThat(capturedBidRequests)
                .extracting(BidderRequest::getBidRequest)
                .extracting(BidRequest::getSite)
                .extracting(Site::getKeywords, Site::getSearch, Site::getExt, Site::getContent)
                .containsOnly(
                        tuple(
                                "keyword",
                                "search",
                                ExtSite.of(0, dataNode),
                                content),
                        tuple(
                                "keyword",
                                "search",
                                ExtSite.of(0, null),
                                Content.builder()
                                        .album("album")
                                        .build()));
    }

    @Test
    public void shouldNoMaskPassAppExtAndKeywordsWhenDataBiddersListIsNull() {
        // given
        final Bidder<?> bidder = mock(Bidder.class);
        givenBidder("someBidder", bidder, givenEmptySeatBid());
        givenBidder("missingBidder", bidder, givenEmptySeatBid());

        final ObjectNode dataNode = mapper.createObjectNode().put("data", "value");
        final Map<String, Integer> bidderToGdpr = doubleMap("someBidder", 1, "missingBidder", 0);

        final BidRequest bidRequest = givenBidRequest(givenSingleImp(bidderToGdpr),
                builder -> builder.ext(ExtRequest.of(ExtRequestPrebid.builder()
                        .data(ExtRequestPrebidData.of(null, null)).build()))
                        .app(App.builder()
                                .keywords("keyword")
                                .ext(ExtApp.of(null, dataNode))
                                .build()));

        // when
        exchangeService.holdAuction(givenRequestContext(bidRequest));

        // then
        final ArgumentCaptor<BidderRequest> bidderRequestCaptor = ArgumentCaptor.forClass(BidderRequest.class);
        verify(httpBidderRequester, times(2))
                .requestBids(any(), bidderRequestCaptor.capture(), any(), any(), anyBoolean());
        final List<BidderRequest> capturedBidRequests = bidderRequestCaptor.getAllValues();

        assertThat(capturedBidRequests)
                .extracting(BidderRequest::getBidRequest)
                .extracting(BidRequest::getApp)
                .extracting(App::getExt, App::getKeywords)
                .containsOnly(
                        tuple(ExtApp.of(null, dataNode), "keyword"),
                        tuple(ExtApp.of(null, dataNode), "keyword"));
    }

    @Test
    public void shouldPassAppExtDataOnlyForAllowedBidder() {
        // given
        final Bidder<?> bidder = mock(Bidder.class);
        givenBidder("someBidder", bidder, givenEmptySeatBid());
        givenBidder("missingBidder", bidder, givenEmptySeatBid());

        final ObjectNode dataNode = mapper.createObjectNode().put("data", "value");
        final Map<String, Integer> bidderToGdpr = doubleMap("someBidder", 1, "missingBidder", 0);
        final Content content = Content.builder()
                .data(singletonList(Data.builder().build()))
                .album("album")
                .build();

        final BidRequest bidRequest = givenBidRequest(givenSingleImp(bidderToGdpr),
                builder -> builder
                        .ext(ExtRequest.of(ExtRequestPrebid.builder()
                                .data(ExtRequestPrebidData.of(singletonList("someBidder"), null))
                                .auctiontimestamp(1000L)
                                .build()))
                        .app(App.builder()
                                .keywords("keyword")
                                .ext(ExtApp.of(null, dataNode))
                                .content(content)
                                .build()));

        // when
        exchangeService.holdAuction(givenRequestContext(bidRequest));

        // then
        final ArgumentCaptor<BidderRequest> bidderRequestCaptor = ArgumentCaptor.forClass(BidderRequest.class);
        verify(httpBidderRequester, times(2))
                .requestBids(any(), bidderRequestCaptor.capture(), any(), any(), anyBoolean());
        final List<BidderRequest> capturedBidRequests = bidderRequestCaptor.getAllValues();

        assertThat(capturedBidRequests)
                .extracting(BidderRequest::getBidRequest)
                .extracting(BidRequest::getApp)
                .extracting(App::getExt, App::getKeywords, App::getContent)
                .containsOnly(
                        tuple(ExtApp.of(null, dataNode), "keyword", content),
                        tuple(null, "keyword", Content.builder().album("album").build()));
    }

    @Test
    public void shouldUseConcreteOverGeneralSiteWithExtPrebidBidderConfig() {
        // given
        final Bidder<?> bidder = mock(Bidder.class);
        givenBidder("someBidder", bidder, givenEmptySeatBid());

        final ObjectNode siteWithPage = mapper.valueToTree(Site.builder().page("testPage").build());
        final ExtBidderConfig extBidderConfig = ExtBidderConfig.of(
                null, ExtBidderConfigOrtb.of(siteWithPage, null, null));
        final ExtRequestPrebidBidderConfig concreteFpdConfig = ExtRequestPrebidBidderConfig.of(
                singletonList("someBidder"), extBidderConfig);
        final ObjectNode siteWithDomain = mapper.valueToTree(Site.builder().domain("notUsed").build());
        final ExtBidderConfig allExtBidderConfig = ExtBidderConfig.of(
                null, ExtBidderConfigOrtb.of(siteWithDomain, null, null));
        final ExtRequestPrebidBidderConfig allFpdConfig = ExtRequestPrebidBidderConfig.of(singletonList("*"),
                allExtBidderConfig);

        final Site requestSite = Site.builder().id("siteId").page("erased").keywords("keyword").build();
        final ExtRequestPrebid extRequestPrebid = ExtRequestPrebid.builder()
                .bidderconfig(asList(allFpdConfig, concreteFpdConfig))
                .build();
        final BidRequest bidRequest = givenBidRequest(givenSingleImp(singletonMap("someBidder", 1)),
                builder -> builder.site(requestSite).ext(ExtRequest.of(extRequestPrebid)));

        final Site mergedSite = Site.builder()
                .id("siteId")
                .page("testPage")
                .keywords("keyword")
                .build();

        given(fpdResolver.resolveSite(any(), any())).willReturn(mergedSite);

        // when
        exchangeService.holdAuction(givenRequestContext(bidRequest));

        // then
        final ArgumentCaptor<BidderRequest> bidderRequestCaptor = ArgumentCaptor.forClass(BidderRequest.class);
        verify(httpBidderRequester).requestBids(any(), bidderRequestCaptor.capture(), any(), any(), anyBoolean());
        final List<BidderRequest> capturedBidRequests = bidderRequestCaptor.getAllValues();

        assertThat(capturedBidRequests)
                .extracting(BidderRequest::getBidRequest)
                .extracting(BidRequest::getSite)
                .containsOnly(mergedSite);
    }

    @Test
    public void shouldUseConcreteOverGeneralAppWithExtPrebidBidderConfig() {
        // given
        final Bidder<?> bidder = mock(Bidder.class);
        givenBidder("someBidder", bidder, givenEmptySeatBid());

        final Publisher publisherWithId = Publisher.builder().id("testId").build();
        final ObjectNode appWithPublisherId = mapper.valueToTree(App.builder().publisher(publisherWithId).build());
        final ExtBidderConfig extBidderConfig = ExtBidderConfig.of(
                null, ExtBidderConfigOrtb.of(null, appWithPublisherId, null));
        final ExtRequestPrebidBidderConfig concreteFpdConfig = ExtRequestPrebidBidderConfig.of(
                singletonList("someBidder"), extBidderConfig);

        final Publisher publisherWithIdAndDomain = Publisher.builder().id("notUsed").domain("notUsed").build();
        final ObjectNode appWithUpdatedPublisher = mapper.valueToTree(
                App.builder().publisher(publisherWithIdAndDomain).build());
        final ExtBidderConfig allExtBidderConfig = ExtBidderConfig.of(
                null, ExtBidderConfigOrtb.of(null, appWithUpdatedPublisher, null));
        final ExtRequestPrebidBidderConfig allFpdConfig = ExtRequestPrebidBidderConfig.of(singletonList("*"),
                allExtBidderConfig);

        final App requestApp = App.builder().publisher(Publisher.builder().build()).build();

        final ExtRequestPrebid extRequestPrebid = ExtRequestPrebid.builder()
                .bidderconfig(asList(allFpdConfig, concreteFpdConfig))
                .build();
        final BidRequest bidRequest = givenBidRequest(givenSingleImp(singletonMap("someBidder", 1)),
                builder -> builder.app(requestApp).ext(ExtRequest.of(extRequestPrebid)));
        final App mergedApp = App.builder()
                .publisher(Publisher.builder().id("testId").build())
                .build();

        given(fpdResolver.resolveApp(any(), any())).willReturn(mergedApp);

        // when
        exchangeService.holdAuction(givenRequestContext(bidRequest));

        // then
        final ArgumentCaptor<BidderRequest> bidderRequestCaptor = ArgumentCaptor.forClass(BidderRequest.class);
        verify(httpBidderRequester).requestBids(any(), bidderRequestCaptor.capture(), any(), any(), anyBoolean());
        final List<BidderRequest> capturedBidRequests = bidderRequestCaptor.getAllValues();

        assertThat(capturedBidRequests)
                .extracting(BidderRequest::getBidRequest)
                .extracting(BidRequest::getApp)
                .containsOnly(mergedApp);
    }

    @Test
    public void shouldUseConcreteOverGeneralUserWithExtPrebidBidderConfig() {
        // given
        final Bidder<?> bidder = mock(Bidder.class);
        givenBidder("someBidder", bidder, givenEmptySeatBid());
        final ObjectNode bidderConfigUser = mapper.valueToTree(User.builder().id("userFromConfig").build());
        final ExtBidderConfig extBidderConfig = ExtBidderConfig.of(
                null, ExtBidderConfigOrtb.of(null, null, bidderConfigUser));
        final ExtRequestPrebidBidderConfig concreteFpdConfig = ExtRequestPrebidBidderConfig.of(
                singletonList("someBidder"), extBidderConfig);

        final ObjectNode emptyUser = mapper.valueToTree(User.builder().build());
        final ExtBidderConfig allExtBidderConfig = ExtBidderConfig.of(
                null, ExtBidderConfigOrtb.of(null, null, emptyUser));
        final ExtRequestPrebidBidderConfig allFpdConfig = ExtRequestPrebidBidderConfig.of(singletonList("*"),
                allExtBidderConfig);
        final User requestUser = User.builder().id("erased").buyeruid("testBuyerId").build();

        final ExtRequestPrebid extRequestPrebid = ExtRequestPrebid.builder()
                .bidderconfig(asList(allFpdConfig, concreteFpdConfig))
                .build();
        final BidRequest bidRequest = givenBidRequest(givenSingleImp(singletonMap("someBidder", 1)),
                builder -> builder.user(requestUser).ext(ExtRequest.of(extRequestPrebid)));

        final User mergedUser = User.builder().id("userFromConfig").buyeruid("testBuyerId").build();

        given(fpdResolver.resolveUser(any(), any())).willReturn(mergedUser);

        // when
        exchangeService.holdAuction(givenRequestContext(bidRequest));

        // then
        final ArgumentCaptor<BidderRequest> bidderRequestCaptor = ArgumentCaptor.forClass(BidderRequest.class);
        verify(httpBidderRequester).requestBids(any(), bidderRequestCaptor.capture(), any(), any(), anyBoolean());
        final List<BidderRequest> capturedBidRequests = bidderRequestCaptor.getAllValues();

        assertThat(capturedBidRequests)
                .extracting(BidderRequest::getBidRequest)
                .extracting(BidRequest::getUser)
                .containsOnly(mergedUser);
    }

    @Test
    public void shouldAddBuyeridToUserFromRequest() {
        // given
        givenBidder(givenEmptySeatBid());
        given(uidsCookie.uidFrom(eq("cookieFamily"))).willReturn("buyerid");

        final BidRequest bidRequest = givenBidRequest(givenSingleImp(singletonMap("someBidder", 1)),
                builder -> builder.user(User.builder().id("userId").build()));

        // when
        exchangeService.holdAuction(givenRequestContext(bidRequest));

        // then
        final User capturedUser = captureBidRequest().getUser();
        assertThat(capturedUser).isEqualTo(User.builder().id("userId").buyeruid("buyerid").build());
    }

    @Test
    public void shouldCreateUserIfMissingInRequestAndBuyeridPresentInCookie() {
        // given
        givenBidder(givenEmptySeatBid());

        given(uidsCookie.uidFrom(eq("cookieFamily"))).willReturn("buyerid");

        final BidRequest bidRequest = givenBidRequest(givenSingleImp(singletonMap("someBidder", 1)));

        // when
        exchangeService.holdAuction(givenRequestContext(bidRequest));

        // then
        final User capturedUser = captureBidRequest().getUser();
        assertThat(capturedUser).isEqualTo(User.builder().buyeruid("buyerid").build());
    }

    @Test
    public void shouldPassGlobalTimeoutToConnectorUnchangedIfCachingIsNotRequested() {
        // given
        givenBidder(givenEmptySeatBid());

        final BidRequest bidRequest = givenBidRequest(givenSingleImp(singletonMap("someBidder", 1)));

        // when
        exchangeService.holdAuction(givenRequestContext(bidRequest));

        // then
        verify(httpBidderRequester).requestBids(any(), any(), same(timeout), any(), anyBoolean());
    }

    @Test
    public void shouldPassReducedGlobalTimeoutToConnectorAndOriginalToBidResponseCreator() {
        // given
        exchangeService = new ExchangeService(
                100,
                bidderCatalog,
                storedResponseProcessor,
                privacyEnforcementService,
                fpdResolver,
                schainResolver,
                httpBidderRequester,
                responseBidValidator,
                currencyService,
                bidResponseCreator,
                bidResponsePostProcessor,
                hookStageExecutor,
                metrics,
                clock,
                jacksonMapper);

        final Bid bid = Bid.builder().id("bidId1").impid("impId1").price(BigDecimal.valueOf(5.67)).build();
        givenBidder(givenSeatBid(singletonList(givenBid(bid))));

        final BidRequest bidRequest = givenBidRequest(singletonList(
                // imp ids are not really used for matching, included them here for clarity
                givenImp(singletonMap("bidder1", 1), builder -> builder.id("impId1"))),
                builder -> builder.ext(ExtRequest.of(ExtRequestPrebid.builder()
                        .targeting(givenTargeting(true))
                        .cache(ExtRequestPrebidCache.of(ExtRequestPrebidCacheBids.of(null, null), null, null))
                        .auctiontimestamp(1000L)
                        .build())));

        // when
        exchangeService.holdAuction(givenRequestContext(bidRequest)).result();

        // then
        final ArgumentCaptor<Timeout> timeoutCaptor = ArgumentCaptor.forClass(Timeout.class);
        verify(httpBidderRequester).requestBids(any(), any(), timeoutCaptor.capture(), any(), anyBoolean());
        assertThat(timeoutCaptor.getValue().remaining()).isEqualTo(400L);
        verify(bidResponseCreator).create(anyList(), any(), any(), any());
    }

    @Test
    public void shouldReturnBidsWithUpdatedPriceCurrencyConversion() {
        // given
        final Bidder<?> bidder = mock(Bidder.class);
        givenBidder("bidder", bidder, givenSeatBid(singletonList(
                givenBid(Bid.builder().price(BigDecimal.valueOf(2.0)).build()))));

        final BidRequest bidRequest = givenBidRequest(singletonList(givenImp(singletonMap("bidder", 2), identity())),
                identity());

        final BigDecimal updatedPrice = BigDecimal.valueOf(5.0);
        given(currencyService.convertCurrency(any(), any(), any(), any())).willReturn(updatedPrice);

        givenBidResponseCreator(singletonList(Bid.builder().price(updatedPrice).build()));

        // when
        final BidResponse bidResponse = exchangeService.holdAuction(givenRequestContext(bidRequest)).result();

        // then
        assertThat(bidResponse.getSeatbid())
                .flatExtracting(SeatBid::getBid)
                .extracting(Bid::getPrice).containsExactly(updatedPrice);
    }

    @Test
    public void shouldReturnSameBidPriceIfNoChangesAppliedToBidPrice() {
        // given
        final Bidder<?> bidder = mock(Bidder.class);
        givenBidder("bidder", bidder, givenSeatBid(singletonList(
                givenBid(Bid.builder().price(BigDecimal.ONE).build()))));

        final BidRequest bidRequest = givenBidRequest(singletonList(givenImp(singletonMap("bidder", 2), identity())),
                identity());

        // returns the same price as in argument
        given(currencyService.convertCurrency(any(), any(), any(), any()))
                .willAnswer(invocationOnMock -> invocationOnMock.getArgument(0));

        // when
        final BidResponse bidResponse = exchangeService.holdAuction(givenRequestContext(bidRequest)).result();

        // then
        assertThat(bidResponse.getSeatbid())
                .flatExtracting(SeatBid::getBid)
                .extracting(Bid::getPrice).containsExactly(BigDecimal.ONE);
    }

    @SuppressWarnings("unchecked")
    @Test
    public void shouldDropBidIfPrebidExceptionWasThrownDuringCurrencyConversion() {
        // given
        final Bidder<?> bidder = mock(Bidder.class);
        givenBidder("bidder", bidder, givenSeatBid(singletonList(
                givenBid(Bid.builder().price(BigDecimal.valueOf(2.0)).build(), "CUR"))));

        final BidRequest bidRequest = givenBidRequest(singletonList(givenImp(singletonMap("bidder", 2), identity())),
                identity());

        given(currencyService.convertCurrency(any(), any(), any(), any()))
                .willThrow(new PreBidException("Unable to convert bid currency CUR to desired ad server currency USD"));

        // when
        exchangeService.holdAuction(givenRequestContext(bidRequest)).result();

        // then
        final ArgumentCaptor<List<BidderResponse>> argumentCaptor = ArgumentCaptor.forClass(List.class);
        verify(bidResponseCreator).create(argumentCaptor.capture(), any(), any(), any());

        assertThat(argumentCaptor.getValue()).hasSize(1);

        final BidderError expectedError =
                BidderError.generic("Unable to convert bid currency CUR to desired ad server currency USD");
        final BidderSeatBid firstSeatBid = argumentCaptor.getValue().get(0).getSeatBid();
        assertThat(firstSeatBid.getBids()).isEmpty();
        assertThat(firstSeatBid.getErrors()).containsOnly(expectedError);
    }

    @SuppressWarnings("unchecked")
    @Test
    public void shouldUpdateBidPriceWithCurrencyConversionAndPriceAdjustmentFactor() {
        // given
        final Bidder<?> bidder = mock(Bidder.class);
        givenBidder("bidder", bidder, givenSeatBid(singletonList(
                givenBid(Bid.builder().price(BigDecimal.valueOf(2.0)).build()))));

        final ExtRequestBidadjustmentfactors givenAdjustments = ExtRequestBidadjustmentfactors.builder().build();
        givenAdjustments.addFactor("bidder", BigDecimal.valueOf(10));

        final BidRequest bidRequest = givenBidRequest(singletonList(givenImp(singletonMap("bidder", 2), identity())),
                builder -> builder.ext(ExtRequest.of(ExtRequestPrebid.builder()
                        .aliases(emptyMap())
                        .bidadjustmentfactors(givenAdjustments)
                        .auctiontimestamp(1000L)
                        .build())));

        given(currencyService.convertCurrency(any(), any(), any(), any()))
                .willReturn(BigDecimal.valueOf(10));

        // when
        exchangeService.holdAuction(givenRequestContext(bidRequest)).result();

        // then
        final ArgumentCaptor<List<BidderResponse>> argumentCaptor = ArgumentCaptor.forClass(List.class);
        verify(bidResponseCreator).create(argumentCaptor.capture(), any(), any(), any());

        assertThat(argumentCaptor.getValue()).hasSize(1);

        final BigDecimal updatedPrice = BigDecimal.valueOf(100);
        final BidderSeatBid firstSeatBid = argumentCaptor.getValue().get(0).getSeatBid();
        assertThat(firstSeatBid.getBids())
                .extracting(BidderBid::getBid)
                .flatExtracting(Bid::getPrice)
                .containsOnly(updatedPrice);
        assertThat(firstSeatBid.getErrors()).isEmpty();
    }

    @SuppressWarnings("unchecked")
    @Test
    public void shouldUpdatePriceForOneBidAndDropAnotherIfPrebidExceptionHappensForSecondBid() {
        // given
        final BigDecimal firstBidderPrice = BigDecimal.valueOf(2.0);
        final BigDecimal secondBidderPrice = BigDecimal.valueOf(3.0);
        givenBidder("bidder", mock(Bidder.class), givenSeatBid(asList(
                givenBid(Bid.builder().price(firstBidderPrice).build(), "CUR1"),
                givenBid(Bid.builder().price(secondBidderPrice).build(), "CUR2"))));

        final BidRequest bidRequest = givenBidRequest(singletonList(givenImp(singletonMap("bidder", 2), identity())),
                identity());

        final BigDecimal updatedPrice = BigDecimal.valueOf(10.0);
        given(currencyService.convertCurrency(any(), any(), any(), any())).willReturn(updatedPrice)
                .willThrow(
                        new PreBidException("Unable to convert bid currency CUR2 to desired ad server currency USD"));

        // when
        exchangeService.holdAuction(givenRequestContext(bidRequest)).result();

        // then
        final ArgumentCaptor<List<BidderResponse>> argumentCaptor = ArgumentCaptor.forClass(List.class);
        verify(bidResponseCreator).create(argumentCaptor.capture(), any(), any(), any());
        verify(currencyService).convertCurrency(eq(firstBidderPrice), eq(bidRequest), any(), eq("CUR1"));
        verify(currencyService).convertCurrency(eq(secondBidderPrice), eq(bidRequest), any(), eq("CUR2"));

        assertThat(argumentCaptor.getValue()).hasSize(1);

        final ObjectNode expectedBidExt = mapper.createObjectNode();
        expectedBidExt.put("origbidcpm", new BigDecimal("2.0"));
        expectedBidExt.put("origbidcur", "CUR1");
        final Bid expectedBid = Bid.builder().price(updatedPrice).ext(expectedBidExt).build();

        final BidderBid expectedBidderBid = BidderBid.of(expectedBid, banner, "CUR1");
        final BidderError expectedError =
                BidderError.generic("Unable to convert bid currency CUR2 to desired ad server currency USD");

        final BidderSeatBid firstSeatBid = argumentCaptor.getValue().get(0).getSeatBid();
        assertThat(firstSeatBid.getBids()).containsOnly(expectedBidderBid);
        assertThat(firstSeatBid.getErrors()).containsOnly(expectedError);
    }

    @SuppressWarnings("unchecked")
    @Test
    public void shouldRespondWithOneBidAndErrorWhenBidResponseContainsOneUnsupportedCurrency() {
        // given
        final BigDecimal firstBidderPrice = BigDecimal.valueOf(2.0);
        final BigDecimal secondBidderPrice = BigDecimal.valueOf(10.0);
        givenBidder("bidder1", mock(Bidder.class), givenSeatBid(singletonList(
                givenBid(Bid.builder().price(firstBidderPrice).build(), "USD"))));
        givenBidder("bidder2", mock(Bidder.class), givenSeatBid(singletonList(
                givenBid(Bid.builder().price(BigDecimal.valueOf(10.0)).build(), "CUR"))));

        final BidRequest bidRequest = BidRequest.builder().cur(singletonList("BAD"))
                .imp(singletonList(givenImp(doubleMap("bidder1", 2, "bidder2", 3),
                        identity()))).build();

        final BigDecimal updatedPrice = BigDecimal.valueOf(20);
        given(currencyService.convertCurrency(any(), any(), any(), any())).willReturn(updatedPrice);
        given(currencyService.convertCurrency(any(), any(), eq("BAD"), eq("CUR")))
                .willThrow(new PreBidException("Unable to convert bid currency CUR to desired ad server currency BAD"));

        // when
        exchangeService.holdAuction(givenRequestContext(bidRequest)).result();

        // then
        final ArgumentCaptor<List<BidderResponse>> argumentCaptor = ArgumentCaptor.forClass(List.class);
        verify(bidResponseCreator).create(argumentCaptor.capture(), any(), any(), any());
        verify(currencyService).convertCurrency(eq(firstBidderPrice), eq(bidRequest), eq("BAD"), eq("USD"));
        verify(currencyService).convertCurrency(eq(secondBidderPrice), eq(bidRequest), eq("BAD"), eq("CUR"));

        assertThat(argumentCaptor.getValue()).hasSize(2);

        final ObjectNode expectedBidExt = mapper.createObjectNode();
        expectedBidExt.put("origbidcpm", new BigDecimal("2.0"));
        expectedBidExt.put("origbidcur", "USD");
        final Bid expectedBid = Bid.builder().price(updatedPrice).ext(expectedBidExt).build();
        final BidderBid expectedBidderBid = BidderBid.of(expectedBid, banner, "USD");
        assertThat(argumentCaptor.getValue())
                .extracting(BidderResponse::getSeatBid)
                .flatExtracting(BidderSeatBid::getBids)
                .containsOnly(expectedBidderBid);

        final BidderError expectedError =
                BidderError.generic("Unable to convert bid currency CUR to desired ad server currency BAD");
        assertThat(argumentCaptor.getValue())
                .extracting(BidderResponse::getSeatBid)
                .flatExtracting(BidderSeatBid::getErrors)
                .containsOnly(expectedError);
    }

    @SuppressWarnings("unchecked")
    @Test
    public void shouldUpdateBidPriceWithCurrencyConversionAndAddErrorAboutMultipleCurrency() {
        // given
        final BigDecimal bidderPrice = BigDecimal.valueOf(2.0);
        givenBidder("bidder", mock(Bidder.class), givenSeatBid(singletonList(
                givenBid(Bid.builder().price(bidderPrice).build(), "USD"))));

        final BidRequest bidRequest = givenBidRequest(
                singletonList(givenImp(singletonMap("bidder", 2), identity())),
                builder -> builder.cur(asList("CUR1", "CUR2", "CUR2")));

        final BigDecimal updatedPrice = BigDecimal.valueOf(10.0);
        given(currencyService.convertCurrency(any(), any(), any(), any())).willReturn(updatedPrice);

        // when
        exchangeService.holdAuction(givenRequestContext(bidRequest)).result();

        // then
        final ArgumentCaptor<List<BidderResponse>> argumentCaptor = ArgumentCaptor.forClass(List.class);
        verify(bidResponseCreator).create(argumentCaptor.capture(), any(), any(), any());
        verify(currencyService).convertCurrency(eq(bidderPrice), eq(bidRequest), eq("CUR1"), eq("USD"));

        assertThat(argumentCaptor.getValue()).hasSize(1);

        final BidderError expectedError = BidderError.badInput("Cur parameter contains more than one currency."
                + " CUR1 will be used");
        final BidderSeatBid firstSeatBid = argumentCaptor.getValue().get(0).getSeatBid();
        assertThat(firstSeatBid.getBids())
                .extracting(BidderBid::getBid)
                .flatExtracting(Bid::getPrice)
                .containsOnly(updatedPrice);
        assertThat(firstSeatBid.getErrors()).containsOnly(expectedError);
    }

    @SuppressWarnings("unchecked")
    @Test
    public void shouldUpdateBidPriceWithCurrencyConversionForMultipleBid() {
        // given
        final BigDecimal bidder1Price = BigDecimal.valueOf(1.5);
        final BigDecimal bidder2Price = BigDecimal.valueOf(2);
        final BigDecimal bidder3Price = BigDecimal.valueOf(3);
        givenBidder("bidder1", mock(Bidder.class), givenSeatBid(singletonList(
                givenBid(Bid.builder().price(bidder1Price).build(), "EUR"))));
        givenBidder("bidder2", mock(Bidder.class), givenSeatBid(singletonList(
                givenBid(Bid.builder().price(bidder2Price).build(), "GBP"))));
        givenBidder("bidder3", mock(Bidder.class), givenSeatBid(singletonList(
                givenBid(Bid.builder().price(bidder3Price).build(), "USD"))));

        final Map<String, Integer> impBidders = new HashMap<>();
        impBidders.put("bidder1", 1);
        impBidders.put("bidder2", 2);
        impBidders.put("bidder3", 3);
        final BidRequest bidRequest = givenBidRequest(
                singletonList(givenImp(impBidders, identity())), builder -> builder.cur(singletonList("USD")));

        final BigDecimal updatedPrice = BigDecimal.valueOf(10.0);
        given(currencyService.convertCurrency(any(), any(), any(), any())).willReturn(updatedPrice);
        given(currencyService.convertCurrency(any(), any(), any(), eq("USD"))).willReturn(bidder3Price);

        // when
        exchangeService.holdAuction(givenRequestContext(bidRequest)).result();

        // then
        final ArgumentCaptor<List<BidderResponse>> argumentCaptor = ArgumentCaptor.forClass(List.class);
        verify(bidResponseCreator).create(argumentCaptor.capture(), any(), any(), any());
        verify(currencyService).convertCurrency(eq(bidder1Price), eq(bidRequest), eq("USD"), eq("EUR"));
        verify(currencyService).convertCurrency(eq(bidder2Price), eq(bidRequest), eq("USD"), eq("GBP"));
        verify(currencyService).convertCurrency(eq(bidder3Price), eq(bidRequest), eq("USD"), eq("USD"));
        verifyNoMoreInteractions(currencyService);

        assertThat(argumentCaptor.getValue())
                .hasSize(3)
                .extracting(BidderResponse::getSeatBid)
                .flatExtracting(BidderSeatBid::getBids)
                .extracting(BidderBid::getBid)
                .extracting(Bid::getPrice)
                .containsOnly(bidder3Price, updatedPrice, updatedPrice);
    }

    @Test
    public void shouldNotAddExtPrebidEventsWhenEventsServiceReturnsEmptyEventsService() {
        // given
        final BigDecimal price = BigDecimal.valueOf(2.0);
        givenBidder(BidderSeatBid.of(
                singletonList(BidderBid.of(
                        Bid.builder().id("bidId").price(price)
                                .ext(mapper.valueToTree(singletonMap("bidExt", 1))).build(), banner, null)),
                emptyList(),
                emptyList()));

        final BidRequest bidRequest = givenBidRequest(givenSingleImp(singletonMap("someBidder", 1)),
                bidRequestBuilder -> bidRequestBuilder.app(App.builder()
                        .publisher(Publisher.builder().id("1001").build()).build()));

        // when
        final BidResponse bidResponse = exchangeService.holdAuction(givenRequestContext(bidRequest)).result();

        // then
        assertThat(bidResponse.getSeatbid()).hasSize(1)
                .flatExtracting(SeatBid::getBid)
                .extracting(bid -> toExtBidPrebid(bid.getExt()).getEvents())
                .containsNull();
    }

    @Test
    public void shouldIncrementCommonMetrics() {
        // given
        given(httpBidderRequester.requestBids(any(), any(), any(), any(), anyBoolean()))
                .willReturn(Future.succeededFuture(givenSeatBid(singletonList(
                        givenBid(Bid.builder().price(TEN).build())))));

        final BidRequest bidRequest = givenBidRequest(givenSingleImp(singletonMap("someAlias", 1)),
                builder -> builder
                        .site(Site.builder().publisher(Publisher.builder().id("accountId").build()).build())
                        .ext(ExtRequest.of(ExtRequestPrebid.builder()
                                .aliases(singletonMap("someAlias", "someBidder"))
                                .build())));

        // when
        exchangeService.holdAuction(givenRequestContext(bidRequest));

        // then
        verify(metrics).updateRequestBidderCardinalityMetric(1);
        verify(metrics).updateAccountRequestMetrics(eq("accountId"), eq(MetricName.openrtb2web));
        verify(metrics)
                .updateAdapterRequestTypeAndNoCookieMetrics(eq("someBidder"), eq(MetricName.openrtb2web), eq(true));
        verify(metrics).updateAdapterResponseTime(eq("someBidder"), eq("accountId"), anyInt());
        verify(metrics).updateAdapterRequestGotbidsMetrics(eq("someBidder"), eq("accountId"));
        verify(metrics).updateAdapterBidMetrics(eq("someBidder"), eq("accountId"), eq(10000L), eq(false), eq("banner"));
    }

    @Test
    public void shouldCallUpdateCookieMetricsWithExpectedValue() {
        // given
        final BidRequest bidRequest = givenBidRequest(givenSingleImp(singletonMap("someBidder", 1)),
                builder -> builder.app(App.builder().build()));

        // when
        exchangeService.holdAuction(givenRequestContext(bidRequest));

        // then
        verify(metrics).updateAdapterRequestTypeAndNoCookieMetrics(
                eq("someBidder"), eq(MetricName.openrtb2web), eq(false));
    }

    @Test
    public void shouldUseEmptyStringIfPublisherIdIsEmpty() {
        // given
        given(httpBidderRequester.requestBids(any(), any(), any(), any(), anyBoolean()))
                .willReturn(Future.succeededFuture(givenSeatBid(singletonList(
                        givenBid(Bid.builder().price(TEN).build())))));
        final BidRequest bidRequest = givenBidRequest(givenSingleImp(singletonMap("someBidder", 1)));
        final Account account = Account.builder().id("").build();

        // when
        exchangeService.holdAuction(givenRequestContext(bidRequest, account));

        // then
        verify(metrics).updateAccountRequestMetrics(eq(""), eq(MetricName.openrtb2web));
    }

    @Test
    public void shouldIncrementNoBidRequestsMetric() {
        // given
        given(httpBidderRequester.requestBids(any(), any(), any(), any(), anyBoolean()))
                .willReturn(Future.succeededFuture(givenSeatBid(emptyList())));

        final BidRequest bidRequest = givenBidRequest(givenSingleImp(singletonMap("someBidder", 1)));

        // when
        exchangeService.holdAuction(givenRequestContext(bidRequest));

        // then
        verify(metrics).updateAdapterRequestNobidMetrics(eq("someBidder"), eq("accountId"));
    }

    @Test
    public void shouldIncrementGotBidsAndErrorMetricsIfBidderReturnsBidAndDifferentErrors() {
        // given
        given(httpBidderRequester.requestBids(any(), any(), any(), any(), anyBoolean()))
                .willReturn(Future.succeededFuture(BidderSeatBid.of(
                        singletonList(givenBid(Bid.builder().price(TEN).build())),
                        emptyList(),
                        asList(
                                // two identical errors to verify corresponding metric is submitted only once
                                BidderError.badInput("rubicon error"),
                                BidderError.badInput("rubicon error"),
                                BidderError.badServerResponse("rubicon error"),
                                BidderError.failedToRequestBids("rubicon failed to request bids"),
                                BidderError.timeout("timeout error"),
                                BidderError.generic("timeout error")))));

        final BidRequest bidRequest = givenBidRequest(givenSingleImp(singletonMap("someBidder", 1)));

        // when
        exchangeService.holdAuction(givenRequestContext(bidRequest));

        // then
        verify(metrics).updateAdapterRequestGotbidsMetrics(eq("someBidder"), eq("accountId"));
        verify(metrics).updateAdapterRequestErrorMetric(eq("someBidder"), eq(MetricName.badinput));
        verify(metrics).updateAdapterRequestErrorMetric(eq("someBidder"), eq(MetricName.badserverresponse));
        verify(metrics).updateAdapterRequestErrorMetric(eq("someBidder"), eq(MetricName.failedtorequestbids));
        verify(metrics).updateAdapterRequestErrorMetric(eq("someBidder"), eq(MetricName.timeout));
        verify(metrics).updateAdapterRequestErrorMetric(eq("someBidder"), eq(MetricName.unknown_error));
    }

    @Test
    public void shouldPassResponseToPostProcessor() {
        // given
        final BidRequest bidRequest = givenBidRequest(emptyList());

        // when
        exchangeService.holdAuction(givenRequestContext(bidRequest));

        // then
        verify(bidResponsePostProcessor).postProcess(any(), same(uidsCookie), same(bidRequest), any(),
                eq(Account.builder().id("accountId").eventsEnabled(true).build()));
    }

    @Test
    public void shouldReturnBidsWithAdjustedPricesWhenAdjustmentFactorPresent() {
        // given
        final Bidder<?> bidder = mock(Bidder.class);
        givenBidder("bidder", bidder, givenSeatBid(singletonList(
                givenBid(Bid.builder().price(BigDecimal.valueOf(2)).build()))));

        final ExtRequestBidadjustmentfactors givenAdjustments = ExtRequestBidadjustmentfactors.builder().build();
        givenAdjustments.addFactor("bidder", BigDecimal.valueOf(2.468));

        final BidRequest bidRequest = givenBidRequest(singletonList(givenImp(singletonMap("bidder", 2), identity())),
                builder -> builder.ext(ExtRequest.of(ExtRequestPrebid.builder()
                        .aliases(emptyMap())
                        .bidadjustmentfactors(givenAdjustments)
                        .auctiontimestamp(1000L)
                        .build())));

        // when
        exchangeService.holdAuction(givenRequestContext(bidRequest)).result();

        // then
        final List<BidderResponse> capturedBidResponses = captureBidResponses();
        assertThat(capturedBidResponses)
                .extracting(BidderResponse::getSeatBid)
                .flatExtracting(BidderSeatBid::getBids)
                .extracting(BidderBid::getBid)
                .extracting(Bid::getPrice)
                .containsExactly(BigDecimal.valueOf(4.936));
    }

    @Test
    public void shouldReturnBidsWithAdjustedPricesWithVideoInstreamMediaTypeIfVideoPlacementEqualsOne() {
        // given
        final Bidder<?> bidder = mock(Bidder.class);
        givenBidder("bidder", bidder, givenSeatBid(singletonList(
                BidderBid.of(Bid.builder().impid("123").price(BigDecimal.valueOf(2)).build(), video, null))));

        final ExtRequestBidadjustmentfactors givenAdjustments = ExtRequestBidadjustmentfactors.builder()
                .mediatypes(new EnumMap<>(Collections.singletonMap(BidAdjustmentMediaType.video,
                        Collections.singletonMap("bidder", BigDecimal.valueOf(3.456)))))
                .build();

        final BidRequest bidRequest = givenBidRequest(singletonList(givenImp(singletonMap("bidder", 2), impBuilder ->
                        impBuilder.id("123").video(Video.builder().placement(1).build()))),
                builder -> builder.ext(ExtRequest.of(ExtRequestPrebid.builder()
                        .aliases(emptyMap())
                        .bidadjustmentfactors(givenAdjustments)
                        .auctiontimestamp(1000L)
                        .build())));

        // when
        exchangeService.holdAuction(givenRequestContext(bidRequest)).result();

        // then
        final List<BidderResponse> capturedBidResponses = captureBidResponses();
        assertThat(capturedBidResponses)
                .extracting(BidderResponse::getSeatBid)
                .flatExtracting(BidderSeatBid::getBids)
                .extracting(BidderBid::getBid)
                .extracting(Bid::getPrice)
                .containsExactly(BigDecimal.valueOf(6.912));
    }

    @Test
    public void shouldReturnBidsWithAdjustedPricesWithVideoInstreamMediaTypeIfVideoPlacementIsMissing() {
        // given
        final Bidder<?> bidder = mock(Bidder.class);
        givenBidder("bidder", bidder, givenSeatBid(singletonList(
                BidderBid.of(Bid.builder().impid("123").price(BigDecimal.valueOf(2)).build(), video, null))));

        final ExtRequestBidadjustmentfactors givenAdjustments = ExtRequestBidadjustmentfactors.builder()
                .mediatypes(new EnumMap<>(Collections.singletonMap(BidAdjustmentMediaType.video,
                        Collections.singletonMap("bidder", BigDecimal.valueOf(3.456)))))
                .build();

        final BidRequest bidRequest = givenBidRequest(singletonList(givenImp(singletonMap("bidder", 2), impBuilder ->
                        impBuilder.id("123").video(Video.builder().build()))),
                builder -> builder.ext(ExtRequest.of(ExtRequestPrebid.builder()
                        .aliases(emptyMap())
                        .bidadjustmentfactors(givenAdjustments)
                        .auctiontimestamp(1000L)
                        .build())));

        // when
        exchangeService.holdAuction(givenRequestContext(bidRequest)).result();

        // then
        final List<BidderResponse> capturedBidResponses = captureBidResponses();
        assertThat(capturedBidResponses)
                .extracting(BidderResponse::getSeatBid)
                .flatExtracting(BidderSeatBid::getBids)
                .extracting(BidderBid::getBid)
                .extracting(Bid::getPrice)
                .containsExactly(BigDecimal.valueOf(6.912));
    }

    @Test
    public void shouldReturnBidsWithAdjustedPricesWhenAdjustmentMediaFactorPresent() {
        // given
        final Bidder<?> bidder = mock(Bidder.class);
        givenBidder("bidder", bidder, givenSeatBid(singletonList(
                givenBid(Bid.builder().price(BigDecimal.valueOf(2)).build()))));

        final ExtRequestBidadjustmentfactors givenAdjustments = ExtRequestBidadjustmentfactors.builder()
                .mediatypes(new EnumMap<>(Collections.singletonMap(BidAdjustmentMediaType.banner,
                        Collections.singletonMap("bidder", BigDecimal.valueOf(3.456)))))
                .build();

        final BidRequest bidRequest = givenBidRequest(singletonList(givenImp(singletonMap("bidder", 2), identity())),
                builder -> builder.ext(ExtRequest.of(ExtRequestPrebid.builder()
                        .aliases(emptyMap())
                        .bidadjustmentfactors(givenAdjustments)
                        .auctiontimestamp(1000L)
                        .build())));

        // when
        exchangeService.holdAuction(givenRequestContext(bidRequest)).result();

        // then
        final List<BidderResponse> capturedBidResponses = captureBidResponses();
        assertThat(capturedBidResponses)
                .extracting(BidderResponse::getSeatBid)
                .flatExtracting(BidderSeatBid::getBids)
                .extracting(BidderBid::getBid)
                .extracting(Bid::getPrice)
                .containsExactly(BigDecimal.valueOf(6.912));
    }

    @Test
    public void shouldAdjustPriceWithPriorityForMediaTypeAdjustment() {
        // given
        final Bidder<?> bidder = mock(Bidder.class);
        givenBidder("bidder", bidder, givenSeatBid(singletonList(
                givenBid(Bid.builder().price(BigDecimal.valueOf(2)).build()))));

        final ExtRequestBidadjustmentfactors givenAdjustments = ExtRequestBidadjustmentfactors.builder()
                .mediatypes(new EnumMap<>(Collections.singletonMap(BidAdjustmentMediaType.banner,
                        Collections.singletonMap("bidder", BigDecimal.valueOf(3.456)))))
                .build();
        givenAdjustments.addFactor("bidder", BigDecimal.valueOf(2.468));

        final BidRequest bidRequest = givenBidRequest(singletonList(givenImp(singletonMap("bidder", 2), identity())),
                builder -> builder.ext(ExtRequest.of(ExtRequestPrebid.builder()
                        .aliases(emptyMap())
                        .bidadjustmentfactors(givenAdjustments)
                        .auctiontimestamp(1000L)
                        .build())));

        // when
        exchangeService.holdAuction(givenRequestContext(bidRequest)).result();

        // then
        final List<BidderResponse> capturedBidResponses = captureBidResponses();
        assertThat(capturedBidResponses)
                .extracting(BidderResponse::getSeatBid)
                .flatExtracting(BidderSeatBid::getBids)
                .extracting(BidderBid::getBid)
                .extracting(Bid::getPrice)
                .containsExactly(BigDecimal.valueOf(6.912));
    }

    @Test
    public void shouldReturnBidsWithoutAdjustingPricesWhenAdjustmentFactorNotPresentForBidder() {
        // given
        final Bidder<?> bidder = mock(Bidder.class);

        givenBidder("bidder", bidder, givenSeatBid(singletonList(
                givenBid(Bid.builder().price(BigDecimal.ONE).build()))));

        final ExtRequestBidadjustmentfactors givenAdjustments = ExtRequestBidadjustmentfactors.builder().build();
        givenAdjustments.addFactor("some-other-bidder", BigDecimal.TEN);

        final BidRequest bidRequest = givenBidRequest(singletonList(givenImp(singletonMap("bidder", 2), identity())),
                builder -> builder.ext(ExtRequest.of(ExtRequestPrebid.builder()
                        .aliases(emptyMap())
                        .auctiontimestamp(1000L)
                        .currency(ExtRequestCurrency.of(null, false))
                        .bidadjustmentfactors(givenAdjustments)
                        .build())));

        // when
        final BidResponse bidResponse = exchangeService.holdAuction(givenRequestContext(bidRequest)).result();

        // then
        assertThat(bidResponse.getSeatbid())
                .flatExtracting(SeatBid::getBid)
                .extracting(Bid::getPrice)
                .containsExactly(BigDecimal.ONE);
    }

    @Test
    public void shouldReturnBidResponseModifiedByAuctionResponseHooks() {
        // given
        given(httpBidderRequester.requestBids(any(), any(), any(), any(), anyBoolean()))
                .willReturn(Future.succeededFuture(givenSeatBid(emptyList())));

        doAnswer(invocation -> Future.succeededFuture(HookStageExecutionResult.of(
                false,
                AuctionResponsePayloadImpl.of(BidResponse.builder().id("bidResponseId").build()))))
                .when(hookStageExecutor).executeAuctionResponseStage(any(), any());

        final BidRequest bidRequest = givenBidRequest(givenSingleImp(singletonMap("bidder", 2)));

        // when
        final BidResponse bidResponse = exchangeService.holdAuction(givenRequestContext(bidRequest)).result();

        // then
        assertThat(bidResponse).isEqualTo(BidResponse.builder().id("bidResponseId").build());
    }

    @Test
    public void shouldReturnEmptyBidResponseWhenRequestIsRejected() {
        // given
        final AuctionContext auctionContext = AuctionContext.builder()
                .hookExecutionContext(HookExecutionContext.of(Endpoint.openrtb2_auction))
                .debugContext(DebugContext.empty())
                .requestRejected(true)
                .build();

        // when
        final Future<BidResponse> result = exchangeService.holdAuction(auctionContext);

        // then
        verifyZeroInteractions(storedResponseProcessor, httpBidderRequester, hookStageExecutor, bidResponseCreator);
        assertThat(result).succeededWith(BidResponse.builder()
                .seatbid(emptyList())
                .build());
    }

    @Test
    public void shouldReturnBidResponseWithHooksDebugInfoWhenAuctionHappened() {
        // given
        given(httpBidderRequester.requestBids(any(), any(), any(), any(), anyBoolean()))
                .willReturn(Future.succeededFuture(givenSeatBid(emptyList())));

        final BidRequest bidRequest = givenBidRequest(givenSingleImp(singletonMap("bidder", 2)));
        final AuctionContext auctionContext = givenRequestContext(bidRequest).toBuilder()
                .hookExecutionContext(HookExecutionContext.of(
                        Endpoint.openrtb2_auction,
                        stageOutcomes()))
                .debugContext(DebugContext.of(true, null))
                .build();

        // when
        final BidResponse bidResponse = exchangeService.holdAuction(auctionContext).result();

        // then
        assertThat(bidResponse.getExt()).isNotNull();
        assertThat(bidResponse.getExt().getPrebid()).isNotNull();
        final ExtModules extModules = bidResponse.getExt().getPrebid().getModules();
        assertThat(extModules).isNotNull();

        assertThat(extModules.getErrors())
                .hasSize(3)
                .hasEntrySatisfying("module1", moduleErrors -> assertThat(moduleErrors)
                        .hasSize(2)
                        .hasEntrySatisfying("hook1", hookErrors -> assertThat(hookErrors)
                                .containsOnly("error message 1-1 1", "error message 1-1 2"))
                        .hasEntrySatisfying("hook2", hookErrors -> assertThat(hookErrors)
                                .containsOnly(
                                        "error message 1-2 1",
                                        "error message 1-2 2",
                                        "error message 1-2 3",
                                        "error message 1-2 4")))
                .hasEntrySatisfying("module2", moduleErrors -> assertThat(moduleErrors)
                        .hasSize(1)
                        .hasEntrySatisfying("hook1", hookErrors -> assertThat(hookErrors)
                                .containsOnly("error message 2-1 1", "error message 2-1 2")))
                .hasEntrySatisfying("module3", moduleErrors -> assertThat(moduleErrors)
                        .hasSize(1)
                        .hasEntrySatisfying("hook1", hookErrors -> assertThat(hookErrors)
                                .containsOnly("error message 3-1 1", "error message 3-1 2")));
        assertThat(extModules.getWarnings())
                .hasSize(3)
                .hasEntrySatisfying("module1", moduleErrors -> assertThat(moduleErrors)
                        .hasSize(2)
                        .hasEntrySatisfying("hook1", hookErrors -> assertThat(hookErrors)
                                .containsOnly("warning message 1-1 1", "warning message 1-1 2"))
                        .hasEntrySatisfying("hook2", hookErrors -> assertThat(hookErrors)
                                .containsOnly(
                                        "warning message 1-2 1",
                                        "warning message 1-2 2",
                                        "warning message 1-2 3",
                                        "warning message 1-2 4")))
                .hasEntrySatisfying("module2", moduleErrors -> assertThat(moduleErrors)
                        .hasSize(1)
                        .hasEntrySatisfying("hook1", hookErrors -> assertThat(hookErrors)
                                .containsOnly("warning message 2-1 1", "warning message 2-1 2")))
                .hasEntrySatisfying("module3", moduleErrors -> assertThat(moduleErrors)
                        .hasSize(1)
                        .hasEntrySatisfying("hook1", hookErrors -> assertThat(hookErrors)
                                .containsOnly("warning message 3-1 1", "warning message 3-1 2")));

        assertThat(extModules.getTrace()).isNull();
    }

    @Test
    public void shouldReturnBidResponseWithHooksBasicTraceInfoWhenAuctionHappened() {
        // given
        given(httpBidderRequester.requestBids(any(), any(), any(), any(), anyBoolean()))
                .willReturn(Future.succeededFuture(givenSeatBid(emptyList())));

        final BidRequest bidRequest = givenBidRequest(givenSingleImp(singletonMap("bidder", 2)));
        final AuctionContext auctionContext = givenRequestContext(bidRequest).toBuilder()
                .hookExecutionContext(HookExecutionContext.of(
                        Endpoint.openrtb2_auction,
                        stageOutcomes()))
                .debugContext(DebugContext.of(false, TraceLevel.basic))
                .build();

        // when
        final BidResponse bidResponse = exchangeService.holdAuction(auctionContext).result();

        // then
        assertThat(bidResponse.getExt()).isNotNull();
        assertThat(bidResponse.getExt().getPrebid()).isNotNull();
        final ExtModules extModules = bidResponse.getExt().getPrebid().getModules();
        assertThat(extModules).isNotNull();

        assertThat(extModules.getErrors()).isNull();
        assertThat(extModules.getWarnings()).isNull();

        assertThat(extModules.getTrace()).isEqualTo(ExtModulesTrace.of(
                16L,
                asList(
                        ExtModulesTraceStage.of(
                                Stage.entrypoint,
                                12L,
                                singletonList(ExtModulesTraceStageOutcome.of(
                                        "http-request",
                                        12L,
                                        asList(
                                                ExtModulesTraceGroup.of(
                                                        6L,
                                                        asList(
                                                                ExtModulesTraceInvocationResult.builder()
                                                                        .hookId(HookId.of("module1", "hook1"))
                                                                        .executionTime(4L)
                                                                        .status(ExecutionStatus.success)
                                                                        .message("Message 1-1")
                                                                        .action(ExecutionAction.update)
                                                                        .build(),
                                                                ExtModulesTraceInvocationResult.builder()
                                                                        .hookId(HookId.of("module1", "hook2"))
                                                                        .executionTime(6L)
                                                                        .status(ExecutionStatus.invocation_failure)
                                                                        .message("Message 1-2")
                                                                        .build())),
                                                ExtModulesTraceGroup.of(
                                                        6L,
                                                        asList(
                                                                ExtModulesTraceInvocationResult.builder()
                                                                        .hookId(HookId.of("module1", "hook2"))
                                                                        .executionTime(4L)
                                                                        .status(ExecutionStatus.success)
                                                                        .message("Message 1-2")
                                                                        .action(ExecutionAction.no_action)
                                                                        .build(),
                                                                ExtModulesTraceInvocationResult.builder()
                                                                        .hookId(HookId.of("module2", "hook1"))
                                                                        .executionTime(6L)
                                                                        .status(ExecutionStatus.timeout)
                                                                        .message("Message 2-1")
                                                                        .build())))))),
                        ExtModulesTraceStage.of(
                                Stage.auction_response,
                                4L,
                                singletonList(ExtModulesTraceStageOutcome.of(
                                        "auction-response",
                                        4L,
                                        singletonList(
                                                ExtModulesTraceGroup.of(
                                                        4L,
                                                        asList(
                                                                ExtModulesTraceInvocationResult.builder()
                                                                        .hookId(HookId.of("module3", "hook1"))
                                                                        .executionTime(4L)
                                                                        .status(ExecutionStatus.success)
                                                                        .message("Message 3-1")
                                                                        .action(ExecutionAction.update)
                                                                        .build(),
                                                                ExtModulesTraceInvocationResult.builder()
                                                                        .hookId(HookId.of("module3", "hook2"))
                                                                        .executionTime(4L)
                                                                        .status(ExecutionStatus.success)
                                                                        .action(ExecutionAction.no_action)
                                                                        .build())))))))));
    }

    @Test
    public void shouldReturnBidResponseWithHooksVerboseTraceInfoWhenAuctionHappened() {
        // given
        given(httpBidderRequester.requestBids(any(), any(), any(), any(), anyBoolean()))
                .willReturn(Future.succeededFuture(givenSeatBid(emptyList())));

        final BidRequest bidRequest = givenBidRequest(givenSingleImp(singletonMap("bidder", 2)));
        final AuctionContext auctionContext = givenRequestContext(bidRequest).toBuilder()
                .hookExecutionContext(HookExecutionContext.of(
                        Endpoint.openrtb2_auction,
                        stageOutcomes()))
                .debugContext(DebugContext.of(false, TraceLevel.verbose))
                .build();

        // when
        final BidResponse bidResponse = exchangeService.holdAuction(auctionContext).result();

        // then
        assertThat(bidResponse.getExt().getPrebid().getModules().getTrace().getStages())
                .anySatisfy(stage -> assertThat(stage.getOutcomes())
                        .anySatisfy(outcome -> assertThat(outcome.getGroups())
                                .anySatisfy(group -> assertThat(group.getInvocationResults())
                                        .anySatisfy(hook -> {
                                            assertThat(hook.getDebugMessages())
                                                    .containsOnly("debug message 1-1 1", "debug message 1-1 2");
                                            assertThat(hook.getAnalyticsTags()).isEqualTo(
                                                    ExtModulesTraceAnalyticsTags.of(singletonList(
                                                            ExtModulesTraceAnalyticsActivity.of(
                                                                    "some-activity",
                                                                    "success",
                                                                    singletonList(ExtModulesTraceAnalyticsResult.of(
                                                                            "success",
                                                                            mapper.createObjectNode(),
                                                                            ExtModulesTraceAnalyticsAppliedTo.builder()
                                                                                    .impIds(asList("impId1", "impId2"))
                                                                                    .request(true)
                                                                                    .build()))))));
                                        }))));
    }

    @Test
    public void shouldReturnBidResponseWithHooksDebugAndTraceInfoWhenAuctionHappened() {
        // given
        given(httpBidderRequester.requestBids(any(), any(), any(), any(), anyBoolean()))
                .willReturn(Future.succeededFuture(givenSeatBid(emptyList())));

        final BidRequest bidRequest = givenBidRequest(givenSingleImp(singletonMap("bidder", 2)));
        final AuctionContext auctionContext = givenRequestContext(bidRequest).toBuilder()
                .hookExecutionContext(HookExecutionContext.of(
                        Endpoint.openrtb2_auction,
                        stageOutcomes()))
                .debugContext(DebugContext.of(true, TraceLevel.basic))
                .build();

        // when
        final BidResponse bidResponse = exchangeService.holdAuction(auctionContext).result();

        // then
        final ExtModules extModules = bidResponse.getExt().getPrebid().getModules();

        assertThat(extModules.getErrors()).isNotEmpty();
        assertThat(extModules.getWarnings()).isNotEmpty();
        assertThat(extModules.getTrace()).isNotNull();
    }

    @Test
    public void shouldReturnBidResponseWithHooksDebugAndTraceInfoWhenRequestIsRejected() {
        // given
        final AuctionContext auctionContext = AuctionContext.builder()
                .hookExecutionContext(HookExecutionContext.of(
                        Endpoint.openrtb2_auction,
                        stageOutcomes()))
                .debugContext(DebugContext.of(true, TraceLevel.basic))
                .requestRejected(true)
                .build();

        // when
        final BidResponse bidResponse = exchangeService.holdAuction(auctionContext).result();

        // then
        final ExtModules extModules = bidResponse.getExt().getPrebid().getModules();

        assertThat(extModules.getErrors()).isNotEmpty();
        assertThat(extModules.getWarnings()).isNotEmpty();
        assertThat(extModules.getTrace()).isNotNull();
    }

    @Test
    public void shouldReturnBidResponseWithoutHooksTraceInfoWhenNoHooksExecuted() {
        // given
        given(httpBidderRequester.requestBids(any(), any(), any(), any(), anyBoolean()))
                .willReturn(Future.succeededFuture(givenSeatBid(emptyList())));

        final BidRequest bidRequest = givenBidRequest(givenSingleImp(singletonMap("bidder", 2)));
        final AuctionContext auctionContext = givenRequestContext(bidRequest).toBuilder()
                .hookExecutionContext(HookExecutionContext.of(
                        Endpoint.openrtb2_auction,
                        new EnumMap<>(singletonMap(
                                Stage.entrypoint,
                                singletonList(StageExecutionOutcome.of("http-request", emptyList()))))))
                .debugContext(DebugContext.of(false, TraceLevel.basic))
                .build();

        // when
        final BidResponse bidResponse = exchangeService.holdAuction(auctionContext).result();

        // then
        assertThat(bidResponse.getExt()).isNull();
    }

    @Test
    public void shouldIncrementHooksGlobalMetrics() {
        // given
        final AuctionContext auctionContext = AuctionContext.builder()
                .hookExecutionContext(HookExecutionContext.of(
                        Endpoint.openrtb2_auction,
                        stageOutcomes()))
                .debugContext(DebugContext.empty())
                .requestRejected(true)
                .build();

        // when
        exchangeService.holdAuction(auctionContext);

        // then
        verify(metrics, times(6)).updateHooksMetrics(anyString(), any(), any(), any(), any(), any());
        verify(metrics).updateHooksMetrics(
                eq("module1"),
                eq(Stage.entrypoint),
                eq("hook1"),
                eq(ExecutionStatus.success),
                eq(4L),
                eq(ExecutionAction.update));
        verify(metrics).updateHooksMetrics(
                eq("module1"),
                eq(Stage.entrypoint),
                eq("hook2"),
                eq(ExecutionStatus.invocation_failure),
                eq(6L),
                isNull());
        verify(metrics).updateHooksMetrics(
                eq("module1"),
                eq(Stage.entrypoint),
                eq("hook2"),
                eq(ExecutionStatus.success),
                eq(4L),
                eq(ExecutionAction.no_action));
        verify(metrics).updateHooksMetrics(
                eq("module2"),
                eq(Stage.entrypoint),
                eq("hook1"),
                eq(ExecutionStatus.timeout),
                eq(6L),
                isNull());
        verify(metrics).updateHooksMetrics(
                eq("module3"),
                eq(Stage.auction_response),
                eq("hook1"),
                eq(ExecutionStatus.success),
                eq(4L),
                eq(ExecutionAction.update));
        verify(metrics).updateHooksMetrics(
                eq("module3"),
                eq(Stage.auction_response),
                eq("hook2"),
                eq(ExecutionStatus.success),
                eq(4L),
                eq(ExecutionAction.no_action));
        verify(metrics, never()).updateAccountHooksMetrics(any(), any(), any(), any());
        verify(metrics, never()).updateAccountModuleDurationMetric(any(), any(), any());
    }

    @Test
    public void shouldIncrementHooksGlobalAndAccountMetrics() {
        // given
        given(httpBidderRequester.requestBids(any(), any(), any(), any(), anyBoolean()))
                .willReturn(Future.succeededFuture(givenSeatBid(emptyList())));

        final BidRequest bidRequest = givenBidRequest(givenSingleImp(singletonMap("bidder", 2)));
        final AuctionContext auctionContext = givenRequestContext(bidRequest).toBuilder()
                .hookExecutionContext(HookExecutionContext.of(
                        Endpoint.openrtb2_auction,
                        stageOutcomes()))
                .debugContext(DebugContext.empty())
                .build();

        // when
        exchangeService.holdAuction(auctionContext);

        // then
        verify(metrics, times(6)).updateHooksMetrics(anyString(), any(), any(), any(), any(), any());
        verify(metrics, times(6)).updateAccountHooksMetrics(anyString(), any(), any(), any());
        verify(metrics).updateAccountHooksMetrics(
                eq("accountId"),
                eq("module1"),
                eq(ExecutionStatus.success),
                eq(ExecutionAction.update));
        verify(metrics).updateAccountHooksMetrics(
                eq("accountId"),
                eq("module1"),
                eq(ExecutionStatus.invocation_failure),
                isNull());
        verify(metrics).updateAccountHooksMetrics(
                eq("accountId"),
                eq("module1"),
                eq(ExecutionStatus.success),
                eq(ExecutionAction.no_action));
        verify(metrics).updateAccountHooksMetrics(
                eq("accountId"),
                eq("module2"),
                eq(ExecutionStatus.timeout),
                isNull());
        verify(metrics).updateAccountHooksMetrics(
                eq("accountId"),
                eq("module3"),
                eq(ExecutionStatus.success),
                eq(ExecutionAction.update));
        verify(metrics).updateAccountHooksMetrics(
                eq("accountId"),
                eq("module3"),
                eq(ExecutionStatus.success),
                eq(ExecutionAction.no_action));
        verify(metrics, times(3)).updateAccountModuleDurationMetric(anyString(), any(), any());
        verify(metrics).updateAccountModuleDurationMetric(eq("accountId"), eq("module1"), eq(14L));
        verify(metrics).updateAccountModuleDurationMetric(eq("accountId"), eq("module2"), eq(6L));
        verify(metrics).updateAccountModuleDurationMetric(eq("accountId"), eq("module3"), eq(8L));
    }

    private AuctionContext givenRequestContext(BidRequest bidRequest) {
        return givenRequestContext(bidRequest, Account.builder().id("accountId").eventsEnabled(true).build());
    }

    private AuctionContext givenRequestContext(BidRequest bidRequest, Account account) {
        return AuctionContext.builder()
                .httpRequest(HttpRequestContext.builder().headers(CaseInsensitiveMultiMap.empty()).build())
                .uidsCookie(uidsCookie)
                .bidRequest(bidRequest)
                .debugWarnings(new ArrayList<>())
                .account(account)
                .requestTypeMetric(MetricName.openrtb2web)
                .timeout(timeout)
                .hookExecutionContext(HookExecutionContext.of(Endpoint.openrtb2_auction))
                .debugContext(DebugContext.empty())
                .build();
    }

    private BidRequest captureBidRequest() {
        final ArgumentCaptor<BidderRequest> bidRequestCaptor = ArgumentCaptor.forClass(BidderRequest.class);
        verify(httpBidderRequester).requestBids(any(), bidRequestCaptor.capture(), any(), any(), anyBoolean());
        return bidRequestCaptor.getValue().getBidRequest();
    }

    private List<BidderResponse> captureBidResponses() {
        final ArgumentCaptor<List<BidderResponse>> bidderResponseCaptor = ArgumentCaptor.forClass(List.class);
        verify(bidResponseCreator).create(bidderResponseCaptor.capture(), any(), any(), any());
        return bidderResponseCaptor.getValue();
    }

    private static BidRequest givenBidRequest(
            List<Imp> imp, Function<BidRequestBuilder, BidRequestBuilder> bidRequestBuilderCustomizer) {
        return bidRequestBuilderCustomizer.apply(BidRequest.builder().cur(singletonList("USD")).imp(imp)).build();
    }

    private static BidRequest givenBidRequest(List<Imp> imp) {
        return givenBidRequest(imp, identity());
    }

    private static <T> Imp givenImp(T ext, Function<ImpBuilder, ImpBuilder> impBuilderCustomizer) {
        return impBuilderCustomizer.apply(Imp.builder()
                .ext(mapper.valueToTree(singletonMap(
                        "prebid", ext != null ? singletonMap("bidder", ext) : emptyMap()))))
                .build();
    }

    private static <T> List<Imp> givenSingleImp(T ext) {
        return singletonList(givenImp(ext, identity()));
    }

    private void givenBidder(BidderSeatBid response) {
        given(httpBidderRequester.requestBids(any(), any(), any(), any(), anyBoolean()))
                .willReturn(Future.succeededFuture(response));
    }

    private void givenBidder(String bidderName, Bidder<?> bidder, BidderSeatBid response) {
        doReturn(bidder).when(bidderCatalog).bidderByName(eq(bidderName));
        given(httpBidderRequester.requestBids(same(bidder), any(), any(), any(), anyBoolean()))
                .willReturn(Future.succeededFuture(response));
    }

    private static SeatBid givenSeatBid(List<Bid> bids,
                                        Function<SeatBid.SeatBidBuilder, SeatBid.SeatBidBuilder> seatBidCustomizer) {
        return seatBidCustomizer.apply(SeatBid.builder()
                .seat("someBidder")
                .bid(bids))
                .build();
    }

    private static BidderSeatBid givenSeatBid(List<BidderBid> bids) {
        return BidderSeatBid.of(bids, emptyList(), emptyList());
    }

    private static BidderSeatBid givenSingleSeatBid(BidderBid bid) {
        return givenSeatBid(singletonList(bid));
    }

    private static BidderSeatBid givenEmptySeatBid() {
        return givenSeatBid(emptyList());
    }

    private static BidderBid givenBid(Bid bid) {
        return BidderBid.of(bid, BidType.banner, null);
    }

    private static BidderBid givenBid(Bid bid, String cur) {
        return BidderBid.of(bid, BidType.banner, cur);
    }

    private static Bid givenBid(Function<Bid.BidBuilder, Bid.BidBuilder> bidBuilder) {
        return bidBuilder.apply(Bid.builder()
                .id("bidId")
                .price(BigDecimal.ONE)
                .ext(mapper.valueToTree(ExtPrebid.of(ExtBidPrebid.builder().build(), null))))
                .build();
    }

    private static <K, V> Map<K, V> doubleMap(K key1, V value1, K key2, V value2) {
        final Map<K, V> map = new HashMap<>();
        map.put(key1, value1);
        map.put(key2, value2);
        return map;
    }

    private static ExtBidPrebid toExtBidPrebid(ObjectNode ext) {
        try {
            return mapper.treeToValue(ext.get("prebid"), ExtBidPrebid.class);
        } catch (IOException e) {
            return rethrow(e);
        }
    }

    private static ExtRequestTargeting givenTargeting(boolean includebidderkeys) {
        return ExtRequestTargeting.builder().pricegranularity(mapper.valueToTree(
                ExtPriceGranularity.of(2, singletonList(ExtGranularityRange.of(BigDecimal.valueOf(5),
                        BigDecimal.valueOf(0.5))))))
                .includewinners(true)
                .includebidderkeys(includebidderkeys)
                .build();
    }

    private void givenBidResponseCreator(List<Bid> bids) {
        given(bidResponseCreator.create(anyList(), any(), any(), any()))
                .willReturn(Future.succeededFuture(givenBidResponseWithBids(bids)));
    }

    private void givenBidResponseCreator(Map<String, List<ExtBidderError>> errors) {
        given(bidResponseCreator.create(anyList(), any(), any(), any()))
                .willReturn(Future.succeededFuture(givenBidResponseWithError(errors)));
    }

    private static BidResponse givenBidResponseWithBids(List<Bid> bids) {
        return BidResponse.builder()
                .cur("USD")
                .seatbid(singletonList(givenSeatBid(bids, identity())))
                .build();
    }

    private static BidResponse givenBidResponseWithError(Map<String, List<ExtBidderError>> errors) {
        return BidResponse.builder()
                .seatbid(emptyList())
                .ext(ExtBidResponse.builder()
                        .errors(errors)
                        .build())
                .build();
    }

    private void testUserEidsPermissionFiltering(List<ExtUserEid> givenExtUserEids,
                                                 List<ExtRequestPrebidDataEidPermissions> givenEidPermissions,
                                                 Map<String, String> givenAlises,
                                                 List<ExtUserEid> expectedExtUserEids) {
        // given
        final Bidder<?> bidder = mock(Bidder.class);
        givenBidder("someBidder", bidder, givenEmptySeatBid());
        final Map<String, Integer> bidderToGdpr = singletonMap("someBidder", 1);
        final ExtUser extUser = ExtUser.builder().eids(givenExtUserEids).build();

        final BidRequest bidRequest = givenBidRequest(givenSingleImp(bidderToGdpr),
                builder -> builder
                        .ext(ExtRequest.of(ExtRequestPrebid.builder()
                                .aliases(givenAlises)
                                .data(ExtRequestPrebidData.of(null, givenEidPermissions))
                                .build()))
                        .user(User.builder()
                                .ext(extUser)
                                .build()));

        // when
        exchangeService.holdAuction(givenRequestContext(bidRequest));

        // then
        final ArgumentCaptor<BidderRequest> bidderRequestCaptor = ArgumentCaptor.forClass(BidderRequest.class);
        verify(httpBidderRequester).requestBids(any(), bidderRequestCaptor.capture(), any(), any(), anyBoolean());
        final List<BidderRequest> capturedBidRequests = bidderRequestCaptor.getAllValues();
        assertThat(capturedBidRequests)
                .extracting(BidderRequest::getBidRequest)
                .extracting(BidRequest::getUser)
                .extracting(User::getExt)
                .flatExtracting(ExtUser::getEids)
                .isEqualTo(expectedExtUserEids);
    }

    private static EnumMap<Stage, List<StageExecutionOutcome>> stageOutcomes() {
        final Map<Stage, List<StageExecutionOutcome>> stageOutcomes = new HashMap<>();

        stageOutcomes.put(Stage.entrypoint, singletonList(StageExecutionOutcome.of(
                "http-request",
                asList(
                        GroupExecutionOutcome.of(asList(
                                HookExecutionOutcome.builder()
                                        .hookId(HookId.of("module1", "hook1"))
                                        .executionTime(4L)
                                        .status(ExecutionStatus.success)
                                        .message("Message 1-1")
                                        .action(ExecutionAction.update)
                                        .errors(asList("error message 1-1 1", "error message 1-1 2"))
                                        .warnings(asList("warning message 1-1 1", "warning message 1-1 2"))
                                        .debugMessages(asList("debug message 1-1 1", "debug message 1-1 2"))
                                        .analyticsTags(TagsImpl.of(singletonList(
                                                ActivityImpl.of(
                                                        "some-activity",
                                                        "success",
                                                        singletonList(ResultImpl.of(
                                                                "success",
                                                                mapper.createObjectNode(),
                                                                AppliedToImpl.builder()
                                                                        .impIds(asList("impId1", "impId2"))
                                                                        .request(true)
                                                                        .build()))))))
                                        .build(),
                                HookExecutionOutcome.builder()
                                        .hookId(HookId.of("module1", "hook2"))
                                        .executionTime(6L)
                                        .status(ExecutionStatus.invocation_failure)
                                        .message("Message 1-2")
                                        .errors(asList("error message 1-2 1", "error message 1-2 2"))
                                        .warnings(asList("warning message 1-2 1", "warning message 1-2 2"))
                                        .build())),
                        GroupExecutionOutcome.of(asList(
                                HookExecutionOutcome.builder()
                                        .hookId(HookId.of("module1", "hook2"))
                                        .executionTime(4L)
                                        .status(ExecutionStatus.success)
                                        .message("Message 1-2")
                                        .action(ExecutionAction.no_action)
                                        .errors(asList("error message 1-2 3", "error message 1-2 4"))
                                        .warnings(asList("warning message 1-2 3", "warning message 1-2 4"))
                                        .build(),
                                HookExecutionOutcome.builder()
                                        .hookId(HookId.of("module2", "hook1"))
                                        .executionTime(6L)
                                        .status(ExecutionStatus.timeout)
                                        .message("Message 2-1")
                                        .errors(asList("error message 2-1 1", "error message 2-1 2"))
                                        .warnings(asList("warning message 2-1 1", "warning message 2-1 2"))
                                        .build()))))));

        stageOutcomes.put(Stage.auction_response, singletonList(StageExecutionOutcome.of(
                "auction-response",
                singletonList(
                        GroupExecutionOutcome.of(asList(
                                HookExecutionOutcome.builder()
                                        .hookId(HookId.of("module3", "hook1"))
                                        .executionTime(4L)
                                        .status(ExecutionStatus.success)
                                        .message("Message 3-1")
                                        .action(ExecutionAction.update)
                                        .errors(asList("error message 3-1 1", "error message 3-1 2"))
                                        .warnings(asList("warning message 3-1 1", "warning message 3-1 2"))
                                        .build(),
                                HookExecutionOutcome.builder()
                                        .hookId(HookId.of("module3", "hook2"))
                                        .executionTime(4L)
                                        .status(ExecutionStatus.success)
                                        .action(ExecutionAction.no_action)
                                        .build()))))));

        return new EnumMap<>(stageOutcomes);
    }
}<|MERGE_RESOLUTION|>--- conflicted
+++ resolved
@@ -151,7 +151,6 @@
 import static org.assertj.core.api.Assertions.entry;
 import static org.assertj.core.api.Assertions.tuple;
 import static org.mockito.ArgumentMatchers.anyBoolean;
-import static org.mockito.ArgumentMatchers.anyMap;
 import static org.mockito.ArgumentMatchers.anyString;
 import static org.mockito.ArgumentMatchers.argThat;
 import static org.mockito.ArgumentMatchers.eq;
@@ -361,11 +360,11 @@
         givenBidder(givenEmptySeatBid());
 
         final BidRequest bidRequest = givenBidRequest(singletonList(
-                givenImp(singletonMap("someBidder", 1), builder -> builder
-                        .id("impId")
-                        .banner(Banner.builder()
-                                .format(singletonList(Format.builder().w(400).h(300).build()))
-                                .build()))),
+                        givenImp(singletonMap("someBidder", 1), builder -> builder
+                                .id("impId")
+                                .banner(Banner.builder()
+                                        .format(singletonList(Format.builder().w(400).h(300).build()))
+                                        .build()))),
                 builder -> builder.id("requestId").tmax(500L));
 
         // when
@@ -397,11 +396,11 @@
                 "UAH", singletonMap("EUR", BigDecimal.valueOf(1.1565)));
 
         final BidRequest bidRequest = givenBidRequest(singletonList(
-                givenImp(singletonMap("someBidder", 1), builder -> builder
-                        .id("impId")
-                        .banner(Banner.builder()
-                                .format(singletonList(Format.builder().w(400).h(300).build()))
-                                .build()))),
+                        givenImp(singletonMap("someBidder", 1), builder -> builder
+                                .id("impId")
+                                .banner(Banner.builder()
+                                        .format(singletonList(Format.builder().w(400).h(300).build()))
+                                        .build()))),
                 builder -> builder
                         .id("requestId")
                         .ext(ExtRequest.of(
@@ -570,8 +569,8 @@
                         .build());
 
         final BidRequest bidRequest = givenBidRequest(asList(
-                givenImp(singletonMap(bidder1Name, 1), identity()),
-                givenImp(singletonMap(bidder2Name, 2), identity())),
+                        givenImp(singletonMap(bidder1Name, 1), identity()),
+                        givenImp(singletonMap(bidder2Name, 2), identity())),
                 builder -> builder.ext(extRequest));
 
         // when
@@ -706,7 +705,7 @@
                 .willReturn(Future.succeededFuture(singletonList(restrictedPrivacy)));
 
         final BidRequest bidRequest = givenBidRequest(singletonList(
-                givenImp(singletonMap("bidderAlias", 1), identity())),
+                        givenImp(singletonMap("bidderAlias", 1), identity())),
                 builder -> builder.ext(ExtRequest.of(ExtRequestPrebid.builder()
                         .aliases(singletonMap("bidderAlias", "bidder"))
                         .build())));
@@ -725,7 +724,7 @@
         givenBidder("bidder", bidder, givenEmptySeatBid());
 
         final BidRequest bidRequest = givenBidRequest(singletonList(
-                givenImp(singletonMap("bidderAlias", 1), identity())),
+                        givenImp(singletonMap("bidderAlias", 1), identity())),
                 builder -> builder.ext(ExtRequest.of(ExtRequestPrebid.builder()
                         .aliases(singletonMap("bidderAlias", "bidder"))
                         .auctiontimestamp(1000L)
@@ -749,7 +748,7 @@
         givenBidder("bidder", bidder, givenEmptySeatBid());
 
         final BidRequest bidRequest = givenBidRequest(singletonList(
-                givenImp(doubleMap("bidder", 1, "bidderAlias", 2), identity())),
+                        givenImp(doubleMap("bidder", 1, "bidderAlias", 2), identity())),
                 builder -> builder.ext(ExtRequest.of(ExtRequestPrebid.builder()
                         .aliases(singletonMap("bidderAlias", "bidder"))
                         .auctiontimestamp(1000L)
@@ -861,9 +860,9 @@
         final ExtRequestTargeting targeting = givenTargeting(true);
         final ObjectNode events = mapper.createObjectNode();
         final BidRequest bidRequest = givenBidRequest(asList(
-                // imp ids are not really used for matching, included them here for clarity
-                givenImp(singletonMap("bidder1", 1), builder -> builder.id("impId1")),
-                givenImp(doubleMap("bidder1", 1, "bidder2", 2), builder -> builder.id("impId1"))),
+                        // imp ids are not really used for matching, included them here for clarity
+                        givenImp(singletonMap("bidder1", 1), builder -> builder.id("impId1")),
+                        givenImp(doubleMap("bidder1", 1, "bidder2", 2), builder -> builder.id("impId1"))),
                 builder -> builder.ext(ExtRequest.of(ExtRequestPrebid.builder()
                         .targeting(targeting)
                         .auctiontimestamp(1000L)
@@ -946,9 +945,9 @@
         final ExtRequestTargeting targeting = givenTargeting(false);
 
         final BidRequest bidRequest = givenBidRequest(asList(
-                // imp ids are not really used for matching, included them here for clarity
-                givenImp(singletonMap("bidder1", 1), builder -> builder.id("impId1")),
-                givenImp(doubleMap("bidder1", 1, "bidder2", 2), builder -> builder.id("impId1"))),
+                        // imp ids are not really used for matching, included them here for clarity
+                        givenImp(singletonMap("bidder1", 1), builder -> builder.id("impId1")),
+                        givenImp(doubleMap("bidder1", 1, "bidder2", 2), builder -> builder.id("impId1"))),
                 builder -> builder.ext(ExtRequest.of(ExtRequestPrebid.builder()
                         .targeting(targeting)
                         .cache(ExtRequestPrebidCache.of(null, null, true))
@@ -986,9 +985,9 @@
         final ExtRequestTargeting targeting = givenTargeting(false);
 
         final BidRequest bidRequest = givenBidRequest(asList(
-                // imp ids are not really used for matching, included them here for clarity
-                givenImp(singletonMap("bidder1", 1), builder -> builder.id("impId1")),
-                givenImp(doubleMap("bidder1", 1, "bidder2", 2), builder -> builder.id("impId1"))),
+                        // imp ids are not really used for matching, included them here for clarity
+                        givenImp(singletonMap("bidder1", 1), builder -> builder.id("impId1")),
+                        givenImp(doubleMap("bidder1", 1, "bidder2", 2), builder -> builder.id("impId1"))),
                 builder -> builder.ext(ExtRequest.of(ExtRequestPrebid.builder()
                         .targeting(targeting)
                         .cache(ExtRequestPrebidCache.of(null, null, null))
@@ -1003,90 +1002,7 @@
                 anyList(),
                 any(),
                 eq(BidRequestCacheInfo.builder().build()),
-<<<<<<< HEAD
-                eq(emptyMap()),
-                anyBoolean());
-    }
-
-    @Test
-    public void shouldCallBidResponseCreatorWithEnabledDebugFalseIfAccountDisabledLogAndTestAllowed() {
-        // given
-        givenBidder("bidder1", mock(Bidder.class), BidderSeatBid.of(
-                singletonList(givenBid(Bid.builder().price(BigDecimal.ONE).build())),
-                singletonList(ExtHttpCall.builder()
-                        .uri("bidder1_uri1")
-                        .requestbody("bidder1_requestBody1")
-                        .status(200)
-                        .responsebody("bidder1_responseBody1")
-                        .build()),
-                emptyList()));
-
-        final BidRequest bidRequest = givenBidRequest(
-                givenSingleImp(singletonMap("bidder1", 1)),
-                builder -> builder.test(1));
-
-        final AuctionContext auctionContext = givenRequestContext(bidRequest, Account.builder().id("accountId")
-                .allowDebug(false).build());
-
-        // when
-        exchangeService.holdAuction(auctionContext).result();
-
-        // then
-        verify(bidResponseCreator).create(anyList(), any(), any(), anyMap(), eq(false));
-    }
-
-    @Test
-    public void shouldCallBidResponseCreatorWithEnabledDebugTrueIfTestFlagIsTrue() {
-        // given
-        givenBidder("bidder1", mock(Bidder.class), BidderSeatBid.of(
-                singletonList(givenBid(Bid.builder().price(BigDecimal.ONE).build())),
-                singletonList(ExtHttpCall.builder()
-                        .uri("bidder1_uri1")
-                        .requestbody("bidder1_requestBody1")
-                        .status(200)
-                        .responsebody("bidder1_responseBody1")
-                        .build()),
-                emptyList()));
-
-        final BidRequest bidRequest = givenBidRequest(
-                givenSingleImp(singletonMap("bidder1", 1)),
-                builder -> builder.test(1));
-
-        // when
-        exchangeService.holdAuction(givenRequestContext(bidRequest)).result();
-
-        // then
-        verify(bidResponseCreator).create(anyList(), any(), any(), eq(emptyMap()), eq(true));
-    }
-
-    @Test
-    public void shouldCallBidResponseCreatorWithEnabledDebugTrueIfExtPrebidDebugIsOn() {
-        // given
-        givenBidder("bidder1", mock(Bidder.class), BidderSeatBid.of(
-                singletonList(givenBid(Bid.builder().price(BigDecimal.ONE).build())),
-                singletonList(ExtHttpCall.builder()
-                        .uri("bidder1_uri1")
-                        .requestbody("bidder1_requestBody1")
-                        .status(200)
-                        .responsebody("bidder1_responseBody1")
-                        .build()),
-                emptyList()));
-
-        final BidRequest bidRequest = givenBidRequest(
-                givenSingleImp(singletonMap("bidder1", 1)),
-                builder -> builder.ext(ExtRequest.of(ExtRequestPrebid.builder()
-                        .debug(1)
-                        .auctiontimestamp(1000L)
-                        .build())));
-
-        // when
-        exchangeService.holdAuction(givenRequestContext(bidRequest)).result();
-
-        // then
-        verify(bidResponseCreator).create(anyList(), any(), any(), any(), eq(true));
-=======
                 eq(emptyMap()));
->>>>>>> 422672ed
     }
 
     @Test
@@ -1136,8 +1052,8 @@
                 givenBid(Bid.builder().id("bidId1").impid("impId1").price(BigDecimal.valueOf(1.23)).build()))));
 
         final BidRequest bidRequest = givenBidRequest(singletonList(
-                // imp ids are not really used for matching, included them here for clarity
-                givenImp(singletonMap("bidder1", 1), builder -> builder.id("impId1"))),
+                        // imp ids are not really used for matching, included them here for clarity
+                        givenImp(singletonMap("bidder1", 1), builder -> builder.id("impId1"))),
                 builder -> builder.ext(ExtRequest.of(ExtRequestPrebid.builder()
                         .auctiontimestamp(1000L)
                         .build())));
@@ -1176,8 +1092,8 @@
                 givenBid(Bid.builder().id("bidId1").impid("impId1").price(BigDecimal.valueOf(1.23)).build()))));
 
         final BidRequest bidRequest = givenBidRequest(singletonList(
-                // imp ids are not really used for matching, included them here for clarity
-                givenImp(singletonMap("bidder1", 1), builder -> builder.id("impId1"))),
+                        // imp ids are not really used for matching, included them here for clarity
+                        givenImp(singletonMap("bidder1", 1), builder -> builder.id("impId1"))),
                 builder -> builder.ext(ExtRequest.of(ExtRequestPrebid.builder()
                         .auctiontimestamp(1000L)
                         .build())));
@@ -1213,8 +1129,8 @@
                         "USDD"))));
 
         final BidRequest bidRequest = givenBidRequest(singletonList(
-                // imp ids are not really used for matching, included them here for clarity
-                givenImp(singletonMap("bidder1", 1), builder -> builder.id("impId1"))),
+                        // imp ids are not really used for matching, included them here for clarity
+                        givenImp(singletonMap("bidder1", 1), builder -> builder.id("impId1"))),
                 builder -> builder.ext(ExtRequest.of(ExtRequestPrebid.builder()
                         .auctiontimestamp(1000L)
                         .build())));
@@ -1244,16 +1160,16 @@
         givenBidder(givenEmptySeatBid());
 
         final BidRequest bidRequest = givenBidRequest(asList(
-                givenImp(singletonMap("someBidder1", 1), builder -> builder
-                        .id("impId1")
-                        .banner(Banner.builder()
-                                .format(singletonList(Format.builder().w(400).h(300).build()))
-                                .build())),
-                givenImp(singletonMap("someBidder2", 1), builder -> builder
-                        .id("impId2")
-                        .banner(Banner.builder()
-                                .format(singletonList(Format.builder().w(400).h(300).build()))
-                                .build()))),
+                        givenImp(singletonMap("someBidder1", 1), builder -> builder
+                                .id("impId1")
+                                .banner(Banner.builder()
+                                        .format(singletonList(Format.builder().w(400).h(300).build()))
+                                        .build())),
+                        givenImp(singletonMap("someBidder2", 1), builder -> builder
+                                .id("impId2")
+                                .banner(Banner.builder()
+                                        .format(singletonList(Format.builder().w(400).h(300).build()))
+                                        .build()))),
                 builder -> builder.id("requestId").tmax(500L));
 
         given(storedResponseProcessor.getStoredResponseResult(any(), any()))
@@ -1289,11 +1205,11 @@
         givenBidder(givenEmptySeatBid());
 
         final BidRequest bidRequest = givenBidRequest(singletonList(
-                givenImp(doubleMap("prebid", 0, "someBidder", 1), builder -> builder
-                        .id("impId")
-                        .banner(Banner.builder()
-                                .format(singletonList(Format.builder().w(400).h(300).build()))
-                                .build()))),
+                        givenImp(doubleMap("prebid", 0, "someBidder", 1), builder -> builder
+                                .id("impId")
+                                .banner(Banner.builder()
+                                        .format(singletonList(Format.builder().w(400).h(300).build()))
+                                        .build()))),
                 builder -> builder.id("requestId").tmax(500L));
 
         given(storedResponseProcessor.mergeWithBidderResponses(any(), any(), any()))
@@ -1325,11 +1241,11 @@
                 .willReturn(Future.failedFuture(new InvalidRequestException("Error")));
 
         final BidRequest bidRequest = givenBidRequest(singletonList(
-                givenImp(doubleMap("prebid", 0, "someBidder", 1), builder -> builder
-                        .id("impId")
-                        .banner(Banner.builder()
-                                .format(singletonList(Format.builder().w(400).h(300).build()))
-                                .build()))),
+                        givenImp(doubleMap("prebid", 0, "someBidder", 1), builder -> builder
+                                .id("impId")
+                                .banner(Banner.builder()
+                                        .format(singletonList(Format.builder().w(400).h(300).build()))
+                                        .build()))),
                 builder -> builder.id("requestId").tmax(500L));
 
         // when
@@ -1349,11 +1265,11 @@
                 .willThrow(new PreBidException("Error"));
 
         final BidRequest bidRequest = givenBidRequest(singletonList(
-                givenImp(doubleMap("prebid", 0, "someBidder", 1), builder -> builder
-                        .id("impId")
-                        .banner(Banner.builder()
-                                .format(singletonList(Format.builder().w(400).h(300).build()))
-                                .build()))),
+                        givenImp(doubleMap("prebid", 0, "someBidder", 1), builder -> builder
+                                .id("impId")
+                                .banner(Banner.builder()
+                                        .format(singletonList(Format.builder().w(400).h(300).build()))
+                                        .build()))),
                 builder -> builder.id("requestId").tmax(500L));
 
         // when
@@ -1693,18 +1609,6 @@
     }
 
     @Test
-<<<<<<< HEAD
-    public void shouldDisableDebugForBidderIfDebugAllowedByRequestAndAccountButDisabledByBidder() {
-        // given
-        final Bidder<?> bidder = mock(Bidder.class);
-        givenBidder("someBidder", bidder, givenEmptySeatBid());
-        given(bidderCatalog.isDebugEnabled(eq("someBidder"))).willReturn(false);
-
-        final ObjectNode dataNode = mapper.createObjectNode().put("data", "value");
-        final Map<String, Integer> bidderToGdpr = singletonMap("someBidder", 1);
-        final List<ExtUserEid> eids = singletonList(ExtUserEid.of("eId", "id", emptyList(), null));
-        final ExtUser extUser = ExtUser.builder().data(dataNode).eids(eids).build();
-=======
     public void shouldFilterUserExtEidsWhenBidderIsNotAllowedForSource() {
         testUserEidsPermissionFiltering(
                 // given
@@ -1798,26 +1702,10 @@
         final Map<String, Integer> bidderToGdpr = singletonMap("someBidder", 1);
         final ExtUser extUser = ExtUser.builder().data(mapper.createObjectNode())
                 .eids(singletonList(ExtUserEid.of("source1", null, null, null))).build();
->>>>>>> 422672ed
 
         final BidRequest bidRequest = givenBidRequest(givenSingleImp(bidderToGdpr),
                 builder -> builder
                         .ext(ExtRequest.of(ExtRequestPrebid.builder()
-<<<<<<< HEAD
-                                .auctiontimestamp(1000L)
-                                .data(ExtRequestPrebidData.of(singletonList("someBidder")))
-                                .build()))
-                        .test(1));
-
-        final AuctionContext auctionContext = givenRequestContext(bidRequest, Account.builder().id("accountId")
-                .allowDebug(true).build());
-
-        // when
-        exchangeService.holdAuction(auctionContext);
-
-        // then
-        verify(httpBidderRequester).requestBids(any(), any(), any(), eq(false));
-=======
                                 .aliases(singletonMap("someBidder", "someBidderAlias"))
                                 .data(ExtRequestPrebidData.of(null, singletonList(
                                         ExtRequestPrebidDataEidPermissions.of("source1",
@@ -1878,7 +1766,6 @@
                 .extracting(ExtUser::getEids)
                 .element(0)
                 .isNull();
->>>>>>> 422672ed
     }
 
     @Test
@@ -2016,8 +1903,8 @@
 
         final BidRequest bidRequest = givenBidRequest(givenSingleImp(bidderToGdpr),
                 builder -> builder.ext(ExtRequest.of(ExtRequestPrebid.builder()
-                        .auctiontimestamp(1000L)
-                        .data(ExtRequestPrebidData.of(singletonList("someBidder"), null)).build()))
+                                .auctiontimestamp(1000L)
+                                .data(ExtRequestPrebidData.of(singletonList("someBidder"), null)).build()))
                         .site(Site.builder()
                                 .keywords("keyword")
                                 .search("search")
@@ -2065,7 +1952,7 @@
 
         final BidRequest bidRequest = givenBidRequest(givenSingleImp(bidderToGdpr),
                 builder -> builder.ext(ExtRequest.of(ExtRequestPrebid.builder()
-                        .data(ExtRequestPrebidData.of(null, null)).build()))
+                                .data(ExtRequestPrebidData.of(null, null)).build()))
                         .app(App.builder()
                                 .keywords("keyword")
                                 .ext(ExtApp.of(null, dataNode))
@@ -2341,8 +2228,8 @@
         givenBidder(givenSeatBid(singletonList(givenBid(bid))));
 
         final BidRequest bidRequest = givenBidRequest(singletonList(
-                // imp ids are not really used for matching, included them here for clarity
-                givenImp(singletonMap("bidder1", 1), builder -> builder.id("impId1"))),
+                        // imp ids are not really used for matching, included them here for clarity
+                        givenImp(singletonMap("bidder1", 1), builder -> builder.id("impId1"))),
                 builder -> builder.ext(ExtRequest.of(ExtRequestPrebid.builder()
                         .targeting(givenTargeting(true))
                         .cache(ExtRequestPrebidCache.of(ExtRequestPrebidCacheBids.of(null, null), null, null))
@@ -3445,8 +3332,8 @@
 
     private static <T> Imp givenImp(T ext, Function<ImpBuilder, ImpBuilder> impBuilderCustomizer) {
         return impBuilderCustomizer.apply(Imp.builder()
-                .ext(mapper.valueToTree(singletonMap(
-                        "prebid", ext != null ? singletonMap("bidder", ext) : emptyMap()))))
+                        .ext(mapper.valueToTree(singletonMap(
+                                "prebid", ext != null ? singletonMap("bidder", ext) : emptyMap()))))
                 .build();
     }
 
@@ -3468,8 +3355,8 @@
     private static SeatBid givenSeatBid(List<Bid> bids,
                                         Function<SeatBid.SeatBidBuilder, SeatBid.SeatBidBuilder> seatBidCustomizer) {
         return seatBidCustomizer.apply(SeatBid.builder()
-                .seat("someBidder")
-                .bid(bids))
+                        .seat("someBidder")
+                        .bid(bids))
                 .build();
     }
 
@@ -3495,9 +3382,9 @@
 
     private static Bid givenBid(Function<Bid.BidBuilder, Bid.BidBuilder> bidBuilder) {
         return bidBuilder.apply(Bid.builder()
-                .id("bidId")
-                .price(BigDecimal.ONE)
-                .ext(mapper.valueToTree(ExtPrebid.of(ExtBidPrebid.builder().build(), null))))
+                        .id("bidId")
+                        .price(BigDecimal.ONE)
+                        .ext(mapper.valueToTree(ExtPrebid.of(ExtBidPrebid.builder().build(), null))))
                 .build();
     }
 
@@ -3518,8 +3405,8 @@
 
     private static ExtRequestTargeting givenTargeting(boolean includebidderkeys) {
         return ExtRequestTargeting.builder().pricegranularity(mapper.valueToTree(
-                ExtPriceGranularity.of(2, singletonList(ExtGranularityRange.of(BigDecimal.valueOf(5),
-                        BigDecimal.valueOf(0.5))))))
+                        ExtPriceGranularity.of(2, singletonList(ExtGranularityRange.of(BigDecimal.valueOf(5),
+                                BigDecimal.valueOf(0.5))))))
                 .includewinners(true)
                 .includebidderkeys(includebidderkeys)
                 .build();
