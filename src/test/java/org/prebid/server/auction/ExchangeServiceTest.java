--- conflicted
+++ resolved
@@ -93,30 +93,16 @@
 
 import static java.math.BigDecimal.TEN;
 import static java.util.Arrays.asList;
-import static java.util.Collections.emptyList;
-import static java.util.Collections.emptyMap;
-import static java.util.Collections.singletonList;
-import static java.util.Collections.singletonMap;
+import static java.util.Collections.*;
 import static java.util.function.Function.identity;
 import static org.apache.commons.lang3.exception.ExceptionUtils.rethrow;
-import static org.assertj.core.api.Assertions.assertThat;
-import static org.assertj.core.api.Assertions.assertThatIllegalArgumentException;
-import static org.assertj.core.api.Assertions.assertThatThrownBy;
-import static org.assertj.core.api.Assertions.entry;
-import static org.assertj.core.api.Assertions.tuple;
-import static org.mockito.ArgumentMatchers.anyString;
-import static org.mockito.ArgumentMatchers.argThat;
-import static org.mockito.ArgumentMatchers.eq;
-import static org.mockito.ArgumentMatchers.same;
+import static org.assertj.core.api.Assertions.*;
+import static org.mockito.ArgumentMatchers.*;
 import static org.mockito.BDDMockito.given;
 import static org.mockito.Mockito.any;
 import static org.mockito.Mockito.anyInt;
 import static org.mockito.Mockito.anyList;
-import static org.mockito.Mockito.doReturn;
-import static org.mockito.Mockito.mock;
-import static org.mockito.Mockito.times;
-import static org.mockito.Mockito.verify;
-import static org.mockito.Mockito.verifyZeroInteractions;
+import static org.mockito.Mockito.*;
 import static org.prebid.server.proto.openrtb.ext.response.BidType.banner;
 
 public class ExchangeServiceTest extends VertxTest {
@@ -1034,13 +1020,8 @@
                         .targeting(ExtRequestTargeting.of(
                                 Json.mapper.valueToTree(ExtPriceGranularity.of(2, singletonList(
                                         ExtGranularityRange.of(BigDecimal.valueOf(5), BigDecimal.valueOf(0.5))))),
-<<<<<<< HEAD
-                                null, true, true))
+                                null, null, true, true))
                         .build()))));
-=======
-                                null, null, true, true),
-                        null, null)))));
->>>>>>> bf2cfb5d
 
         given(responseBidValidator.validate(any()))
                 .willReturn(ValidationResult.error("bid validation error"));
@@ -1076,12 +1057,8 @@
                                         .targeting(ExtRequestTargeting.of(
                                                 Json.mapper.valueToTree(ExtPriceGranularity.of(2, singletonList(
                                                         ExtGranularityRange.of(BigDecimal.valueOf(5),
-<<<<<<< HEAD
-                                                                BigDecimal.valueOf(0.5))))), null, true, true))
+                                                                BigDecimal.valueOf(0.5))))), null, null, true, true))
                                         .build()))));
-=======
-                                                                BigDecimal.valueOf(0.5))))), null, null, true, true),
-                                        null, null)))));
 
         // when
         final BidResponse bidResponse =
@@ -1115,20 +1092,18 @@
                 givenImp(doubleMap("bidder1", 1, "bidder2", 2), builder -> builder.id("impId2"))),
                 builder -> builder.ext(
                         mapper.valueToTree(
-                                ExtBidRequest.of(ExtRequestPrebid.of(
-                                        null,
-                                        null,
-                                        ExtRequestTargeting.of(
+                                ExtBidRequest.of(ExtRequestPrebid.builder()
+                                        .targeting(ExtRequestTargeting.of(
                                                 Json.mapper.valueToTree(ExtPriceGranularity.of(2, singletonList(
                                                         ExtGranularityRange.of(BigDecimal.valueOf(5),
                                                                 BigDecimal.valueOf(0.5))))),
                                                 ExtMediaTypePriceGranularity.of(Json.mapper.valueToTree(
                                                         ExtPriceGranularity.of(3, singletonList(
                                                                 ExtGranularityRange.of(BigDecimal.valueOf(10),
-                                                                        BigDecimal.valueOf(1))))), null, null),
-                                                null, true, true),
-                                        null, null)))));
->>>>>>> bf2cfb5d
+                                                                        BigDecimal.valueOf(1))))), null, null), null,
+                                                true, true))
+                                        .build())
+                        )));
 
         // when
         final BidResponse bidResponse =
@@ -1164,14 +1139,9 @@
                 builder -> builder.ext(mapper.valueToTree(ExtBidRequest.of(ExtRequestPrebid.builder()
                         .targeting(ExtRequestTargeting.of(Json.mapper.valueToTree(ExtPriceGranularity.of(
                                 2, singletonList(ExtGranularityRange.of(BigDecimal.valueOf(5),
-<<<<<<< HEAD
-                                        BigDecimal.valueOf(0.5))))), null, true, true))
+                                        BigDecimal.valueOf(0.5))))), null, null, true, true))
                         .cache(ExtRequestPrebidCache.of(ExtRequestPrebidCacheBids.of(null, null), null))
                         .build()))));
-=======
-                                        BigDecimal.valueOf(0.5))))), null, null, true, true), null,
-                        ExtRequestPrebidCache.of(ExtRequestPrebidCacheBids.of(null, null), null))))));
->>>>>>> bf2cfb5d
 
         // when
         final BidResponse bidResponse =
@@ -1208,16 +1178,10 @@
                 builder -> builder.ext(mapper.valueToTree(ExtBidRequest.of(ExtRequestPrebid.builder()
                         .targeting(ExtRequestTargeting.of(Json.mapper.valueToTree(ExtPriceGranularity.of(
                                 2, singletonList(ExtGranularityRange.of(BigDecimal.valueOf(5),
-<<<<<<< HEAD
-                                        BigDecimal.valueOf(0.5))))), null, true, true))
+                                        BigDecimal.valueOf(0.5))))), null, null, true, true))
                         .cache(ExtRequestPrebidCache.of(ExtRequestPrebidCacheBids.of(null, true),
                                 ExtRequestPrebidCacheVastxml.of(null, false)))
                         .build()))));
-=======
-                                        BigDecimal.valueOf(0.5))))), null, null, true, true), null,
-                        ExtRequestPrebidCache.of(ExtRequestPrebidCacheBids.of(null, true),
-                                ExtRequestPrebidCacheVastxml.of(null, false)))))));
->>>>>>> bf2cfb5d
 
         // when
         final BidResponse bidResponse =
@@ -1248,14 +1212,9 @@
                 builder -> builder.ext(mapper.valueToTree(ExtBidRequest.of(ExtRequestPrebid.builder()
                         .targeting(ExtRequestTargeting.of(Json.mapper.valueToTree(ExtPriceGranularity.of(
                                 2, singletonList(ExtGranularityRange.of(BigDecimal.valueOf(5),
-<<<<<<< HEAD
-                                        BigDecimal.valueOf(0.5))))), null, true, true))
+                                        BigDecimal.valueOf(0.5))))), null, null, true, true))
                         .cache(ExtRequestPrebidCache.of(null, ExtRequestPrebidCacheVastxml.of(null, null)))
                         .build()))));
-=======
-                                        BigDecimal.valueOf(0.5))))), null, null, true, true), null,
-                        ExtRequestPrebidCache.of(null, ExtRequestPrebidCacheVastxml.of(null, null)))))));
->>>>>>> bf2cfb5d
 
         // when
         final BidResponse bidResponse =
@@ -1295,14 +1254,9 @@
                 builder -> builder.ext(mapper.valueToTree(ExtBidRequest.of(ExtRequestPrebid.builder()
                         .targeting(ExtRequestTargeting.of(Json.mapper.valueToTree(ExtPriceGranularity.of(
                                 2, singletonList(ExtGranularityRange.of(BigDecimal.valueOf(5),
-<<<<<<< HEAD
-                                        BigDecimal.valueOf(0.5))))), null, true, true))
+                                        BigDecimal.valueOf(0.5))))), null, null, true, true))
                         .cache(ExtRequestPrebidCache.of(null, ExtRequestPrebidCacheVastxml.of(null, null)))
                         .build()))));
-=======
-                                        BigDecimal.valueOf(0.5))))), null, null, true, true), null,
-                        ExtRequestPrebidCache.of(null, ExtRequestPrebidCacheVastxml.of(null, null)))))));
->>>>>>> bf2cfb5d
 
         // when
         final BidResponse bidResponse =
@@ -1335,14 +1289,9 @@
                 builder -> builder.ext(mapper.valueToTree(ExtBidRequest.of(ExtRequestPrebid.builder()
                         .targeting(ExtRequestTargeting.of(Json.mapper.valueToTree(ExtPriceGranularity.of(2,
                                 singletonList(ExtGranularityRange.of(BigDecimal.valueOf(5), BigDecimal.valueOf(0.5))))),
-<<<<<<< HEAD
-                                null, true, true))
+                                null, null, true, true))
                         .cache(ExtRequestPrebidCache.of(ExtRequestPrebidCacheBids.of(null, null), null))
                         .build()))));
-=======
-                                null, null, true, true), null,
-                        ExtRequestPrebidCache.of(ExtRequestPrebidCacheBids.of(null, null), null))))));
->>>>>>> bf2cfb5d
 
         // when
         final BidResponse bidResponse =
@@ -1378,14 +1327,9 @@
                 builder -> builder.ext(mapper.valueToTree(ExtBidRequest.of(ExtRequestPrebid.builder()
                         .targeting(ExtRequestTargeting.of(Json.mapper.valueToTree(ExtPriceGranularity.of(2,
                                 singletonList(ExtGranularityRange.of(BigDecimal.valueOf(5), BigDecimal.valueOf(0.5))))),
-<<<<<<< HEAD
-                                null, true, true))
+                                null, null, true, true))
                         .cache(ExtRequestPrebidCache.of(ExtRequestPrebidCacheBids.of(null, null), null))
                         .build()))));
-=======
-                                null, null, true, true), null,
-                        ExtRequestPrebidCache.of(ExtRequestPrebidCacheBids.of(null, null), null))))));
->>>>>>> bf2cfb5d
 
         // when
         final BidResponse bidResponse =
@@ -1419,13 +1363,8 @@
                 builder -> builder.ext(mapper.valueToTree(ExtBidRequest.of(ExtRequestPrebid.builder()
                         .targeting(ExtRequestTargeting.of(Json.mapper.valueToTree(ExtPriceGranularity.of(2,
                                 singletonList(ExtGranularityRange.of(BigDecimal.valueOf(5), BigDecimal.valueOf(0.5))))),
-<<<<<<< HEAD
-                                null, true, true))
+                                null, null, true, true))
                         .build()))));
-=======
-                                null, null, true, true),
-                        null, null)))));
->>>>>>> bf2cfb5d
 
         // when
         final BidResponse bidResponse =
@@ -1455,12 +1394,8 @@
                 builder -> builder.ext(mapper.valueToTree(ExtBidRequest.of(ExtRequestPrebid.builder()
                         .targeting(ExtRequestTargeting.of(Json.mapper.valueToTree(ExtPriceGranularity.of(2,
                                 singletonList(ExtGranularityRange.of(BigDecimal.valueOf(5), BigDecimal.valueOf(0.5))))),
-<<<<<<< HEAD
-                                null, false, true))
+                                null, null, false, true))
                         .build()))));
-=======
-                                null, null, false, true), null, null)))));
->>>>>>> bf2cfb5d
 
         // when
         final BidResponse bidResponse =
@@ -1488,12 +1423,8 @@
                 builder -> builder.ext(mapper.valueToTree(ExtBidRequest.of(ExtRequestPrebid.builder()
                         .targeting(ExtRequestTargeting.of(Json.mapper.valueToTree(ExtPriceGranularity.of(2,
                                 singletonList(ExtGranularityRange.of(BigDecimal.valueOf(5), BigDecimal.valueOf(0.5))))),
-<<<<<<< HEAD
-                                null, true, false))
+                                null, null, true, false))
                         .build()))));
-=======
-                                null, null, true, false), null, null)))));
->>>>>>> bf2cfb5d
 
         // when
         final BidResponse bidResponse =
@@ -1752,14 +1683,9 @@
                 builder -> builder.ext(mapper.valueToTree(ExtBidRequest.of(ExtRequestPrebid.builder()
                         .targeting(ExtRequestTargeting.of(Json.mapper.valueToTree(ExtPriceGranularity.of(2,
                                 singletonList(ExtGranularityRange.of(BigDecimal.valueOf(5), BigDecimal.valueOf(0.5))))),
-<<<<<<< HEAD
-                                null, true, true))
+                                null, null, true, true))
                         .cache(ExtRequestPrebidCache.of(ExtRequestPrebidCacheBids.of(null, null), null))
                         .build()))));
-=======
-                                null, null, true, true), null,
-                        ExtRequestPrebidCache.of(ExtRequestPrebidCacheBids.of(null, null), null))))));
->>>>>>> bf2cfb5d
 
         // when
         exchangeService.holdAuction(bidRequest, uidsCookie, timeout, metricsContext, null).result();
@@ -1789,15 +1715,9 @@
                                         .targeting(ExtRequestTargeting.of(
                                                 Json.mapper.valueToTree(ExtPriceGranularity.of(2, singletonList(
                                                         ExtGranularityRange.of(BigDecimal.valueOf(5),
-<<<<<<< HEAD
-                                                                BigDecimal.valueOf(0.5))))), null, true, true))
+                                                                BigDecimal.valueOf(0.5))))), null, null, true, true))
                                         .cache(ExtRequestPrebidCache.of(ExtRequestPrebidCacheBids.of(null, null), null))
                                         .build()))));
-=======
-                                                                BigDecimal.valueOf(0.5))))), null, null, true, true),
-                                        null,
-                                        ExtRequestPrebidCache.of(ExtRequestPrebidCacheBids.of(null, null), null))))));
->>>>>>> bf2cfb5d
 
         // when
         exchangeService.holdAuction(bidRequest, uidsCookie, timeout, metricsContext, null);
@@ -1824,15 +1744,9 @@
                                         .targeting(ExtRequestTargeting.of(
                                                 Json.mapper.valueToTree(ExtPriceGranularity.of(2, singletonList(
                                                         ExtGranularityRange.of(BigDecimal.valueOf(5),
-<<<<<<< HEAD
-                                                                BigDecimal.valueOf(0.5))))), null, true, true))
+                                                                BigDecimal.valueOf(0.5))))), null, null, true, true))
                                         .cache(ExtRequestPrebidCache.of(ExtRequestPrebidCacheBids.of(null, null), null))
                                         .build()))));
-=======
-                                                                BigDecimal.valueOf(0.5))))), null, null, true, true),
-                                        null,
-                                        ExtRequestPrebidCache.of(ExtRequestPrebidCacheBids.of(null, null), null))))));
->>>>>>> bf2cfb5d
 
         // when
         exchangeService.holdAuction(bidRequest, uidsCookie, timeout, metricsContext, null);
@@ -2306,14 +2220,9 @@
                 builder -> builder.ext(mapper.valueToTree(ExtBidRequest.of(ExtRequestPrebid.builder()
                         .targeting(ExtRequestTargeting.of(Json.mapper.valueToTree(ExtPriceGranularity.of(
                                 2, singletonList(ExtGranularityRange.of(BigDecimal.valueOf(5),
-<<<<<<< HEAD
-                                        BigDecimal.valueOf(0.5))))), null, true, true))
+                                        BigDecimal.valueOf(0.5))))), null, null, true, true))
                         .cache(ExtRequestPrebidCache.of(ExtRequestPrebidCacheBids.of(null, null), null))
                         .build()))));
-=======
-                                        BigDecimal.valueOf(0.5))))), null, null, true, true), null,
-                        ExtRequestPrebidCache.of(ExtRequestPrebidCacheBids.of(null, null), null))))));
->>>>>>> bf2cfb5d
 
         // when
         final BidResponse bidResponse =
@@ -2342,14 +2251,9 @@
                 builder -> builder.ext(mapper.valueToTree(ExtBidRequest.of(ExtRequestPrebid.builder()
                         .targeting(ExtRequestTargeting.of(Json.mapper.valueToTree(ExtPriceGranularity.of(
                                 2, singletonList(ExtGranularityRange.of(BigDecimal.valueOf(5),
-<<<<<<< HEAD
-                                        BigDecimal.valueOf(0.5))))), null, true, true))
+                                        BigDecimal.valueOf(0.5))))), null, null, true, true))
                         .cache(ExtRequestPrebidCache.of(ExtRequestPrebidCacheBids.of(null, null), null))
                         .build()))));
-=======
-                                        BigDecimal.valueOf(0.5))))), null, null, true, true), null,
-                        ExtRequestPrebidCache.of(ExtRequestPrebidCacheBids.of(null, null), null))))));
->>>>>>> bf2cfb5d
 
         // when
         final BidResponse bidResponse =
@@ -2416,14 +2320,9 @@
                 builder -> builder.ext(mapper.valueToTree(ExtBidRequest.of(ExtRequestPrebid.builder()
                         .targeting(ExtRequestTargeting.of(Json.mapper.valueToTree(ExtPriceGranularity.of(
                                 2, singletonList(ExtGranularityRange.of(BigDecimal.valueOf(5),
-<<<<<<< HEAD
-                                        BigDecimal.valueOf(0.5))))), null, true, true))
+                                        BigDecimal.valueOf(0.5))))), null, null, true, true))
                         .cache(ExtRequestPrebidCache.of(ExtRequestPrebidCacheBids.of(null, null), null))
                         .build()))));
-=======
-                                        BigDecimal.valueOf(0.5))))), null, null, true, true), null,
-                        ExtRequestPrebidCache.of(ExtRequestPrebidCacheBids.of(null, null), null))))));
->>>>>>> bf2cfb5d
 
         // when
         final BidResponse bidResponse =
