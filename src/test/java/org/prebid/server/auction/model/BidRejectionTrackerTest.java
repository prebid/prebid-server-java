package org.prebid.server.auction.model;

import com.iab.openrtb.response.Bid;
import org.junit.jupiter.api.BeforeEach;
import org.junit.jupiter.api.Test;
import org.prebid.server.bidder.model.BidderBid;

import java.util.List;
import java.util.Set;

import static java.util.Collections.singleton;
import static org.assertj.core.api.Assertions.assertThat;
import static org.assertj.core.api.Assertions.entry;
import static org.prebid.server.auction.model.BidRejectionReason.ERROR_GENERAL;
import static org.prebid.server.auction.model.BidRejectionReason.ERROR_INVALID_BID_RESPONSE;
import static org.prebid.server.auction.model.BidRejectionReason.ERROR_TIMED_OUT;
import static org.prebid.server.auction.model.BidRejectionReason.NO_BID;
import static org.prebid.server.auction.model.BidRejectionReason.RESPONSE_REJECTED_BELOW_FLOOR;
import static org.prebid.server.auction.model.BidRejectionReason.RESPONSE_REJECTED_DSA_PRIVACY;
import static org.prebid.server.auction.model.BidRejectionReason.RESPONSE_REJECTED_GENERAL;

public class BidRejectionTrackerTest {

    private BidRejectionTracker target;

    @BeforeEach
    public void setUp() {
        target = new BidRejectionTracker("bidder", singleton("impId1"), 0);
    }

    @Test
    public void succeedShouldRestoreImpFromImpRejection() {
        // given
<<<<<<< HEAD
        target.reject(RejectedImp.of("impId1", ERROR_GENERAL));
=======
        target.rejectImp("impId1", ERROR_GENERAL);
>>>>>>> 61a88872

        // when
        final BidderBid bid = givenBid("bidId1", "impId1");
        target.succeed(singleton(bid));

        // then
        assertThat(target.getRejectedImps()).isEmpty();
<<<<<<< HEAD
        assertThat(target.getAllRejected())
                .containsOnly(entry("impId1", List.of(RejectedImp.of("impId1", ERROR_GENERAL))));
=======
        assertThat(target.getRejectedBids())
                .containsOnly(entry("impId1", List.of(Pair.of(null, ERROR_GENERAL))));
>>>>>>> 61a88872
    }

    @Test
    public void succeedShouldRestoreImpFromBidRejection() {
        // given
<<<<<<< HEAD
        final BidderBid bid = BidderBid.builder().bid(Bid.builder().id("bidId1").impid("impId1").build()).build();
        target.reject(RejectedBid.of(bid, ERROR_GENERAL));
=======
        final BidderBid bid = givenBid("bidId1", "impId1");
        target.rejectBid(bid, ERROR_GENERAL);
>>>>>>> 61a88872

        // when
        target.succeed(singleton(bid));

        // then
        assertThat(target.getRejectedImps()).isEmpty();
<<<<<<< HEAD
        assertThat(target.getAllRejected())
                .containsOnly(entry("impId1", List.of(RejectedBid.of(bid, ERROR_GENERAL))));
=======
        assertThat(target.getRejectedBids())
                .containsOnly(entry("impId1", List.of(Pair.of(bid, ERROR_GENERAL))));
>>>>>>> 61a88872
    }

    @Test
    public void succeedShouldIgnoreUninvolvedImpIdsOnImpRejection() {
        // given
<<<<<<< HEAD
        target.reject(RejectedImp.of("impId1", ERROR_GENERAL));
=======
        target.rejectImp("impId1", ERROR_GENERAL);
>>>>>>> 61a88872

        // when
        final BidderBid bid = givenBid("bidId2", "impId2");
        target.succeed(singleton(bid));

        // then
<<<<<<< HEAD
        assertThat(target.getRejectedImps()).containsOnly(RejectedImp.of("impId1", ERROR_GENERAL));
        assertThat(target.getAllRejected())
                .containsOnly(entry("impId1", List.of(RejectedImp.of("impId1", ERROR_GENERAL))));
=======
        assertThat(target.getRejectedImps()).containsOnly(entry("impId1", Pair.of("bidder", ERROR_GENERAL)));
        assertThat(target.getRejectedBids())
                .containsOnly(entry("impId1", List.of(Pair.of(null, ERROR_GENERAL))));
>>>>>>> 61a88872
    }

    @Test
    public void succeedShouldIgnoreUninvolvedImpIdsOnBidRejection() {
        // given
<<<<<<< HEAD
        final BidderBid bid1 = BidderBid.builder().bid(Bid.builder().id("bidId1").impid("impId1").build()).build();
        target.reject(RejectedBid.of(bid1, ERROR_GENERAL));
=======
        final BidderBid bid1 = givenBid("bidId1", "impId1");
        target.rejectBid(bid1, ERROR_GENERAL);
>>>>>>> 61a88872

        // when
        final BidderBid bid2 = givenBid("bidId2", "impId2");
        target.succeed(singleton(bid2));

        // then
<<<<<<< HEAD
        assertThat(target.getRejectedImps()).containsOnly(RejectedImp.of("impId1", ERROR_GENERAL));
        assertThat(target.getAllRejected())
                .containsOnly(entry("impId1", List.of(RejectedBid.of(bid1, ERROR_GENERAL))));
=======
        assertThat(target.getRejectedImps()).containsOnly(entry("impId1", Pair.of("seat", ERROR_GENERAL)));
        assertThat(target.getRejectedBids())
                .containsOnly(entry("impId1", List.of(Pair.of(bid1, ERROR_GENERAL))));
>>>>>>> 61a88872
    }

    @Test
    public void rejectImpShouldRecordImpRejectionFirstTimeIfImpIdIsInvolved() {
        // when
<<<<<<< HEAD
        target.reject(RejectedImp.of("impId1", ERROR_GENERAL));

        // then
        assertThat(target.getRejectedImps()).containsOnly(RejectedImp.of("impId1", ERROR_GENERAL));
        assertThat(target.getAllRejected())
                .containsOnly(entry("impId1", List.of(RejectedImp.of("impId1", ERROR_GENERAL))));
=======
        target.rejectImp("impId1", ERROR_GENERAL);

        // then
        assertThat(target.getRejectedImps()).containsOnly(entry("impId1", Pair.of("bidder", ERROR_GENERAL)));
        assertThat(target.getRejectedBids())
                .containsOnly(entry("impId1", List.of(Pair.of(null, ERROR_GENERAL))));
>>>>>>> 61a88872
    }

    @Test
    public void rejectBidShouldRecordBidRejectionFirstTimeIfImpIdIsInvolved() {
        // when
<<<<<<< HEAD
        final BidderBid bid = BidderBid.builder().bid(Bid.builder().id("bidId1").impid("impId1").build()).build();
        target.reject(RejectedBid.of(bid, ERROR_GENERAL));

        // then
        assertThat(target.getRejectedImps()).containsOnly(RejectedImp.of("impId1", ERROR_GENERAL));
        assertThat(target.getAllRejected())
                .containsOnly(entry("impId1", List.of(RejectedBid.of(bid, ERROR_GENERAL))));
=======
        final BidderBid bid = givenBid("bidId1", "impId1");
        target.rejectBid(bid, ERROR_GENERAL);

        // then
        assertThat(target.getRejectedImps()).containsOnly(entry("impId1", Pair.of("seat", ERROR_GENERAL)));
        assertThat(target.getRejectedBids())
                .containsOnly(entry("impId1", List.of(Pair.of(bid, ERROR_GENERAL))));
>>>>>>> 61a88872
    }

    @Test
    public void rejectBidShouldRecordBidRejectionAfterPreviouslySucceededBid() {
        // given
        final BidderBid bid1 = givenBid("bidId1", "impId1");
        final BidderBid bid2 = givenBid("bidId2", "impId1");
        target.succeed(Set.of(bid1, bid2));

        // when
<<<<<<< HEAD
        target.reject(RejectedBid.of(bid1, ERROR_GENERAL));

        // then
        assertThat(target.getRejectedImps()).isEmpty();
        assertThat(target.getAllRejected())
                .containsOnly(entry("impId1", List.of(RejectedBid.of(bid1, ERROR_GENERAL))));
=======
        target.rejectBid(bid1, ERROR_GENERAL);

        // then
        assertThat(target.getRejectedImps()).isEmpty();
        assertThat(target.getRejectedBids())
                .containsOnly(entry("impId1", List.of(Pair.of(bid1, ERROR_GENERAL))));
>>>>>>> 61a88872
    }

    @Test
    public void rejectImpShouldNotRecordImpRejectionIfImpIdIsAlreadyRejected() {
        // given
<<<<<<< HEAD
        target.reject(RejectedImp.of("impId1", ERROR_GENERAL));

        // when
        target.reject(RejectedImp.of("impId1", ERROR_INVALID_BID_RESPONSE));

        // then
        assertThat(target.getRejectedImps()).containsOnly(RejectedImp.of("impId1", ERROR_GENERAL));
        assertThat(target.getAllRejected())
                .containsOnly(entry("impId1", List.of(
                        RejectedImp.of("impId1", ERROR_GENERAL),
                        RejectedImp.of("impId1", ERROR_INVALID_BID_RESPONSE))));
=======
        target.rejectImp("impId1", ERROR_GENERAL);

        // when
        target.rejectImp("impId1", ERROR_INVALID_BID_RESPONSE);

        // then
        assertThat(target.getRejectedImps()).containsOnly(entry("impId1", Pair.of("bidder", ERROR_GENERAL)));
        assertThat(target.getRejectedBids())
                .containsOnly(entry("impId1", List.of(
                        Pair.of(null, ERROR_GENERAL),
                        Pair.of(null, ERROR_INVALID_BID_RESPONSE))));
>>>>>>> 61a88872
    }

    @Test
    public void rejectBidShouldNotRecordImpRejectionButRecordBidRejectionEvenIfImpIsAlreadyRejected() {
        // given
<<<<<<< HEAD
        final BidderBid bid1 = BidderBid.builder().bid(Bid.builder().id("bidId1").impid("impId1").build()).build();
        target.reject(RejectedBid.of(bid1, RESPONSE_REJECTED_GENERAL));

        // when
        final BidderBid bid2 = BidderBid.builder().bid(Bid.builder().id("bidId2").impid("impId1").build()).build();
        target.reject(RejectedBid.of(bid2, RESPONSE_REJECTED_BELOW_FLOOR));

        // then
        assertThat(target.getRejectedImps())
                .containsOnly(RejectedImp.of("impId1", RESPONSE_REJECTED_GENERAL));
        assertThat(target.getAllRejected())
                .containsOnly(entry("impId1", List.of(
                        RejectedBid.of(bid1, RESPONSE_REJECTED_GENERAL),
                        RejectedBid.of(bid2, RESPONSE_REJECTED_BELOW_FLOOR))));
=======
        final BidderBid bid1 = givenBid("bidId1", "impId1");
        target.rejectBid(bid1, RESPONSE_REJECTED_GENERAL);

        // when
        final BidderBid bid2 = givenBid("bidId2", "impId1");
        target.rejectBid(bid2, RESPONSE_REJECTED_BELOW_FLOOR);

        // then
        assertThat(target.getRejectedImps())
                .containsOnly(entry("impId1", Pair.of("seat", RESPONSE_REJECTED_GENERAL)));
        assertThat(target.getRejectedBids())
                .containsOnly(entry("impId1", List.of(
                        Pair.of(bid1, RESPONSE_REJECTED_GENERAL),
                        Pair.of(bid2, RESPONSE_REJECTED_BELOW_FLOOR))));
>>>>>>> 61a88872
    }

    @Test
    public void rejectAllShouldTryRejectingEachImpId() {
        // given
        target = new BidRejectionTracker("bidder", Set.of("impId1", "impId2", "impId3"), 0);
<<<<<<< HEAD
        target.reject(RejectedImp.of("impId1", NO_BID));

        // when
        target.rejectAll(ERROR_TIMED_OUT);

        // then
        assertThat(target.getRejectedImps())
                .containsOnly(
                        RejectedImp.of("impId1", NO_BID),
                        RejectedImp.of("impId2", ERROR_TIMED_OUT),
                        RejectedImp.of("impId3", ERROR_TIMED_OUT));
=======
        target.rejectImp("impId1", NO_BID);

        // when
        target.rejectAllImps(ERROR_TIMED_OUT);

        // then
        assertThat(target.getRejectedImps())
                .isEqualTo(Map.of(
                        "impId1", Pair.of("bidder", NO_BID),
                        "impId2", Pair.of("bidder", ERROR_TIMED_OUT),
                        "impId3", Pair.of("bidder", ERROR_TIMED_OUT)));
>>>>>>> 61a88872

        assertThat(target.getAllRejected())
                .containsOnly(
                        entry("impId1", List.of(
<<<<<<< HEAD
                                RejectedImp.of("impId1", NO_BID),
                                RejectedImp.of("impId1", ERROR_TIMED_OUT))),
                        entry("impId2", List.of(RejectedImp.of("impId2", ERROR_TIMED_OUT))),
                        entry("impId3", List.of(RejectedImp.of("impId3", ERROR_TIMED_OUT))));
=======
                                Pair.of(null, NO_BID),
                                Pair.of(null, ERROR_TIMED_OUT))),
                        entry("impId2", List.of(Pair.of(null, ERROR_TIMED_OUT))),
                        entry("impId3", List.of(Pair.of(null, ERROR_TIMED_OUT))));
>>>>>>> 61a88872
    }

    @Test
    public void rejectBidsShouldTryRejectingEachBid() {
        // given
        target = new BidRejectionTracker("bidder", Set.of("impId1", "impId2", "impId3"), 0);
<<<<<<< HEAD
        final BidderBid bid0 = BidderBid.builder().bid(Bid.builder().id("bidId0").impid("impId1").build()).build();
        target.reject(RejectedBid.of(bid0, RESPONSE_REJECTED_GENERAL));

        // when
        final BidderBid bid1 = BidderBid.builder().bid(Bid.builder().id("bidId1").impid("impId1").build()).build();
        final BidderBid bid2 = BidderBid.builder().bid(Bid.builder().id("bidId2").impid("impId2").build()).build();
        final BidderBid bid3 = BidderBid.builder().bid(Bid.builder().id("bidId3").impid("impId3").build()).build();
        target.reject(Set.of(
                RejectedBid.of(bid1, RESPONSE_REJECTED_DSA_PRIVACY),
                RejectedBid.of(bid2, RESPONSE_REJECTED_DSA_PRIVACY),
                RejectedBid.of(bid3, RESPONSE_REJECTED_DSA_PRIVACY)));

        // then
        assertThat(target.getRejectedImps())
                .containsOnly(
                        RejectedImp.of("impId1", RESPONSE_REJECTED_GENERAL),
                        RejectedImp.of("impId2", RESPONSE_REJECTED_DSA_PRIVACY),
                        RejectedImp.of("impId3", RESPONSE_REJECTED_DSA_PRIVACY));
=======
        final BidderBid bid0 = givenBid("bidId0", "impId1");
        target.rejectBid(bid0, RESPONSE_REJECTED_GENERAL);

        // when
        final BidderBid bid1 = givenBid("bidId1", "impId1");
        final BidderBid bid2 = givenBid("bidId2", "impId2");
        final BidderBid bid3 = givenBid("bidId3", "impId3");
        target.rejectBids(Set.of(bid1, bid2, bid3), RESPONSE_REJECTED_DSA_PRIVACY);

        // then
        assertThat(target.getRejectedImps())
                .isEqualTo(Map.of(
                        "impId1", Pair.of("seat", RESPONSE_REJECTED_GENERAL),
                        "impId2", Pair.of("seat", RESPONSE_REJECTED_DSA_PRIVACY),
                        "impId3", Pair.of("seat", RESPONSE_REJECTED_DSA_PRIVACY)));
>>>>>>> 61a88872

        assertThat(target.getAllRejected())
                .containsOnly(
                        entry("impId1", List.of(
<<<<<<< HEAD
                                RejectedBid.of(bid0, RESPONSE_REJECTED_GENERAL),
                                RejectedBid.of(bid1, RESPONSE_REJECTED_DSA_PRIVACY))),
                        entry("impId2", List.of(RejectedBid.of(bid2, RESPONSE_REJECTED_DSA_PRIVACY))),
                        entry("impId3", List.of(RejectedBid.of(bid3, RESPONSE_REJECTED_DSA_PRIVACY))));
=======
                                Pair.of(bid0, RESPONSE_REJECTED_GENERAL),
                                Pair.of(bid1, RESPONSE_REJECTED_DSA_PRIVACY))),
                        entry("impId2", List.of(Pair.of(bid2, RESPONSE_REJECTED_DSA_PRIVACY))),
                        entry("impId3", List.of(Pair.of(bid3, RESPONSE_REJECTED_DSA_PRIVACY))));
>>>>>>> 61a88872
    }

    @Test
    public void getRejectedImpsShouldTreatUnsuccessfulImpsAsNoBidRejection() {
        // given
        target = new BidRejectionTracker("bidder", Set.of("impId1", "impId2"), 0);
        final BidderBid bid = BidderBid.builder().bid(Bid.builder().id("bidId1").impid("impId2").build()).build();
        target.succeed(singleton(bid));

        // then
<<<<<<< HEAD
        assertThat(target.getRejectedImps()).containsOnly(RejectedImp.of("impId1", NO_BID));
=======
        assertThat(target.getRejectedImps()).containsOnly(entry("impId1", Pair.of("bidder", NO_BID)));
    }

    @Test
    public void rejectImpShouldFailRejectingWithReasonThatImpliesExistingBidToReject() {
        assertThatThrownBy(() -> target.rejectImp("impId1", RESPONSE_REJECTED_DSA_PRIVACY))
                .isInstanceOf(IllegalArgumentException.class)
                .hasMessage("The non-bid code 300 and higher assumes "
                        + "that there is a rejected bid that shouldn't be lost");
>>>>>>> 61a88872
    }

    private BidderBid givenBid(String bidId, String impId) {
        return BidderBid.builder()
                .seat("seat")
                .bid(Bid.builder().id(bidId).impid(impId).build())
                .build();
    }
}<|MERGE_RESOLUTION|>--- conflicted
+++ resolved
@@ -31,11 +31,7 @@
     @Test
     public void succeedShouldRestoreImpFromImpRejection() {
         // given
-<<<<<<< HEAD
-        target.reject(RejectedImp.of("impId1", ERROR_GENERAL));
-=======
-        target.rejectImp("impId1", ERROR_GENERAL);
->>>>>>> 61a88872
+        target.reject(RejectedImp.of("impId1", ERROR_GENERAL));
 
         // when
         final BidderBid bid = givenBid("bidId1", "impId1");
@@ -43,132 +39,77 @@
 
         // then
         assertThat(target.getRejectedImps()).isEmpty();
-<<<<<<< HEAD
         assertThat(target.getAllRejected())
                 .containsOnly(entry("impId1", List.of(RejectedImp.of("impId1", ERROR_GENERAL))));
-=======
-        assertThat(target.getRejectedBids())
-                .containsOnly(entry("impId1", List.of(Pair.of(null, ERROR_GENERAL))));
->>>>>>> 61a88872
     }
 
     @Test
     public void succeedShouldRestoreImpFromBidRejection() {
         // given
-<<<<<<< HEAD
-        final BidderBid bid = BidderBid.builder().bid(Bid.builder().id("bidId1").impid("impId1").build()).build();
+        final BidderBid bid = givenBid("bidId1", "impId1");
         target.reject(RejectedBid.of(bid, ERROR_GENERAL));
-=======
-        final BidderBid bid = givenBid("bidId1", "impId1");
-        target.rejectBid(bid, ERROR_GENERAL);
->>>>>>> 61a88872
 
         // when
         target.succeed(singleton(bid));
 
         // then
         assertThat(target.getRejectedImps()).isEmpty();
-<<<<<<< HEAD
         assertThat(target.getAllRejected())
                 .containsOnly(entry("impId1", List.of(RejectedBid.of(bid, ERROR_GENERAL))));
-=======
-        assertThat(target.getRejectedBids())
-                .containsOnly(entry("impId1", List.of(Pair.of(bid, ERROR_GENERAL))));
->>>>>>> 61a88872
     }
 
     @Test
     public void succeedShouldIgnoreUninvolvedImpIdsOnImpRejection() {
         // given
-<<<<<<< HEAD
-        target.reject(RejectedImp.of("impId1", ERROR_GENERAL));
-=======
-        target.rejectImp("impId1", ERROR_GENERAL);
->>>>>>> 61a88872
+        target.reject(RejectedImp.of("impId1", ERROR_GENERAL));
 
         // when
         final BidderBid bid = givenBid("bidId2", "impId2");
         target.succeed(singleton(bid));
 
         // then
-<<<<<<< HEAD
         assertThat(target.getRejectedImps()).containsOnly(RejectedImp.of("impId1", ERROR_GENERAL));
         assertThat(target.getAllRejected())
                 .containsOnly(entry("impId1", List.of(RejectedImp.of("impId1", ERROR_GENERAL))));
-=======
-        assertThat(target.getRejectedImps()).containsOnly(entry("impId1", Pair.of("bidder", ERROR_GENERAL)));
-        assertThat(target.getRejectedBids())
-                .containsOnly(entry("impId1", List.of(Pair.of(null, ERROR_GENERAL))));
->>>>>>> 61a88872
     }
 
     @Test
     public void succeedShouldIgnoreUninvolvedImpIdsOnBidRejection() {
         // given
-<<<<<<< HEAD
-        final BidderBid bid1 = BidderBid.builder().bid(Bid.builder().id("bidId1").impid("impId1").build()).build();
+        final BidderBid bid1 = givenBid("bidId1", "impId1");
         target.reject(RejectedBid.of(bid1, ERROR_GENERAL));
-=======
-        final BidderBid bid1 = givenBid("bidId1", "impId1");
-        target.rejectBid(bid1, ERROR_GENERAL);
->>>>>>> 61a88872
 
         // when
         final BidderBid bid2 = givenBid("bidId2", "impId2");
         target.succeed(singleton(bid2));
 
         // then
-<<<<<<< HEAD
         assertThat(target.getRejectedImps()).containsOnly(RejectedImp.of("impId1", ERROR_GENERAL));
         assertThat(target.getAllRejected())
                 .containsOnly(entry("impId1", List.of(RejectedBid.of(bid1, ERROR_GENERAL))));
-=======
-        assertThat(target.getRejectedImps()).containsOnly(entry("impId1", Pair.of("seat", ERROR_GENERAL)));
-        assertThat(target.getRejectedBids())
-                .containsOnly(entry("impId1", List.of(Pair.of(bid1, ERROR_GENERAL))));
->>>>>>> 61a88872
     }
 
     @Test
     public void rejectImpShouldRecordImpRejectionFirstTimeIfImpIdIsInvolved() {
         // when
-<<<<<<< HEAD
         target.reject(RejectedImp.of("impId1", ERROR_GENERAL));
 
         // then
         assertThat(target.getRejectedImps()).containsOnly(RejectedImp.of("impId1", ERROR_GENERAL));
         assertThat(target.getAllRejected())
                 .containsOnly(entry("impId1", List.of(RejectedImp.of("impId1", ERROR_GENERAL))));
-=======
-        target.rejectImp("impId1", ERROR_GENERAL);
-
-        // then
-        assertThat(target.getRejectedImps()).containsOnly(entry("impId1", Pair.of("bidder", ERROR_GENERAL)));
-        assertThat(target.getRejectedBids())
-                .containsOnly(entry("impId1", List.of(Pair.of(null, ERROR_GENERAL))));
->>>>>>> 61a88872
     }
 
     @Test
     public void rejectBidShouldRecordBidRejectionFirstTimeIfImpIdIsInvolved() {
         // when
-<<<<<<< HEAD
-        final BidderBid bid = BidderBid.builder().bid(Bid.builder().id("bidId1").impid("impId1").build()).build();
+        final BidderBid bid = givenBid("bidId1", "impId1");
         target.reject(RejectedBid.of(bid, ERROR_GENERAL));
 
         // then
         assertThat(target.getRejectedImps()).containsOnly(RejectedImp.of("impId1", ERROR_GENERAL));
         assertThat(target.getAllRejected())
                 .containsOnly(entry("impId1", List.of(RejectedBid.of(bid, ERROR_GENERAL))));
-=======
-        final BidderBid bid = givenBid("bidId1", "impId1");
-        target.rejectBid(bid, ERROR_GENERAL);
-
-        // then
-        assertThat(target.getRejectedImps()).containsOnly(entry("impId1", Pair.of("seat", ERROR_GENERAL)));
-        assertThat(target.getRejectedBids())
-                .containsOnly(entry("impId1", List.of(Pair.of(bid, ERROR_GENERAL))));
->>>>>>> 61a88872
     }
 
     @Test
@@ -179,27 +120,17 @@
         target.succeed(Set.of(bid1, bid2));
 
         // when
-<<<<<<< HEAD
         target.reject(RejectedBid.of(bid1, ERROR_GENERAL));
 
         // then
         assertThat(target.getRejectedImps()).isEmpty();
         assertThat(target.getAllRejected())
                 .containsOnly(entry("impId1", List.of(RejectedBid.of(bid1, ERROR_GENERAL))));
-=======
-        target.rejectBid(bid1, ERROR_GENERAL);
-
-        // then
-        assertThat(target.getRejectedImps()).isEmpty();
-        assertThat(target.getRejectedBids())
-                .containsOnly(entry("impId1", List.of(Pair.of(bid1, ERROR_GENERAL))));
->>>>>>> 61a88872
     }
 
     @Test
     public void rejectImpShouldNotRecordImpRejectionIfImpIdIsAlreadyRejected() {
         // given
-<<<<<<< HEAD
         target.reject(RejectedImp.of("impId1", ERROR_GENERAL));
 
         // when
@@ -211,30 +142,16 @@
                 .containsOnly(entry("impId1", List.of(
                         RejectedImp.of("impId1", ERROR_GENERAL),
                         RejectedImp.of("impId1", ERROR_INVALID_BID_RESPONSE))));
-=======
-        target.rejectImp("impId1", ERROR_GENERAL);
-
-        // when
-        target.rejectImp("impId1", ERROR_INVALID_BID_RESPONSE);
-
-        // then
-        assertThat(target.getRejectedImps()).containsOnly(entry("impId1", Pair.of("bidder", ERROR_GENERAL)));
-        assertThat(target.getRejectedBids())
-                .containsOnly(entry("impId1", List.of(
-                        Pair.of(null, ERROR_GENERAL),
-                        Pair.of(null, ERROR_INVALID_BID_RESPONSE))));
->>>>>>> 61a88872
     }
 
     @Test
     public void rejectBidShouldNotRecordImpRejectionButRecordBidRejectionEvenIfImpIsAlreadyRejected() {
         // given
-<<<<<<< HEAD
-        final BidderBid bid1 = BidderBid.builder().bid(Bid.builder().id("bidId1").impid("impId1").build()).build();
+        final BidderBid bid1 = givenBid("bidId1", "impId1");
         target.reject(RejectedBid.of(bid1, RESPONSE_REJECTED_GENERAL));
 
         // when
-        final BidderBid bid2 = BidderBid.builder().bid(Bid.builder().id("bidId2").impid("impId1").build()).build();
+        final BidderBid bid2 = givenBid("bidId2", "impId1");
         target.reject(RejectedBid.of(bid2, RESPONSE_REJECTED_BELOW_FLOOR));
 
         // then
@@ -244,29 +161,12 @@
                 .containsOnly(entry("impId1", List.of(
                         RejectedBid.of(bid1, RESPONSE_REJECTED_GENERAL),
                         RejectedBid.of(bid2, RESPONSE_REJECTED_BELOW_FLOOR))));
-=======
-        final BidderBid bid1 = givenBid("bidId1", "impId1");
-        target.rejectBid(bid1, RESPONSE_REJECTED_GENERAL);
-
-        // when
-        final BidderBid bid2 = givenBid("bidId2", "impId1");
-        target.rejectBid(bid2, RESPONSE_REJECTED_BELOW_FLOOR);
-
-        // then
-        assertThat(target.getRejectedImps())
-                .containsOnly(entry("impId1", Pair.of("seat", RESPONSE_REJECTED_GENERAL)));
-        assertThat(target.getRejectedBids())
-                .containsOnly(entry("impId1", List.of(
-                        Pair.of(bid1, RESPONSE_REJECTED_GENERAL),
-                        Pair.of(bid2, RESPONSE_REJECTED_BELOW_FLOOR))));
->>>>>>> 61a88872
     }
 
     @Test
     public void rejectAllShouldTryRejectingEachImpId() {
         // given
         target = new BidRejectionTracker("bidder", Set.of("impId1", "impId2", "impId3"), 0);
-<<<<<<< HEAD
         target.reject(RejectedImp.of("impId1", NO_BID));
 
         // when
@@ -278,48 +178,27 @@
                         RejectedImp.of("impId1", NO_BID),
                         RejectedImp.of("impId2", ERROR_TIMED_OUT),
                         RejectedImp.of("impId3", ERROR_TIMED_OUT));
-=======
-        target.rejectImp("impId1", NO_BID);
-
-        // when
-        target.rejectAllImps(ERROR_TIMED_OUT);
-
-        // then
-        assertThat(target.getRejectedImps())
-                .isEqualTo(Map.of(
-                        "impId1", Pair.of("bidder", NO_BID),
-                        "impId2", Pair.of("bidder", ERROR_TIMED_OUT),
-                        "impId3", Pair.of("bidder", ERROR_TIMED_OUT)));
->>>>>>> 61a88872
 
         assertThat(target.getAllRejected())
                 .containsOnly(
                         entry("impId1", List.of(
-<<<<<<< HEAD
                                 RejectedImp.of("impId1", NO_BID),
                                 RejectedImp.of("impId1", ERROR_TIMED_OUT))),
                         entry("impId2", List.of(RejectedImp.of("impId2", ERROR_TIMED_OUT))),
                         entry("impId3", List.of(RejectedImp.of("impId3", ERROR_TIMED_OUT))));
-=======
-                                Pair.of(null, NO_BID),
-                                Pair.of(null, ERROR_TIMED_OUT))),
-                        entry("impId2", List.of(Pair.of(null, ERROR_TIMED_OUT))),
-                        entry("impId3", List.of(Pair.of(null, ERROR_TIMED_OUT))));
->>>>>>> 61a88872
     }
 
     @Test
     public void rejectBidsShouldTryRejectingEachBid() {
         // given
         target = new BidRejectionTracker("bidder", Set.of("impId1", "impId2", "impId3"), 0);
-<<<<<<< HEAD
-        final BidderBid bid0 = BidderBid.builder().bid(Bid.builder().id("bidId0").impid("impId1").build()).build();
+        final BidderBid bid0 = givenBid("bidId0", "impId1");
         target.reject(RejectedBid.of(bid0, RESPONSE_REJECTED_GENERAL));
 
         // when
-        final BidderBid bid1 = BidderBid.builder().bid(Bid.builder().id("bidId1").impid("impId1").build()).build();
-        final BidderBid bid2 = BidderBid.builder().bid(Bid.builder().id("bidId2").impid("impId2").build()).build();
-        final BidderBid bid3 = BidderBid.builder().bid(Bid.builder().id("bidId3").impid("impId3").build()).build();
+        final BidderBid bid1 = givenBid("bidId1", "impId1");
+        final BidderBid bid2 = givenBid("bidId2", "impId2");
+        final BidderBid bid3 = givenBid("bidId3", "impId3");
         target.reject(Set.of(
                 RejectedBid.of(bid1, RESPONSE_REJECTED_DSA_PRIVACY),
                 RejectedBid.of(bid2, RESPONSE_REJECTED_DSA_PRIVACY),
@@ -331,38 +210,14 @@
                         RejectedImp.of("impId1", RESPONSE_REJECTED_GENERAL),
                         RejectedImp.of("impId2", RESPONSE_REJECTED_DSA_PRIVACY),
                         RejectedImp.of("impId3", RESPONSE_REJECTED_DSA_PRIVACY));
-=======
-        final BidderBid bid0 = givenBid("bidId0", "impId1");
-        target.rejectBid(bid0, RESPONSE_REJECTED_GENERAL);
-
-        // when
-        final BidderBid bid1 = givenBid("bidId1", "impId1");
-        final BidderBid bid2 = givenBid("bidId2", "impId2");
-        final BidderBid bid3 = givenBid("bidId3", "impId3");
-        target.rejectBids(Set.of(bid1, bid2, bid3), RESPONSE_REJECTED_DSA_PRIVACY);
-
-        // then
-        assertThat(target.getRejectedImps())
-                .isEqualTo(Map.of(
-                        "impId1", Pair.of("seat", RESPONSE_REJECTED_GENERAL),
-                        "impId2", Pair.of("seat", RESPONSE_REJECTED_DSA_PRIVACY),
-                        "impId3", Pair.of("seat", RESPONSE_REJECTED_DSA_PRIVACY)));
->>>>>>> 61a88872
 
         assertThat(target.getAllRejected())
                 .containsOnly(
                         entry("impId1", List.of(
-<<<<<<< HEAD
                                 RejectedBid.of(bid0, RESPONSE_REJECTED_GENERAL),
                                 RejectedBid.of(bid1, RESPONSE_REJECTED_DSA_PRIVACY))),
                         entry("impId2", List.of(RejectedBid.of(bid2, RESPONSE_REJECTED_DSA_PRIVACY))),
                         entry("impId3", List.of(RejectedBid.of(bid3, RESPONSE_REJECTED_DSA_PRIVACY))));
-=======
-                                Pair.of(bid0, RESPONSE_REJECTED_GENERAL),
-                                Pair.of(bid1, RESPONSE_REJECTED_DSA_PRIVACY))),
-                        entry("impId2", List.of(Pair.of(bid2, RESPONSE_REJECTED_DSA_PRIVACY))),
-                        entry("impId3", List.of(Pair.of(bid3, RESPONSE_REJECTED_DSA_PRIVACY))));
->>>>>>> 61a88872
     }
 
     @Test
@@ -373,19 +228,7 @@
         target.succeed(singleton(bid));
 
         // then
-<<<<<<< HEAD
         assertThat(target.getRejectedImps()).containsOnly(RejectedImp.of("impId1", NO_BID));
-=======
-        assertThat(target.getRejectedImps()).containsOnly(entry("impId1", Pair.of("bidder", NO_BID)));
-    }
-
-    @Test
-    public void rejectImpShouldFailRejectingWithReasonThatImpliesExistingBidToReject() {
-        assertThatThrownBy(() -> target.rejectImp("impId1", RESPONSE_REJECTED_DSA_PRIVACY))
-                .isInstanceOf(IllegalArgumentException.class)
-                .hasMessage("The non-bid code 300 and higher assumes "
-                        + "that there is a rejected bid that shouldn't be lost");
->>>>>>> 61a88872
     }
 
     private BidderBid givenBid(String bidId, String impId) {
