--- conflicted
+++ resolved
@@ -744,13 +744,8 @@
     public void shouldRespondWithNoCookieStatusIfHostVendorRejectedByTcf() throws IOException {
         // given
         cookieSyncHandler = new CookieSyncHandler("http://external-url", 2000, uidsCookieService, applicationSettings,
-<<<<<<< HEAD
-                bidderCatalog, tcfDefinerService, privacyEnforcementService, null, false, emptyList(),
+                bidderCatalog, tcfDefinerService, privacyEnforcementService, 1, false, emptyList(),
                 analyticsReporterDelegator, metrics, timeoutFactory, jacksonMapper);
-=======
-                bidderCatalog, tcfDefinerService, privacyEnforcementService, 1, false, emptyList(),
-                analyticsReporter, metrics, timeoutFactory, jacksonMapper);
->>>>>>> 7bf95f18
 
         given(uidsCookieService.parseFromRequest(any()))
                 .willReturn(new UidsCookie(Uids.builder().uids(emptyMap()).build(), jacksonMapper));
@@ -765,6 +760,7 @@
         given(bidderCatalog.isActive(RUBICON)).willReturn(true);
         given(bidderCatalog.isActive(APPNEXUS)).willReturn(true);
 
+        // TODO CHECK
         givenTcfServiceReturningVendorIdResult(emptySet());
         givenTcfServiceReturningBidderNamesResult(set(RUBICON, APPNEXUS));
 
