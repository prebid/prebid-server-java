--- conflicted
+++ resolved
@@ -661,11 +661,7 @@
         given(bidderCatalog.isActive(APPNEXUS)).willReturn(true);
 
         given(bidderCatalog.bidderInfoByName(APPNEXUS))
-<<<<<<< HEAD
-                .willReturn(BidderInfo.create(true, true, null, null, null, null, null, 2, true, true, false));
-=======
-                .willReturn(BidderInfo.create(true, null, null, null, null, null, null, 2, true, true, false));
->>>>>>> 50a773ed
+                .willReturn(BidderInfo.create(true, true, null, null, null, null, null, null, 2, true, true, false));
 
         givenTcfServiceReturningVendorIdResult(singleton(1));
         givenTcfServiceReturningBidderNamesResult(singleton(RUBICON));
@@ -730,11 +726,7 @@
         given(bidderCatalog.isActive(APPNEXUS)).willReturn(true);
 
         given(bidderCatalog.bidderInfoByName(APPNEXUS))
-<<<<<<< HEAD
-                .willReturn(BidderInfo.create(true, true, null, null,
-=======
-                .willReturn(BidderInfo.create(true, null, null, null,
->>>>>>> 50a773ed
+                .willReturn(BidderInfo.create(true, true, null, null, null,
                         null, null, null, 2, true, true, false));
 
         givenTcfServiceReturningBidderNamesResult(singleton(RUBICON));
@@ -765,11 +757,7 @@
         given(bidderCatalog.isActive(APPNEXUS)).willReturn(true);
 
         given(bidderCatalog.bidderInfoByName(APPNEXUS))
-<<<<<<< HEAD
-                .willReturn(BidderInfo.create(true, true, null, null, null, null, null, 2, true, true, false));
-=======
-                .willReturn(BidderInfo.create(true, null, null, null, null, null, null, 2, true, true, false));
->>>>>>> 50a773ed
+                .willReturn(BidderInfo.create(true, true, null, null, null, null, null, null, 2, true, true, false));
 
         givenTcfServiceReturningVendorIdResult(singleton(1));
         givenTcfServiceReturningBidderNamesResult(singleton(RUBICON));
@@ -1341,15 +1329,9 @@
         given(bidderCatalog.isActive(APPNEXUS)).willReturn(true);
 
         given(bidderCatalog.bidderInfoByName(RUBICON)).willReturn(
-<<<<<<< HEAD
-                BidderInfo.create(true, true, null, null, null, null, null, 2, true, true, false));
+                BidderInfo.create(true, true, null, null, null, null, null, null, 2, true, true, false));
         given(bidderCatalog.bidderInfoByName(APPNEXUS)).willReturn(
-                BidderInfo.create(true, true, null, null, null, null, null, 2, true, false, false));
-=======
-                BidderInfo.create(true, null, null, null, null, null, null, 2, true, true, false));
-        given(bidderCatalog.bidderInfoByName(APPNEXUS)).willReturn(
-                BidderInfo.create(true, null, null, null, null, null, null, 2, true, false, false));
->>>>>>> 50a773ed
+                BidderInfo.create(true, true, null, null, null, null, null, null, 2, true, false, false));
 
         given(privacyEnforcementService.isCcpaEnforced(any(), any())).willReturn(true);
 
