--- conflicted
+++ resolved
@@ -642,10 +642,7 @@
         given(bidderCatalog.bidderInfoByName(APPNEXUS))
                 .willReturn(BidderInfo.create(
                         true,
-<<<<<<< HEAD
-                        null,
-=======
->>>>>>> c9f9c687
+                        null,
                         true,
                         null,
                         null,
@@ -655,12 +652,8 @@
                         null,
                         2,
                         true,
-<<<<<<< HEAD
-                        false));
-=======
                         false,
                         CompressionType.NONE));
->>>>>>> c9f9c687
 
         givenTcfServiceReturningVendorIdResult(singleton(1));
         givenTcfServiceReturningBidderNamesResult(singleton(RUBICON));
@@ -725,10 +718,7 @@
         given(bidderCatalog.bidderInfoByName(APPNEXUS))
                 .willReturn(BidderInfo.create(
                         true,
-<<<<<<< HEAD
-                        null,
-=======
->>>>>>> c9f9c687
+                        null,
                         true,
                         null,
                         null,
@@ -738,12 +728,8 @@
                         null,
                         2,
                         true,
-<<<<<<< HEAD
-                        false));
-=======
                         false,
                         CompressionType.NONE));
->>>>>>> c9f9c687
 
         givenTcfServiceReturningBidderNamesResult(singleton(RUBICON));
 
@@ -775,10 +761,7 @@
         given(bidderCatalog.bidderInfoByName(APPNEXUS))
                 .willReturn(BidderInfo.create(
                         true,
-<<<<<<< HEAD
-                        null,
-=======
->>>>>>> c9f9c687
+                        null,
                         true,
                         null,
                         null,
@@ -788,12 +771,8 @@
                         null,
                         2,
                         true,
-<<<<<<< HEAD
-                        false));
-=======
                         false,
                         CompressionType.NONE));
->>>>>>> c9f9c687
 
         givenTcfServiceReturningVendorIdResult(singleton(1));
         givenTcfServiceReturningBidderNamesResult(singleton(RUBICON));
@@ -1525,7 +1504,6 @@
         givenUsersyncersReturningFamilyName();
 
         given(bidderCatalog.isActive(RUBICON)).willReturn(true);
-<<<<<<< HEAD
         given(bidderCatalog.bidderInfoByName(RUBICON)).willReturn(
                 BidderInfo.create(
                         true,
@@ -1539,22 +1517,8 @@
                         null,
                         2,
                         true,
-                        false));
-=======
-        given(bidderCatalog.bidderInfoByName(RUBICON)).willReturn(BidderInfo.create(
-                true,
-                true,
-                null,
-                null,
-                null,
-                null,
-                null,
-                null,
-                2,
-                true,
-                false,
-                CompressionType.NONE));
->>>>>>> c9f9c687
+                        false,
+                        CompressionType.NONE));
 
         given(privacyEnforcementService.isCcpaEnforced(any(), any())).willReturn(true);
 
