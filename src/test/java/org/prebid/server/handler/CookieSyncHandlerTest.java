--- conflicted
+++ resolved
@@ -413,10 +413,6 @@
         appnexusUsersyncer = new Usersyncer(APPNEXUS_COOKIE, "", null, null, null, false);
         givenUsersyncersReturningFamilyName();
 
-<<<<<<< HEAD
-
-=======
->>>>>>> f17ae09f
         givenTcfServiceReturningResult(set(RUBICON, APPNEXUS), singleton(1));
 
         // when
