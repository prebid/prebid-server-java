--- conflicted
+++ resolved
@@ -270,14 +270,7 @@
         // then
         verify(applicationSettings).getAccountById(eq("account"), any());
 
-<<<<<<< HEAD
-        verify(tcfDefinerService).resultForVendorIds(anySet(), any(), any(), any(), eq(accountGdprConfig), any(),
-                any());
-        verify(tcfDefinerService).resultForBidderNames(anySet(), any(), any(), any(), eq(accountGdprConfig), any(),
-                any());
-=======
         verify(privacyEnforcementService).contextFromCookieSyncRequest(any(), any(), eq(account), any());
->>>>>>> c5546f7a
     }
 
     @Test
@@ -296,13 +289,8 @@
         // then
         verify(applicationSettings).getAccountById(eq("account"), any());
 
-<<<<<<< HEAD
-        verify(tcfDefinerService).resultForVendorIds(anySet(), any(), any(), any(), isNull(), any(), any());
-        verify(tcfDefinerService).resultForBidderNames(anySet(), any(), any(), any(), isNull(), any(), any());
-=======
         verify(privacyEnforcementService)
                 .contextFromCookieSyncRequest(any(), any(), eq(Account.empty("account")), any());
->>>>>>> c5546f7a
     }
 
     @Test
@@ -1204,20 +1192,12 @@
     }
 
     private void givenTcfServiceReturningVendorIdResult(Set<Integer> vendorIds) {
-<<<<<<< HEAD
-        given(tcfDefinerService.resultForVendorIds(anySet(), any(), any(), any(), any(), any(), any()))
-=======
         given(tcfDefinerService.resultForVendorIds(anySet(), any()))
->>>>>>> c5546f7a
                 .willReturn(Future.succeededFuture(TcfResponse.of(true, actions(vendorIds), null)));
     }
 
     private void givenTcfServiceReturningBidderNamesResult(Set<String> bidderNames) {
-<<<<<<< HEAD
-        given(tcfDefinerService.resultForBidderNames(anySet(), any(), any(), any(), any(), any(), any()))
-=======
         given(tcfDefinerService.resultForBidderNames(anySet(), any(), any()))
->>>>>>> c5546f7a
                 .willReturn(Future.succeededFuture(TcfResponse.of(true, actions(bidderNames), null)));
     }
 
