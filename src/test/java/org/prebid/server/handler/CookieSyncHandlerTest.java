--- conflicted
+++ resolved
@@ -19,6 +19,7 @@
 import org.prebid.server.analytics.model.CookieSyncEvent;
 import org.prebid.server.auction.PrivacyEnforcementService;
 import org.prebid.server.bidder.BidderCatalog;
+import org.prebid.server.bidder.BidderInfo;
 import org.prebid.server.bidder.Usersyncer;
 import org.prebid.server.cookie.UidsCookie;
 import org.prebid.server.cookie.UidsCookieService;
@@ -34,7 +35,6 @@
 import org.prebid.server.privacy.model.Privacy;
 import org.prebid.server.privacy.model.PrivacyContext;
 import org.prebid.server.proto.request.CookieSyncRequest;
-import org.prebid.server.bidder.BidderInfo;
 import org.prebid.server.proto.response.BidderUsersyncStatus;
 import org.prebid.server.proto.response.CookieSyncResponse;
 import org.prebid.server.proto.response.UsersyncInfo;
@@ -664,11 +664,7 @@
         given(bidderCatalog.isActive(APPNEXUS)).willReturn(true);
 
         given(bidderCatalog.bidderInfoByName(APPNEXUS))
-<<<<<<< HEAD
-                .willReturn(BidderInfo.create(true, true, null, null, null, null, null, null, 2, true, true, false));
-=======
-                .willReturn(BidderInfo.create(true, null, null, null, null, null, null, 2, true, false));
->>>>>>> 73eec79c
+                .willReturn(BidderInfo.create(true, true, null, null, null, null, null, null, 2, true, false));
 
         givenTcfServiceReturningVendorIdResult(singleton(1));
         givenTcfServiceReturningBidderNamesResult(singleton(RUBICON));
@@ -733,13 +729,8 @@
         given(bidderCatalog.isActive(APPNEXUS)).willReturn(true);
 
         given(bidderCatalog.bidderInfoByName(APPNEXUS))
-<<<<<<< HEAD
                 .willReturn(BidderInfo.create(true, true, null, null, null,
-                        null, null, null, 2, true, true, false));
-=======
-                .willReturn(BidderInfo.create(true, null, null, null,
                         null, null, null, 2, true, false));
->>>>>>> 73eec79c
 
         givenTcfServiceReturningBidderNamesResult(singleton(RUBICON));
 
@@ -769,11 +760,7 @@
         given(bidderCatalog.isActive(APPNEXUS)).willReturn(true);
 
         given(bidderCatalog.bidderInfoByName(APPNEXUS))
-<<<<<<< HEAD
-                .willReturn(BidderInfo.create(true, true, null, null, null, null, null, null, 2, true, true, false));
-=======
-                .willReturn(BidderInfo.create(true, null, null, null, null, null, null, 2, true, false));
->>>>>>> 73eec79c
+                .willReturn(BidderInfo.create(true, true, null, null, null, null, null, null, 2, true, false));
 
         givenTcfServiceReturningVendorIdResult(singleton(1));
         givenTcfServiceReturningBidderNamesResult(singleton(RUBICON));
@@ -1342,13 +1329,7 @@
 
         given(bidderCatalog.isActive(RUBICON)).willReturn(true);
         given(bidderCatalog.bidderInfoByName(RUBICON)).willReturn(
-<<<<<<< HEAD
-                BidderInfo.create(true, true, null, null, null, null, null, null, 2, true, true, false));
-        given(bidderCatalog.bidderInfoByName(APPNEXUS)).willReturn(
-                BidderInfo.create(true, true, null, null, null, null, null, null, 2, true, false, false));
-=======
-                BidderInfo.create(true, null, null, null, null, null, null, 2, true, false));
->>>>>>> 73eec79c
+                BidderInfo.create(true, true, null, null, null, null, null, null, 2, true, false));
 
         given(privacyEnforcementService.isCcpaEnforced(any(), any())).willReturn(true);
 
