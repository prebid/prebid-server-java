--- conflicted
+++ resolved
@@ -33,12 +33,9 @@
 import org.prebid.server.execution.TimeoutFactory;
 import org.prebid.server.metric.Metrics;
 import org.prebid.server.proto.response.VideoResponse;
-<<<<<<< HEAD
-import org.prebid.server.version.PrebidVersionProvider;
-=======
 import org.prebid.server.settings.model.Account;
 import org.prebid.server.settings.model.AccountAuctionConfig;
->>>>>>> 711bfa44
+import org.prebid.server.version.PrebidVersionProvider;
 
 import java.time.Clock;
 import java.time.Instant;
@@ -114,20 +111,15 @@
 
         given(exchangeService.holdAuction(any())).willReturn(Future.succeededFuture(BidResponse.builder().build()));
 
-<<<<<<< HEAD
         videoHandler = new VideoHandler(
                 videoRequestFactory,
                 videoResponseFactory,
-                exchangeService,
+                exchangeService, cacheService,
                 analyticsReporterDelegator,
                 metrics,
                 clock,
                 prebidVersionProvider,
                 jacksonMapper);
-=======
-        videoHandler = new VideoHandler(videoRequestFactory, videoResponseFactory, exchangeService, cacheService,
-                analyticsReporterDelegator, metrics, clock, jacksonMapper);
->>>>>>> 711bfa44
     }
 
     @Test
