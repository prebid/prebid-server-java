--- conflicted
+++ resolved
@@ -17,12 +17,8 @@
 import org.mockito.junit.MockitoJUnit;
 import org.mockito.junit.MockitoRule;
 import org.prebid.server.VertxTest;
-<<<<<<< HEAD
-import org.prebid.server.analytics.AnalyticsReporter;
+import org.prebid.server.analytics.AnalyticsReporterDelegator;
 import org.prebid.server.analytics.model.VideoEvent;
-=======
-import org.prebid.server.analytics.AnalyticsReporterDelegator;
->>>>>>> c48427c2
 import org.prebid.server.auction.ExchangeService;
 import org.prebid.server.auction.VideoRequestFactory;
 import org.prebid.server.auction.VideoResponseFactory;
@@ -71,13 +67,9 @@
     @Mock
     private ExchangeService exchangeService;
     @Mock
-<<<<<<< HEAD
     private CacheService cacheService;
     @Mock
-    private AnalyticsReporter analyticsReporter;
-=======
     private AnalyticsReporterDelegator analyticsReporterDelegator;
->>>>>>> c48427c2
     @Mock
     private Metrics metrics;
     @Mock
@@ -112,13 +104,8 @@
 
         given(exchangeService.holdAuction(any())).willReturn(Future.succeededFuture(BidResponse.builder().build()));
 
-<<<<<<< HEAD
         videoHandler = new VideoHandler(videoRequestFactory, videoResponseFactory, exchangeService, cacheService,
-                analyticsReporter, metrics, clock, jacksonMapper);
-=======
-        videoHandler = new VideoHandler(videoRequestFactory, videoResponseFactory, exchangeService,
                 analyticsReporterDelegator, metrics, clock, jacksonMapper);
->>>>>>> c48427c2
     }
 
     @Test
@@ -263,7 +250,7 @@
         // then
         verify(cacheService).cacheVideoDebugLog(any(), anyInt());
         final ArgumentCaptor<VideoEvent> videoEventArgumentCaptor = ArgumentCaptor.forClass(VideoEvent.class);
-        verify(analyticsReporter).processEvent(videoEventArgumentCaptor.capture());
+        verify(analyticsReporterDelegator).processEvent(videoEventArgumentCaptor.capture(), any());
         assertThat(videoEventArgumentCaptor.getValue().getErrors())
                 .contains("[Debug cache ID: cacheKey]");
     }
@@ -295,7 +282,7 @@
         // then
         verify(cacheService).cacheVideoDebugLog(any(), anyInt());
         final ArgumentCaptor<VideoEvent> videoEventArgumentCaptor = ArgumentCaptor.forClass(VideoEvent.class);
-        verify(analyticsReporter).processEvent(videoEventArgumentCaptor.capture());
+        verify(analyticsReporterDelegator).processEvent(videoEventArgumentCaptor.capture(), any());
         assertThat(videoEventArgumentCaptor.getValue().getErrors())
                 .doesNotContain("[Debug cache ID: cacheKey]");
     }
