package org.prebid.server.handler.openrtb2;

import com.iab.openrtb.request.BidRequest;
import com.iab.openrtb.request.video.PodError;
import com.iab.openrtb.response.BidResponse;
import io.vertx.core.Future;
import io.vertx.core.MultiMap;
import io.vertx.core.http.CaseInsensitiveHeaders;
import io.vertx.core.http.HttpServerRequest;
import io.vertx.core.http.HttpServerResponse;
import io.vertx.ext.web.RoutingContext;
import org.junit.Before;
import org.junit.Rule;
import org.junit.Test;
import org.mockito.ArgumentCaptor;
import org.mockito.Mock;
import org.mockito.junit.MockitoJUnit;
import org.mockito.junit.MockitoRule;
import org.prebid.server.VertxTest;
import org.prebid.server.analytics.AnalyticsReporterDelegator;
import org.prebid.server.auction.ExchangeService;
import org.prebid.server.auction.VideoResponseFactory;
import org.prebid.server.auction.model.AuctionContext;
import org.prebid.server.auction.model.WithPodErrors;
import org.prebid.server.auction.requestfactory.VideoRequestFactory;
import org.prebid.server.cookie.UidsCookie;
import org.prebid.server.exception.InvalidRequestException;
import org.prebid.server.exception.UnauthorizedAccountException;
import org.prebid.server.execution.Timeout;
import org.prebid.server.execution.TimeoutFactory;
import org.prebid.server.metric.Metrics;
import org.prebid.server.proto.response.VideoResponse;

import java.time.Clock;
import java.time.Instant;
import java.util.List;
import java.util.Map;
import java.util.function.Function;

import static java.util.Collections.emptyList;
import static java.util.function.Function.identity;
import static org.assertj.core.api.Assertions.assertThat;
import static org.assertj.core.api.Assertions.tuple;
import static org.mockito.ArgumentMatchers.any;
import static org.mockito.ArgumentMatchers.anyInt;
import static org.mockito.ArgumentMatchers.anyLong;
import static org.mockito.ArgumentMatchers.anyString;
import static org.mockito.ArgumentMatchers.eq;
import static org.mockito.BDDMockito.given;
import static org.mockito.Mockito.never;
import static org.mockito.Mockito.verify;
import static org.mockito.Mockito.verifyZeroInteractions;

public class VideoHandlerTest extends VertxTest {

    @Rule
    public final MockitoRule mockitoRule = MockitoJUnit.rule();

    @Mock
    private VideoRequestFactory videoRequestFactory;
    @Mock
    private VideoResponseFactory videoResponseFactory;
    @Mock
    private ExchangeService exchangeService;
    @Mock
    private AnalyticsReporterDelegator analyticsReporterDelegator;
    @Mock
    private Metrics metrics;
    @Mock
    private Clock clock;

    private VideoHandler videoHandler;
    @Mock
    private RoutingContext routingContext;
    @Mock
    private HttpServerRequest httpRequest;
    @Mock
    private HttpServerResponse httpResponse;
    @Mock
    private UidsCookie uidsCookie;

    private Timeout timeout;

    @Before
    public void setUp() {
        given(routingContext.request()).willReturn(httpRequest);
        given(routingContext.response()).willReturn(httpResponse);

        given(httpRequest.params()).willReturn(MultiMap.caseInsensitiveMultiMap());
        given(httpRequest.headers()).willReturn(new CaseInsensitiveHeaders());

        given(httpResponse.exceptionHandler(any())).willReturn(httpResponse);
        given(httpResponse.setStatusCode(anyInt())).willReturn(httpResponse);
        given(httpResponse.headers()).willReturn(new CaseInsensitiveHeaders());

        given(clock.millis()).willReturn(Instant.now().toEpochMilli());
        timeout = new TimeoutFactory(clock).create(2000L);

<<<<<<< HEAD
        videoHandler = new VideoHandler(videoRequestFactory, videoResponseFactory, exchangeService, analyticsReporter,
                metrics, clock, jacksonMapper);
=======
        given(exchangeService.holdAuction(any())).willReturn(Future.succeededFuture(BidResponse.builder().build()));

        videoHandler = new VideoHandler(videoRequestFactory, videoResponseFactory, exchangeService,
                analyticsReporterDelegator, metrics, clock, jacksonMapper);
>>>>>>> 48ceeca9
    }

    @Test
    public void shouldUseTimeoutFromAuctionContext() {
        // given
        final WithPodErrors<AuctionContext> auctionContext = givenAuctionContext(identity(), emptyList());
        given(videoRequestFactory.fromRequest(any(), anyLong()))
                .willReturn(Future.succeededFuture(auctionContext));

        givenHoldAuction(BidResponse.builder().build());

        // when
        videoHandler.handle(routingContext);

        // then
        assertThat(captureAuctionContext().getTimeout().remaining()).isEqualTo(2000L);
    }

    @Test
    public void shouldComputeTimeoutBasedOnRequestProcessingStartTime() {
        // given
        given(videoRequestFactory.fromRequest(any(), anyLong()))
                .willReturn(Future.succeededFuture(givenAuctionContext(identity(), emptyList())));

        givenHoldAuction(BidResponse.builder().build());

        final Instant now = Instant.now();
        given(clock.millis()).willReturn(now.toEpochMilli()).willReturn(now.plusMillis(50L).toEpochMilli());

        // when
        videoHandler.handle(routingContext);

        // then
        assertThat(captureAuctionContext().getTimeout().remaining()).isLessThanOrEqualTo(1950L);
    }

    @Test
    public void shouldRespondWithBadRequestIfBidRequestIsInvalid() {
        // given
        given(videoRequestFactory.fromRequest(any(), anyLong()))
                .willReturn(Future.failedFuture(new InvalidRequestException("Request is invalid")));

        // when
        videoHandler.handle(routingContext);

        // then
        verify(httpResponse).setStatusCode(eq(400));
        verify(httpResponse).end(eq("Invalid request format: Request is invalid"));
    }

    @Test
    public void shouldRespondWithUnauthorizedIfAccountIdIsInvalid() {
        // given
        given(videoRequestFactory.fromRequest(any(), anyLong()))
                .willReturn(Future.failedFuture(new UnauthorizedAccountException("Account id is not provided", "1")));

        // when
        videoHandler.handle(routingContext);

        // then
        verifyZeroInteractions(exchangeService);
        verify(httpResponse).setStatusCode(eq(401));
        verify(httpResponse).end(eq("Unauthorised: Account id is not provided"));
    }

    @Test
    public void shouldRespondWithInternalServerErrorIfAuctionFails() {
        // given
        given(videoRequestFactory.fromRequest(any(), anyLong()))
                .willReturn(Future.succeededFuture(givenAuctionContext(identity(), emptyList())));

        given(exchangeService.holdAuction(any()))
                .willThrow(new RuntimeException("Unexpected exception"));

        // when
        videoHandler.handle(routingContext);

        // then
        verify(httpResponse).setStatusCode(eq(500));
        verify(httpResponse).end(eq("Critical error while running the auction: Unexpected exception"));
    }

    @Test
    public void shouldNotSendResponseIfClientClosedConnection() {
        // given
        given(videoRequestFactory.fromRequest(any(), anyLong()))
                .willReturn(Future.failedFuture(new RuntimeException()));

        given(routingContext.response().closed()).willReturn(true);

        // when
        videoHandler.handle(routingContext);

        // then
        verify(httpResponse, never()).end(anyString());
    }

    @Test
    public void shouldRespondWithBidResponse() {
        // given
        given(videoRequestFactory.fromRequest(any(), anyLong()))
                .willReturn(Future.succeededFuture(givenAuctionContext(identity(), emptyList())));

        givenHoldAuction(BidResponse.builder().build());

        given(videoResponseFactory.toVideoResponse(any(), any(), any()))
                .willReturn(VideoResponse.of(emptyList(), null, null, null));

        // when
        videoHandler.handle(routingContext);

        // then
        verify(videoResponseFactory).toVideoResponse(any(), any(), any());

        assertThat(httpResponse.headers()).hasSize(1)
                .extracting(Map.Entry::getKey, Map.Entry::getValue)
                .containsOnly(tuple("Content-Type", "application/json"));
        verify(httpResponse).end(eq("{\"adPods\":[]}"));
    }

    private AuctionContext captureAuctionContext() {
        final ArgumentCaptor<AuctionContext> captor = ArgumentCaptor.forClass(AuctionContext.class);
        verify(exchangeService).holdAuction(captor.capture());
        return captor.getValue();
    }

    private void givenHoldAuction(BidResponse bidResponse) {
        given(exchangeService.holdAuction(any()))
                .willAnswer(inv -> Future.succeededFuture(((AuctionContext) inv.getArgument(0)).toBuilder()
                        .bidResponse(bidResponse)
                        .build()));
    }

    private WithPodErrors<AuctionContext> givenAuctionContext(
            Function<BidRequest.BidRequestBuilder, BidRequest.BidRequestBuilder> bidRequestBuilderCustomizer,
            List<PodError> errors) {
        final BidRequest bidRequest = bidRequestBuilderCustomizer.apply(BidRequest.builder()
                .imp(emptyList())).build();

        final AuctionContext auctionContext = AuctionContext.builder()
                .uidsCookie(uidsCookie)
                .bidRequest(bidRequest)
                .timeout(timeout)
                .build();

        return WithPodErrors.of(auctionContext, errors);
    }
}<|MERGE_RESOLUTION|>--- conflicted
+++ resolved
@@ -96,15 +96,8 @@
         given(clock.millis()).willReturn(Instant.now().toEpochMilli());
         timeout = new TimeoutFactory(clock).create(2000L);
 
-<<<<<<< HEAD
-        videoHandler = new VideoHandler(videoRequestFactory, videoResponseFactory, exchangeService, analyticsReporter,
-                metrics, clock, jacksonMapper);
-=======
-        given(exchangeService.holdAuction(any())).willReturn(Future.succeededFuture(BidResponse.builder().build()));
-
         videoHandler = new VideoHandler(videoRequestFactory, videoResponseFactory, exchangeService,
                 analyticsReporterDelegator, metrics, clock, jacksonMapper);
->>>>>>> 48ceeca9
     }
 
     @Test
