--- conflicted
+++ resolved
@@ -24,11 +24,8 @@
 import org.prebid.server.auction.model.AuctionContext;
 import org.prebid.server.auction.model.CachedDebugLog;
 import org.prebid.server.auction.model.WithPodErrors;
-<<<<<<< HEAD
+import org.prebid.server.auction.requestfactory.VideoRequestFactory;
 import org.prebid.server.cache.CacheService;
-=======
-import org.prebid.server.auction.requestfactory.VideoRequestFactory;
->>>>>>> b23bac74
 import org.prebid.server.cookie.UidsCookie;
 import org.prebid.server.exception.InvalidRequestException;
 import org.prebid.server.exception.UnauthorizedAccountException;
@@ -37,6 +34,7 @@
 import org.prebid.server.metric.Metrics;
 import org.prebid.server.proto.response.VideoResponse;
 import org.prebid.server.settings.model.Account;
+import org.prebid.server.settings.model.AccountAuctionConfig;
 
 import java.time.Clock;
 import java.time.Instant;
@@ -237,7 +235,7 @@
         // given
         final AuctionContext auctionContext = AuctionContext.builder()
                 .bidRequest(BidRequest.builder().imp(emptyList()).build())
-                .account(Account.builder().videoCacheTtl(100).build())
+                .account(Account.builder().auction(AccountAuctionConfig.builder().videoCacheTtl(100).build()).build())
                 .cachedDebugLog(new CachedDebugLog(true, 10, null, jacksonMapper))
                 .build();
 
@@ -265,7 +263,7 @@
         cachedDebugLog.setHasBids(false);
         final AuctionContext auctionContext = AuctionContext.builder()
                 .bidRequest(BidRequest.builder().imp(emptyList()).build())
-                .account(Account.builder().videoCacheTtl(100).build())
+                .account(Account.builder().auction(AccountAuctionConfig.builder().videoCacheTtl(100).build()).build())
                 .cachedDebugLog(cachedDebugLog)
                 .build();
 
