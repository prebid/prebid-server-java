--- conflicted
+++ resolved
@@ -598,10 +598,13 @@
 
         // then
         final AuctionEvent auctionEvent = captureAuctionEvent();
+        final AuctionContext expectedAuctionContext = auctionContext.toBuilder()
+                .requestTypeMetric(MetricName.openrtb2web)
+                .build();
 
         assertThat(auctionEvent).isEqualTo(AuctionEvent.builder()
                 .httpContext(givenHttpContext())
-                .auctionContext(auctionContext)
+                .auctionContext(expectedAuctionContext)
                 .status(500)
                 .errors(singletonList("Unexpected exception"))
                 .build());
@@ -621,17 +624,14 @@
 
         // then
         final AuctionEvent auctionEvent = captureAuctionEvent();
-<<<<<<< HEAD
         final AuctionContext expectedAuctionContext = auctionContext.toBuilder()
                 .requestTypeMetric(MetricName.openrtb2web)
                 .bidResponse(BidResponse.builder().build())
                 .build();
-=======
->>>>>>> 60a0b988
 
         assertThat(auctionEvent).isEqualTo(AuctionEvent.builder()
                 .httpContext(givenHttpContext())
-                .auctionContext(auctionContext)
+                .auctionContext(expectedAuctionContext)
                 .bidResponse(BidResponse.builder().build())
                 .status(200)
                 .errors(emptyList())
@@ -692,17 +692,15 @@
         return captor.getValue();
     }
 
-<<<<<<< HEAD
     private void givenHoldAuction(BidResponse bidResponse) {
         given(exchangeService.holdAuction(any()))
                 .willAnswer(inv -> Future.succeededFuture(((AuctionContext) inv.getArgument(0)).toBuilder()
                         .bidResponse(bidResponse)
                         .build()));
-
-=======
+    }
+
     private AuctionContext givenAuctionContext(UnaryOperator<BidRequest.BidRequestBuilder> bidRequestCustomizer) {
         return givenAuctionContext(bidRequestCustomizer, identity());
->>>>>>> 60a0b988
     }
 
     private AuctionContext givenAuctionContext(
