package org.prebid.server.handler.openrtb2;

import com.iab.openrtb.request.App;
import com.iab.openrtb.request.BidRequest;
import com.iab.openrtb.request.Imp;
import com.iab.openrtb.response.BidResponse;
import io.vertx.core.Future;
import io.vertx.core.Handler;
import io.vertx.core.MultiMap;
import io.vertx.core.http.CaseInsensitiveHeaders;
import io.vertx.core.http.HttpServerRequest;
import io.vertx.core.http.HttpServerResponse;
import io.vertx.core.logging.Logger;
import io.vertx.ext.web.RoutingContext;
import org.junit.Before;
import org.junit.Rule;
import org.junit.Test;
import org.mockito.ArgumentCaptor;
import org.mockito.Mock;
import org.mockito.junit.MockitoJUnit;
import org.mockito.junit.MockitoRule;
import org.prebid.server.VertxTest;
import org.prebid.server.analytics.AnalyticsReporter;
import org.prebid.server.analytics.model.AuctionEvent;
import org.prebid.server.analytics.model.HttpContext;
import org.prebid.server.auction.AuctionRequestFactory;
import org.prebid.server.auction.ExchangeService;
import org.prebid.server.auction.model.AuctionContext;
import org.prebid.server.cookie.UidsCookie;
import org.prebid.server.exception.BlacklistedAccountException;
import org.prebid.server.exception.BlacklistedAppException;
import org.prebid.server.exception.InvalidRequestException;
import org.prebid.server.exception.UnauthorizedAccountException;
import org.prebid.server.execution.LogModifier;
import org.prebid.server.execution.Timeout;
import org.prebid.server.execution.TimeoutFactory;
import org.prebid.server.metric.MetricName;
import org.prebid.server.metric.Metrics;
import org.prebid.server.proto.openrtb.ext.request.ExtBidRequest;
import org.prebid.server.proto.openrtb.ext.request.ExtGranularityRange;
import org.prebid.server.proto.openrtb.ext.request.ExtMediaTypePriceGranularity;
import org.prebid.server.proto.openrtb.ext.request.ExtPriceGranularity;
import org.prebid.server.proto.openrtb.ext.request.ExtRequestPrebid;
import org.prebid.server.proto.openrtb.ext.request.ExtRequestTargeting;
import org.prebid.server.proto.openrtb.ext.response.ExtBidResponse;
import org.prebid.server.proto.openrtb.ext.response.ExtResponseDebug;
import org.prebid.server.util.HttpUtil;

import java.math.BigDecimal;
import java.time.Clock;
import java.time.Instant;
import java.util.List;
import java.util.Map;
import java.util.function.Function;

import static java.util.Collections.emptyList;
import static java.util.Collections.emptyMap;
import static java.util.Collections.singletonList;
import static java.util.function.Function.identity;
import static org.assertj.core.api.Assertions.assertThat;
import static org.assertj.core.api.Assertions.entry;
import static org.assertj.core.api.Assertions.tuple;
import static org.mockito.ArgumentMatchers.any;
import static org.mockito.ArgumentMatchers.anyBoolean;
import static org.mockito.ArgumentMatchers.anyInt;
import static org.mockito.ArgumentMatchers.anyLong;
import static org.mockito.ArgumentMatchers.anyString;
import static org.mockito.ArgumentMatchers.eq;
import static org.mockito.ArgumentMatchers.same;
import static org.mockito.BDDMockito.given;
import static org.mockito.Mockito.never;
import static org.mockito.Mockito.verify;
import static org.mockito.Mockito.verifyZeroInteractions;

public class AuctionHandlerTest extends VertxTest {

    @Rule
    public final MockitoRule mockitoRule = MockitoJUnit.rule();

    @Mock
    private AuctionRequestFactory auctionRequestFactory;
    @Mock
    private ExchangeService exchangeService;
    @Mock
    private AnalyticsReporter analyticsReporter;
    @Mock
    private Metrics metrics;
    @Mock
    private Clock clock;
    @Mock
    private LogModifier logModifier;

    private AuctionHandler auctionHandler;
    @Mock
    private RoutingContext routingContext;
    @Mock
    private HttpServerRequest httpRequest;
    @Mock
    private HttpServerResponse httpResponse;
    @Mock
    private UidsCookie uidsCookie;

    private Timeout timeout;

    @Before
    public void setUp() {
        given(routingContext.request()).willReturn(httpRequest);
        given(routingContext.response()).willReturn(httpResponse);

        given(httpRequest.params()).willReturn(MultiMap.caseInsensitiveMultiMap());
        given(httpRequest.headers()).willReturn(new CaseInsensitiveHeaders());

        given(httpResponse.exceptionHandler(any())).willReturn(httpResponse);
        given(httpResponse.setStatusCode(anyInt())).willReturn(httpResponse);
        given(httpResponse.headers()).willReturn(new CaseInsensitiveHeaders());

        given(logModifier.get()).willReturn(Logger::info);

        given(clock.millis()).willReturn(Instant.now().toEpochMilli());
        timeout = new TimeoutFactory(clock).create(2000L);

        auctionHandler = new AuctionHandler(auctionRequestFactory, exchangeService, analyticsReporter, metrics, clock,
                logModifier);
    }

    @Test
    public void shouldSetRequestTypeMetricToAuctionContext() {
        // given
        given(auctionRequestFactory.fromRequest(any(), anyLong()))
                .willReturn(Future.succeededFuture(givenAuctionContext(identity())));

        // when
        auctionHandler.handle(routingContext);

        // then
        final AuctionContext auctionContext = captureAuctionContext();
        assertThat(auctionContext.getRequestTypeMetric()).isNotNull();
    }

    @Test
    public void shouldUseTimeoutFromAuctionContext() {
        // given
        given(auctionRequestFactory.fromRequest(any(), anyLong()))
                .willReturn(Future.succeededFuture(givenAuctionContext(identity())));

        given(exchangeService.holdAuction(any()))
                .willReturn(Future.succeededFuture(BidResponse.builder().build()));

        // when
        auctionHandler.handle(routingContext);

        // then
        assertThat(captureAuctionContext().getTimeout().remaining()).isEqualTo(2000L);
    }

    @Test
    public void shouldComputeTimeoutBasedOnRequestProcessingStartTime() {
        // given
        given(auctionRequestFactory.fromRequest(any(), anyLong()))
                .willReturn(Future.succeededFuture(givenAuctionContext(identity())));

        given(exchangeService.holdAuction(any()))
                .willReturn(Future.succeededFuture(BidResponse.builder().build()));

        final Instant now = Instant.now();
        given(clock.millis()).willReturn(now.toEpochMilli()).willReturn(now.plusMillis(50L).toEpochMilli());

        // when
        auctionHandler.handle(routingContext);

        // then
        assertThat(captureAuctionContext().getTimeout().remaining()).isLessThanOrEqualTo(1950L);
    }

    @Test
    public void shouldRespondWithServiceUnavailableIfBidRequestHasAccountBlacklisted() {
        // given
        given(auctionRequestFactory.fromRequest(any(), anyLong()))
                .willReturn(Future.failedFuture(new BlacklistedAccountException("Blacklisted account")));

        // when
        auctionHandler.handle(routingContext);

        // then
        verify(httpResponse).setStatusCode(eq(403));
        verify(httpResponse).end(eq("Blacklisted: Blacklisted account"));

        verify(metrics).updateRequestTypeMetric(eq(MetricName.openrtb2web), eq(MetricName.blacklisted_account));
    }

    @Test
    public void shouldRespondWithServiceUnavailableIfBidRequestHasAppBlacklisted() {
        // given
        given(auctionRequestFactory.fromRequest(any(), anyLong()))
                .willReturn(Future.failedFuture(new BlacklistedAppException("Blacklisted app")));

        // when
        auctionHandler.handle(routingContext);

        // then
        verify(httpResponse).setStatusCode(eq(403));
        verify(httpResponse).end(eq("Blacklisted: Blacklisted app"));

        verify(metrics).updateRequestTypeMetric(eq(MetricName.openrtb2web), eq(MetricName.blacklisted_app));
    }

    @Test
    public void shouldRespondWithBadRequestIfBidRequestIsInvalid() {
        // given
        given(auctionRequestFactory.fromRequest(any(), anyLong()))
                .willReturn(Future.failedFuture(new InvalidRequestException("Request is invalid")));

        // when
        auctionHandler.handle(routingContext);

        // then
        verify(httpResponse).setStatusCode(eq(400));
        verify(httpResponse).end(eq("Invalid request format: Request is invalid"));

        verify(metrics).updateRequestTypeMetric(eq(MetricName.openrtb2web), eq(MetricName.badinput));
    }

    @Test
    public void shouldRespondWithUnauthorizedIfAccountIdIsInvalid() {
        // given
        given(auctionRequestFactory.fromRequest(any(), anyLong()))
                .willReturn(Future.failedFuture(new UnauthorizedAccountException("Account id is not provided 1", "1")));

        // when
        auctionHandler.handle(routingContext);

        // then
        verifyZeroInteractions(exchangeService);
        verify(httpResponse).setStatusCode(eq(401));
<<<<<<< HEAD
        verify(httpResponse).end(eq("Unauthorised: Account id is not provided 1"));
=======
        verify(httpResponse).end(eq("Unauthorized: Account id is not provided"));
>>>>>>> 059d3ec4
    }

    @Test
    public void shouldRespondWithInternalServerErrorIfAuctionFails() {
        // given
        given(auctionRequestFactory.fromRequest(any(), anyLong()))
                .willReturn(Future.succeededFuture(givenAuctionContext(identity())));

        given(exchangeService.holdAuction(any()))
                .willThrow(new RuntimeException("Unexpected exception"));

        // when
        auctionHandler.handle(routingContext);

        // then
        verify(httpResponse).setStatusCode(eq(500));
        verify(httpResponse).end(eq("Critical error while running the auction: Unexpected exception"));

        verify(metrics).updateRequestTypeMetric(eq(MetricName.openrtb2web), eq(MetricName.err));
    }

    @Test
    public void shouldNotSendResponseIfClientClosedConnection() {
        // given
        given(auctionRequestFactory.fromRequest(any(), anyLong()))
                .willReturn(Future.failedFuture(new RuntimeException()));

        given(routingContext.response().closed()).willReturn(true);

        // when
        auctionHandler.handle(routingContext);

        // then
        verify(httpResponse, never()).end(anyString());
    }

    @Test
    public void shouldRespondWithBidResponse() {
        // given
        given(auctionRequestFactory.fromRequest(any(), anyLong()))
                .willReturn(Future.succeededFuture(givenAuctionContext(identity())));

        given(exchangeService.holdAuction(any()))
                .willReturn(Future.succeededFuture(BidResponse.builder().build()));

        // when
        auctionHandler.handle(routingContext);

        // then
        verify(exchangeService).holdAuction(any());
        assertThat(httpResponse.headers()).hasSize(1)
                .extracting(Map.Entry::getKey, Map.Entry::getValue)
                .containsOnly(tuple("Content-Type", "application/json"));
        verify(httpResponse).end(eq("{}"));
    }

    @Test
    public void shouldRespondWithCorrectResolvedRequestMediaTypePriceGranularity() {
        // given
        given(auctionRequestFactory.fromRequest(any(), anyLong()))
                .willReturn(Future.succeededFuture(givenAuctionContext(identity())));

        final ExtGranularityRange granularityRange = ExtGranularityRange.of(BigDecimal.TEN, BigDecimal.ONE);
        final ExtPriceGranularity priceGranularity = ExtPriceGranularity.of(1, singletonList(granularityRange));
        final ExtMediaTypePriceGranularity priceGranuality = ExtMediaTypePriceGranularity.of(
                mapper.valueToTree(priceGranularity), null, mapper.createObjectNode());
        final BidRequest resolvedRequest = BidRequest.builder()
                .ext(mapper.valueToTree(ExtBidRequest.of(ExtRequestPrebid.builder()
                        .targeting(ExtRequestTargeting.builder().mediatypepricegranularity(priceGranuality).build())
                        .build())))
                .build();
        given(exchangeService.holdAuction(any()))
                .willReturn(Future.succeededFuture(BidResponse.builder()
                        .ext(mapper.valueToTree(ExtBidResponse.of(ExtResponseDebug.of(null, resolvedRequest),
                                null, null, null, null)))
                        .build()));

        // when
        auctionHandler.handle(routingContext);

        // then
        verify(exchangeService).holdAuction(any());

        verify(httpResponse).end(eq("{\"ext\":{\"debug\":{\"resolvedrequest\":{\"ext\":{\"prebid\":" +
                "{\"targeting\":{\"mediatypepricegranularity\":{\"banner\":{\"precision\":1,\"ranges\":" +
                "[{\"max\":10,\"increment\":1}]},\"native\":{}}}}}}}}}"));
    }

    @Test
    public void shouldIncrementOkOpenrtb2WebRequestMetrics() {
        // given
        given(auctionRequestFactory.fromRequest(any(), anyLong()))
                .willReturn(Future.succeededFuture(givenAuctionContext(identity())));

        given(exchangeService.holdAuction(any()))
                .willReturn(Future.succeededFuture(BidResponse.builder().build()));

        // when
        auctionHandler.handle(routingContext);

        // then
        verify(metrics).updateRequestTypeMetric(eq(MetricName.openrtb2web), eq(MetricName.ok));
    }

    @Test
    public void shouldIncrementOkOpenrtb2AppRequestMetrics() {
        // given
        given(auctionRequestFactory.fromRequest(any(), anyLong()))
                .willReturn(Future.succeededFuture(givenAuctionContext(builder -> builder.app(App.builder().build()))));

        given(exchangeService.holdAuction(any()))
                .willReturn(Future.succeededFuture(BidResponse.builder().build()));

        // when
        auctionHandler.handle(routingContext);

        // then
        verify(metrics).updateRequestTypeMetric(eq(MetricName.openrtb2app), eq(MetricName.ok));
    }

    @Test
    public void shouldIncrementAppRequestMetrics() {
        // given
        given(exchangeService.holdAuction(any()))
                .willReturn(Future.succeededFuture(BidResponse.builder().build()));

        given(auctionRequestFactory.fromRequest(any(), anyLong()))
                .willReturn(Future.succeededFuture(givenAuctionContext(builder -> builder.app(App.builder().build()))));

        // when
        auctionHandler.handle(routingContext);

        // then
        verify(metrics).updateAppAndNoCookieAndImpsRequestedMetrics(eq(true), anyBoolean(), anyBoolean(), anyInt());
    }

    @Test
    public void shouldIncrementNoCookieMetrics() {
        // given
        given(auctionRequestFactory.fromRequest(any(), anyLong()))
                .willReturn(Future.succeededFuture(givenAuctionContext(identity())));

        given(exchangeService.holdAuction(any()))
                .willReturn(Future.succeededFuture(BidResponse.builder().build()));

        given(uidsCookie.hasLiveUids()).willReturn(false);

        httpRequest.headers().add(HttpUtil.USER_AGENT_HEADER, "Mozilla/5.0 (Macintosh; Intel Mac OS X 10_11_6) " +
                "AppleWebKit/601.7.7 (KHTML, like Gecko) Version/9.1.2 Safari/601.7.7");

        // when
        auctionHandler.handle(routingContext);

        // then
        verify(metrics).updateAppAndNoCookieAndImpsRequestedMetrics(eq(false), eq(false), eq(true), anyInt());
    }

    @Test
    public void shouldIncrementImpsRequestedMetrics() {
        // given
        given(auctionRequestFactory.fromRequest(any(), anyLong()))
                .willReturn(Future.succeededFuture(
                        givenAuctionContext(builder -> builder.imp(singletonList(Imp.builder().build())))));

        given(exchangeService.holdAuction(any()))
                .willReturn(Future.succeededFuture(BidResponse.builder().build()));

        // when
        auctionHandler.handle(routingContext);

        // then
        verify(metrics).updateAppAndNoCookieAndImpsRequestedMetrics(anyBoolean(), anyBoolean(), anyBoolean(), eq(1));
    }

    @Test
    public void shouldIncrementImpTypesMetrics() {
        // given
        final List<Imp> imps = singletonList(Imp.builder().build());

        given(auctionRequestFactory.fromRequest(any(), anyLong()))
                .willReturn(Future.succeededFuture(givenAuctionContext(builder -> builder.imp(imps))));

        given(exchangeService.holdAuction(any()))
                .willReturn(Future.succeededFuture(BidResponse.builder().build()));

        // when
        auctionHandler.handle(routingContext);

        // then
        verify(metrics).updateImpTypesMetrics(same(imps));
    }

    @Test
    public void shouldIncrementBadinputOpenrtb2WebRequestMetrics() {
        // given
        given(auctionRequestFactory.fromRequest(any(), anyLong()))
                .willReturn(Future.failedFuture(new InvalidRequestException("Request is invalid")));

        // when
        auctionHandler.handle(routingContext);

        // then
        verify(metrics).updateRequestTypeMetric(eq(MetricName.openrtb2web), eq(MetricName.badinput));
    }

    @Test
    public void shouldIncrementErrOpenrtb2WebRequestMetrics() {
        // given
        given(auctionRequestFactory.fromRequest(any(), anyLong()))
                .willReturn(Future.failedFuture(new RuntimeException()));

        // when
        auctionHandler.handle(routingContext);

        // then
        verify(metrics).updateRequestTypeMetric(eq(MetricName.openrtb2web), eq(MetricName.err));
    }

    @SuppressWarnings("unchecked")
    @Test
    public void shouldUpdateRequestTimeMetric() {
        // given

        // set up clock mock to check that request_time metric has been updated with expected value
        given(clock.millis()).willReturn(5000L).willReturn(5500L);

        given(auctionRequestFactory.fromRequest(any(), anyLong()))
                .willReturn(Future.succeededFuture(givenAuctionContext(identity())));

        given(exchangeService.holdAuction(any()))
                .willReturn(Future.succeededFuture(BidResponse.builder().build()));

        // simulate calling end handler that is supposed to update request_time timer value
        given(httpResponse.endHandler(any())).willAnswer(inv -> {
            ((Handler<Void>) inv.getArgument(0)).handle(null);
            return null;
        });

        // when
        auctionHandler.handle(routingContext);

        // then
        verify(metrics).updateRequestTimeMetric(eq(500L));
    }

    @Test
    public void shouldNotUpdateRequestTimeMetricIfRequestFails() {
        // given
        given(auctionRequestFactory.fromRequest(any(), anyLong()))
                .willReturn(Future.failedFuture(new InvalidRequestException("Request is invalid")));

        // when
        auctionHandler.handle(routingContext);

        // then
        verify(httpResponse, never()).endHandler(any());
    }

    @SuppressWarnings("unchecked")
    @Test
    public void shouldUpdateNetworkErrorMetric() {
        // given
        given(auctionRequestFactory.fromRequest(any(), anyLong()))
                .willReturn(Future.succeededFuture(givenAuctionContext(identity())));

        given(exchangeService.holdAuction(any()))
                .willReturn(Future.succeededFuture(BidResponse.builder().build()));

        // simulate calling exception handler that is supposed to update networkerr timer value
        given(httpResponse.exceptionHandler(any())).willAnswer(inv -> {
            ((Handler<RuntimeException>) inv.getArgument(0)).handle(new RuntimeException());
            return httpResponse;
        });

        // when
        auctionHandler.handle(routingContext);

        // then
        verify(metrics).updateRequestTypeMetric(eq(MetricName.openrtb2web), eq(MetricName.networkerr));
    }

    @Test
    public void shouldNotUpdateNetworkErrorMetricIfResponseSucceeded() {
        // given
        given(auctionRequestFactory.fromRequest(any(), anyLong()))
                .willReturn(Future.succeededFuture(givenAuctionContext(identity())));

        given(exchangeService.holdAuction(any()))
                .willReturn(Future.succeededFuture(BidResponse.builder().build()));

        // when
        auctionHandler.handle(routingContext);

        // then
        verify(metrics, never()).updateRequestTypeMetric(eq(MetricName.openrtb2web), eq(MetricName.networkerr));
    }

    @Test
    public void shouldUpdateNetworkErrorMetricIfClientClosedConnection() {
        // given
        given(auctionRequestFactory.fromRequest(any(), anyLong()))
                .willReturn(Future.succeededFuture(givenAuctionContext(identity())));

        given(exchangeService.holdAuction(any()))
                .willReturn(Future.succeededFuture(BidResponse.builder().build()));

        given(routingContext.response().closed()).willReturn(true);

        // when
        auctionHandler.handle(routingContext);

        // then
        verify(metrics).updateRequestTypeMetric(eq(MetricName.openrtb2web), eq(MetricName.networkerr));
    }

    @Test
    public void shouldIncrementRejectedMetricsIfUnknownUser() {
        // given
        given(auctionRequestFactory.fromRequest(any(), anyLong())).willReturn(
                Future.failedFuture(new UnauthorizedAccountException("Unauthorised account id 1", "1"))
        );
        // when
        auctionHandler.handle(routingContext);

        // then
        verify(metrics).updateAccountRequestRejectedMetrics(eq("1"));
    }

    @Test
    public void shouldPassBadRequestEventToAnalyticsReporterIfBidRequestIsInvalid() {
        // given
        given(auctionRequestFactory.fromRequest(any(), anyLong()))
                .willReturn(Future.failedFuture(new InvalidRequestException("Request is invalid")));

        // when
        auctionHandler.handle(routingContext);

        // then
        verify(logModifier).get();

        final AuctionEvent auctionEvent = captureAuctionEvent();
        assertThat(auctionEvent).isEqualTo(AuctionEvent.builder()
                .httpContext(givenHttpContext())
                .status(400)
                .errors(singletonList("Invalid request format: Request is invalid"))
                .build());
    }

    @Test
    public void shouldPassInternalServerErrorEventToAnalyticsReporterIfAuctionFails() {
        // given
        final AuctionContext auctionContext = givenAuctionContext(identity());
        given(auctionRequestFactory.fromRequest(any(), anyLong()))
                .willReturn(Future.succeededFuture(auctionContext));

        given(exchangeService.holdAuction(any()))
                .willThrow(new RuntimeException("Unexpected exception"));

        // when
        auctionHandler.handle(routingContext);

        // then
        final AuctionEvent auctionEvent = captureAuctionEvent();
        final AuctionContext expectedAuctionContext = auctionContext.toBuilder()
                .requestTypeMetric(MetricName.openrtb2web)
                .build();

        assertThat(auctionEvent).isEqualTo(AuctionEvent.builder()
                .httpContext(givenHttpContext())
                .auctionContext(expectedAuctionContext)
                .status(500)
                .errors(singletonList("Unexpected exception"))
                .build());
    }

    @Test
    public void shouldPassSuccessfulEventToAnalyticsReporter() {
        // given
        final AuctionContext auctionContext = givenAuctionContext(identity());
        given(auctionRequestFactory.fromRequest(any(), anyLong()))
                .willReturn(Future.succeededFuture(auctionContext));

        given(exchangeService.holdAuction(any()))
                .willReturn(Future.succeededFuture(BidResponse.builder().build()));

        // when
        auctionHandler.handle(routingContext);

        // then
        final AuctionEvent auctionEvent = captureAuctionEvent();
        final AuctionContext expectedAuctionContext = auctionContext.toBuilder()
                .requestTypeMetric(MetricName.openrtb2web)
                .build();

        assertThat(auctionEvent).isEqualTo(AuctionEvent.builder()
                .httpContext(givenHttpContext())
                .auctionContext(expectedAuctionContext)
                .bidResponse(BidResponse.builder().build())
                .status(200)
                .errors(emptyList())
                .build());
    }

    @Test
    public void shouldTolerateDuplicateQueryParamNames() {
        // given
        given(auctionRequestFactory.fromRequest(any(), anyLong()))
                .willReturn(Future.succeededFuture(givenAuctionContext(identity())));

        final MultiMap params = MultiMap.caseInsensitiveMultiMap();
        params.add("param", "value1");
        params.add("param", "value2");
        given(httpRequest.params()).willReturn(params);

        // when
        auctionHandler.handle(routingContext);

        // then
        final AuctionEvent auctionEvent = captureAuctionEvent();
        final Map<String, String> obtainedParams = auctionEvent.getHttpContext().getQueryParams();
        assertThat(obtainedParams.entrySet()).containsOnly(entry("param", "value1"));
    }

    @Test
    public void shouldTolerateDuplicateHeaderNames() {
        // given
        given(auctionRequestFactory.fromRequest(any(), anyLong()))
                .willReturn(Future.succeededFuture(givenAuctionContext(identity())));

        final CaseInsensitiveHeaders headers = new CaseInsensitiveHeaders();
        headers.add("header", "value1");
        headers.add("header", "value2");
        given(httpRequest.headers()).willReturn(headers);

        // when
        auctionHandler.handle(routingContext);

        // then
        final AuctionEvent auctionEvent = captureAuctionEvent();
        final Map<String, String> obtainedHeaders = auctionEvent.getHttpContext().getHeaders();
        assertThat(obtainedHeaders.entrySet()).containsOnly(entry("header", "value1"));
    }

    private AuctionContext captureAuctionContext() {
        final ArgumentCaptor<AuctionContext> captor = ArgumentCaptor.forClass(AuctionContext.class);
        verify(exchangeService).holdAuction(captor.capture());
        return captor.getValue();
    }

    private AuctionEvent captureAuctionEvent() {
        final ArgumentCaptor<AuctionEvent> captor = ArgumentCaptor.forClass(AuctionEvent.class);
        verify(analyticsReporter).processEvent(captor.capture());
        return captor.getValue();
    }

    private AuctionContext givenAuctionContext(
            Function<BidRequest.BidRequestBuilder, BidRequest.BidRequestBuilder> bidRequestBuilderCustomizer) {
        final BidRequest bidRequest = bidRequestBuilderCustomizer.apply(BidRequest.builder()
                .imp(emptyList())).build();

        return AuctionContext.builder()
                .uidsCookie(uidsCookie)
                .bidRequest(bidRequest)
                .timeout(timeout)
                .build();
    }

    private static HttpContext givenHttpContext() {
        return HttpContext.builder()
                .queryParams(emptyMap())
                .headers(emptyMap())
                .cookies(emptyMap())
                .build();
    }
}<|MERGE_RESOLUTION|>--- conflicted
+++ resolved
@@ -232,11 +232,7 @@
         // then
         verifyZeroInteractions(exchangeService);
         verify(httpResponse).setStatusCode(eq(401));
-<<<<<<< HEAD
         verify(httpResponse).end(eq("Unauthorised: Account id is not provided 1"));
-=======
-        verify(httpResponse).end(eq("Unauthorized: Account id is not provided"));
->>>>>>> 059d3ec4
     }
 
     @Test
