--- conflicted
+++ resolved
@@ -310,13 +310,8 @@
                 .build();
         given(exchangeService.holdAuction(any()))
                 .willReturn(Future.succeededFuture(BidResponse.builder()
-<<<<<<< HEAD
                         .ext(mapper.valueToTree(ExtBidResponse.of(ExtResponseDebug.of(null, resolvedRequest, null),
-                                null, null, null, null, null)))
-=======
-                        .ext(mapper.valueToTree(ExtBidResponse.of(ExtResponseDebug.of(null, resolvedRequest),
                                 null, null, null, null, null, null)))
->>>>>>> f01f176a
                         .build()));
 
         // when
