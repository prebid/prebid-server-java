package org.prebid.server.handler.openrtb2;

import com.iab.openrtb.request.App;
import com.iab.openrtb.request.BidRequest;
import com.iab.openrtb.request.Imp;
import com.iab.openrtb.response.BidResponse;
import io.vertx.core.Future;
import io.vertx.core.Handler;
import io.vertx.core.MultiMap;
import io.vertx.core.http.HttpServerRequest;
import io.vertx.core.http.HttpServerResponse;
import io.vertx.ext.web.RoutingContext;
import org.junit.Before;
import org.junit.Rule;
import org.junit.Test;
import org.mockito.ArgumentCaptor;
import org.mockito.Mock;
import org.mockito.junit.MockitoJUnit;
import org.mockito.junit.MockitoRule;
import org.prebid.server.VertxTest;
import org.prebid.server.analytics.AnalyticsReporterDelegator;
import org.prebid.server.analytics.model.AuctionEvent;
import org.prebid.server.auction.ExchangeService;
import org.prebid.server.auction.model.AuctionContext;
import org.prebid.server.auction.requestfactory.AuctionRequestFactory;
import org.prebid.server.cookie.UidsCookie;
import org.prebid.server.exception.BlacklistedAccountException;
import org.prebid.server.exception.BlacklistedAppException;
import org.prebid.server.exception.InvalidRequestException;
import org.prebid.server.exception.UnauthorizedAccountException;
import org.prebid.server.execution.Timeout;
import org.prebid.server.execution.TimeoutFactory;
import org.prebid.server.log.HttpInteractionLogger;
import org.prebid.server.metric.MetricName;
import org.prebid.server.metric.Metrics;
import org.prebid.server.model.CaseInsensitiveMultiMap;
import org.prebid.server.model.HttpRequestContext;
import org.prebid.server.proto.openrtb.ext.request.ExtGranularityRange;
import org.prebid.server.proto.openrtb.ext.request.ExtMediaTypePriceGranularity;
import org.prebid.server.proto.openrtb.ext.request.ExtPriceGranularity;
import org.prebid.server.proto.openrtb.ext.request.ExtRequest;
import org.prebid.server.proto.openrtb.ext.request.ExtRequestPrebid;
import org.prebid.server.proto.openrtb.ext.request.ExtRequestTargeting;
import org.prebid.server.proto.openrtb.ext.response.ExtBidResponse;
import org.prebid.server.proto.openrtb.ext.response.ExtResponseDebug;
import org.prebid.server.util.HttpUtil;
import org.prebid.server.version.PrebidVersionProvider;

import java.math.BigDecimal;
import java.time.Clock;
import java.time.Instant;
import java.util.List;
import java.util.Map;
import java.util.function.UnaryOperator;

import static java.util.Collections.emptyList;
import static java.util.Collections.singletonList;
import static java.util.function.UnaryOperator.identity;
import static org.assertj.core.api.Assertions.assertThat;
import static org.assertj.core.api.Assertions.tuple;
import static org.mockito.ArgumentMatchers.any;
import static org.mockito.ArgumentMatchers.anyBoolean;
import static org.mockito.ArgumentMatchers.anyInt;
import static org.mockito.ArgumentMatchers.anyLong;
import static org.mockito.ArgumentMatchers.anyString;
import static org.mockito.ArgumentMatchers.eq;
import static org.mockito.ArgumentMatchers.same;
import static org.mockito.BDDMockito.given;
import static org.mockito.Mockito.never;
import static org.mockito.Mockito.verify;
import static org.mockito.Mockito.verifyNoInteractions;

public class AuctionHandlerTest extends VertxTest {

    @Rule
    public final MockitoRule mockitoRule = MockitoJUnit.rule();

    @Mock
    private AuctionRequestFactory auctionRequestFactory;
    @Mock
    private ExchangeService exchangeService;
    @Mock
    private AnalyticsReporterDelegator analyticsReporterDelegator;
    @Mock
    private Metrics metrics;
    @Mock
    private Clock clock;
    @Mock
    private HttpInteractionLogger httpInteractionLogger;
    @Mock
    private PrebidVersionProvider prebidVersionProvider;

    private AuctionHandler auctionHandler;
    @Mock
    private RoutingContext routingContext;
    @Mock
    private HttpServerRequest httpRequest;
    @Mock
    private HttpServerResponse httpResponse;
    @Mock
    private UidsCookie uidsCookie;

    private Timeout timeout;

    @Before
    public void setUp() {
        given(routingContext.request()).willReturn(httpRequest);
        given(routingContext.response()).willReturn(httpResponse);

        given(httpRequest.params()).willReturn(MultiMap.caseInsensitiveMultiMap());
        given(httpRequest.headers()).willReturn(MultiMap.caseInsensitiveMultiMap());

        given(httpResponse.exceptionHandler(any())).willReturn(httpResponse);
        given(httpResponse.setStatusCode(anyInt())).willReturn(httpResponse);
        given(httpResponse.headers()).willReturn(MultiMap.caseInsensitiveMultiMap());

        given(clock.millis()).willReturn(Instant.now().toEpochMilli());

        given(prebidVersionProvider.getNameVersionRecord()).willReturn("pbs-java/1.00");

        timeout = new TimeoutFactory(clock).create(2000L);

        auctionHandler = new AuctionHandler(
                auctionRequestFactory,
                exchangeService,
                analyticsReporterDelegator,
                metrics,
                clock,
                httpInteractionLogger,
                prebidVersionProvider,
                jacksonMapper);
    }

    @Test
    public void shouldSetRequestTypeMetricToAuctionContext() {
        // given
        given(auctionRequestFactory.fromRequest(any(), anyLong()))
                .willReturn(Future.succeededFuture(givenAuctionContext(identity())));

        givenHoldAuction(BidResponse.builder().build());

        // when
        auctionHandler.handle(routingContext);

        // then
        final AuctionContext auctionContext = captureAuctionContext();
        assertThat(auctionContext.getRequestTypeMetric()).isNotNull();
    }

    @Test
    public void shouldUseTimeoutFromAuctionContext() {
        // given
        given(auctionRequestFactory.fromRequest(any(), anyLong()))
                .willReturn(Future.succeededFuture(givenAuctionContext(identity())));

        givenHoldAuction(BidResponse.builder().build());

        // when
        auctionHandler.handle(routingContext);

        // then
        assertThat(captureAuctionContext().getTimeout().remaining()).isEqualTo(2000L);
    }

    @Test
    public void shouldAddPrebidVersionResponseHeader() {
        // given
        given(prebidVersionProvider.getNameVersionRecord()).willReturn("pbs-java/1.00");

        given(auctionRequestFactory.fromRequest(any(), anyLong()))
                .willReturn(Future.succeededFuture(givenAuctionContext(identity())));

        given(exchangeService.holdAuction(any()))
                .willAnswer(inv -> Future.succeededFuture(((AuctionContext) inv.getArgument(0)).toBuilder()
                        .bidResponse(BidResponse.builder().build())
                        .build()));

        // when
        auctionHandler.handle(routingContext);

        // then
        assertThat(httpResponse.headers())
                .extracting(Map.Entry::getKey, Map.Entry::getValue)
                .contains(tuple("x-prebid", "pbs-java/1.00"));
    }

    @Test
    public void shouldComputeTimeoutBasedOnRequestProcessingStartTime() {
        // given
        given(auctionRequestFactory.fromRequest(any(), anyLong()))
                .willReturn(Future.succeededFuture(givenAuctionContext(identity())));

        givenHoldAuction(BidResponse.builder().build());

        final Instant now = Instant.now();
        given(clock.millis()).willReturn(now.toEpochMilli()).willReturn(now.plusMillis(50L).toEpochMilli());

        // when
        auctionHandler.handle(routingContext);

        // then
        assertThat(captureAuctionContext().getTimeout().remaining()).isLessThanOrEqualTo(1950L);
    }

    @Test
    public void shouldRespondWithServiceUnavailableIfBidRequestHasAccountBlacklisted() {
        // given
        given(auctionRequestFactory.fromRequest(any(), anyLong()))
                .willReturn(Future.failedFuture(new BlacklistedAccountException("Blacklisted account")));

        // when
        auctionHandler.handle(routingContext);

        // then
        verify(httpResponse).setStatusCode(eq(403));
        verify(httpResponse).end(eq("Blacklisted: Blacklisted account"));

        verify(metrics).updateRequestTypeMetric(eq(MetricName.openrtb2web), eq(MetricName.blacklisted_account));
    }

    @Test
    public void shouldRespondWithServiceUnavailableIfBidRequestHasAppBlacklisted() {
        // given
        given(auctionRequestFactory.fromRequest(any(), anyLong()))
                .willReturn(Future.failedFuture(new BlacklistedAppException("Blacklisted app")));

        // when
        auctionHandler.handle(routingContext);

        // then
        verify(httpResponse).setStatusCode(eq(403));
        verify(httpResponse).end(eq("Blacklisted: Blacklisted app"));

        verify(metrics).updateRequestTypeMetric(eq(MetricName.openrtb2web), eq(MetricName.blacklisted_app));
    }

    @Test
    public void shouldRespondWithBadRequestIfBidRequestIsInvalid() {
        // given
        given(auctionRequestFactory.fromRequest(any(), anyLong()))
                .willReturn(Future.failedFuture(new InvalidRequestException("Request is invalid")));

        // when
        auctionHandler.handle(routingContext);

        // then
        verify(httpResponse).setStatusCode(eq(400));
        verify(httpResponse).end(eq("Invalid request format: Request is invalid"));

        verify(metrics).updateRequestTypeMetric(eq(MetricName.openrtb2web), eq(MetricName.badinput));
    }

    @Test
    public void shouldRespondWithUnauthorizedIfAccountIdIsInvalid() {
        // given
        given(auctionRequestFactory.fromRequest(any(), anyLong()))
                .willReturn(Future.failedFuture(new UnauthorizedAccountException("Account id is not provided", null)));

        // when
        auctionHandler.handle(routingContext);

        // then
        verifyNoInteractions(exchangeService);
        verify(httpResponse).setStatusCode(eq(401));
        verify(httpResponse).end(eq("Account id is not provided"));
    }

    @Test
    public void shouldRespondWithInternalServerErrorIfAuctionFails() {
        // given
        given(auctionRequestFactory.fromRequest(any(), anyLong()))
                .willReturn(Future.succeededFuture(givenAuctionContext(identity())));

        given(exchangeService.holdAuction(any()))
                .willThrow(new RuntimeException("Unexpected exception"));

        // when
        auctionHandler.handle(routingContext);

        // then
        verify(httpResponse).setStatusCode(eq(500));
        verify(httpResponse).end(eq("Critical error while running the auction: Unexpected exception"));

        verify(metrics).updateRequestTypeMetric(eq(MetricName.openrtb2web), eq(MetricName.err));
    }

    @Test
    public void shouldNotSendResponseIfClientClosedConnection() {
        // given
        given(auctionRequestFactory.fromRequest(any(), anyLong()))
                .willReturn(Future.failedFuture(new RuntimeException()));

        given(routingContext.response().closed()).willReturn(true);

        // when
        auctionHandler.handle(routingContext);

        // then
        verify(httpResponse, never()).end(anyString());
    }

    @Test
    public void shouldRespondWithBidResponse() {
        // given
        given(auctionRequestFactory.fromRequest(any(), anyLong()))
                .willReturn(Future.succeededFuture(givenAuctionContext(identity())));

        final AuctionContext auctionContext = AuctionContext.builder()
                .bidResponse(BidResponse.builder().build())
                .build();
        given(exchangeService.holdAuction(any()))
                .willReturn(Future.succeededFuture(auctionContext));

        // when
        auctionHandler.handle(routingContext);

        // then
        verify(exchangeService).holdAuction(any());
        assertThat(httpResponse.headers()).hasSize(2)
                .extracting(Map.Entry::getKey, Map.Entry::getValue)
                .containsExactlyInAnyOrder(
                        tuple("Content-Type", "application/json"),
                        tuple("x-prebid", "pbs-java/1.00"));

        verify(httpResponse).end(eq("{}"));
    }

    @Test
    public void shouldRespondWithCorrectResolvedRequestMediaTypePriceGranularity() {
        // given
        given(auctionRequestFactory.fromRequest(any(), anyLong()))
                .willReturn(Future.succeededFuture(givenAuctionContext(identity())));

        final ExtGranularityRange granularityRange = ExtGranularityRange.of(BigDecimal.TEN, BigDecimal.ONE);
        final ExtPriceGranularity priceGranularity = ExtPriceGranularity.of(1, singletonList(granularityRange));
        final ExtMediaTypePriceGranularity priceGranuality = ExtMediaTypePriceGranularity.of(
                mapper.valueToTree(priceGranularity), null, mapper.createObjectNode());
        final BidRequest resolvedRequest = BidRequest.builder()
                .ext(ExtRequest.of(ExtRequestPrebid.builder()
                        .targeting(ExtRequestTargeting.builder().mediatypepricegranularity(priceGranuality).build())
                        .auctiontimestamp(0L)
                        .build()))
                .build();

        final BidResponse bidResponse = BidResponse.builder()
                .ext(ExtBidResponse.builder()
<<<<<<< HEAD
                                .debug(ExtResponseDebug.of(null, resolvedRequest, null, null, null))
                                .build())
=======
                        .debug(ExtResponseDebug.of(null, resolvedRequest,
                                null, null))
                        .build())
>>>>>>> 710001df
                .build();
        final AuctionContext auctionContext = AuctionContext.builder()
                .bidResponse(bidResponse)
                .build();
        given(exchangeService.holdAuction(any()))
                .willReturn(Future.succeededFuture(auctionContext));

        // when
        auctionHandler.handle(routingContext);

        // then
        verify(exchangeService).holdAuction(any());
        verify(httpResponse).end(eq("{\"ext\":{\"debug\":{\"resolvedrequest\":{\"ext\":{\"prebid\":"
                + "{\"targeting\":{\"mediatypepricegranularity\":{\"banner\":{\"precision\":1,\"ranges\":"
                + "[{\"max\":10,\"increment\":1}]},\"native\":{}}},\"auctiontimestamp\":0}}}}}}"));
    }

    @Test
    public void shouldIncrementOkOpenrtb2WebRequestMetrics() {
        // given
        given(auctionRequestFactory.fromRequest(any(), anyLong()))
                .willReturn(Future.succeededFuture(givenAuctionContext(identity())));

        givenHoldAuction(BidResponse.builder().build());

        // when
        auctionHandler.handle(routingContext);

        // then
        verify(metrics).updateRequestTypeMetric(eq(MetricName.openrtb2web), eq(MetricName.ok));
    }

    @Test
    public void shouldIncrementOkOpenrtb2AppRequestMetrics() {
        // given
        given(auctionRequestFactory.fromRequest(any(), anyLong())).willReturn(Future.succeededFuture(
                givenAuctionContext(identity(), builder -> builder.requestTypeMetric(MetricName.openrtb2app))));

        givenHoldAuction(BidResponse.builder().build());

        // when
        auctionHandler.handle(routingContext);

        // then
        verify(metrics).updateRequestTypeMetric(eq(MetricName.openrtb2app), eq(MetricName.ok));
    }

    @Test
    public void shouldIncrementAppRequestMetrics() {
        // given
        givenHoldAuction(BidResponse.builder().build());

        given(auctionRequestFactory.fromRequest(any(), anyLong()))
                .willReturn(Future.succeededFuture(givenAuctionContext(builder -> builder.app(App.builder().build()))));

        // when
        auctionHandler.handle(routingContext);

        // then
        verify(metrics).updateAppAndNoCookieAndImpsRequestedMetrics(eq(true), anyBoolean(), anyInt());
    }

    @Test
    public void shouldIncrementNoCookieMetrics() {
        // given
        given(auctionRequestFactory.fromRequest(any(), anyLong()))
                .willReturn(Future.succeededFuture(givenAuctionContext(identity())));

        givenHoldAuction(BidResponse.builder().build());

        given(uidsCookie.hasLiveUids()).willReturn(false);

        httpRequest.headers().add(HttpUtil.USER_AGENT_HEADER, "Mozilla/5.0 (Macintosh; Intel Mac OS X 10_11_6) "
                + "AppleWebKit/601.7.7 (KHTML, like Gecko) Version/9.1.2 Safari/601.7.7");

        // when
        auctionHandler.handle(routingContext);

        // then
        verify(metrics).updateAppAndNoCookieAndImpsRequestedMetrics(eq(false), eq(false), anyInt());
    }

    @Test
    public void shouldIncrementImpsRequestedMetrics() {
        // given
        given(auctionRequestFactory.fromRequest(any(), anyLong()))
                .willReturn(Future.succeededFuture(
                        givenAuctionContext(builder -> builder.imp(singletonList(Imp.builder().build())))));

        givenHoldAuction(BidResponse.builder().build());

        // when
        auctionHandler.handle(routingContext);

        // then
        verify(metrics).updateAppAndNoCookieAndImpsRequestedMetrics(anyBoolean(), anyBoolean(), eq(1));
    }

    @Test
    public void shouldIncrementImpTypesMetrics() {
        // given
        final List<Imp> imps = singletonList(Imp.builder().build());

        given(auctionRequestFactory.fromRequest(any(), anyLong()))
                .willReturn(Future.succeededFuture(givenAuctionContext(builder -> builder.imp(imps))));

        givenHoldAuction(BidResponse.builder().build());

        // when
        auctionHandler.handle(routingContext);

        // then
        verify(metrics).updateImpTypesMetrics(same(imps));
    }

    @Test
    public void shouldIncrementBadinputOpenrtb2WebRequestMetrics() {
        // given
        given(auctionRequestFactory.fromRequest(any(), anyLong()))
                .willReturn(Future.failedFuture(new InvalidRequestException("Request is invalid")));

        // when
        auctionHandler.handle(routingContext);

        // then
        verify(metrics).updateRequestTypeMetric(eq(MetricName.openrtb2web), eq(MetricName.badinput));
    }

    @Test
    public void shouldIncrementErrOpenrtb2WebRequestMetrics() {
        // given
        given(auctionRequestFactory.fromRequest(any(), anyLong()))
                .willReturn(Future.failedFuture(new RuntimeException()));

        // when
        auctionHandler.handle(routingContext);

        // then
        verify(metrics).updateRequestTypeMetric(eq(MetricName.openrtb2web), eq(MetricName.err));
    }

    @SuppressWarnings("unchecked")
    @Test
    public void shouldUpdateRequestTimeMetric() {
        // given

        // set up clock mock to check that request_time metric has been updated with expected value
        given(clock.millis()).willReturn(5000L).willReturn(5500L);

        given(auctionRequestFactory.fromRequest(any(), anyLong()))
                .willReturn(Future.succeededFuture(givenAuctionContext(identity())));

        givenHoldAuction(BidResponse.builder().build());

        // simulate calling end handler that is supposed to update request_time timer value
        given(httpResponse.endHandler(any())).willAnswer(inv -> {
            ((Handler<Void>) inv.getArgument(0)).handle(null);
            return null;
        });

        // when
        auctionHandler.handle(routingContext);

        // then
        verify(metrics).updateRequestTimeMetric(eq(MetricName.request_time), eq(500L));
    }

    @Test
    public void shouldNotUpdateRequestTimeMetricIfRequestFails() {
        // given
        given(auctionRequestFactory.fromRequest(any(), anyLong()))
                .willReturn(Future.failedFuture(new InvalidRequestException("Request is invalid")));

        // when
        auctionHandler.handle(routingContext);

        // then
        verify(httpResponse, never()).endHandler(any());
    }

    @SuppressWarnings("unchecked")
    @Test
    public void shouldUpdateNetworkErrorMetric() {
        // given
        given(auctionRequestFactory.fromRequest(any(), anyLong()))
                .willReturn(Future.succeededFuture(givenAuctionContext(identity())));

        givenHoldAuction(BidResponse.builder().build());

        // simulate calling exception handler that is supposed to update networkerr timer value
        given(httpResponse.exceptionHandler(any())).willAnswer(inv -> {
            ((Handler<RuntimeException>) inv.getArgument(0)).handle(new RuntimeException());
            return httpResponse;
        });

        // when
        auctionHandler.handle(routingContext);

        // then
        verify(metrics).updateRequestTypeMetric(eq(MetricName.openrtb2web), eq(MetricName.networkerr));
    }

    @Test
    public void shouldNotUpdateNetworkErrorMetricIfResponseSucceeded() {
        // given
        given(auctionRequestFactory.fromRequest(any(), anyLong()))
                .willReturn(Future.succeededFuture(givenAuctionContext(identity())));

        givenHoldAuction(BidResponse.builder().build());

        // when
        auctionHandler.handle(routingContext);

        // then
        verify(metrics, never()).updateRequestTypeMetric(eq(MetricName.openrtb2web), eq(MetricName.networkerr));
    }

    @Test
    public void shouldUpdateNetworkErrorMetricIfClientClosedConnection() {
        // given
        given(auctionRequestFactory.fromRequest(any(), anyLong()))
                .willReturn(Future.succeededFuture(givenAuctionContext(identity())));

        givenHoldAuction(BidResponse.builder().build());

        given(routingContext.response().closed()).willReturn(true);

        // when
        auctionHandler.handle(routingContext);

        // then
        verify(metrics).updateRequestTypeMetric(eq(MetricName.openrtb2web), eq(MetricName.networkerr));
    }

    @Test
    public void shouldIncrementRejectedMetricsIfUnknownUser() {
        // given
        given(auctionRequestFactory.fromRequest(any(), anyLong())).willReturn(
                Future.failedFuture(new UnauthorizedAccountException("Unauthorised account id 1", "1")));

        // when
        auctionHandler.handle(routingContext);

        // then
        verify(metrics).updateAccountRequestRejectedMetrics(eq("1"));
    }

    @Test
    public void shouldPassBadRequestEventToAnalyticsReporterIfBidRequestIsInvalid() {
        // given
        given(auctionRequestFactory.fromRequest(any(), anyLong()))
                .willReturn(Future.failedFuture(new InvalidRequestException("Request is invalid")));

        // when
        auctionHandler.handle(routingContext);

        // then
        final AuctionEvent auctionEvent = captureAuctionEvent();
        assertThat(auctionEvent).isEqualTo(AuctionEvent.builder()
                .httpContext(givenHttpContext())
                .status(400)
                .errors(singletonList("Invalid request format: Request is invalid"))
                .build());
    }

    @Test
    public void shouldPassInternalServerErrorEventToAnalyticsReporterIfAuctionFails() {
        // given
        final AuctionContext auctionContext = givenAuctionContext(identity());
        given(auctionRequestFactory.fromRequest(any(), anyLong()))
                .willReturn(Future.succeededFuture(auctionContext));

        given(exchangeService.holdAuction(any()))
                .willThrow(new RuntimeException("Unexpected exception"));

        // when
        auctionHandler.handle(routingContext);

        // then
        final AuctionEvent auctionEvent = captureAuctionEvent();
        final AuctionContext expectedAuctionContext = auctionContext.toBuilder()
                .requestTypeMetric(MetricName.openrtb2web)
                .build();

        assertThat(auctionEvent).isEqualTo(AuctionEvent.builder()
                .httpContext(givenHttpContext())
                .auctionContext(expectedAuctionContext)
                .status(500)
                .errors(singletonList("Unexpected exception"))
                .build());
    }

    @Test
    public void shouldPassSuccessfulEventToAnalyticsReporter() {
        // given
        final AuctionContext auctionContext = givenAuctionContext(identity());
        given(auctionRequestFactory.fromRequest(any(), anyLong()))
                .willReturn(Future.succeededFuture(auctionContext));

        givenHoldAuction(BidResponse.builder().build());

        // when
        auctionHandler.handle(routingContext);

        // then
        final AuctionEvent auctionEvent = captureAuctionEvent();
        final AuctionContext expectedAuctionContext = auctionContext.toBuilder()
                .requestTypeMetric(MetricName.openrtb2web)
                .bidResponse(BidResponse.builder().build())
                .build();

        assertThat(auctionEvent).isEqualTo(AuctionEvent.builder()
                .httpContext(givenHttpContext())
                .auctionContext(expectedAuctionContext)
                .bidResponse(BidResponse.builder().build())
                .status(200)
                .errors(emptyList())
                .build());
    }

    @Test
    public void shouldTolerateDuplicateQueryParamNames() {
        // given
        given(auctionRequestFactory.fromRequest(any(), anyLong()))
                .willReturn(Future.succeededFuture(givenAuctionContext(identity())));

        final MultiMap params = MultiMap.caseInsensitiveMultiMap();
        params.add("param", "value1");
        given(httpRequest.params()).willReturn(params);
        givenHoldAuction(BidResponse.builder().build());

        // when
        auctionHandler.handle(routingContext);

        // then
        final AuctionEvent auctionEvent = captureAuctionEvent();
        final CaseInsensitiveMultiMap expectedParams = CaseInsensitiveMultiMap.builder()
                .add("param", "value1")
                .build();
        assertThat(auctionEvent.getHttpContext().getQueryParams()).isEqualTo(expectedParams);
    }

    @Test
    public void shouldTolerateDuplicateHeaderNames() {
        // given
        given(auctionRequestFactory.fromRequest(any(), anyLong()))
                .willReturn(Future.succeededFuture(givenAuctionContext(identity())));

        final MultiMap headers = MultiMap.caseInsensitiveMultiMap();
        headers.add("header", "value1");
        given(httpRequest.headers()).willReturn(headers);
        givenHoldAuction(BidResponse.builder().build());

        // when
        auctionHandler.handle(routingContext);

        // then
        final AuctionEvent auctionEvent = captureAuctionEvent();
        final CaseInsensitiveMultiMap expectedHeaders = CaseInsensitiveMultiMap.builder()
                .add("header", "value1")
                .add("header", "value2")
                .build();
        assertThat(auctionEvent.getHttpContext().getHeaders()).isEqualTo(expectedHeaders);
    }

    private AuctionContext captureAuctionContext() {
        final ArgumentCaptor<AuctionContext> captor = ArgumentCaptor.forClass(AuctionContext.class);
        verify(exchangeService).holdAuction(captor.capture());
        return captor.getValue();
    }

    private AuctionEvent captureAuctionEvent() {
        final ArgumentCaptor<AuctionEvent> captor = ArgumentCaptor.forClass(AuctionEvent.class);
        verify(analyticsReporterDelegator).processEvent(captor.capture(), any());
        return captor.getValue();
    }

    private void givenHoldAuction(BidResponse bidResponse) {
        given(exchangeService.holdAuction(any()))
                .willAnswer(inv -> Future.succeededFuture(((AuctionContext) inv.getArgument(0)).toBuilder()
                        .bidResponse(bidResponse)
                        .build()));
    }

    private AuctionContext givenAuctionContext(UnaryOperator<BidRequest.BidRequestBuilder> bidRequestCustomizer) {
        return givenAuctionContext(bidRequestCustomizer, identity());
    }

    private AuctionContext givenAuctionContext(
            UnaryOperator<BidRequest.BidRequestBuilder> bidRequestCustomizer,
            UnaryOperator<AuctionContext.AuctionContextBuilder> auctionContextCustomizer) {

        final BidRequest bidRequest = bidRequestCustomizer.apply(BidRequest.builder()
                .imp(emptyList())).build();

        final AuctionContext.AuctionContextBuilder auctionContextBuilder = AuctionContext.builder()
                .uidsCookie(uidsCookie)
                .bidRequest(bidRequest)
                .requestTypeMetric(MetricName.openrtb2web)
                .timeout(this.timeout);

        return auctionContextCustomizer.apply(auctionContextBuilder)
                .build();
    }

    private static HttpRequestContext givenHttpContext() {
        return HttpRequestContext.builder()
                .queryParams(CaseInsensitiveMultiMap.empty())
                .headers(CaseInsensitiveMultiMap.empty())
                .build();
    }
}<|MERGE_RESOLUTION|>--- conflicted
+++ resolved
@@ -344,14 +344,8 @@
 
         final BidResponse bidResponse = BidResponse.builder()
                 .ext(ExtBidResponse.builder()
-<<<<<<< HEAD
                                 .debug(ExtResponseDebug.of(null, resolvedRequest, null, null, null))
-                                .build())
-=======
-                        .debug(ExtResponseDebug.of(null, resolvedRequest,
-                                null, null))
                         .build())
->>>>>>> 710001df
                 .build();
         final AuctionContext auctionContext = AuctionContext.builder()
                 .bidResponse(bidResponse)
