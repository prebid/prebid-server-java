--- conflicted
+++ resolved
@@ -313,22 +313,16 @@
                 .build();
 
         final BidResponse bidResponse = BidResponse.builder()
-                .ext(mapper.valueToTree(ExtBidResponse.of(ExtResponseDebug.of(null, resolvedRequest),
-                        null, null, null, null, null)))
+                .ext(ExtBidResponse.builder()
+                                .debug(ExtResponseDebug.of(null, resolvedRequest,
+                        null, null))
+                                .build())
                 .build();
         final AuctionContext auctionContext = AuctionContext.builder()
                 .bidResponse(bidResponse)
                 .build();
         given(exchangeService.holdAuction(any()))
-<<<<<<< HEAD
                 .willReturn(Future.succeededFuture(auctionContext));
-=======
-                .willReturn(Future.succeededFuture(BidResponse.builder()
-                        .ext(ExtBidResponse.builder()
-                                .debug(ExtResponseDebug.of(null, resolvedRequest, null, null))
-                                .build())
-                        .build()));
->>>>>>> 48ceeca9
 
         // when
         auctionHandler.handle(routingContext);
