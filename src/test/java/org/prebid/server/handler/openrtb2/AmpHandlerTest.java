package org.prebid.server.handler.openrtb2;

import com.fasterxml.jackson.databind.node.ObjectNode;
import com.fasterxml.jackson.databind.node.TextNode;
import com.iab.openrtb.request.App;
import com.iab.openrtb.request.BidRequest;
import com.iab.openrtb.request.Imp;
import com.iab.openrtb.response.Bid;
import com.iab.openrtb.response.BidResponse;
import com.iab.openrtb.response.SeatBid;
import io.vertx.core.Future;
import io.vertx.core.Handler;
import io.vertx.core.MultiMap;
import io.vertx.core.http.CaseInsensitiveHeaders;
import io.vertx.core.http.HttpServerRequest;
import io.vertx.core.http.HttpServerResponse;
import io.vertx.core.logging.Logger;
import io.vertx.ext.web.RoutingContext;
import org.junit.Before;
import org.junit.Rule;
import org.junit.Test;
import org.mockito.ArgumentCaptor;
import org.mockito.Mock;
import org.mockito.junit.MockitoJUnit;
import org.mockito.junit.MockitoRule;
import org.prebid.server.VertxTest;
import org.prebid.server.analytics.AnalyticsReporter;
import org.prebid.server.analytics.model.AmpEvent;
import org.prebid.server.analytics.model.HttpContext;
import org.prebid.server.auction.AmpRequestFactory;
import org.prebid.server.auction.AmpResponsePostProcessor;
import org.prebid.server.auction.ExchangeService;
import org.prebid.server.auction.model.AuctionContext;
import org.prebid.server.bidder.Bidder;
import org.prebid.server.bidder.BidderCatalog;
import org.prebid.server.cookie.UidsCookie;
import org.prebid.server.exception.BlacklistedAccountException;
import org.prebid.server.exception.BlacklistedAppException;
import org.prebid.server.exception.InvalidRequestException;
import org.prebid.server.execution.LogModifier;
import org.prebid.server.exception.UnauthorizedAccountException;
import org.prebid.server.execution.Timeout;
import org.prebid.server.execution.TimeoutFactory;
import org.prebid.server.metric.MetricName;
import org.prebid.server.metric.Metrics;
import org.prebid.server.proto.openrtb.ext.ExtPrebid;
import org.prebid.server.proto.openrtb.ext.request.ExtBidRequest;
import org.prebid.server.proto.openrtb.ext.request.ExtRequestPrebid;
import org.prebid.server.proto.openrtb.ext.response.ExtBidPrebid;
import org.prebid.server.proto.openrtb.ext.response.ExtBidResponse;
import org.prebid.server.proto.openrtb.ext.response.ExtResponseDebug;
import org.prebid.server.util.HttpUtil;

import java.time.Clock;
import java.time.Instant;
import java.util.HashMap;
import java.util.List;
import java.util.Map;
import java.util.function.Function;

import static java.util.Collections.emptyList;
import static java.util.Collections.emptyMap;
import static java.util.Collections.singleton;
import static java.util.Collections.singletonList;
import static java.util.Collections.singletonMap;
import static java.util.function.Function.identity;
import static org.assertj.core.api.Assertions.assertThat;
import static org.assertj.core.api.Assertions.tuple;
import static org.mockito.ArgumentMatchers.any;
import static org.mockito.ArgumentMatchers.anyInt;
import static org.mockito.ArgumentMatchers.anyLong;
import static org.mockito.ArgumentMatchers.anyString;
import static org.mockito.ArgumentMatchers.eq;
import static org.mockito.ArgumentMatchers.same;
import static org.mockito.ArgumentMatchers.startsWith;
import static org.mockito.BDDMockito.given;
import static org.mockito.BDDMockito.willReturn;
import static org.mockito.Mockito.anyBoolean;
import static org.mockito.Mockito.mock;
import static org.mockito.Mockito.never;
import static org.mockito.Mockito.verify;
import static org.mockito.Mockito.verifyZeroInteractions;

public class AmpHandlerTest extends VertxTest {

    @Rule
    public final MockitoRule mockitoRule = MockitoJUnit.rule();

    @Mock
    private AmpRequestFactory ampRequestFactory;
    @Mock
    private ExchangeService exchangeService;
    @Mock
    private BidderCatalog bidderCatalog;
    @Mock
    private AnalyticsReporter analyticsReporter;
    @Mock
    private Metrics metrics;
    @Mock
    private Clock clock;
    @Mock
    private LogModifier logModifier;

    private AmpHandler ampHandler;
    @Mock
    private RoutingContext routingContext;
    @Mock
    private HttpServerRequest httpRequest;
    @Mock
    private HttpServerResponse httpResponse;
    @Mock
    private UidsCookie uidsCookie;

    private Timeout timeout;

    @Before
    public void setUp() {
        given(routingContext.request()).willReturn(httpRequest);
        given(routingContext.response()).willReturn(httpResponse);

        given(httpRequest.params()).willReturn(MultiMap.caseInsensitiveMultiMap());
        given(httpRequest.getParam(anyString())).willReturn("tagId1");
        given(httpRequest.headers()).willReturn(new CaseInsensitiveHeaders());
        httpRequest.headers().add("Origin", "http://example.com");

        given(httpResponse.exceptionHandler(any())).willReturn(httpResponse);
        given(httpResponse.setStatusCode(anyInt())).willReturn(httpResponse);
        given(httpResponse.headers()).willReturn(new CaseInsensitiveHeaders());

        given(uidsCookie.hasLiveUids()).willReturn(true);

        given(logModifier.get()).willReturn(Logger::info);

        given(clock.millis()).willReturn(Instant.now().toEpochMilli());
        timeout = new TimeoutFactory(clock).create(2000L);

<<<<<<< HEAD
        ampHandler = new AmpHandler(
                ampRequestFactory,
                exchangeService,
                analyticsReporter,
                metrics,
                clock,
                bidderCatalog,
                singleton("bidder1"),
                new AmpResponsePostProcessor.NoOpAmpResponsePostProcessor(),
                jacksonMapper);
=======
        ampHandler = new AmpHandler(ampRequestFactory, exchangeService, analyticsReporter, metrics, clock,
                bidderCatalog, singleton("bidder1"), new AmpResponsePostProcessor.NoOpAmpResponsePostProcessor(),
                logModifier);
>>>>>>> 5a860e84
    }

    @Test
    public void shouldSetRequestTypeMetricToAuctionContext() {
        // given
        given(ampRequestFactory.fromRequest(any(), anyLong()))
                .willReturn(Future.succeededFuture(givenAuctionContext(identity())));

        // when
        ampHandler.handle(routingContext);

        // then
        final AuctionContext auctionContext = captureAuctionContext();
        assertThat(auctionContext.getRequestTypeMetric()).isNotNull();
    }

    @Test
    public void shouldUseTimeoutFromAuctionContext() {
        // given
        given(ampRequestFactory.fromRequest(any(), anyLong()))
                .willReturn(Future.succeededFuture(givenAuctionContext(identity())));

        given(exchangeService.holdAuction(any()))
                .willReturn(Future.succeededFuture(BidResponse.builder().build()));

        // when
        ampHandler.handle(routingContext);

        // then
        assertThat(captureAuctionContext().getTimeout().remaining()).isEqualTo(2000L);
    }

    @Test
    public void shouldComputeTimeoutBasedOnRequestProcessingStartTime() {
        // given
        given(ampRequestFactory.fromRequest(any(), anyLong()))
                .willReturn(Future.succeededFuture(givenAuctionContext(identity())));

        given(exchangeService.holdAuction(any()))
                .willReturn(Future.succeededFuture(BidResponse.builder().build()));

        final Instant now = Instant.now();
        given(clock.millis()).willReturn(now.toEpochMilli()).willReturn(now.plusMillis(50L).toEpochMilli());

        // when
        ampHandler.handle(routingContext);

        // then
        assertThat(captureAuctionContext().getTimeout().remaining()).isLessThanOrEqualTo(1950L);
    }

    @Test
    public void shouldRespondWithBadRequestIfRequestIsInvalid() {
        // given
        given(ampRequestFactory.fromRequest(any(), anyLong()))
                .willReturn(Future.failedFuture(new InvalidRequestException("Request is invalid")));

        // when
        ampHandler.handle(routingContext);

        // then
        verifyZeroInteractions(exchangeService);
        verify(httpResponse).setStatusCode(eq(400));
        verify(logModifier).get();
        assertThat(httpResponse.headers()).hasSize(2)
                .extracting(Map.Entry::getKey, Map.Entry::getValue)
                .containsOnly(
                        tuple("AMP-Access-Control-Allow-Source-Origin", "http://example.com"),
                        tuple("Access-Control-Expose-Headers", "AMP-Access-Control-Allow-Source-Origin"));
        verify(httpResponse).end(eq("Invalid request format: Request is invalid"));
    }

    @Test
    public void shouldRespondWithBadRequestIfRequestHasBlacklistedAccount() {
        // given
        given(ampRequestFactory.fromRequest(any(), anyLong()))
                .willReturn(Future.failedFuture(new BlacklistedAccountException("Blacklisted account")));

        // when
        ampHandler.handle(routingContext);

        // then
        verifyZeroInteractions(exchangeService);
        verify(httpResponse).setStatusCode(eq(403));
        assertThat(httpResponse.headers()).hasSize(2)
                .extracting(Map.Entry::getKey, Map.Entry::getValue)
                .containsOnly(
                        tuple("AMP-Access-Control-Allow-Source-Origin", "http://example.com"),
                        tuple("Access-Control-Expose-Headers", "AMP-Access-Control-Allow-Source-Origin"));
        verify(httpResponse).end(eq("Blacklisted: Blacklisted account"));
    }

    @Test
    public void shouldRespondWithBadRequestIfRequestHasBlacklistedApp() {
        // given
        given(ampRequestFactory.fromRequest(any(), anyLong()))
                .willReturn(Future.failedFuture(new BlacklistedAppException("Blacklisted app")));

        // when
        ampHandler.handle(routingContext);

        // then
        verifyZeroInteractions(exchangeService);
        verify(httpResponse).setStatusCode(eq(403));
        assertThat(httpResponse.headers()).hasSize(2)
                .extracting(Map.Entry::getKey, Map.Entry::getValue)
                .containsOnly(
                        tuple("AMP-Access-Control-Allow-Source-Origin", "http://example.com"),
                        tuple("Access-Control-Expose-Headers", "AMP-Access-Control-Allow-Source-Origin"));
        verify(httpResponse).end(eq("Blacklisted: Blacklisted app"));
    }

    @Test
    public void shouldRespondWithUnauthorizedIfAccountIdIsInvalid() {
        // given
        given(ampRequestFactory.fromRequest(any(), anyLong()))
                .willReturn(Future.failedFuture(new UnauthorizedAccountException("Account id is not provided")));

        // when
        ampHandler.handle(routingContext);

        // then
        verifyZeroInteractions(exchangeService);
        verify(httpResponse).setStatusCode(eq(401));
        assertThat(httpResponse.headers()).hasSize(2)
                .extracting(Map.Entry::getKey, Map.Entry::getValue)
                .containsOnly(
                        tuple("AMP-Access-Control-Allow-Source-Origin", "http://example.com"),
                        tuple("Access-Control-Expose-Headers", "AMP-Access-Control-Allow-Source-Origin"));
        verify(httpResponse).end(eq("Unauthorised: Account id is not provided"));
    }

    @Test
    public void shouldRespondWithInternalServerErrorIfAuctionFails() {
        // given
        given(ampRequestFactory.fromRequest(any(), anyLong()))
                .willReturn(Future.succeededFuture(givenAuctionContext(identity())));

        given(exchangeService.holdAuction(any()))
                .willThrow(new RuntimeException("Unexpected exception"));

        // when
        ampHandler.handle(routingContext);

        // then
        verify(httpResponse).setStatusCode(eq(500));
        assertThat(httpResponse.headers()).hasSize(2)
                .extracting(Map.Entry::getKey, Map.Entry::getValue)
                .containsOnly(
                        tuple("AMP-Access-Control-Allow-Source-Origin", "http://example.com"),
                        tuple("Access-Control-Expose-Headers", "AMP-Access-Control-Allow-Source-Origin"));
        verify(httpResponse).end(eq("Critical error while running the auction: Unexpected exception"));
    }

    @Test
    public void shouldRespondWithInternalServerErrorIfCannotExtractBidTargeting() {
        // given
        given(ampRequestFactory.fromRequest(any(), anyLong()))
                .willReturn(Future.succeededFuture(givenAuctionContext(identity())));

        final ObjectNode ext = mapper.createObjectNode();
        ext.set("prebid", new TextNode("non-ExtBidRequest"));
        given(exchangeService.holdAuction(any())).willReturn(givenBidResponse(ext));

        // when
        ampHandler.handle(routingContext);

        // then
        verify(httpResponse).setStatusCode(eq(500));
        assertThat(httpResponse.headers()).hasSize(2)
                .extracting(Map.Entry::getKey, Map.Entry::getValue)
                .containsOnly(
                        tuple("AMP-Access-Control-Allow-Source-Origin", "http://example.com"),
                        tuple("Access-Control-Expose-Headers", "AMP-Access-Control-Allow-Source-Origin"));
        verify(httpResponse).end(
                startsWith("Critical error while running the auction: Critical error while unpacking AMP targets:"));
    }

    @Test
    public void shouldNotSendResponseIfClientClosedConnection() {
        // given
        given(ampRequestFactory.fromRequest(any(), anyLong()))
                .willReturn(Future.failedFuture(new RuntimeException()));

        given(routingContext.response().closed()).willReturn(true);

        // when
        ampHandler.handle(routingContext);

        // then
        verify(httpResponse, never()).end(anyString());
    }

    @Test
    public void shouldRespondWithExpectedResponse() {
        // given
        given(ampRequestFactory.fromRequest(any(), anyLong()))
                .willReturn(Future.succeededFuture(givenAuctionContext(identity())));

        final Map<String, String> targeting = new HashMap<>();
        targeting.put("key1", "value1");
        targeting.put("hb_cache_id_bidder1", "value2");
        given(exchangeService.holdAuction(any()))
                .willReturn(givenBidResponse(
                        mapper.valueToTree(ExtPrebid.of(ExtBidPrebid.of(null, targeting, null, null), null))));

        // when
        ampHandler.handle(routingContext);

        // then
        assertThat(httpResponse.headers()).hasSize(3)
                .extracting(Map.Entry::getKey, Map.Entry::getValue)
                .containsOnly(
                        tuple("AMP-Access-Control-Allow-Source-Origin", "http://example.com"),
                        tuple("Access-Control-Expose-Headers", "AMP-Access-Control-Allow-Source-Origin"),
                        tuple("Content-Type", "application/json"));
        verify(httpResponse).end(eq("{\"targeting\":{\"key1\":\"value1\",\"hb_cache_id_bidder1\":\"value2\"}}"));
    }

    @Test
    public void shouldRespondWithCustomTargetingIncluded() {
        // given
        given(ampRequestFactory.fromRequest(any(), anyLong()))
                .willReturn(Future.succeededFuture(givenAuctionContext(identity())));

        final Map<String, String> targeting = new HashMap<>();
        targeting.put("key1", "value1");
        targeting.put("hb_cache_id_bidder1", "value2");
        given(exchangeService.holdAuction(any()))
                .willReturn(Future.succeededFuture(BidResponse.builder()
                        .seatbid(singletonList(SeatBid.builder()
                                .seat("bidder1")
                                .bid(singletonList(Bid.builder()
                                        .ext(mapper.valueToTree(
                                                ExtPrebid.of(ExtBidPrebid.of(null, targeting, null, null),
                                                        mapper.createObjectNode())))
                                        .build()))
                                .build()))
                        .build()));

        final Map<String, String> customTargeting = new HashMap<>();
        customTargeting.put("rpfl_11078", "15_tier0030");
        final Bidder<?> bidder = mock(Bidder.class);
        given(bidder.extractTargeting(any())).willReturn(customTargeting);

        given(bidderCatalog.isValidName(anyString())).willReturn(true);
        willReturn(bidder).given(bidderCatalog).bidderByName(anyString());

        // when
        ampHandler.handle(routingContext);

        // then
        assertThat(httpResponse.headers()).hasSize(3)
                .extracting(Map.Entry::getKey, Map.Entry::getValue)
                .containsOnly(
                        tuple("AMP-Access-Control-Allow-Source-Origin", "http://example.com"),
                        tuple("Access-Control-Expose-Headers", "AMP-Access-Control-Allow-Source-Origin"),
                        tuple("Content-Type", "application/json"));
        verify(httpResponse).end(eq("{\"targeting\":{\"key1\":\"value1\",\"rpfl_11078\":\"15_tier0030\"," +
                "\"hb_cache_id_bidder1\":\"value2\"}}"));
    }

    @Test
    public void shouldRespondWithDebugInfoIncludedIfTestFlagIsTrue() {
        // given
        final AuctionContext auctionContext = givenAuctionContext(builder -> builder.id("reqId1").test(1));
        given(ampRequestFactory.fromRequest(any(), anyLong()))
                .willReturn(Future.succeededFuture(auctionContext));

        given(exchangeService.holdAuction(any()))
                .willReturn(givenBidResponseWithExt(mapper.valueToTree(
                        ExtBidResponse.of(ExtResponseDebug.of(null, auctionContext.getBidRequest()), null, null, null,
                                null))));

        // when
        ampHandler.handle(routingContext);

        // then
        verify(httpResponse).end(eq(
                "{\"targeting\":{},\"debug\":{\"resolvedrequest\":{\"id\":\"reqId1\",\"imp\":[],\"test\":1," +
                        "\"tmax\":1000}}}"));
    }

    @Test
    public void shouldRespondWithDebugInfoIncludedIfExtPrebidDebugIsOn() {
        // given
        final AuctionContext auctionContext = givenAuctionContext(builder -> builder
                .id("reqId1")
                .ext(mapper.valueToTree(ExtBidRequest.of(ExtRequestPrebid.builder().debug(1).build()))));
        given(ampRequestFactory.fromRequest(any(), anyLong()))
                .willReturn(Future.succeededFuture(auctionContext));

        given(exchangeService.holdAuction(any()))
                .willReturn(givenBidResponseWithExt(mapper.valueToTree(
                        ExtBidResponse.of(ExtResponseDebug.of(null, auctionContext.getBidRequest()), null, null, null,
                                null))));

        // when
        ampHandler.handle(routingContext);

        // then
        verify(httpResponse).end(
                eq("{\"targeting\":{},\"debug\":{\"resolvedrequest\":{\"id\":\"reqId1\",\"imp\":[],\"tmax\":1000,"
                        + "\"ext\":{\"prebid\":{\"debug\":1}}}}}"));
    }

    @Test
    public void shouldIncrementOkAmpRequestMetrics() {
        // given
        given(ampRequestFactory.fromRequest(any(), anyLong()))
                .willReturn(Future.succeededFuture(givenAuctionContext(identity())));

        given(exchangeService.holdAuction(any()))
                .willReturn(givenBidResponse(mapper.valueToTree(
                        ExtPrebid.of(ExtBidPrebid.of(null, null, null, null), null))));

        // when
        ampHandler.handle(routingContext);

        // then
        verify(metrics).updateRequestTypeMetric(eq(MetricName.amp), eq(MetricName.ok));
    }

    @Test
    public void shouldIncrementAppRequestMetrics() {
        // given
        given(ampRequestFactory.fromRequest(any(), anyLong()))
                .willReturn(Future.succeededFuture(givenAuctionContext(builder -> builder.app(App.builder().build()))));

        given(exchangeService.holdAuction(any()))
                .willReturn(givenBidResponse(mapper.valueToTree(
                        ExtPrebid.of(ExtBidPrebid.of(null, null, null, null), null))));

        // when
        ampHandler.handle(routingContext);

        // then
        verify(metrics).updateAppAndNoCookieAndImpsRequestedMetrics(eq(true), anyBoolean(), anyBoolean(), anyInt());
    }

    @Test
    public void shouldIncrementNoCookieMetrics() {
        // given
        given(ampRequestFactory.fromRequest(any(), anyLong()))
                .willReturn(Future.succeededFuture(givenAuctionContext(identity())));

        given(exchangeService.holdAuction(any()))
                .willReturn(givenBidResponse(mapper.valueToTree(
                        ExtPrebid.of(ExtBidPrebid.of(null, null, null, null), null))));

        given(uidsCookie.hasLiveUids()).willReturn(false);

        httpRequest.headers().add(HttpUtil.USER_AGENT_HEADER, "Mozilla/5.0 (Macintosh; Intel Mac OS X 10_11_6) " +
                "AppleWebKit/601.7.7 (KHTML, like Gecko) Version/9.1.2 Safari/601.7.7");

        // when
        ampHandler.handle(routingContext);

        // then
        verify(metrics).updateAppAndNoCookieAndImpsRequestedMetrics(eq(false), eq(false), eq(true), anyInt());
    }

    @Test
    public void shouldIncrementImpsRequestedMetrics() {
        // given
        given(ampRequestFactory.fromRequest(any(), anyLong()))
                .willReturn(Future.succeededFuture(
                        givenAuctionContext(builder -> builder.imp(singletonList(Imp.builder().build())))));

        given(exchangeService.holdAuction(any()))
                .willReturn(givenBidResponse(mapper.valueToTree(
                        ExtPrebid.of(ExtBidPrebid.of(null, null, null, null), null))));

        // when
        ampHandler.handle(routingContext);

        // then
        verify(metrics).updateAppAndNoCookieAndImpsRequestedMetrics(anyBoolean(), anyBoolean(), anyBoolean(), eq(1));
    }

    @Test
    public void shouldIncrementImpsTypesMetrics() {
        // given
        final List<Imp> imps = singletonList(Imp.builder().build());

        given(ampRequestFactory.fromRequest(any(), anyLong()))
                .willReturn(Future.succeededFuture(givenAuctionContext(builder -> builder.imp(imps))));

        given(exchangeService.holdAuction(any()))
                .willReturn(givenBidResponse(mapper.valueToTree(
                        ExtPrebid.of(ExtBidPrebid.of(null, null, null, null), null))));

        // when
        ampHandler.handle(routingContext);

        // then
        verify(metrics).updateImpTypesMetrics(same(imps));
    }

    @Test
    public void shouldIncrementBadinputAmpRequestMetrics() {
        // given
        given(ampRequestFactory.fromRequest(any(), anyLong()))
                .willReturn(Future.failedFuture(new InvalidRequestException("Request is invalid")));

        // when
        ampHandler.handle(routingContext);

        // then
        verify(metrics).updateRequestTypeMetric(eq(MetricName.amp), eq(MetricName.badinput));
    }

    @Test
    public void shouldIncrementErrAmpRequestMetrics() {
        // given
        given(ampRequestFactory.fromRequest(any(), anyLong()))
                .willReturn(Future.failedFuture(new RuntimeException()));

        // when
        ampHandler.handle(routingContext);

        // then
        verify(metrics).updateRequestTypeMetric(eq(MetricName.amp), eq(MetricName.err));
    }

    @SuppressWarnings("unchecked")
    @Test
    public void shouldUpdateRequestTimeMetric() {
        // given

        // set up clock mock to check that request_time metric has been updated with expected value
        given(clock.millis()).willReturn(5000L).willReturn(5500L);

        given(ampRequestFactory.fromRequest(any(), anyLong()))
                .willReturn(Future.succeededFuture(givenAuctionContext(identity())));

        given(exchangeService.holdAuction(any()))
                .willReturn(Future.succeededFuture(BidResponse.builder().build()));

        // simulate calling end handler that is supposed to update request_time timer value
        given(httpResponse.endHandler(any())).willAnswer(inv -> {
            ((Handler<Void>) inv.getArgument(0)).handle(null);
            return null;
        });

        // when
        ampHandler.handle(routingContext);

        // then
        verify(metrics).updateRequestTimeMetric(eq(500L));
    }

    @Test
    public void shouldNotUpdateRequestTimeMetricIfRequestFails() {
        // given
        given(ampRequestFactory.fromRequest(any(), anyLong()))
                .willReturn(Future.failedFuture(new InvalidRequestException("Request is invalid")));

        // when
        ampHandler.handle(routingContext);

        // then
        verify(httpResponse, never()).endHandler(any());
    }

    @SuppressWarnings("unchecked")
    @Test
    public void shouldUpdateNetworkErrorMetric() {
        // given
        given(ampRequestFactory.fromRequest(any(), anyLong()))
                .willReturn(Future.succeededFuture(givenAuctionContext(identity())));

        given(exchangeService.holdAuction(any()))
                .willReturn(givenBidResponse(mapper.valueToTree(
                        ExtPrebid.of(ExtBidPrebid.of(null, null, null, null), null))));

        // simulate calling exception handler that is supposed to update networkerr timer value
        given(httpResponse.exceptionHandler(any())).willAnswer(inv -> {
            ((Handler<RuntimeException>) inv.getArgument(0)).handle(new RuntimeException());
            return httpResponse;
        });

        // when
        ampHandler.handle(routingContext);

        // then
        verify(metrics).updateRequestTypeMetric(eq(MetricName.amp), eq(MetricName.networkerr));
    }

    @Test
    public void shouldNotUpdateNetworkErrorMetricIfResponseSucceeded() {
        // given
        given(ampRequestFactory.fromRequest(any(), anyLong()))
                .willReturn(Future.succeededFuture(givenAuctionContext(identity())));

        given(exchangeService.holdAuction(any()))
                .willReturn(givenBidResponse(mapper.valueToTree(
                        ExtPrebid.of(ExtBidPrebid.of(null, null, null, null), null))));

        // when
        ampHandler.handle(routingContext);

        // then
        verify(metrics, never()).updateRequestTypeMetric(eq(MetricName.amp), eq(MetricName.networkerr));
    }

    @Test
    public void shouldUpdateNetworkErrorMetricIfClientClosedConnection() {
        // given
        given(ampRequestFactory.fromRequest(any(), anyLong()))
                .willReturn(Future.succeededFuture(givenAuctionContext(identity())));

        given(exchangeService.holdAuction(any()))
                .willReturn(givenBidResponse(mapper.valueToTree(
                        ExtPrebid.of(ExtBidPrebid.of(null, null, null, null), null))));

        given(routingContext.response().closed()).willReturn(true);

        // when
        ampHandler.handle(routingContext);

        // then
        verify(metrics).updateRequestTypeMetric(eq(MetricName.amp), eq(MetricName.networkerr));
    }

    @Test
    public void shouldPassBadRequestEventToAnalyticsReporterIfBidRequestIsInvalid() {
        // given
        given(ampRequestFactory.fromRequest(any(), anyLong()))
                .willReturn(Future.failedFuture(new InvalidRequestException("Request is invalid")));

        // when
        ampHandler.handle(routingContext);

        // then
        final AmpEvent ampEvent = captureAmpEvent();
        assertThat(ampEvent).isEqualTo(AmpEvent.builder()
                .httpContext(givenHttpContext(singletonMap("Origin", "http://example.com")))
                .origin("http://example.com")
                .status(400)
                .errors(singletonList("Request is invalid"))
                .build());
    }

    @Test
    public void shouldPassInternalServerErrorEventToAnalyticsReporterIfAuctionFails() {
        // given
        final AuctionContext auctionContext = givenAuctionContext(identity());
        given(ampRequestFactory.fromRequest(any(), anyLong()))
                .willReturn(Future.succeededFuture(auctionContext));

        given(exchangeService.holdAuction(any()))
                .willThrow(new RuntimeException("Unexpected exception"));

        // when
        ampHandler.handle(routingContext);

        // then
        final AmpEvent ampEvent = captureAmpEvent();
        final AuctionContext expectedAuctionContext = auctionContext.toBuilder()
                .requestTypeMetric(MetricName.amp)
                .build();

        assertThat(ampEvent).isEqualTo(AmpEvent.builder()
                .httpContext(givenHttpContext(singletonMap("Origin", "http://example.com")))
                .auctionContext(expectedAuctionContext)
                .origin("http://example.com")
                .status(500)
                .errors(singletonList("Unexpected exception"))
                .build());
    }

    @Test
    public void shouldPassSuccessfulEventToAnalyticsReporter() {
        // given
        final AuctionContext auctionContext = givenAuctionContext(identity());
        given(ampRequestFactory.fromRequest(any(), anyLong()))
                .willReturn(Future.succeededFuture(auctionContext));

        given(exchangeService.holdAuction(any()))
                .willReturn(givenBidResponse(mapper.valueToTree(
                        ExtPrebid.of(ExtBidPrebid.of(null, singletonMap("hb_cache_id_bidder1", "value1"), null, null),
                                null))));

        // when
        ampHandler.handle(routingContext);

        // then
        final AmpEvent ampEvent = captureAmpEvent();
        final AuctionContext expectedAuctionContext = auctionContext.toBuilder()
                .requestTypeMetric(MetricName.amp)
                .build();

        assertThat(ampEvent).isEqualTo(AmpEvent.builder()
                .httpContext(givenHttpContext(singletonMap("Origin", "http://example.com")))
                .auctionContext(expectedAuctionContext)
                .bidResponse(BidResponse.builder().seatbid(singletonList(SeatBid.builder()
                        .bid(singletonList(Bid.builder()
                                .ext(mapper.valueToTree(ExtPrebid.of(
                                        ExtBidPrebid.of(null, singletonMap("hb_cache_id_bidder1", "value1"), null,
                                                null),
                                        null)))
                                .build()))
                        .build()))
                        .build())
                .targeting(singletonMap("hb_cache_id_bidder1", TextNode.valueOf("value1")))
                .origin("http://example.com")
                .status(200)
                .errors(emptyList())
                .build());
    }

    private AuctionContext givenAuctionContext(
            Function<BidRequest.BidRequestBuilder, BidRequest.BidRequestBuilder> bidRequestBuilderCustomizer) {
        final BidRequest bidRequest = bidRequestBuilderCustomizer.apply(BidRequest.builder()
                .imp(emptyList()).tmax(1000L)).build();

        return AuctionContext.builder()
                .uidsCookie(uidsCookie)
                .bidRequest(bidRequest)
                .timeout(timeout)
                .build();
    }

    private static Future<BidResponse> givenBidResponse(ObjectNode extBid) {
        return Future.succeededFuture(BidResponse.builder()
                .seatbid(singletonList(SeatBid.builder()
                        .bid(singletonList(Bid.builder()
                                .ext(extBid)
                                .build()))
                        .build()))
                .build());
    }

    private static Future<BidResponse> givenBidResponseWithExt(ObjectNode extBidResponse) {
        return Future.succeededFuture(BidResponse.builder()
                .ext(extBidResponse)
                .build());
    }

    private AuctionContext captureAuctionContext() {
        final ArgumentCaptor<AuctionContext> captor = ArgumentCaptor.forClass(AuctionContext.class);
        verify(exchangeService).holdAuction(captor.capture());
        return captor.getValue();
    }

    private AmpEvent captureAmpEvent() {
        final ArgumentCaptor<AmpEvent> captor = ArgumentCaptor.forClass(AmpEvent.class);
        verify(analyticsReporter).processEvent(captor.capture());
        return captor.getValue();
    }

    private static HttpContext givenHttpContext(Map<String, String> headers) {
        return HttpContext.builder()
                .queryParams(emptyMap())
                .headers(headers)
                .cookies(emptyMap())
                .build();
    }
}<|MERGE_RESOLUTION|>--- conflicted
+++ resolved
@@ -134,7 +134,6 @@
         given(clock.millis()).willReturn(Instant.now().toEpochMilli());
         timeout = new TimeoutFactory(clock).create(2000L);
 
-<<<<<<< HEAD
         ampHandler = new AmpHandler(
                 ampRequestFactory,
                 exchangeService,
@@ -144,12 +143,8 @@
                 bidderCatalog,
                 singleton("bidder1"),
                 new AmpResponsePostProcessor.NoOpAmpResponsePostProcessor(),
-                jacksonMapper);
-=======
-        ampHandler = new AmpHandler(ampRequestFactory, exchangeService, analyticsReporter, metrics, clock,
-                bidderCatalog, singleton("bidder1"), new AmpResponsePostProcessor.NoOpAmpResponsePostProcessor(),
-                logModifier);
->>>>>>> 5a860e84
+                logModifier, jacksonMapper
+        );
     }
 
     @Test
