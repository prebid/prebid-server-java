--- conflicted
+++ resolved
@@ -346,13 +346,8 @@
         targeting.put("key1", "value1");
         targeting.put("hb_cache_id_bidder1", "value2");
         given(exchangeService.holdAuction(any()))
-<<<<<<< HEAD
-                .willReturn(givenBidResponse(
-                        mapper.valueToTree(ExtPrebid.of(ExtBidPrebid.of(null, null, targeting, null, null, null, null), null))));
-=======
                 .willReturn(givenBidResponse(mapper.valueToTree(ExtPrebid.of(ExtBidPrebid.of(
-                        null, targeting, null, null, null, null), null))));
->>>>>>> 0ac5a893
+                        null, null, targeting, null, null, null, null), null))));
 
         // when
         ampHandler.handle(routingContext);
@@ -382,7 +377,8 @@
                                 .seat("bidder1")
                                 .bid(singletonList(Bid.builder()
                                         .ext(mapper.valueToTree(
-                                                ExtPrebid.of(ExtBidPrebid.of(null, null, targeting, null, null, null, null),
+                                                ExtPrebid.of(
+                                                        ExtBidPrebid.of(null, null, targeting, null, null, null, null),
                                                         mapper.createObjectNode())))
                                         .build()))
                                 .build()))
