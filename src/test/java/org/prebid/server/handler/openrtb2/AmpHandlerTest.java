package org.prebid.server.handler.openrtb2;

import com.fasterxml.jackson.databind.node.ObjectNode;
import com.fasterxml.jackson.databind.node.TextNode;
import com.iab.openrtb.request.App;
import com.iab.openrtb.request.BidRequest;
import com.iab.openrtb.request.Imp;
import com.iab.openrtb.response.Bid;
import com.iab.openrtb.response.BidResponse;
import com.iab.openrtb.response.SeatBid;
import io.vertx.core.Future;
import io.vertx.core.Handler;
import io.vertx.core.MultiMap;
import io.vertx.core.http.CaseInsensitiveHeaders;
import io.vertx.core.http.HttpServerRequest;
import io.vertx.core.http.HttpServerResponse;
import io.vertx.core.logging.Logger;
import io.vertx.ext.web.RoutingContext;
import org.junit.Before;
import org.junit.Rule;
import org.junit.Test;
import org.mockito.ArgumentCaptor;
import org.mockito.Mock;
import org.mockito.junit.MockitoJUnit;
import org.mockito.junit.MockitoRule;
import org.prebid.server.VertxTest;
import org.prebid.server.analytics.AnalyticsReporter;
import org.prebid.server.analytics.model.AmpEvent;
import org.prebid.server.analytics.model.HttpContext;
import org.prebid.server.auction.AmpRequestFactory;
import org.prebid.server.auction.AmpResponsePostProcessor;
import org.prebid.server.auction.ExchangeService;
import org.prebid.server.auction.model.AuctionContext;
import org.prebid.server.bidder.Bidder;
import org.prebid.server.bidder.BidderCatalog;
import org.prebid.server.cookie.UidsCookie;
import org.prebid.server.exception.BlacklistedAccountException;
import org.prebid.server.exception.BlacklistedAppException;
import org.prebid.server.exception.InvalidRequestException;
import org.prebid.server.exception.UnauthorizedAccountException;
import org.prebid.server.execution.LogModifier;
import org.prebid.server.execution.Timeout;
import org.prebid.server.execution.TimeoutFactory;
import org.prebid.server.metric.MetricName;
import org.prebid.server.metric.Metrics;
import org.prebid.server.proto.openrtb.ext.ExtPrebid;
import org.prebid.server.proto.openrtb.ext.request.ExtBidRequest;
import org.prebid.server.proto.openrtb.ext.request.ExtRequestPrebid;
import org.prebid.server.proto.openrtb.ext.response.ExtBidPrebid;
import org.prebid.server.proto.openrtb.ext.response.ExtBidResponse;
import org.prebid.server.proto.openrtb.ext.response.ExtResponseDebug;
import org.prebid.server.util.HttpUtil;

import java.time.Clock;
import java.time.Instant;
import java.util.HashMap;
import java.util.List;
import java.util.Map;
import java.util.function.Function;

import static java.util.Collections.emptyList;
import static java.util.Collections.emptyMap;
import static java.util.Collections.singleton;
import static java.util.Collections.singletonList;
import static java.util.Collections.singletonMap;
import static java.util.function.Function.identity;
import static org.assertj.core.api.Assertions.assertThat;
import static org.assertj.core.api.Assertions.tuple;
import static org.mockito.ArgumentMatchers.any;
import static org.mockito.ArgumentMatchers.anyInt;
import static org.mockito.ArgumentMatchers.anyLong;
import static org.mockito.ArgumentMatchers.anyString;
import static org.mockito.ArgumentMatchers.eq;
import static org.mockito.ArgumentMatchers.same;
import static org.mockito.ArgumentMatchers.startsWith;
import static org.mockito.BDDMockito.given;
import static org.mockito.BDDMockito.willReturn;
import static org.mockito.Mockito.anyBoolean;
import static org.mockito.Mockito.mock;
import static org.mockito.Mockito.never;
import static org.mockito.Mockito.verify;
import static org.mockito.Mockito.verifyZeroInteractions;

public class AmpHandlerTest extends VertxTest {

    @Rule
    public final MockitoRule mockitoRule = MockitoJUnit.rule();

    @Mock
    private AmpRequestFactory ampRequestFactory;
    @Mock
    private ExchangeService exchangeService;
    @Mock
    private BidderCatalog bidderCatalog;
    @Mock
    private AnalyticsReporter analyticsReporter;
    @Mock
    private Metrics metrics;
    @Mock
    private Clock clock;
    @Mock
    private LogModifier logModifier;

    private AmpHandler ampHandler;
    @Mock
    private RoutingContext routingContext;
    @Mock
    private HttpServerRequest httpRequest;
    @Mock
    private HttpServerResponse httpResponse;
    @Mock
    private UidsCookie uidsCookie;

    private Timeout timeout;

    @Before
    public void setUp() {
        given(routingContext.request()).willReturn(httpRequest);
        given(routingContext.response()).willReturn(httpResponse);

        given(httpRequest.params()).willReturn(MultiMap.caseInsensitiveMultiMap());
        given(httpRequest.getParam(anyString())).willReturn("tagId1");
        given(httpRequest.headers()).willReturn(new CaseInsensitiveHeaders());
        httpRequest.headers().add("Origin", "http://example.com");

        given(httpResponse.exceptionHandler(any())).willReturn(httpResponse);
        given(httpResponse.setStatusCode(anyInt())).willReturn(httpResponse);
        given(httpResponse.headers()).willReturn(new CaseInsensitiveHeaders());

        given(uidsCookie.hasLiveUids()).willReturn(true);

        given(logModifier.get()).willReturn(Logger::info);

        given(clock.millis()).willReturn(Instant.now().toEpochMilli());
        timeout = new TimeoutFactory(clock).create(2000L);

        ampHandler = new AmpHandler(
                ampRequestFactory,
                exchangeService,
                analyticsReporter,
                metrics,
                clock,
                bidderCatalog,
                singleton("bidder1"),
                new AmpResponsePostProcessor.NoOpAmpResponsePostProcessor(),
                logModifier, jacksonMapper
        );
    }

    @Test
    public void shouldSetRequestTypeMetricToAuctionContext() {
        // given
        given(ampRequestFactory.fromRequest(any(), anyLong()))
                .willReturn(Future.succeededFuture(givenAuctionContext(identity())));

        // when
        ampHandler.handle(routingContext);

        // then
        final AuctionContext auctionContext = captureAuctionContext();
        assertThat(auctionContext.getRequestTypeMetric()).isNotNull();
    }

    @Test
    public void shouldUseTimeoutFromAuctionContext() {
        // given
        given(ampRequestFactory.fromRequest(any(), anyLong()))
                .willReturn(Future.succeededFuture(givenAuctionContext(identity())));

        given(exchangeService.holdAuction(any()))
                .willReturn(Future.succeededFuture(BidResponse.builder().build()));

        // when
        ampHandler.handle(routingContext);

        // then
        assertThat(captureAuctionContext().getTimeout().remaining()).isEqualTo(2000L);
    }

    @Test
    public void shouldComputeTimeoutBasedOnRequestProcessingStartTime() {
        // given
        given(ampRequestFactory.fromRequest(any(), anyLong()))
                .willReturn(Future.succeededFuture(givenAuctionContext(identity())));

        given(exchangeService.holdAuction(any()))
                .willReturn(Future.succeededFuture(BidResponse.builder().build()));

        final Instant now = Instant.now();
        given(clock.millis()).willReturn(now.toEpochMilli()).willReturn(now.plusMillis(50L).toEpochMilli());

        // when
        ampHandler.handle(routingContext);

        // then
        assertThat(captureAuctionContext().getTimeout().remaining()).isLessThanOrEqualTo(1950L);
    }

    @Test
    public void shouldRespondWithBadRequestIfRequestIsInvalid() {
        // given
        given(ampRequestFactory.fromRequest(any(), anyLong()))
                .willReturn(Future.failedFuture(new InvalidRequestException("Request is invalid")));

        // when
        ampHandler.handle(routingContext);

        // then
        verifyZeroInteractions(exchangeService);
        verify(httpResponse).setStatusCode(eq(400));
        verify(logModifier).get();
        assertThat(httpResponse.headers()).hasSize(2)
                .extracting(Map.Entry::getKey, Map.Entry::getValue)
                .containsOnly(
                        tuple("AMP-Access-Control-Allow-Source-Origin", "http://example.com"),
                        tuple("Access-Control-Expose-Headers", "AMP-Access-Control-Allow-Source-Origin"));
        verify(httpResponse).end(eq("Invalid request format: Request is invalid"));
    }

    @Test
    public void shouldRespondWithBadRequestIfRequestHasBlacklistedAccount() {
        // given
        given(ampRequestFactory.fromRequest(any(), anyLong()))
                .willReturn(Future.failedFuture(new BlacklistedAccountException("Blacklisted account")));

        // when
        ampHandler.handle(routingContext);

        // then
        verifyZeroInteractions(exchangeService);
        verify(httpResponse).setStatusCode(eq(403));
        assertThat(httpResponse.headers()).hasSize(2)
                .extracting(Map.Entry::getKey, Map.Entry::getValue)
                .containsOnly(
                        tuple("AMP-Access-Control-Allow-Source-Origin", "http://example.com"),
                        tuple("Access-Control-Expose-Headers", "AMP-Access-Control-Allow-Source-Origin"));
        verify(httpResponse).end(eq("Blacklisted: Blacklisted account"));
    }

    @Test
    public void shouldRespondWithBadRequestIfRequestHasBlacklistedApp() {
        // given
        given(ampRequestFactory.fromRequest(any(), anyLong()))
                .willReturn(Future.failedFuture(new BlacklistedAppException("Blacklisted app")));

        // when
        ampHandler.handle(routingContext);

        // then
        verifyZeroInteractions(exchangeService);
        verify(httpResponse).setStatusCode(eq(403));
        assertThat(httpResponse.headers()).hasSize(2)
                .extracting(Map.Entry::getKey, Map.Entry::getValue)
                .containsOnly(
                        tuple("AMP-Access-Control-Allow-Source-Origin", "http://example.com"),
                        tuple("Access-Control-Expose-Headers", "AMP-Access-Control-Allow-Source-Origin"));
        verify(httpResponse).end(eq("Blacklisted: Blacklisted app"));
    }

    @Test
    public void shouldRespondWithUnauthorizedIfAccountIdIsInvalid() {
        // given
        given(ampRequestFactory.fromRequest(any(), anyLong()))
                .willReturn(Future.failedFuture(new UnauthorizedAccountException("Account id is not provided 1", "1")));

        // when
        ampHandler.handle(routingContext);

        // then
        verifyZeroInteractions(exchangeService);
        verify(httpResponse).setStatusCode(eq(401));
        assertThat(httpResponse.headers()).hasSize(2)
                .extracting(Map.Entry::getKey, Map.Entry::getValue)
                .containsOnly(
                        tuple("AMP-Access-Control-Allow-Source-Origin", "http://example.com"),
                        tuple("Access-Control-Expose-Headers", "AMP-Access-Control-Allow-Source-Origin"));
<<<<<<< HEAD
        verify(httpResponse).end(eq("Unauthorised: Account id is not provided 1"));
=======
        verify(httpResponse).end(eq("Unauthorized: Account id is not provided"));
>>>>>>> 84306b31
    }

    @Test
    public void shouldRespondWithInternalServerErrorIfAuctionFails() {
        // given
        given(ampRequestFactory.fromRequest(any(), anyLong()))
                .willReturn(Future.succeededFuture(givenAuctionContext(identity())));

        given(exchangeService.holdAuction(any()))
                .willThrow(new RuntimeException("Unexpected exception"));

        // when
        ampHandler.handle(routingContext);

        // then
        verify(httpResponse).setStatusCode(eq(500));
        assertThat(httpResponse.headers()).hasSize(2)
                .extracting(Map.Entry::getKey, Map.Entry::getValue)
                .containsOnly(
                        tuple("AMP-Access-Control-Allow-Source-Origin", "http://example.com"),
                        tuple("Access-Control-Expose-Headers", "AMP-Access-Control-Allow-Source-Origin"));
        verify(httpResponse).end(eq("Critical error while running the auction: Unexpected exception"));
    }

    @Test
    public void shouldRespondWithInternalServerErrorIfCannotExtractBidTargeting() {
        // given
        given(ampRequestFactory.fromRequest(any(), anyLong()))
                .willReturn(Future.succeededFuture(givenAuctionContext(identity())));

        final ObjectNode ext = mapper.createObjectNode();
        ext.set("prebid", new TextNode("non-ExtBidRequest"));
        given(exchangeService.holdAuction(any())).willReturn(givenBidResponse(ext));

        // when
        ampHandler.handle(routingContext);

        // then
        verify(httpResponse).setStatusCode(eq(500));
        assertThat(httpResponse.headers()).hasSize(2)
                .extracting(Map.Entry::getKey, Map.Entry::getValue)
                .containsOnly(
                        tuple("AMP-Access-Control-Allow-Source-Origin", "http://example.com"),
                        tuple("Access-Control-Expose-Headers", "AMP-Access-Control-Allow-Source-Origin"));
        verify(httpResponse).end(
                startsWith("Critical error while running the auction: Critical error while unpacking AMP targets:"));
    }

    @Test
    public void shouldNotSendResponseIfClientClosedConnection() {
        // given
        given(ampRequestFactory.fromRequest(any(), anyLong()))
                .willReturn(Future.failedFuture(new RuntimeException()));

        given(routingContext.response().closed()).willReturn(true);

        // when
        ampHandler.handle(routingContext);

        // then
        verify(httpResponse, never()).end(anyString());
    }

    @Test
    public void shouldRespondWithExpectedResponse() {
        // given
        given(ampRequestFactory.fromRequest(any(), anyLong()))
                .willReturn(Future.succeededFuture(givenAuctionContext(identity())));

        final Map<String, String> targeting = new HashMap<>();
        targeting.put("key1", "value1");
        targeting.put("hb_cache_id_bidder1", "value2");
        given(exchangeService.holdAuction(any()))
                .willReturn(givenBidResponse(
                        mapper.valueToTree(ExtPrebid.of(ExtBidPrebid.of(null, targeting, null, null, null, null), null))));

        // when
        ampHandler.handle(routingContext);

        // then
        assertThat(httpResponse.headers()).hasSize(3)
                .extracting(Map.Entry::getKey, Map.Entry::getValue)
                .containsOnly(
                        tuple("AMP-Access-Control-Allow-Source-Origin", "http://example.com"),
                        tuple("Access-Control-Expose-Headers", "AMP-Access-Control-Allow-Source-Origin"),
                        tuple("Content-Type", "application/json"));
        verify(httpResponse).end(eq("{\"targeting\":{\"key1\":\"value1\",\"hb_cache_id_bidder1\":\"value2\"}}"));
    }

    @Test
    public void shouldRespondWithCustomTargetingIncluded() {
        // given
        given(ampRequestFactory.fromRequest(any(), anyLong()))
                .willReturn(Future.succeededFuture(givenAuctionContext(identity())));

        final Map<String, String> targeting = new HashMap<>();
        targeting.put("key1", "value1");
        targeting.put("hb_cache_id_bidder1", "value2");
        given(exchangeService.holdAuction(any()))
                .willReturn(Future.succeededFuture(BidResponse.builder()
                        .seatbid(singletonList(SeatBid.builder()
                                .seat("bidder1")
                                .bid(singletonList(Bid.builder()
                                        .ext(mapper.valueToTree(
                                                ExtPrebid.of(ExtBidPrebid.of(null, targeting, null, null, null, null),
                                                        mapper.createObjectNode())))
                                        .build()))
                                .build()))
                        .build()));

        final Map<String, String> customTargeting = new HashMap<>();
        customTargeting.put("rpfl_11078", "15_tier0030");
        final Bidder<?> bidder = mock(Bidder.class);
        given(bidder.extractTargeting(any())).willReturn(customTargeting);

        given(bidderCatalog.isValidName(anyString())).willReturn(true);
        willReturn(bidder).given(bidderCatalog).bidderByName(anyString());

        // when
        ampHandler.handle(routingContext);

        // then
        assertThat(httpResponse.headers()).hasSize(3)
                .extracting(Map.Entry::getKey, Map.Entry::getValue)
                .containsOnly(
                        tuple("AMP-Access-Control-Allow-Source-Origin", "http://example.com"),
                        tuple("Access-Control-Expose-Headers", "AMP-Access-Control-Allow-Source-Origin"),
                        tuple("Content-Type", "application/json"));
        verify(httpResponse).end(eq("{\"targeting\":{\"key1\":\"value1\",\"rpfl_11078\":\"15_tier0030\"," +
                "\"hb_cache_id_bidder1\":\"value2\"}}"));
    }

    @Test
    public void shouldRespondWithDebugInfoIncludedIfTestFlagIsTrue() {
        // given
        final AuctionContext auctionContext = givenAuctionContext(builder -> builder.id("reqId1").test(1));
        given(ampRequestFactory.fromRequest(any(), anyLong()))
                .willReturn(Future.succeededFuture(auctionContext));

        given(exchangeService.holdAuction(any()))
                .willReturn(givenBidResponseWithExt(mapper.valueToTree(
                        ExtBidResponse.of(ExtResponseDebug.of(null, auctionContext.getBidRequest()), null, null, null,
                                null))));

        // when
        ampHandler.handle(routingContext);

        // then
        verify(httpResponse).end(eq(
                "{\"targeting\":{},\"debug\":{\"resolvedrequest\":{\"id\":\"reqId1\",\"imp\":[],\"test\":1," +
                        "\"tmax\":1000}}}"));
    }

    @Test
    public void shouldRespondWithDebugInfoIncludedIfExtPrebidDebugIsOn() {
        // given
        final AuctionContext auctionContext = givenAuctionContext(builder -> builder
                .id("reqId1")
                .ext(mapper.valueToTree(ExtBidRequest.of(ExtRequestPrebid.builder().debug(1).build()))));
        given(ampRequestFactory.fromRequest(any(), anyLong()))
                .willReturn(Future.succeededFuture(auctionContext));

        given(exchangeService.holdAuction(any()))
                .willReturn(givenBidResponseWithExt(mapper.valueToTree(
                        ExtBidResponse.of(ExtResponseDebug.of(null, auctionContext.getBidRequest()), null, null, null,
                                null))));

        // when
        ampHandler.handle(routingContext);

        // then
        verify(httpResponse).end(
                eq("{\"targeting\":{},\"debug\":{\"resolvedrequest\":{\"id\":\"reqId1\",\"imp\":[],\"tmax\":1000,"
                        + "\"ext\":{\"prebid\":{\"debug\":1}}}}}"));
    }

    @Test
    public void shouldIncrementOkAmpRequestMetrics() {
        // given
        given(ampRequestFactory.fromRequest(any(), anyLong()))
                .willReturn(Future.succeededFuture(givenAuctionContext(identity())));

        given(exchangeService.holdAuction(any()))
                .willReturn(givenBidResponse(mapper.valueToTree(
                        ExtPrebid.of(ExtBidPrebid.of(null, null, null, null, null, null), null))));

        // when
        ampHandler.handle(routingContext);

        // then
        verify(metrics).updateRequestTypeMetric(eq(MetricName.amp), eq(MetricName.ok));
    }

    @Test
    public void shouldIncrementAppRequestMetrics() {
        // given
        given(ampRequestFactory.fromRequest(any(), anyLong()))
                .willReturn(Future.succeededFuture(givenAuctionContext(builder -> builder.app(App.builder().build()))));

        given(exchangeService.holdAuction(any()))
                .willReturn(givenBidResponse(mapper.valueToTree(
                        ExtPrebid.of(ExtBidPrebid.of(null, null, null, null, null, null), null))));

        // when
        ampHandler.handle(routingContext);

        // then
        verify(metrics).updateAppAndNoCookieAndImpsRequestedMetrics(eq(true), anyBoolean(), anyBoolean(), anyInt());
    }

    @Test
    public void shouldIncrementNoCookieMetrics() {
        // given
        given(ampRequestFactory.fromRequest(any(), anyLong()))
                .willReturn(Future.succeededFuture(givenAuctionContext(identity())));

        given(exchangeService.holdAuction(any()))
                .willReturn(givenBidResponse(mapper.valueToTree(
                        ExtPrebid.of(ExtBidPrebid.of(null, null, null, null, null, null), null))));

        given(uidsCookie.hasLiveUids()).willReturn(false);

        httpRequest.headers().add(HttpUtil.USER_AGENT_HEADER, "Mozilla/5.0 (Macintosh; Intel Mac OS X 10_11_6) " +
                "AppleWebKit/601.7.7 (KHTML, like Gecko) Version/9.1.2 Safari/601.7.7");

        // when
        ampHandler.handle(routingContext);

        // then
        verify(metrics).updateAppAndNoCookieAndImpsRequestedMetrics(eq(false), eq(false), eq(true), anyInt());
    }

    @Test
    public void shouldIncrementImpsRequestedMetrics() {
        // given
        given(ampRequestFactory.fromRequest(any(), anyLong()))
                .willReturn(Future.succeededFuture(
                        givenAuctionContext(builder -> builder.imp(singletonList(Imp.builder().build())))));

        given(exchangeService.holdAuction(any()))
                .willReturn(givenBidResponse(mapper.valueToTree(
                        ExtPrebid.of(ExtBidPrebid.of(null, null, null, null, null, null), null))));

        // when
        ampHandler.handle(routingContext);

        // then
        verify(metrics).updateAppAndNoCookieAndImpsRequestedMetrics(anyBoolean(), anyBoolean(), anyBoolean(), eq(1));
    }

    @Test
    public void shouldIncrementImpsTypesMetrics() {
        // given
        final List<Imp> imps = singletonList(Imp.builder().build());

        given(ampRequestFactory.fromRequest(any(), anyLong()))
                .willReturn(Future.succeededFuture(givenAuctionContext(builder -> builder.imp(imps))));

        given(exchangeService.holdAuction(any()))
                .willReturn(givenBidResponse(mapper.valueToTree(
                        ExtPrebid.of(ExtBidPrebid.of(null, null, null, null, null, null), null))));

        // when
        ampHandler.handle(routingContext);

        // then
        verify(metrics).updateImpTypesMetrics(same(imps));
    }

    @Test
    public void shouldIncrementBadinputAmpRequestMetrics() {
        // given
        given(ampRequestFactory.fromRequest(any(), anyLong()))
                .willReturn(Future.failedFuture(new InvalidRequestException("Request is invalid")));

        // when
        ampHandler.handle(routingContext);

        // then
        verify(metrics).updateRequestTypeMetric(eq(MetricName.amp), eq(MetricName.badinput));
    }

    @Test
    public void shouldIncrementErrAmpRequestMetrics() {
        // given
        given(ampRequestFactory.fromRequest(any(), anyLong()))
                .willReturn(Future.failedFuture(new RuntimeException()));

        // when
        ampHandler.handle(routingContext);

        // then
        verify(metrics).updateRequestTypeMetric(eq(MetricName.amp), eq(MetricName.err));
    }

    @SuppressWarnings("unchecked")
    @Test
    public void shouldUpdateRequestTimeMetric() {
        // given

        // set up clock mock to check that request_time metric has been updated with expected value
        given(clock.millis()).willReturn(5000L).willReturn(5500L);

        given(ampRequestFactory.fromRequest(any(), anyLong()))
                .willReturn(Future.succeededFuture(givenAuctionContext(identity())));

        given(exchangeService.holdAuction(any()))
                .willReturn(Future.succeededFuture(BidResponse.builder().build()));

        // simulate calling end handler that is supposed to update request_time timer value
        given(httpResponse.endHandler(any())).willAnswer(inv -> {
            ((Handler<Void>) inv.getArgument(0)).handle(null);
            return null;
        });

        // when
        ampHandler.handle(routingContext);

        // then
        verify(metrics).updateRequestTimeMetric(eq(500L));
    }

    @Test
    public void shouldNotUpdateRequestTimeMetricIfRequestFails() {
        // given
        given(ampRequestFactory.fromRequest(any(), anyLong()))
                .willReturn(Future.failedFuture(new InvalidRequestException("Request is invalid")));

        // when
        ampHandler.handle(routingContext);

        // then
        verify(httpResponse, never()).endHandler(any());
    }

    @SuppressWarnings("unchecked")
    @Test
    public void shouldUpdateNetworkErrorMetric() {
        // given
        given(ampRequestFactory.fromRequest(any(), anyLong()))
                .willReturn(Future.succeededFuture(givenAuctionContext(identity())));

        given(exchangeService.holdAuction(any()))
                .willReturn(givenBidResponse(mapper.valueToTree(
                        ExtPrebid.of(ExtBidPrebid.of(null, null, null, null, null, null), null))));

        // simulate calling exception handler that is supposed to update networkerr timer value
        given(httpResponse.exceptionHandler(any())).willAnswer(inv -> {
            ((Handler<RuntimeException>) inv.getArgument(0)).handle(new RuntimeException());
            return httpResponse;
        });

        // when
        ampHandler.handle(routingContext);

        // then
        verify(metrics).updateRequestTypeMetric(eq(MetricName.amp), eq(MetricName.networkerr));
    }

    @Test
    public void shouldNotUpdateNetworkErrorMetricIfResponseSucceeded() {
        // given
        given(ampRequestFactory.fromRequest(any(), anyLong()))
                .willReturn(Future.succeededFuture(givenAuctionContext(identity())));

        given(exchangeService.holdAuction(any()))
                .willReturn(givenBidResponse(mapper.valueToTree(
                        ExtPrebid.of(ExtBidPrebid.of(null, null, null, null, null, null), null))));

        // when
        ampHandler.handle(routingContext);

        // then
        verify(metrics, never()).updateRequestTypeMetric(eq(MetricName.amp), eq(MetricName.networkerr));
    }

    @Test
    public void shouldUpdateNetworkErrorMetricIfClientClosedConnection() {
        // given
        given(ampRequestFactory.fromRequest(any(), anyLong()))
                .willReturn(Future.succeededFuture(givenAuctionContext(identity())));

        given(exchangeService.holdAuction(any()))
                .willReturn(givenBidResponse(mapper.valueToTree(
                        ExtPrebid.of(ExtBidPrebid.of(null, null, null, null, null, null), null))));

        given(routingContext.response().closed()).willReturn(true);

        // when
        ampHandler.handle(routingContext);

        // then
        verify(metrics).updateRequestTypeMetric(eq(MetricName.amp), eq(MetricName.networkerr));
    }

    @Test
    public void shouldPassBadRequestEventToAnalyticsReporterIfBidRequestIsInvalid() {
        // given
        given(ampRequestFactory.fromRequest(any(), anyLong()))
                .willReturn(Future.failedFuture(new InvalidRequestException("Request is invalid")));

        // when
        ampHandler.handle(routingContext);

        // then
        final AmpEvent ampEvent = captureAmpEvent();
        assertThat(ampEvent).isEqualTo(AmpEvent.builder()
                .httpContext(givenHttpContext(singletonMap("Origin", "http://example.com")))
                .origin("http://example.com")
                .status(400)
                .errors(singletonList("Invalid request format: Request is invalid"))
                .build());
    }

    @Test
    public void shouldPassInternalServerErrorEventToAnalyticsReporterIfAuctionFails() {
        // given
        final AuctionContext auctionContext = givenAuctionContext(identity());
        given(ampRequestFactory.fromRequest(any(), anyLong()))
                .willReturn(Future.succeededFuture(auctionContext));

        given(exchangeService.holdAuction(any()))
                .willThrow(new RuntimeException("Unexpected exception"));

        // when
        ampHandler.handle(routingContext);

        // then
        final AmpEvent ampEvent = captureAmpEvent();
        final AuctionContext expectedAuctionContext = auctionContext.toBuilder()
                .requestTypeMetric(MetricName.amp)
                .build();

        assertThat(ampEvent).isEqualTo(AmpEvent.builder()
                .httpContext(givenHttpContext(singletonMap("Origin", "http://example.com")))
                .auctionContext(expectedAuctionContext)
                .origin("http://example.com")
                .status(500)
                .errors(singletonList("Unexpected exception"))
                .build());
    }

    @Test
    public void shouldPassSuccessfulEventToAnalyticsReporter() {
        // given
        final AuctionContext auctionContext = givenAuctionContext(identity());
        given(ampRequestFactory.fromRequest(any(), anyLong()))
                .willReturn(Future.succeededFuture(auctionContext));

        given(exchangeService.holdAuction(any()))
                .willReturn(givenBidResponse(mapper.valueToTree(
                        ExtPrebid.of(ExtBidPrebid.of(null, singletonMap("hb_cache_id_bidder1", "value1"), null, null,
                                null, null),
                                null))));

        // when
        ampHandler.handle(routingContext);

        // then
        final AmpEvent ampEvent = captureAmpEvent();
        final AuctionContext expectedAuctionContext = auctionContext.toBuilder()
                .requestTypeMetric(MetricName.amp)
                .build();

        assertThat(ampEvent).isEqualTo(AmpEvent.builder()
                .httpContext(givenHttpContext(singletonMap("Origin", "http://example.com")))
                .auctionContext(expectedAuctionContext)
                .bidResponse(BidResponse.builder().seatbid(singletonList(SeatBid.builder()
                        .bid(singletonList(Bid.builder()
                                .ext(mapper.valueToTree(ExtPrebid.of(
                                        ExtBidPrebid.of(null, singletonMap("hb_cache_id_bidder1", "value1"), null,
                                                null, null, null),
                                        null)))
                                .build()))
                        .build()))
                        .build())
                .targeting(singletonMap("hb_cache_id_bidder1", TextNode.valueOf("value1")))
                .origin("http://example.com")
                .status(200)
                .errors(emptyList())
                .build());
    }

    private AuctionContext givenAuctionContext(
            Function<BidRequest.BidRequestBuilder, BidRequest.BidRequestBuilder> bidRequestBuilderCustomizer) {
        final BidRequest bidRequest = bidRequestBuilderCustomizer.apply(BidRequest.builder()
                .imp(emptyList()).tmax(1000L)).build();

        return AuctionContext.builder()
                .uidsCookie(uidsCookie)
                .bidRequest(bidRequest)
                .timeout(timeout)
                .build();
    }

    private static Future<BidResponse> givenBidResponse(ObjectNode extBid) {
        return Future.succeededFuture(BidResponse.builder()
                .seatbid(singletonList(SeatBid.builder()
                        .bid(singletonList(Bid.builder()
                                .ext(extBid)
                                .build()))
                        .build()))
                .build());
    }

    private static Future<BidResponse> givenBidResponseWithExt(ObjectNode extBidResponse) {
        return Future.succeededFuture(BidResponse.builder()
                .ext(extBidResponse)
                .build());
    }

    private AuctionContext captureAuctionContext() {
        final ArgumentCaptor<AuctionContext> captor = ArgumentCaptor.forClass(AuctionContext.class);
        verify(exchangeService).holdAuction(captor.capture());
        return captor.getValue();
    }

    private AmpEvent captureAmpEvent() {
        final ArgumentCaptor<AmpEvent> captor = ArgumentCaptor.forClass(AmpEvent.class);
        verify(analyticsReporter).processEvent(captor.capture());
        return captor.getValue();
    }

    private static HttpContext givenHttpContext(Map<String, String> headers) {
        return HttpContext.builder()
                .queryParams(emptyMap())
                .headers(headers)
                .cookies(emptyMap())
                .build();
    }
}<|MERGE_RESOLUTION|>--- conflicted
+++ resolved
@@ -274,11 +274,7 @@
                 .containsOnly(
                         tuple("AMP-Access-Control-Allow-Source-Origin", "http://example.com"),
                         tuple("Access-Control-Expose-Headers", "AMP-Access-Control-Allow-Source-Origin"));
-<<<<<<< HEAD
-        verify(httpResponse).end(eq("Unauthorised: Account id is not provided 1"));
-=======
-        verify(httpResponse).end(eq("Unauthorized: Account id is not provided"));
->>>>>>> 84306b31
+        verify(httpResponse).end(eq("Unauthorized: Account id is not provided 1"));
     }
 
     @Test
