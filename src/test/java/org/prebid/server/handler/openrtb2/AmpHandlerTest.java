--- conflicted
+++ resolved
@@ -459,7 +459,7 @@
                 .bid(bids)
                 .build());
 
-        final ExtBidResponsePrebid extBidResponsePrebid = ExtBidResponsePrebid.of(1000L, null, targeting);
+        final ExtBidResponsePrebid extBidResponsePrebid = ExtBidResponsePrebid.of(1000L, null, null, targeting);
 
         givenHoldAuction(BidResponse.builder()
                 .ext(ExtBidResponse.builder().prebid(extBidResponsePrebid).build())
@@ -482,7 +482,7 @@
         final Map<String, JsonNode> targeting =
                 Map.of("key", TextNode.valueOf("value"), "test-key", TextNode.valueOf("test-value"));
 
-        final ExtBidResponsePrebid extBidResponsePrebid = ExtBidResponsePrebid.of(1000L, null, targeting);
+        final ExtBidResponsePrebid extBidResponsePrebid = ExtBidResponsePrebid.of(1000L, null, null, targeting);
 
         givenHoldAuction(givenBidResponseWithExt(ExtBidResponse.builder().prebid(extBidResponsePrebid).build()));
 
@@ -505,11 +505,7 @@
         givenHoldAuction(givenBidResponseWithExt(
                 ExtBidResponse.builder()
                         .debug(ExtResponseDebug.of(null, auctionContext.getBidRequest(), null, null))
-<<<<<<< HEAD
-                        .prebid(ExtBidResponsePrebid.of(1000L, null, Collections.emptyMap()))
-=======
-                        .prebid(ExtBidResponsePrebid.of(1000L, null, null))
->>>>>>> 895b239f
+                        .prebid(ExtBidResponsePrebid.of(1000L, null, null, Collections.emptyMap()))
                         .build()));
 
         // when
@@ -533,19 +529,10 @@
                         .prebid(ExtBidResponsePrebid.of(
                                 1000L,
                                 ExtModules.of(
-<<<<<<< HEAD
-                                        singletonMap(
-                                                "module1", singletonMap("hook1", singletonList("error1"))),
-                                        singletonMap(
-                                                "module1", singletonMap("hook1", singletonList("warning1"))),
-                                        ExtModulesTrace.of(2L, emptyList())),
-                                Collections.emptyMap()))
-=======
                                         singletonMap("module1", singletonMap("hook1", singletonList("error1"))),
                                         singletonMap("module1", singletonMap("hook1", singletonList("warning1"))),
                                         ExtModulesTrace.of(2L, emptyList())),
-                                null))
->>>>>>> 895b239f
+                                null, Collections.emptyMap()))
                         .build()));
 
         // when
