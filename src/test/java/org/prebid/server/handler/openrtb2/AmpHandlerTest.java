--- conflicted
+++ resolved
@@ -147,7 +147,6 @@
     }
 
     @Test
-<<<<<<< HEAD
     public void shouldSetRequestTypeMetricToAuctionContext() {
         // given
         given(ampRequestFactory.fromRequest(any(), anyLong()))
@@ -164,8 +163,6 @@
     }
 
     @Test
-=======
->>>>>>> 60a0b988
     public void shouldUseTimeoutFromAuctionContext() {
         // given
         given(ampRequestFactory.fromRequest(any(), anyLong()))
@@ -353,16 +350,10 @@
         final Map<String, String> targeting = new HashMap<>();
         targeting.put("key1", "value1");
         targeting.put("hb_cache_id_bidder1", "value2");
-<<<<<<< HEAD
         final ExtPrebid<ExtBidPrebid, Object> extPrebid = ExtPrebid.of(
-                ExtBidPrebid.of(null, null, targeting, null, null, null, null),
+                ExtBidPrebid.builder().targeting(targeting).build(),
                 null);
         givenHoldAuction(givenBidResponse(mapper.valueToTree(extPrebid)));
-=======
-        given(exchangeService.holdAuction(any()))
-                .willReturn(givenBidResponse(mapper.valueToTree(ExtPrebid.of(
-                        ExtBidPrebid.builder().targeting(targeting).build(), null))));
->>>>>>> 60a0b988
 
         // when
         ampHandler.handle(routingContext);
@@ -386,27 +377,14 @@
         final Map<String, String> targeting = new HashMap<>();
         targeting.put("key1", "value1");
         targeting.put("hb_cache_id_bidder1", "value2");
-<<<<<<< HEAD
         givenHoldAuction(BidResponse.builder()
                 .seatbid(singletonList(SeatBid.builder()
                         .seat("bidder1")
                         .bid(singletonList(Bid.builder()
                                 .ext(mapper.valueToTree(
                                         ExtPrebid.of(
-                                                ExtBidPrebid.of(null, null, targeting, null, null, null, null),
+                                                ExtBidPrebid.builder().targeting(targeting).build(),
                                                 mapper.createObjectNode())))
-=======
-        given(exchangeService.holdAuction(any()))
-                .willReturn(Future.succeededFuture(BidResponse.builder()
-                        .seatbid(singletonList(SeatBid.builder()
-                                .seat("bidder1")
-                                .bid(singletonList(Bid.builder()
-                                        .ext(mapper.valueToTree(
-                                                ExtPrebid.of(
-                                                        ExtBidPrebid.builder().targeting(targeting).build(),
-                                                        mapper.createObjectNode())))
-                                        .build()))
->>>>>>> 60a0b988
                                 .build()))
                         .build()))
                 .build());
@@ -481,14 +459,8 @@
         given(ampRequestFactory.fromRequest(any(), anyLong()))
                 .willReturn(Future.succeededFuture(givenAuctionContext(identity())));
 
-<<<<<<< HEAD
         givenHoldAuction(givenBidResponse(mapper.valueToTree(
-                ExtPrebid.of(ExtBidPrebid.of(null, null, null, null, null, null, null), null))));
-=======
-        given(exchangeService.holdAuction(any()))
-                .willReturn(givenBidResponse(mapper.valueToTree(
-                        ExtPrebid.of(ExtBidPrebid.builder().build(), null))));
->>>>>>> 60a0b988
+                ExtPrebid.of(ExtBidPrebid.builder().build(), null))));
 
         // when
         ampHandler.handle(routingContext);
@@ -503,14 +475,8 @@
         given(ampRequestFactory.fromRequest(any(), anyLong()))
                 .willReturn(Future.succeededFuture(givenAuctionContext(builder -> builder.app(App.builder().build()))));
 
-<<<<<<< HEAD
         givenHoldAuction(givenBidResponse(mapper.valueToTree(
-                ExtPrebid.of(ExtBidPrebid.of(null, null, null, null, null, null, null), null))));
-=======
-        given(exchangeService.holdAuction(any()))
-                .willReturn(givenBidResponse(mapper.valueToTree(
-                        ExtPrebid.of(ExtBidPrebid.builder().build(), null))));
->>>>>>> 60a0b988
+                ExtPrebid.of(ExtBidPrebid.builder().build(), null))));
 
         // when
         ampHandler.handle(routingContext);
@@ -525,14 +491,8 @@
         given(ampRequestFactory.fromRequest(any(), anyLong()))
                 .willReturn(Future.succeededFuture(givenAuctionContext(identity())));
 
-<<<<<<< HEAD
         givenHoldAuction(givenBidResponse(mapper.valueToTree(
-                ExtPrebid.of(ExtBidPrebid.of(null, null, null, null, null, null, null), null))));
-=======
-        given(exchangeService.holdAuction(any()))
-                .willReturn(givenBidResponse(mapper.valueToTree(
-                        ExtPrebid.of(ExtBidPrebid.builder().build(), null))));
->>>>>>> 60a0b988
+                ExtPrebid.of(ExtBidPrebid.builder().build(), null))));
 
         given(uidsCookie.hasLiveUids()).willReturn(false);
 
@@ -553,14 +513,8 @@
                 .willReturn(Future.succeededFuture(
                         givenAuctionContext(builder -> builder.imp(singletonList(Imp.builder().build())))));
 
-<<<<<<< HEAD
         givenHoldAuction(givenBidResponse(mapper.valueToTree(
-                ExtPrebid.of(ExtBidPrebid.of(null, null, null, null, null, null, null), null))));
-=======
-        given(exchangeService.holdAuction(any()))
-                .willReturn(givenBidResponse(mapper.valueToTree(
-                        ExtPrebid.of(ExtBidPrebid.builder().build(), null))));
->>>>>>> 60a0b988
+                ExtPrebid.of(ExtBidPrebid.builder().build(), null))));
 
         // when
         ampHandler.handle(routingContext);
@@ -577,14 +531,8 @@
         given(ampRequestFactory.fromRequest(any(), anyLong()))
                 .willReturn(Future.succeededFuture(givenAuctionContext(builder -> builder.imp(imps))));
 
-<<<<<<< HEAD
         givenHoldAuction(givenBidResponse(mapper.valueToTree(
-                ExtPrebid.of(ExtBidPrebid.of(null, null, null, null, null, null, null), null))));
-=======
-        given(exchangeService.holdAuction(any()))
-                .willReturn(givenBidResponse(mapper.valueToTree(
-                        ExtPrebid.of(ExtBidPrebid.builder().build(), null))));
->>>>>>> 60a0b988
+                ExtPrebid.of(ExtBidPrebid.builder().build(), null))));
 
         // when
         ampHandler.handle(routingContext);
@@ -665,14 +613,8 @@
         given(ampRequestFactory.fromRequest(any(), anyLong()))
                 .willReturn(Future.succeededFuture(givenAuctionContext(identity())));
 
-<<<<<<< HEAD
         givenHoldAuction(givenBidResponse(mapper.valueToTree(
-                ExtPrebid.of(ExtBidPrebid.of(null, null, null, null, null, null, null), null))));
-=======
-        given(exchangeService.holdAuction(any()))
-                .willReturn(givenBidResponse(mapper.valueToTree(
-                        ExtPrebid.of(ExtBidPrebid.builder().build(), null))));
->>>>>>> 60a0b988
+                ExtPrebid.of(ExtBidPrebid.builder().build(), null))));
 
         // simulate calling exception handler that is supposed to update networkerr timer value
         given(httpResponse.exceptionHandler(any())).willAnswer(inv -> {
@@ -693,14 +635,8 @@
         given(ampRequestFactory.fromRequest(any(), anyLong()))
                 .willReturn(Future.succeededFuture(givenAuctionContext(identity())));
 
-<<<<<<< HEAD
         givenHoldAuction(givenBidResponse(mapper.valueToTree(
-                ExtPrebid.of(ExtBidPrebid.of(null, null, null, null, null, null, null), null))));
-=======
-        given(exchangeService.holdAuction(any()))
-                .willReturn(givenBidResponse(mapper.valueToTree(
-                        ExtPrebid.of(ExtBidPrebid.builder().build(), null))));
->>>>>>> 60a0b988
+                ExtPrebid.of(ExtBidPrebid.builder().build(), null))));
 
         // when
         ampHandler.handle(routingContext);
@@ -715,14 +651,8 @@
         given(ampRequestFactory.fromRequest(any(), anyLong()))
                 .willReturn(Future.succeededFuture(givenAuctionContext(identity())));
 
-<<<<<<< HEAD
         givenHoldAuction(givenBidResponse(mapper.valueToTree(
-                ExtPrebid.of(ExtBidPrebid.of(null, null, null, null, null, null, null), null))));
-=======
-        given(exchangeService.holdAuction(any()))
-                .willReturn(givenBidResponse(mapper.valueToTree(
-                        ExtPrebid.of(ExtBidPrebid.builder().build(), null))));
->>>>>>> 60a0b988
+                ExtPrebid.of(ExtBidPrebid.builder().build(), null))));
 
         given(routingContext.response().closed()).willReturn(true);
 
@@ -787,18 +717,9 @@
         given(ampRequestFactory.fromRequest(any(), anyLong()))
                 .willReturn(Future.succeededFuture(auctionContext));
 
-<<<<<<< HEAD
         givenHoldAuction(givenBidResponse(mapper.valueToTree(
-                ExtPrebid.of(ExtBidPrebid.of(null, null, singletonMap("hb_cache_id_bidder1", "value1"),
-                        null, null, null, null),
+                ExtPrebid.of(ExtBidPrebid.builder().targeting(singletonMap("hb_cache_id_bidder1", "value1")).build(),
                         null))));
-=======
-        given(exchangeService.holdAuction(any()))
-                .willReturn(givenBidResponse(mapper.valueToTree(
-                        ExtPrebid.of(
-                                ExtBidPrebid.builder().targeting(singletonMap("hb_cache_id_bidder1", "value1")).build(),
-                                null))));
->>>>>>> 60a0b988
 
         // when
         ampHandler.handle(routingContext);
@@ -808,8 +729,8 @@
         final BidResponse expectedBidResponse = BidResponse.builder().seatbid(singletonList(SeatBid.builder()
                 .bid(singletonList(Bid.builder()
                         .ext(mapper.valueToTree(ExtPrebid.of(
-                                ExtBidPrebid.of(null, null, singletonMap("hb_cache_id_bidder1", "value1"),
-                                        null, null, null, null),
+                                ExtBidPrebid.builder().targeting(singletonMap("hb_cache_id_bidder1", "value1"))
+                                        .build(),
                                 null)))
                         .build()))
                 .build()))
@@ -822,19 +743,7 @@
         assertThat(ampEvent).isEqualTo(AmpEvent.builder()
                 .httpContext(givenHttpContext(singletonMap("Origin", "http://example.com")))
                 .auctionContext(expectedAuctionContext)
-<<<<<<< HEAD
                 .bidResponse(expectedBidResponse)
-=======
-                .bidResponse(BidResponse.builder().seatbid(singletonList(SeatBid.builder()
-                        .bid(singletonList(Bid.builder()
-                                .ext(mapper.valueToTree(ExtPrebid.of(
-                                        ExtBidPrebid.builder().targeting(singletonMap("hb_cache_id_bidder1", "value1"))
-                                                .build(),
-                                        null)))
-                                .build()))
-                        .build()))
-                        .build())
->>>>>>> 60a0b988
                 .targeting(singletonMap("hb_cache_id_bidder1", TextNode.valueOf("value1")))
                 .origin("http://example.com")
                 .status(200)
