--- conflicted
+++ resolved
@@ -459,14 +459,10 @@
                 .bid(bids)
                 .build());
 
-<<<<<<< HEAD
-        final ExtBidResponsePrebid extBidResponsePrebid = ExtBidResponsePrebid.of(1000L, null, null, targeting, null);
-=======
         final ExtBidResponsePrebid extBidResponsePrebid = ExtBidResponsePrebid.builder()
                 .auctiontimestamp(1000L)
                 .targeting(targeting)
                 .build();
->>>>>>> b18193ec
 
         givenHoldAuction(BidResponse.builder()
                 .ext(ExtBidResponse.builder().prebid(extBidResponsePrebid).build())
@@ -489,14 +485,10 @@
         final Map<String, JsonNode> targeting =
                 Map.of("key", TextNode.valueOf("value"), "test-key", TextNode.valueOf("test-value"));
 
-<<<<<<< HEAD
-        final ExtBidResponsePrebid extBidResponsePrebid = ExtBidResponsePrebid.of(1000L, null, null, targeting, null);
-=======
         final ExtBidResponsePrebid extBidResponsePrebid = ExtBidResponsePrebid.builder()
                 .auctiontimestamp(1000L)
                 .targeting(targeting)
                 .build();
->>>>>>> b18193ec
 
         givenHoldAuction(givenBidResponseWithExt(ExtBidResponse.builder().prebid(extBidResponsePrebid).build()));
 
@@ -519,11 +511,7 @@
         givenHoldAuction(givenBidResponseWithExt(
                 ExtBidResponse.builder()
                         .debug(ExtResponseDebug.of(null, auctionContext.getBidRequest(), null, null))
-<<<<<<< HEAD
-                        .prebid(ExtBidResponsePrebid.of(1000L, null, null, Collections.emptyMap(), null))
-=======
                         .prebid(ExtBidResponsePrebid.builder().auctiontimestamp(1000L).targeting(emptyMap()).build())
->>>>>>> b18193ec
                         .build()));
 
         // when
@@ -549,16 +537,9 @@
                                 .modules(ExtModules.of(
                                         singletonMap("module1", singletonMap("hook1", singletonList("error1"))),
                                         singletonMap("module1", singletonMap("hook1", singletonList("warning1"))),
-<<<<<<< HEAD
-                                        ExtModulesTrace.of(2L, emptyList())),
-                                null,
-                                Collections.emptyMap(),
-                                null))
-=======
                                         ExtModulesTrace.of(2L, emptyList())))
                                 .targeting(emptyMap())
                                 .build())
->>>>>>> b18193ec
                         .build()));
 
         // when
