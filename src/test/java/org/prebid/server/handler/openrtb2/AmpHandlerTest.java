package org.prebid.server.handler.openrtb2;

import com.fasterxml.jackson.databind.node.ObjectNode;
import com.fasterxml.jackson.databind.node.TextNode;
import com.iab.openrtb.request.App;
import com.iab.openrtb.request.BidRequest;
import com.iab.openrtb.request.Imp;
import com.iab.openrtb.response.Bid;
import com.iab.openrtb.response.BidResponse;
import com.iab.openrtb.response.SeatBid;
import io.vertx.core.Future;
import io.vertx.core.Handler;
import io.vertx.core.MultiMap;
import io.vertx.core.http.HttpServerRequest;
import io.vertx.core.http.HttpServerResponse;
import io.vertx.ext.web.RoutingContext;
import org.junit.Before;
import org.junit.Rule;
import org.junit.Test;
import org.mockito.ArgumentCaptor;
import org.mockito.Mock;
import org.mockito.junit.MockitoJUnit;
import org.mockito.junit.MockitoRule;
import org.prebid.server.VertxTest;
import org.prebid.server.analytics.AnalyticsReporterDelegator;
import org.prebid.server.analytics.model.AmpEvent;
import org.prebid.server.auction.AmpResponsePostProcessor;
import org.prebid.server.auction.ExchangeService;
import org.prebid.server.auction.model.AuctionContext;
import org.prebid.server.auction.model.DebugContext;
import org.prebid.server.auction.requestfactory.AmpRequestFactory;
import org.prebid.server.bidder.Bidder;
import org.prebid.server.bidder.BidderCatalog;
import org.prebid.server.cookie.UidsCookie;
import org.prebid.server.exception.BlacklistedAccountException;
import org.prebid.server.exception.BlacklistedAppException;
import org.prebid.server.exception.InvalidRequestException;
import org.prebid.server.exception.UnauthorizedAccountException;
import org.prebid.server.execution.Timeout;
import org.prebid.server.execution.TimeoutFactory;
import org.prebid.server.log.HttpInteractionLogger;
import org.prebid.server.metric.MetricName;
import org.prebid.server.metric.Metrics;
import org.prebid.server.model.CaseInsensitiveMultiMap;
import org.prebid.server.model.HttpRequestContext;
import org.prebid.server.proto.openrtb.ext.ExtPrebid;
import org.prebid.server.proto.openrtb.ext.response.ExtBidPrebid;
import org.prebid.server.proto.openrtb.ext.response.ExtBidResponse;
import org.prebid.server.proto.openrtb.ext.response.ExtBidResponsePrebid;
import org.prebid.server.proto.openrtb.ext.response.ExtModules;
import org.prebid.server.proto.openrtb.ext.response.ExtModulesTrace;
import org.prebid.server.proto.openrtb.ext.response.ExtResponseDebug;
import org.prebid.server.util.HttpUtil;
import org.prebid.server.version.PrebidVersionProvider;

import java.time.Clock;
import java.time.Instant;
import java.util.HashMap;
import java.util.List;
import java.util.Map;
import java.util.function.Function;

import static java.util.Collections.emptyList;
import static java.util.Collections.singleton;
import static java.util.Collections.singletonList;
import static java.util.Collections.singletonMap;
import static java.util.function.Function.identity;
import static org.assertj.core.api.Assertions.assertThat;
import static org.assertj.core.api.Assertions.tuple;
import static org.mockito.ArgumentMatchers.any;
import static org.mockito.ArgumentMatchers.anyInt;
import static org.mockito.ArgumentMatchers.anyLong;
import static org.mockito.ArgumentMatchers.anyString;
import static org.mockito.ArgumentMatchers.eq;
import static org.mockito.ArgumentMatchers.same;
import static org.mockito.ArgumentMatchers.startsWith;
import static org.mockito.BDDMockito.given;
import static org.mockito.BDDMockito.willReturn;
import static org.mockito.Mockito.anyBoolean;
import static org.mockito.Mockito.mock;
import static org.mockito.Mockito.never;
import static org.mockito.Mockito.verify;
import static org.mockito.Mockito.verifyNoInteractions;

public class AmpHandlerTest extends VertxTest {

    @Rule
    public final MockitoRule mockitoRule = MockitoJUnit.rule();

    @Mock
    private AmpRequestFactory ampRequestFactory;
    @Mock
    private ExchangeService exchangeService;
    @Mock
    private BidderCatalog bidderCatalog;
    @Mock
    private AnalyticsReporterDelegator analyticsReporterDelegator;
    @Mock
    private Metrics metrics;
    @Mock
    private Clock clock;
    @Mock
    private HttpInteractionLogger httpInteractionLogger;

    private AmpHandler ampHandler;
    @Mock
    private RoutingContext routingContext;
    @Mock
    private HttpServerRequest httpRequest;
    @Mock
    private HttpServerResponse httpResponse;
    @Mock
    private UidsCookie uidsCookie;
    @Mock
    private PrebidVersionProvider prebidVersionProvider;

    private Timeout timeout;

    @Before
    public void setUp() {
        given(routingContext.request()).willReturn(httpRequest);
        given(routingContext.response()).willReturn(httpResponse);

        given(httpRequest.params()).willReturn(MultiMap.caseInsensitiveMultiMap());
        given(httpRequest.getParam(anyString())).willReturn("tagId1");
        given(httpRequest.headers()).willReturn(MultiMap.caseInsensitiveMultiMap());
        httpRequest.headers().add("Origin", "http://example.com");

        given(httpResponse.exceptionHandler(any())).willReturn(httpResponse);
        given(httpResponse.setStatusCode(anyInt())).willReturn(httpResponse);
        given(httpResponse.headers()).willReturn(MultiMap.caseInsensitiveMultiMap());

        given(uidsCookie.hasLiveUids()).willReturn(true);

        given(clock.millis()).willReturn(Instant.now().toEpochMilli());

        given(prebidVersionProvider.getNameVersionRecord()).willReturn("pbs-java/1.00");

        timeout = new TimeoutFactory(clock).create(2000L);

        ampHandler = new AmpHandler(
                ampRequestFactory,
                exchangeService,
                analyticsReporterDelegator,
                metrics,
                clock,
                bidderCatalog,
                singleton("bidder1"),
                new AmpResponsePostProcessor.NoOpAmpResponsePostProcessor(),
                httpInteractionLogger,
                prebidVersionProvider,
                jacksonMapper
        );
    }

    @Test
    public void shouldSetRequestTypeMetricToAuctionContext() {
        // given
        given(ampRequestFactory.fromRequest(any(), anyLong()))
                .willReturn(Future.succeededFuture(givenAuctionContext(identity())));

        givenHoldAuction(BidResponse.builder().build());

        // when
        ampHandler.handle(routingContext);

        // then
        final AuctionContext auctionContext = captureAuctionContext();
        assertThat(auctionContext.getRequestTypeMetric()).isNotNull();
    }

    @Test
    public void shouldUseTimeoutFromAuctionContext() {
        // given
        given(ampRequestFactory.fromRequest(any(), anyLong()))
                .willReturn(Future.succeededFuture(givenAuctionContext(identity())));

        givenHoldAuction(BidResponse.builder().build());

        // when
        ampHandler.handle(routingContext);

        // then
        assertThat(captureAuctionContext().getTimeout().remaining()).isEqualTo(2000L);
    }

    @Test
    public void shouldAddPrebidVersionResponseHeader() {
        // given
        given(ampRequestFactory.fromRequest(any(), anyLong()))
                .willReturn(Future.succeededFuture(givenAuctionContext(identity())));

        given(exchangeService.holdAuction(any()))
                .willAnswer(inv -> Future.succeededFuture(((AuctionContext) inv.getArgument(0)).toBuilder()
                        .bidResponse(BidResponse.builder().build())
                        .build()));

        // when
        ampHandler.handle(routingContext);

        // then
        assertThat(httpResponse.headers())
                .extracting(Map.Entry::getKey, Map.Entry::getValue)
                .contains(tuple("x-prebid", "pbs-java/1.00"));
    }

    @Test
    public void shouldComputeTimeoutBasedOnRequestProcessingStartTime() {
        // given
        given(ampRequestFactory.fromRequest(any(), anyLong()))
                .willReturn(Future.succeededFuture(givenAuctionContext(identity())));

        givenHoldAuction(BidResponse.builder().build());

        final Instant now = Instant.now();
        given(clock.millis()).willReturn(now.toEpochMilli()).willReturn(now.plusMillis(50L).toEpochMilli());

        // when
        ampHandler.handle(routingContext);

        // then
        assertThat(captureAuctionContext().getTimeout().remaining()).isLessThanOrEqualTo(1950L);
    }

    @Test
    public void shouldRespondWithBadRequestIfRequestIsInvalid() {
        // given
        given(ampRequestFactory.fromRequest(any(), anyLong()))
                .willReturn(Future.failedFuture(new InvalidRequestException("Request is invalid")));

        // when
        ampHandler.handle(routingContext);

        // then
        verifyNoInteractions(exchangeService);
        verify(httpResponse).setStatusCode(eq(400));

        assertThat(httpResponse.headers())
                .extracting(Map.Entry::getKey, Map.Entry::getValue)
                .containsExactlyInAnyOrder(
                        tuple("AMP-Access-Control-Allow-Source-Origin", "http://example.com"),
                        tuple("Access-Control-Expose-Headers", "AMP-Access-Control-Allow-Source-Origin"),
                        tuple("x-prebid", "pbs-java/1.00"));
        verify(httpResponse).end(eq("Invalid request format: Request is invalid"));
    }

    @Test
    public void shouldRespondWithBadRequestIfRequestHasBlacklistedAccount() {
        // given
        given(ampRequestFactory.fromRequest(any(), anyLong()))
                .willReturn(Future.failedFuture(new BlacklistedAccountException("Blacklisted account")));

        // when
        ampHandler.handle(routingContext);

        // then
        verifyNoInteractions(exchangeService);
        verify(httpResponse).setStatusCode(eq(403));
        assertThat(httpResponse.headers())
                .extracting(Map.Entry::getKey, Map.Entry::getValue)
                .containsExactlyInAnyOrder(
                        tuple("AMP-Access-Control-Allow-Source-Origin", "http://example.com"),
                        tuple("Access-Control-Expose-Headers", "AMP-Access-Control-Allow-Source-Origin"),
                        tuple("x-prebid", "pbs-java/1.00"));
        verify(httpResponse).end(eq("Blacklisted: Blacklisted account"));
    }

    @Test
    public void shouldRespondWithBadRequestIfRequestHasBlacklistedApp() {
        // given
        given(ampRequestFactory.fromRequest(any(), anyLong()))
                .willReturn(Future.failedFuture(new BlacklistedAppException("Blacklisted app")));

        // when
        ampHandler.handle(routingContext);

        // then
        verifyNoInteractions(exchangeService);
        verify(httpResponse).setStatusCode(eq(403));
        assertThat(httpResponse.headers())
                .extracting(Map.Entry::getKey, Map.Entry::getValue)
                .containsExactlyInAnyOrder(
                        tuple("AMP-Access-Control-Allow-Source-Origin", "http://example.com"),
                        tuple("Access-Control-Expose-Headers", "AMP-Access-Control-Allow-Source-Origin"),
                        tuple("x-prebid", "pbs-java/1.00"));
        verify(httpResponse).end(eq("Blacklisted: Blacklisted app"));
    }

    @Test
    public void shouldRespondWithUnauthorizedIfAccountIdIsInvalid() {
        // given
        given(ampRequestFactory.fromRequest(any(), anyLong()))
                .willReturn(Future.failedFuture(new UnauthorizedAccountException("Account id is not provided", null)));

        // when
        ampHandler.handle(routingContext);

        // then
        verifyNoInteractions(exchangeService);
        verify(httpResponse).setStatusCode(eq(401));
        assertThat(httpResponse.headers())
                .extracting(Map.Entry::getKey, Map.Entry::getValue)
                .containsExactlyInAnyOrder(
                        tuple("AMP-Access-Control-Allow-Source-Origin", "http://example.com"),
                        tuple("Access-Control-Expose-Headers", "AMP-Access-Control-Allow-Source-Origin"),
                        tuple("x-prebid", "pbs-java/1.00"));
        verify(httpResponse).end(eq("Account id is not provided"));
    }

    @Test
    public void shouldRespondWithInternalServerErrorIfAuctionFails() {
        // given
        given(ampRequestFactory.fromRequest(any(), anyLong()))
                .willReturn(Future.succeededFuture(givenAuctionContext(identity())));

        given(exchangeService.holdAuction(any()))
                .willThrow(new RuntimeException("Unexpected exception"));

        // when
        ampHandler.handle(routingContext);

        // then
        verify(httpResponse).setStatusCode(eq(500));
        assertThat(httpResponse.headers())
                .extracting(Map.Entry::getKey, Map.Entry::getValue)
                .containsExactlyInAnyOrder(
                        tuple("AMP-Access-Control-Allow-Source-Origin", "http://example.com"),
                        tuple("Access-Control-Expose-Headers", "AMP-Access-Control-Allow-Source-Origin"),
                        tuple("x-prebid", "pbs-java/1.00"));
        verify(httpResponse).end(eq("Critical error while running the auction: Unexpected exception"));
    }

    @Test
    public void shouldRespondWithInternalServerErrorIfCannotExtractBidTargeting() {
        // given
        given(ampRequestFactory.fromRequest(any(), anyLong()))
                .willReturn(Future.succeededFuture(givenAuctionContext(identity())));

        final ObjectNode ext = mapper.createObjectNode();
        ext.set("prebid", new TextNode("non-ExtBidRequest"));

        givenHoldAuction(givenBidResponse(ext));

        // when
        ampHandler.handle(routingContext);

        // then
        verify(httpResponse).setStatusCode(eq(500));
        assertThat(httpResponse.headers())
                .extracting(Map.Entry::getKey, Map.Entry::getValue)
                .containsExactlyInAnyOrder(
                        tuple("AMP-Access-Control-Allow-Source-Origin", "http://example.com"),
                        tuple("Access-Control-Expose-Headers", "AMP-Access-Control-Allow-Source-Origin"),
                        tuple("x-prebid", "pbs-java/1.00"));
        verify(httpResponse).end(
                startsWith("Critical error while running the auction: Critical error while unpacking AMP targets:"));
    }

    @Test
    public void shouldNotSendResponseIfClientClosedConnection() {
        // given
        given(ampRequestFactory.fromRequest(any(), anyLong()))
                .willReturn(Future.failedFuture(new RuntimeException()));

        given(routingContext.response().closed()).willReturn(true);

        // when
        ampHandler.handle(routingContext);

        // then
        verify(httpResponse, never()).end(anyString());
    }

    @Test
    public void shouldRespondWithExpectedResponse() {
        // given
        given(ampRequestFactory.fromRequest(any(), anyLong()))
                .willReturn(Future.succeededFuture(givenAuctionContext(identity())));

        final Map<String, String> targeting = new HashMap<>();
        targeting.put("key1", "value1");
        targeting.put("hb_cache_id_bidder1", "value2");
        final ExtPrebid<ExtBidPrebid, Object> extPrebid = ExtPrebid.of(
                ExtBidPrebid.builder().targeting(targeting).build(),
                null);
        givenHoldAuction(givenBidResponse(mapper.valueToTree(extPrebid)));

        // when
        ampHandler.handle(routingContext);

        // then
        assertThat(httpResponse.headers()).hasSize(4)
                .extracting(Map.Entry::getKey, Map.Entry::getValue)
                .containsOnly(
                        tuple("AMP-Access-Control-Allow-Source-Origin", "http://example.com"),
                        tuple("Access-Control-Expose-Headers", "AMP-Access-Control-Allow-Source-Origin"),
                        tuple("Content-Type", "application/json"),
                        tuple("x-prebid", "pbs-java/1.00"));
        verify(httpResponse).end(eq("{\"targeting\":{\"key1\":\"value1\",\"hb_cache_id_bidder1\":\"value2\"}}"));
    }

    @Test
    public void shouldRespondWithCustomTargetingIncluded() {
        // given
        given(ampRequestFactory.fromRequest(any(), anyLong()))
                .willReturn(Future.succeededFuture(givenAuctionContext(identity())));

        final Map<String, String> targeting = new HashMap<>();
        targeting.put("key1", "value1");
        targeting.put("hb_cache_id_bidder1", "value2");
        givenHoldAuction(BidResponse.builder()
                .seatbid(singletonList(SeatBid.builder()
                        .seat("bidder1")
                        .bid(singletonList(Bid.builder()
                                .ext(mapper.valueToTree(
                                        ExtPrebid.of(
                                                ExtBidPrebid.builder().targeting(targeting).build(),
                                                mapper.createObjectNode())))
                                .build()))
                        .build()))
                .build());

        final Map<String, String> customTargeting = new HashMap<>();
        customTargeting.put("rpfl_11078", "15_tier0030");
        final Bidder<?> bidder = mock(Bidder.class);
        given(bidder.extractTargeting(any())).willReturn(customTargeting);

        given(bidderCatalog.isValidName(anyString())).willReturn(true);
        willReturn(bidder).given(bidderCatalog).bidderByName(anyString());

        // when
        ampHandler.handle(routingContext);

        // then
        assertThat(httpResponse.headers()).hasSize(4)
                .extracting(Map.Entry::getKey, Map.Entry::getValue)
                .containsExactlyInAnyOrder(
                        tuple("AMP-Access-Control-Allow-Source-Origin", "http://example.com"),
                        tuple("Access-Control-Expose-Headers", "AMP-Access-Control-Allow-Source-Origin"),
                        tuple("Content-Type", "application/json"),
                        tuple("x-prebid", "pbs-java/1.00"));
        verify(httpResponse).end(eq("{\"targeting\":{\"key1\":\"value1\",\"rpfl_11078\":\"15_tier0030\","
                + "\"hb_cache_id_bidder1\":\"value2\"}}"));
    }

    @Test
    public void shouldRespondWithDebugInfoIncludedIfTestFlagIsTrue() {
        // given
        final AuctionContext auctionContext = givenAuctionContext(builder -> builder.id("reqId1")).toBuilder()
                .debugContext(DebugContext.of(true, null))
                .build();
        given(ampRequestFactory.fromRequest(any(), anyLong()))
                .willReturn(Future.succeededFuture(auctionContext));

        givenHoldAuction(givenBidResponseWithExt(
                ExtBidResponse.builder()
<<<<<<< HEAD
                                .debug(ExtResponseDebug.of(null, auctionContext.getBidRequest(), null, null, null))
=======
                        .debug(ExtResponseDebug.of(null, auctionContext.getBidRequest(), null, null))
>>>>>>> 710001df
                        .prebid(ExtBidResponsePrebid.of(1000L, null))
                        .build()));

        // when
        ampHandler.handle(routingContext);

        // then
        verify(httpResponse).end(eq(
                "{\"targeting\":{},"
                        + "\"ext\":{\"debug\":{\"resolvedrequest\":{\"id\":\"reqId1\",\"imp\":[],\"tmax\":5000}}}}"));
    }

    @Test
    public void shouldRespondWithHooksDebugAndTraceOutput() {
        // given
        final AuctionContext auctionContext = givenAuctionContext(identity());
        given(ampRequestFactory.fromRequest(any(), anyLong()))
                .willReturn(Future.succeededFuture(auctionContext));

        givenHoldAuction(givenBidResponseWithExt(
                ExtBidResponse.builder()
                        .prebid(ExtBidResponsePrebid.of(
                                1000L,
                                ExtModules.of(
                                        singletonMap(
                                                "module1", singletonMap("hook1", singletonList("error1"))),
                                        singletonMap(
                                                "module1", singletonMap("hook1", singletonList("warning1"))),
                                        ExtModulesTrace.of(2L, emptyList()))))
                        .build()));

        // when
        ampHandler.handle(routingContext);

        // then
        verify(httpResponse).end(eq(
                "{\"targeting\":{},"
                        + "\"ext\":{\"prebid\":{\"modules\":{"
                        + "\"errors\":{\"module1\":{\"hook1\":[\"error1\"]}},"
                        + "\"warnings\":{\"module1\":{\"hook1\":[\"warning1\"]}},"
                        + "\"trace\":{\"executiontimemillis\":2,\"stages\":[]}}}}}"));
    }

    @Test
    public void shouldIncrementOkAmpRequestMetrics() {
        // given
        given(ampRequestFactory.fromRequest(any(), anyLong()))
                .willReturn(Future.succeededFuture(givenAuctionContext(identity())));

        givenHoldAuction(givenBidResponse(mapper.valueToTree(
                ExtPrebid.of(ExtBidPrebid.builder().build(), null))));

        // when
        ampHandler.handle(routingContext);

        // then
        verify(metrics).updateRequestTypeMetric(eq(MetricName.amp), eq(MetricName.ok));
    }

    @Test
    public void shouldIncrementAppRequestMetrics() {
        // given
        given(ampRequestFactory.fromRequest(any(), anyLong()))
                .willReturn(Future.succeededFuture(givenAuctionContext(builder -> builder.app(App.builder().build()))));

        givenHoldAuction(givenBidResponse(mapper.valueToTree(
                ExtPrebid.of(ExtBidPrebid.builder().build(), null))));

        // when
        ampHandler.handle(routingContext);

        // then
        verify(metrics).updateAppAndNoCookieAndImpsRequestedMetrics(eq(true), anyBoolean(), anyInt());
    }

    @Test
    public void shouldIncrementNoCookieMetrics() {
        // given
        given(ampRequestFactory.fromRequest(any(), anyLong()))
                .willReturn(Future.succeededFuture(givenAuctionContext(identity())));

        givenHoldAuction(givenBidResponse(mapper.valueToTree(
                ExtPrebid.of(ExtBidPrebid.builder().build(), null))));

        given(uidsCookie.hasLiveUids()).willReturn(false);

        httpRequest.headers().add(HttpUtil.USER_AGENT_HEADER, "Mozilla/5.0 (Macintosh; Intel Mac OS X 10_11_6) "
                + "AppleWebKit/601.7.7 (KHTML, like Gecko) Version/9.1.2 Safari/601.7.7");

        // when
        ampHandler.handle(routingContext);

        // then
        verify(metrics).updateAppAndNoCookieAndImpsRequestedMetrics(eq(false), eq(false), anyInt());
    }

    @Test
    public void shouldIncrementImpsRequestedMetrics() {
        // given
        given(ampRequestFactory.fromRequest(any(), anyLong()))
                .willReturn(Future.succeededFuture(
                        givenAuctionContext(builder -> builder.imp(singletonList(Imp.builder().build())))));

        givenHoldAuction(givenBidResponse(mapper.valueToTree(
                ExtPrebid.of(ExtBidPrebid.builder().build(), null))));

        // when
        ampHandler.handle(routingContext);

        // then
        verify(metrics).updateAppAndNoCookieAndImpsRequestedMetrics(anyBoolean(), anyBoolean(), eq(1));
    }

    @Test
    public void shouldIncrementImpsTypesMetrics() {
        // given
        final List<Imp> imps = singletonList(Imp.builder().build());

        given(ampRequestFactory.fromRequest(any(), anyLong()))
                .willReturn(Future.succeededFuture(givenAuctionContext(builder -> builder.imp(imps))));

        givenHoldAuction(givenBidResponse(mapper.valueToTree(
                ExtPrebid.of(ExtBidPrebid.builder().build(), null))));

        // when
        ampHandler.handle(routingContext);

        // then
        verify(metrics).updateImpTypesMetrics(same(imps));
    }

    @Test
    public void shouldIncrementBadinputAmpRequestMetrics() {
        // given
        given(ampRequestFactory.fromRequest(any(), anyLong()))
                .willReturn(Future.failedFuture(new InvalidRequestException("Request is invalid")));

        // when
        ampHandler.handle(routingContext);

        // then
        verify(metrics).updateRequestTypeMetric(eq(MetricName.amp), eq(MetricName.badinput));
    }

    @Test
    public void shouldIncrementErrAmpRequestMetrics() {
        // given
        given(ampRequestFactory.fromRequest(any(), anyLong()))
                .willReturn(Future.failedFuture(new RuntimeException()));

        // when
        ampHandler.handle(routingContext);

        // then
        verify(metrics).updateRequestTypeMetric(eq(MetricName.amp), eq(MetricName.err));
    }

    @SuppressWarnings("unchecked")
    @Test
    public void shouldUpdateRequestTimeMetric() {
        // given

        // set up clock mock to check that request_time metric has been updated with expected value
        given(clock.millis()).willReturn(5000L).willReturn(5500L);

        given(ampRequestFactory.fromRequest(any(), anyLong()))
                .willReturn(Future.succeededFuture(givenAuctionContext(identity())));

        givenHoldAuction(BidResponse.builder().build());

        // simulate calling end handler that is supposed to update request_time timer value
        given(httpResponse.endHandler(any())).willAnswer(inv -> {
            ((Handler<Void>) inv.getArgument(0)).handle(null);
            return null;
        });

        // when
        ampHandler.handle(routingContext);

        // then
        verify(metrics).updateRequestTimeMetric(eq(MetricName.request_time), eq(500L));
    }

    @Test
    public void shouldNotUpdateRequestTimeMetricIfRequestFails() {
        // given
        given(ampRequestFactory.fromRequest(any(), anyLong()))
                .willReturn(Future.failedFuture(new InvalidRequestException("Request is invalid")));

        // when
        ampHandler.handle(routingContext);

        // then
        verify(httpResponse, never()).endHandler(any());
    }

    @SuppressWarnings("unchecked")
    @Test
    public void shouldUpdateNetworkErrorMetric() {
        // given
        given(ampRequestFactory.fromRequest(any(), anyLong()))
                .willReturn(Future.succeededFuture(givenAuctionContext(identity())));

        givenHoldAuction(givenBidResponse(mapper.valueToTree(
                ExtPrebid.of(ExtBidPrebid.builder().build(), null))));

        // simulate calling exception handler that is supposed to update networkerr timer value
        given(httpResponse.exceptionHandler(any())).willAnswer(inv -> {
            ((Handler<RuntimeException>) inv.getArgument(0)).handle(new RuntimeException());
            return httpResponse;
        });

        // when
        ampHandler.handle(routingContext);

        // then
        verify(metrics).updateRequestTypeMetric(eq(MetricName.amp), eq(MetricName.networkerr));
    }

    @Test
    public void shouldNotUpdateNetworkErrorMetricIfResponseSucceeded() {
        // given
        given(ampRequestFactory.fromRequest(any(), anyLong()))
                .willReturn(Future.succeededFuture(givenAuctionContext(identity())));

        givenHoldAuction(givenBidResponse(mapper.valueToTree(
                ExtPrebid.of(ExtBidPrebid.builder().build(), null))));

        // when
        ampHandler.handle(routingContext);

        // then
        verify(metrics, never()).updateRequestTypeMetric(eq(MetricName.amp), eq(MetricName.networkerr));
    }

    @Test
    public void shouldUpdateNetworkErrorMetricIfClientClosedConnection() {
        // given
        given(ampRequestFactory.fromRequest(any(), anyLong()))
                .willReturn(Future.succeededFuture(givenAuctionContext(identity())));

        givenHoldAuction(givenBidResponse(mapper.valueToTree(
                ExtPrebid.of(ExtBidPrebid.builder().build(), null))));

        given(routingContext.response().closed()).willReturn(true);

        // when
        ampHandler.handle(routingContext);

        // then
        verify(metrics).updateRequestTypeMetric(eq(MetricName.amp), eq(MetricName.networkerr));
    }

    @Test
    public void shouldPassBadRequestEventToAnalyticsReporterIfBidRequestIsInvalid() {
        // given
        given(ampRequestFactory.fromRequest(any(), anyLong()))
                .willReturn(Future.failedFuture(new InvalidRequestException("Request is invalid")));

        // when
        ampHandler.handle(routingContext);

        // then
        final AmpEvent ampEvent = captureAmpEvent();
        assertThat(ampEvent).isEqualTo(AmpEvent.builder()
                .httpContext(givenHttpContext(singletonMap("Origin", "http://example.com")))
                .origin("http://example.com")
                .status(400)
                .errors(singletonList("Invalid request format: Request is invalid"))
                .build());
    }

    @Test
    public void shouldPassInternalServerErrorEventToAnalyticsReporterIfAuctionFails() {
        // given
        final AuctionContext auctionContext = givenAuctionContext(identity());
        given(ampRequestFactory.fromRequest(any(), anyLong()))
                .willReturn(Future.succeededFuture(auctionContext));

        given(exchangeService.holdAuction(any()))
                .willThrow(new RuntimeException("Unexpected exception"));

        // when
        ampHandler.handle(routingContext);

        // then
        final AmpEvent ampEvent = captureAmpEvent();
        final AuctionContext expectedAuctionContext = auctionContext.toBuilder()
                .requestTypeMetric(MetricName.amp)
                .build();

        assertThat(ampEvent).isEqualTo(AmpEvent.builder()
                .httpContext(givenHttpContext(singletonMap("Origin", "http://example.com")))
                .auctionContext(expectedAuctionContext)
                .origin("http://example.com")
                .status(500)
                .errors(singletonList("Unexpected exception"))
                .build());
    }

    @Test
    public void shouldPassSuccessfulEventToAnalyticsReporter() {
        // given
        final AuctionContext auctionContext = givenAuctionContext(identity());
        given(ampRequestFactory.fromRequest(any(), anyLong()))
                .willReturn(Future.succeededFuture(auctionContext));

        givenHoldAuction(givenBidResponse(mapper.valueToTree(
                ExtPrebid.of(ExtBidPrebid.builder().targeting(singletonMap("hb_cache_id_bidder1", "value1")).build(),
                        null))));

        // when
        ampHandler.handle(routingContext);

        // then
        final AmpEvent ampEvent = captureAmpEvent();
        final BidResponse expectedBidResponse = BidResponse.builder().seatbid(singletonList(SeatBid.builder()
                        .bid(singletonList(Bid.builder()
                                .ext(mapper.valueToTree(ExtPrebid.of(
                                        ExtBidPrebid.builder().targeting(singletonMap("hb_cache_id_bidder1", "value1"))
                                                .build(),
                                        null)))
                                .build()))
                        .build()))
                .build();
        final AuctionContext expectedAuctionContext = auctionContext.toBuilder()
                .requestTypeMetric(MetricName.amp)
                .bidResponse(expectedBidResponse)
                .build();

        assertThat(ampEvent).isEqualTo(AmpEvent.builder()
                .httpContext(givenHttpContext(singletonMap("Origin", "http://example.com")))
                .auctionContext(expectedAuctionContext)
                .bidResponse(expectedBidResponse)
                .targeting(singletonMap("hb_cache_id_bidder1", TextNode.valueOf("value1")))
                .origin("http://example.com")
                .status(200)
                .errors(emptyList())
                .build());
    }

    private AuctionContext givenAuctionContext(
            Function<BidRequest.BidRequestBuilder, BidRequest.BidRequestBuilder> bidRequestBuilderCustomizer) {
        final BidRequest bidRequest = bidRequestBuilderCustomizer.apply(BidRequest.builder()
                .imp(emptyList()).tmax(5000L)).build();

        return AuctionContext.builder()
                .uidsCookie(uidsCookie)
                .bidRequest(bidRequest)
                .requestTypeMetric(MetricName.amp)
                .timeout(timeout)
                .debugContext(DebugContext.empty())
                .build();
    }

    private void givenHoldAuction(BidResponse bidResponse) {
        given(exchangeService.holdAuction(any()))
                .willAnswer(inv -> Future.succeededFuture(((AuctionContext) inv.getArgument(0)).toBuilder()
                        .bidResponse(bidResponse)
                        .build()));

    }

    private static BidResponse givenBidResponse(ObjectNode extBid) {
        return BidResponse.builder()
                .seatbid(singletonList(SeatBid.builder()
                        .bid(singletonList(Bid.builder()
                                .ext(extBid)
                                .build()))
                        .build()))
                .build();
    }

    private static BidResponse givenBidResponseWithExt(ExtBidResponse extBidResponse) {
        return BidResponse.builder()
                .ext(extBidResponse)
                .build();
    }

    private AuctionContext captureAuctionContext() {
        final ArgumentCaptor<AuctionContext> captor = ArgumentCaptor.forClass(AuctionContext.class);
        verify(exchangeService).holdAuction(captor.capture());
        return captor.getValue();
    }

    private AmpEvent captureAmpEvent() {
        final ArgumentCaptor<AmpEvent> captor = ArgumentCaptor.forClass(AmpEvent.class);
        verify(analyticsReporterDelegator).processEvent(captor.capture(), any());
        return captor.getValue();
    }

    private static HttpRequestContext givenHttpContext(Map<String, String> headers) {
        return HttpRequestContext.builder()
                .queryParams(CaseInsensitiveMultiMap.empty())
                .headers(CaseInsensitiveMultiMap.builder().addAll(headers).build())
                .build();
    }
}<|MERGE_RESOLUTION|>--- conflicted
+++ resolved
@@ -454,11 +454,7 @@
 
         givenHoldAuction(givenBidResponseWithExt(
                 ExtBidResponse.builder()
-<<<<<<< HEAD
-                                .debug(ExtResponseDebug.of(null, auctionContext.getBidRequest(), null, null, null))
-=======
-                        .debug(ExtResponseDebug.of(null, auctionContext.getBidRequest(), null, null))
->>>>>>> 710001df
+                        .debug(ExtResponseDebug.of(null, auctionContext.getBidRequest(), null, null, null))
                         .prebid(ExtBidResponsePrebid.of(1000L, null))
                         .build()));
 
