package org.prebid.server.handler.openrtb2;

import com.fasterxml.jackson.databind.node.ObjectNode;
import com.fasterxml.jackson.databind.node.TextNode;
import com.iab.openrtb.request.App;
import com.iab.openrtb.request.BidRequest;
import com.iab.openrtb.request.Imp;
import com.iab.openrtb.response.Bid;
import com.iab.openrtb.response.BidResponse;
import com.iab.openrtb.response.SeatBid;
import io.vertx.core.Future;
import io.vertx.core.Handler;
import io.vertx.core.MultiMap;
import io.vertx.core.http.CaseInsensitiveHeaders;
import io.vertx.core.http.HttpServerRequest;
import io.vertx.core.http.HttpServerResponse;
import io.vertx.core.logging.Logger;
import io.vertx.ext.web.RoutingContext;
import org.junit.Before;
import org.junit.Rule;
import org.junit.Test;
import org.mockito.ArgumentCaptor;
import org.mockito.Mock;
import org.mockito.junit.MockitoJUnit;
import org.mockito.junit.MockitoRule;
import org.prebid.server.VertxTest;
import org.prebid.server.analytics.AnalyticsReporter;
import org.prebid.server.analytics.model.AmpEvent;
import org.prebid.server.analytics.model.HttpContext;
import org.prebid.server.auction.AmpRequestFactory;
import org.prebid.server.auction.AmpResponsePostProcessor;
import org.prebid.server.auction.ExchangeService;
import org.prebid.server.auction.model.AuctionContext;
import org.prebid.server.bidder.Bidder;
import org.prebid.server.bidder.BidderCatalog;
import org.prebid.server.cookie.UidsCookie;
import org.prebid.server.exception.BlacklistedAccountException;
import org.prebid.server.exception.BlacklistedAppException;
import org.prebid.server.exception.InvalidRequestException;
import org.prebid.server.exception.UnauthorizedAccountException;
import org.prebid.server.execution.LogModifier;
import org.prebid.server.execution.Timeout;
import org.prebid.server.execution.TimeoutFactory;
import org.prebid.server.metric.MetricName;
import org.prebid.server.metric.Metrics;
import org.prebid.server.proto.openrtb.ext.ExtPrebid;
import org.prebid.server.proto.openrtb.ext.request.ExtBidRequest;
import org.prebid.server.proto.openrtb.ext.request.ExtRequestPrebid;
import org.prebid.server.proto.openrtb.ext.response.ExtBidPrebid;
import org.prebid.server.proto.openrtb.ext.response.ExtBidResponse;
import org.prebid.server.proto.openrtb.ext.response.ExtResponseDebug;
import org.prebid.server.util.HttpUtil;

import java.time.Clock;
import java.time.Instant;
import java.util.HashMap;
import java.util.List;
import java.util.Map;
import java.util.function.Function;

import static java.util.Collections.emptyList;
import static java.util.Collections.emptyMap;
import static java.util.Collections.singleton;
import static java.util.Collections.singletonList;
import static java.util.Collections.singletonMap;
import static java.util.function.Function.identity;
import static org.assertj.core.api.Assertions.assertThat;
import static org.assertj.core.api.Assertions.tuple;
import static org.mockito.ArgumentMatchers.any;
import static org.mockito.ArgumentMatchers.anyInt;
import static org.mockito.ArgumentMatchers.anyLong;
import static org.mockito.ArgumentMatchers.anyString;
import static org.mockito.ArgumentMatchers.eq;
import static org.mockito.ArgumentMatchers.same;
import static org.mockito.ArgumentMatchers.startsWith;
import static org.mockito.BDDMockito.given;
import static org.mockito.BDDMockito.willReturn;
import static org.mockito.Mockito.anyBoolean;
import static org.mockito.Mockito.mock;
import static org.mockito.Mockito.never;
import static org.mockito.Mockito.verify;
import static org.mockito.Mockito.verifyZeroInteractions;

public class AmpHandlerTest extends VertxTest {

    @Rule
    public final MockitoRule mockitoRule = MockitoJUnit.rule();

    @Mock
    private AmpRequestFactory ampRequestFactory;
    @Mock
    private ExchangeService exchangeService;
    @Mock
    private BidderCatalog bidderCatalog;
    @Mock
    private AnalyticsReporter analyticsReporter;
    @Mock
    private Metrics metrics;
    @Mock
    private Clock clock;
    @Mock
    private LogModifier logModifier;

    private AmpHandler ampHandler;
    @Mock
    private RoutingContext routingContext;
    @Mock
    private HttpServerRequest httpRequest;
    @Mock
    private HttpServerResponse httpResponse;
    @Mock
    private UidsCookie uidsCookie;

    private Timeout timeout;

    @Before
    public void setUp() {
        given(routingContext.request()).willReturn(httpRequest);
        given(routingContext.response()).willReturn(httpResponse);

        given(httpRequest.params()).willReturn(MultiMap.caseInsensitiveMultiMap());
        given(httpRequest.getParam(anyString())).willReturn("tagId1");
        given(httpRequest.headers()).willReturn(new CaseInsensitiveHeaders());
        httpRequest.headers().add("Origin", "http://example.com");

        given(httpResponse.exceptionHandler(any())).willReturn(httpResponse);
        given(httpResponse.setStatusCode(anyInt())).willReturn(httpResponse);
        given(httpResponse.headers()).willReturn(new CaseInsensitiveHeaders());

        given(uidsCookie.hasLiveUids()).willReturn(true);

        given(logModifier.get()).willReturn(Logger::info);

        given(clock.millis()).willReturn(Instant.now().toEpochMilli());
        timeout = new TimeoutFactory(clock).create(2000L);

        ampHandler = new AmpHandler(
                ampRequestFactory,
                exchangeService,
                analyticsReporter,
                metrics,
                clock,
                bidderCatalog,
                singleton("bidder1"),
                new AmpResponsePostProcessor.NoOpAmpResponsePostProcessor(),
                logModifier, jacksonMapper
        );
    }

    @Test
    public void shouldSetRequestTypeMetricToAuctionContext() {
        // given
        given(ampRequestFactory.fromRequest(any(), anyLong()))
                .willReturn(Future.succeededFuture(givenAuctionContext(identity())));

        // when
        ampHandler.handle(routingContext);

        // then
        final AuctionContext auctionContext = captureAuctionContext();
        assertThat(auctionContext.getRequestTypeMetric()).isNotNull();
    }

    @Test
    public void shouldUseTimeoutFromAuctionContext() {
        // given
        given(ampRequestFactory.fromRequest(any(), anyLong()))
                .willReturn(Future.succeededFuture(givenAuctionContext(identity())));

        given(exchangeService.holdAuction(any()))
                .willReturn(Future.succeededFuture(BidResponse.builder().build()));

        // when
        ampHandler.handle(routingContext);

        // then
        assertThat(captureAuctionContext().getTimeout().remaining()).isEqualTo(2000L);
    }

    @Test
    public void shouldComputeTimeoutBasedOnRequestProcessingStartTime() {
        // given
        given(ampRequestFactory.fromRequest(any(), anyLong()))
                .willReturn(Future.succeededFuture(givenAuctionContext(identity())));

        given(exchangeService.holdAuction(any()))
                .willReturn(Future.succeededFuture(BidResponse.builder().build()));

        final Instant now = Instant.now();
        given(clock.millis()).willReturn(now.toEpochMilli()).willReturn(now.plusMillis(50L).toEpochMilli());

        // when
        ampHandler.handle(routingContext);

        // then
        assertThat(captureAuctionContext().getTimeout().remaining()).isLessThanOrEqualTo(1950L);
    }

    @Test
    public void shouldRespondWithBadRequestIfRequestIsInvalid() {
        // given
        given(ampRequestFactory.fromRequest(any(), anyLong()))
                .willReturn(Future.failedFuture(new InvalidRequestException("Request is invalid")));

        // when
        ampHandler.handle(routingContext);

        // then
        verifyZeroInteractions(exchangeService);
        verify(httpResponse).setStatusCode(eq(400));
        verify(logModifier).get();
        assertThat(httpResponse.headers()).hasSize(2)
                .extracting(Map.Entry::getKey, Map.Entry::getValue)
                .containsOnly(
                        tuple("AMP-Access-Control-Allow-Source-Origin", "http://example.com"),
                        tuple("Access-Control-Expose-Headers", "AMP-Access-Control-Allow-Source-Origin"));
        verify(httpResponse).end(eq("Invalid request format: Request is invalid"));
    }

    @Test
    public void shouldRespondWithBadRequestIfRequestHasBlacklistedAccount() {
        // given
        given(ampRequestFactory.fromRequest(any(), anyLong()))
                .willReturn(Future.failedFuture(new BlacklistedAccountException("Blacklisted account")));

        // when
        ampHandler.handle(routingContext);

        // then
        verifyZeroInteractions(exchangeService);
        verify(httpResponse).setStatusCode(eq(403));
        assertThat(httpResponse.headers()).hasSize(2)
                .extracting(Map.Entry::getKey, Map.Entry::getValue)
                .containsOnly(
                        tuple("AMP-Access-Control-Allow-Source-Origin", "http://example.com"),
                        tuple("Access-Control-Expose-Headers", "AMP-Access-Control-Allow-Source-Origin"));
        verify(httpResponse).end(eq("Blacklisted: Blacklisted account"));
    }

    @Test
    public void shouldRespondWithBadRequestIfRequestHasBlacklistedApp() {
        // given
        given(ampRequestFactory.fromRequest(any(), anyLong()))
                .willReturn(Future.failedFuture(new BlacklistedAppException("Blacklisted app")));

        // when
        ampHandler.handle(routingContext);

        // then
        verifyZeroInteractions(exchangeService);
        verify(httpResponse).setStatusCode(eq(403));
        assertThat(httpResponse.headers()).hasSize(2)
                .extracting(Map.Entry::getKey, Map.Entry::getValue)
                .containsOnly(
                        tuple("AMP-Access-Control-Allow-Source-Origin", "http://example.com"),
                        tuple("Access-Control-Expose-Headers", "AMP-Access-Control-Allow-Source-Origin"));
        verify(httpResponse).end(eq("Blacklisted: Blacklisted app"));
    }

    @Test
    public void shouldRespondWithUnauthorizedIfAccountIdIsInvalid() {
        // given
        given(ampRequestFactory.fromRequest(any(), anyLong()))
<<<<<<< HEAD
                .willReturn(Future.failedFuture(new UnauthorizedAccountException("Account id is not provided", "1")));
=======
                .willReturn(Future.failedFuture(new UnauthorizedAccountException("Account id is not provided 1", "1")));
>>>>>>> df978700

        // when
        ampHandler.handle(routingContext);

        // then
        verifyZeroInteractions(exchangeService);
        verify(httpResponse).setStatusCode(eq(401));
        assertThat(httpResponse.headers()).hasSize(2)
                .extracting(Map.Entry::getKey, Map.Entry::getValue)
                .containsOnly(
                        tuple("AMP-Access-Control-Allow-Source-Origin", "http://example.com"),
                        tuple("Access-Control-Expose-Headers", "AMP-Access-Control-Allow-Source-Origin"));
<<<<<<< HEAD
        verify(httpResponse).end(eq("Unauthorised: Account id is not provided 1"));
=======
        verify(httpResponse).end(eq("Unauthorized: Account id is not provided 1"));
>>>>>>> df978700
    }

    @Test
    public void shouldRespondWithInternalServerErrorIfAuctionFails() {
        // given
        given(ampRequestFactory.fromRequest(any(), anyLong()))
                .willReturn(Future.succeededFuture(givenAuctionContext(identity())));

        given(exchangeService.holdAuction(any()))
                .willThrow(new RuntimeException("Unexpected exception"));

        // when
        ampHandler.handle(routingContext);

        // then
        verify(httpResponse).setStatusCode(eq(500));
        assertThat(httpResponse.headers()).hasSize(2)
                .extracting(Map.Entry::getKey, Map.Entry::getValue)
                .containsOnly(
                        tuple("AMP-Access-Control-Allow-Source-Origin", "http://example.com"),
                        tuple("Access-Control-Expose-Headers", "AMP-Access-Control-Allow-Source-Origin"));
        verify(httpResponse).end(eq("Critical error while running the auction: Unexpected exception"));
    }

    @Test
    public void shouldRespondWithInternalServerErrorIfCannotExtractBidTargeting() {
        // given
        given(ampRequestFactory.fromRequest(any(), anyLong()))
                .willReturn(Future.succeededFuture(givenAuctionContext(identity())));

        final ObjectNode ext = mapper.createObjectNode();
        ext.set("prebid", new TextNode("non-ExtBidRequest"));
        given(exchangeService.holdAuction(any())).willReturn(givenBidResponse(ext));

        // when
        ampHandler.handle(routingContext);

        // then
        verify(httpResponse).setStatusCode(eq(500));
        assertThat(httpResponse.headers()).hasSize(2)
                .extracting(Map.Entry::getKey, Map.Entry::getValue)
                .containsOnly(
                        tuple("AMP-Access-Control-Allow-Source-Origin", "http://example.com"),
                        tuple("Access-Control-Expose-Headers", "AMP-Access-Control-Allow-Source-Origin"));
        verify(httpResponse).end(
                startsWith("Critical error while running the auction: Critical error while unpacking AMP targets:"));
    }

    @Test
    public void shouldNotSendResponseIfClientClosedConnection() {
        // given
        given(ampRequestFactory.fromRequest(any(), anyLong()))
                .willReturn(Future.failedFuture(new RuntimeException()));

        given(routingContext.response().closed()).willReturn(true);

        // when
        ampHandler.handle(routingContext);

        // then
        verify(httpResponse, never()).end(anyString());
    }

    @Test
    public void shouldRespondWithExpectedResponse() {
        // given
        given(ampRequestFactory.fromRequest(any(), anyLong()))
                .willReturn(Future.succeededFuture(givenAuctionContext(identity())));

        final Map<String, String> targeting = new HashMap<>();
        targeting.put("key1", "value1");
        targeting.put("hb_cache_id_bidder1", "value2");
        given(exchangeService.holdAuction(any()))
                .willReturn(givenBidResponse(
                        mapper.valueToTree(ExtPrebid.of(ExtBidPrebid.of(null, targeting, null, null, null, null), null))));

        // when
        ampHandler.handle(routingContext);

        // then
        assertThat(httpResponse.headers()).hasSize(3)
                .extracting(Map.Entry::getKey, Map.Entry::getValue)
                .containsOnly(
                        tuple("AMP-Access-Control-Allow-Source-Origin", "http://example.com"),
                        tuple("Access-Control-Expose-Headers", "AMP-Access-Control-Allow-Source-Origin"),
                        tuple("Content-Type", "application/json"));
        verify(httpResponse).end(eq("{\"targeting\":{\"key1\":\"value1\",\"hb_cache_id_bidder1\":\"value2\"}}"));
    }

    @Test
    public void shouldRespondWithCustomTargetingIncluded() {
        // given
        given(ampRequestFactory.fromRequest(any(), anyLong()))
                .willReturn(Future.succeededFuture(givenAuctionContext(identity())));

        final Map<String, String> targeting = new HashMap<>();
        targeting.put("key1", "value1");
        targeting.put("hb_cache_id_bidder1", "value2");
        given(exchangeService.holdAuction(any()))
                .willReturn(Future.succeededFuture(BidResponse.builder()
                        .seatbid(singletonList(SeatBid.builder()
                                .seat("bidder1")
                                .bid(singletonList(Bid.builder()
                                        .ext(mapper.valueToTree(
                                                ExtPrebid.of(ExtBidPrebid.of(null, targeting, null, null, null, null),
                                                        mapper.createObjectNode())))
                                        .build()))
                                .build()))
                        .build()));

        final Map<String, String> customTargeting = new HashMap<>();
        customTargeting.put("rpfl_11078", "15_tier0030");
        final Bidder<?> bidder = mock(Bidder.class);
        given(bidder.extractTargeting(any())).willReturn(customTargeting);

        given(bidderCatalog.isValidName(anyString())).willReturn(true);
        willReturn(bidder).given(bidderCatalog).bidderByName(anyString());

        // when
        ampHandler.handle(routingContext);

        // then
        assertThat(httpResponse.headers()).hasSize(3)
                .extracting(Map.Entry::getKey, Map.Entry::getValue)
                .containsOnly(
                        tuple("AMP-Access-Control-Allow-Source-Origin", "http://example.com"),
                        tuple("Access-Control-Expose-Headers", "AMP-Access-Control-Allow-Source-Origin"),
                        tuple("Content-Type", "application/json"));
        verify(httpResponse).end(eq("{\"targeting\":{\"key1\":\"value1\",\"rpfl_11078\":\"15_tier0030\"," +
                "\"hb_cache_id_bidder1\":\"value2\"}}"));
    }

    @Test
    public void shouldRespondWithDebugInfoIncludedIfTestFlagIsTrue() {
        // given
        final AuctionContext auctionContext = givenAuctionContext(builder -> builder.id("reqId1").test(1));
        given(ampRequestFactory.fromRequest(any(), anyLong()))
                .willReturn(Future.succeededFuture(auctionContext));

        given(exchangeService.holdAuction(any()))
                .willReturn(givenBidResponseWithExt(mapper.valueToTree(
                        ExtBidResponse.of(ExtResponseDebug.of(null, auctionContext.getBidRequest()), null, null, null,
                                null))));

        // when
        ampHandler.handle(routingContext);

        // then
        verify(httpResponse).end(eq(
                "{\"targeting\":{},\"debug\":{\"resolvedrequest\":{\"id\":\"reqId1\",\"imp\":[],\"test\":1," +
                        "\"tmax\":1000}}}"));
    }

    @Test
    public void shouldRespondWithDebugInfoIncludedIfExtPrebidDebugIsOn() {
        // given
        final AuctionContext auctionContext = givenAuctionContext(builder -> builder
                .id("reqId1")
                .ext(mapper.valueToTree(ExtBidRequest.of(ExtRequestPrebid.builder().debug(1).build()))));
        given(ampRequestFactory.fromRequest(any(), anyLong()))
                .willReturn(Future.succeededFuture(auctionContext));

        given(exchangeService.holdAuction(any()))
                .willReturn(givenBidResponseWithExt(mapper.valueToTree(
                        ExtBidResponse.of(ExtResponseDebug.of(null, auctionContext.getBidRequest()), null, null, null,
                                null))));

        // when
        ampHandler.handle(routingContext);

        // then
        verify(httpResponse).end(
                eq("{\"targeting\":{},\"debug\":{\"resolvedrequest\":{\"id\":\"reqId1\",\"imp\":[],\"tmax\":1000,"
                        + "\"ext\":{\"prebid\":{\"debug\":1}}}}}"));
    }

    @Test
    public void shouldIncrementOkAmpRequestMetrics() {
        // given
        given(ampRequestFactory.fromRequest(any(), anyLong()))
                .willReturn(Future.succeededFuture(givenAuctionContext(identity())));

        given(exchangeService.holdAuction(any()))
                .willReturn(givenBidResponse(mapper.valueToTree(
                        ExtPrebid.of(ExtBidPrebid.of(null, null, null, null, null, null), null))));

        // when
        ampHandler.handle(routingContext);

        // then
        verify(metrics).updateRequestTypeMetric(eq(MetricName.amp), eq(MetricName.ok));
    }

    @Test
    public void shouldIncrementAppRequestMetrics() {
        // given
        given(ampRequestFactory.fromRequest(any(), anyLong()))
                .willReturn(Future.succeededFuture(givenAuctionContext(builder -> builder.app(App.builder().build()))));

        given(exchangeService.holdAuction(any()))
                .willReturn(givenBidResponse(mapper.valueToTree(
                        ExtPrebid.of(ExtBidPrebid.of(null, null, null, null, null, null), null))));

        // when
        ampHandler.handle(routingContext);

        // then
        verify(metrics).updateAppAndNoCookieAndImpsRequestedMetrics(eq(true), anyBoolean(), anyBoolean(), anyInt());
    }

    @Test
    public void shouldIncrementNoCookieMetrics() {
        // given
        given(ampRequestFactory.fromRequest(any(), anyLong()))
                .willReturn(Future.succeededFuture(givenAuctionContext(identity())));

        given(exchangeService.holdAuction(any()))
                .willReturn(givenBidResponse(mapper.valueToTree(
                        ExtPrebid.of(ExtBidPrebid.of(null, null, null, null, null, null), null))));

        given(uidsCookie.hasLiveUids()).willReturn(false);

        httpRequest.headers().add(HttpUtil.USER_AGENT_HEADER, "Mozilla/5.0 (Macintosh; Intel Mac OS X 10_11_6) " +
                "AppleWebKit/601.7.7 (KHTML, like Gecko) Version/9.1.2 Safari/601.7.7");

        // when
        ampHandler.handle(routingContext);

        // then
        verify(metrics).updateAppAndNoCookieAndImpsRequestedMetrics(eq(false), eq(false), eq(true), anyInt());
    }

    @Test
    public void shouldIncrementImpsRequestedMetrics() {
        // given
        given(ampRequestFactory.fromRequest(any(), anyLong()))
                .willReturn(Future.succeededFuture(
                        givenAuctionContext(builder -> builder.imp(singletonList(Imp.builder().build())))));

        given(exchangeService.holdAuction(any()))
                .willReturn(givenBidResponse(mapper.valueToTree(
                        ExtPrebid.of(ExtBidPrebid.of(null, null, null, null, null, null), null))));

        // when
        ampHandler.handle(routingContext);

        // then
        verify(metrics).updateAppAndNoCookieAndImpsRequestedMetrics(anyBoolean(), anyBoolean(), anyBoolean(), eq(1));
    }

    @Test
    public void shouldIncrementImpsTypesMetrics() {
        // given
        final List<Imp> imps = singletonList(Imp.builder().build());

        given(ampRequestFactory.fromRequest(any(), anyLong()))
                .willReturn(Future.succeededFuture(givenAuctionContext(builder -> builder.imp(imps))));

        given(exchangeService.holdAuction(any()))
                .willReturn(givenBidResponse(mapper.valueToTree(
                        ExtPrebid.of(ExtBidPrebid.of(null, null, null, null, null, null), null))));

        // when
        ampHandler.handle(routingContext);

        // then
        verify(metrics).updateImpTypesMetrics(same(imps));
    }

    @Test
    public void shouldIncrementBadinputAmpRequestMetrics() {
        // given
        given(ampRequestFactory.fromRequest(any(), anyLong()))
                .willReturn(Future.failedFuture(new InvalidRequestException("Request is invalid")));

        // when
        ampHandler.handle(routingContext);

        // then
        verify(metrics).updateRequestTypeMetric(eq(MetricName.amp), eq(MetricName.badinput));
    }

    @Test
    public void shouldIncrementErrAmpRequestMetrics() {
        // given
        given(ampRequestFactory.fromRequest(any(), anyLong()))
                .willReturn(Future.failedFuture(new RuntimeException()));

        // when
        ampHandler.handle(routingContext);

        // then
        verify(metrics).updateRequestTypeMetric(eq(MetricName.amp), eq(MetricName.err));
    }

    @SuppressWarnings("unchecked")
    @Test
    public void shouldUpdateRequestTimeMetric() {
        // given

        // set up clock mock to check that request_time metric has been updated with expected value
        given(clock.millis()).willReturn(5000L).willReturn(5500L);

        given(ampRequestFactory.fromRequest(any(), anyLong()))
                .willReturn(Future.succeededFuture(givenAuctionContext(identity())));

        given(exchangeService.holdAuction(any()))
                .willReturn(Future.succeededFuture(BidResponse.builder().build()));

        // simulate calling end handler that is supposed to update request_time timer value
        given(httpResponse.endHandler(any())).willAnswer(inv -> {
            ((Handler<Void>) inv.getArgument(0)).handle(null);
            return null;
        });

        // when
        ampHandler.handle(routingContext);

        // then
        verify(metrics).updateRequestTimeMetric(eq(500L));
    }

    @Test
    public void shouldNotUpdateRequestTimeMetricIfRequestFails() {
        // given
        given(ampRequestFactory.fromRequest(any(), anyLong()))
                .willReturn(Future.failedFuture(new InvalidRequestException("Request is invalid")));

        // when
        ampHandler.handle(routingContext);

        // then
        verify(httpResponse, never()).endHandler(any());
    }

    @SuppressWarnings("unchecked")
    @Test
    public void shouldUpdateNetworkErrorMetric() {
        // given
        given(ampRequestFactory.fromRequest(any(), anyLong()))
                .willReturn(Future.succeededFuture(givenAuctionContext(identity())));

        given(exchangeService.holdAuction(any()))
                .willReturn(givenBidResponse(mapper.valueToTree(
                        ExtPrebid.of(ExtBidPrebid.of(null, null, null, null, null, null), null))));

        // simulate calling exception handler that is supposed to update networkerr timer value
        given(httpResponse.exceptionHandler(any())).willAnswer(inv -> {
            ((Handler<RuntimeException>) inv.getArgument(0)).handle(new RuntimeException());
            return httpResponse;
        });

        // when
        ampHandler.handle(routingContext);

        // then
        verify(metrics).updateRequestTypeMetric(eq(MetricName.amp), eq(MetricName.networkerr));
    }

    @Test
    public void shouldNotUpdateNetworkErrorMetricIfResponseSucceeded() {
        // given
        given(ampRequestFactory.fromRequest(any(), anyLong()))
                .willReturn(Future.succeededFuture(givenAuctionContext(identity())));

        given(exchangeService.holdAuction(any()))
                .willReturn(givenBidResponse(mapper.valueToTree(
                        ExtPrebid.of(ExtBidPrebid.of(null, null, null, null, null, null), null))));

        // when
        ampHandler.handle(routingContext);

        // then
        verify(metrics, never()).updateRequestTypeMetric(eq(MetricName.amp), eq(MetricName.networkerr));
    }

    @Test
    public void shouldUpdateNetworkErrorMetricIfClientClosedConnection() {
        // given
        given(ampRequestFactory.fromRequest(any(), anyLong()))
                .willReturn(Future.succeededFuture(givenAuctionContext(identity())));

        given(exchangeService.holdAuction(any()))
                .willReturn(givenBidResponse(mapper.valueToTree(
                        ExtPrebid.of(ExtBidPrebid.of(null, null, null, null, null, null), null))));

        given(routingContext.response().closed()).willReturn(true);

        // when
        ampHandler.handle(routingContext);

        // then
        verify(metrics).updateRequestTypeMetric(eq(MetricName.amp), eq(MetricName.networkerr));
    }

    @Test
    public void shouldPassBadRequestEventToAnalyticsReporterIfBidRequestIsInvalid() {
        // given
        given(ampRequestFactory.fromRequest(any(), anyLong()))
                .willReturn(Future.failedFuture(new InvalidRequestException("Request is invalid")));

        // when
        ampHandler.handle(routingContext);

        // then
        final AmpEvent ampEvent = captureAmpEvent();
        assertThat(ampEvent).isEqualTo(AmpEvent.builder()
                .httpContext(givenHttpContext(singletonMap("Origin", "http://example.com")))
                .origin("http://example.com")
                .status(400)
                .errors(singletonList("Invalid request format: Request is invalid"))
                .build());
    }

    @Test
    public void shouldPassInternalServerErrorEventToAnalyticsReporterIfAuctionFails() {
        // given
        final AuctionContext auctionContext = givenAuctionContext(identity());
        given(ampRequestFactory.fromRequest(any(), anyLong()))
                .willReturn(Future.succeededFuture(auctionContext));

        given(exchangeService.holdAuction(any()))
                .willThrow(new RuntimeException("Unexpected exception"));

        // when
        ampHandler.handle(routingContext);

        // then
        final AmpEvent ampEvent = captureAmpEvent();
        final AuctionContext expectedAuctionContext = auctionContext.toBuilder()
                .requestTypeMetric(MetricName.amp)
                .build();

        assertThat(ampEvent).isEqualTo(AmpEvent.builder()
                .httpContext(givenHttpContext(singletonMap("Origin", "http://example.com")))
                .auctionContext(expectedAuctionContext)
                .origin("http://example.com")
                .status(500)
                .errors(singletonList("Unexpected exception"))
                .build());
    }

    @Test
    public void shouldPassSuccessfulEventToAnalyticsReporter() {
        // given
        final AuctionContext auctionContext = givenAuctionContext(identity());
        given(ampRequestFactory.fromRequest(any(), anyLong()))
                .willReturn(Future.succeededFuture(auctionContext));

        given(exchangeService.holdAuction(any()))
                .willReturn(givenBidResponse(mapper.valueToTree(
                        ExtPrebid.of(ExtBidPrebid.of(null, singletonMap("hb_cache_id_bidder1", "value1"), null, null,
                                null, null),
                                null))));

        // when
        ampHandler.handle(routingContext);

        // then
        final AmpEvent ampEvent = captureAmpEvent();
        final AuctionContext expectedAuctionContext = auctionContext.toBuilder()
                .requestTypeMetric(MetricName.amp)
                .build();

        assertThat(ampEvent).isEqualTo(AmpEvent.builder()
                .httpContext(givenHttpContext(singletonMap("Origin", "http://example.com")))
                .auctionContext(expectedAuctionContext)
                .bidResponse(BidResponse.builder().seatbid(singletonList(SeatBid.builder()
                        .bid(singletonList(Bid.builder()
                                .ext(mapper.valueToTree(ExtPrebid.of(
                                        ExtBidPrebid.of(null, singletonMap("hb_cache_id_bidder1", "value1"), null,
                                                null, null, null),
                                        null)))
                                .build()))
                        .build()))
                        .build())
                .targeting(singletonMap("hb_cache_id_bidder1", TextNode.valueOf("value1")))
                .origin("http://example.com")
                .status(200)
                .errors(emptyList())
                .build());
    }

    private AuctionContext givenAuctionContext(
            Function<BidRequest.BidRequestBuilder, BidRequest.BidRequestBuilder> bidRequestBuilderCustomizer) {
        final BidRequest bidRequest = bidRequestBuilderCustomizer.apply(BidRequest.builder()
                .imp(emptyList()).tmax(1000L)).build();

        return AuctionContext.builder()
                .uidsCookie(uidsCookie)
                .bidRequest(bidRequest)
                .timeout(timeout)
                .build();
    }

    private static Future<BidResponse> givenBidResponse(ObjectNode extBid) {
        return Future.succeededFuture(BidResponse.builder()
                .seatbid(singletonList(SeatBid.builder()
                        .bid(singletonList(Bid.builder()
                                .ext(extBid)
                                .build()))
                        .build()))
                .build());
    }

    private static Future<BidResponse> givenBidResponseWithExt(ObjectNode extBidResponse) {
        return Future.succeededFuture(BidResponse.builder()
                .ext(extBidResponse)
                .build());
    }

    private AuctionContext captureAuctionContext() {
        final ArgumentCaptor<AuctionContext> captor = ArgumentCaptor.forClass(AuctionContext.class);
        verify(exchangeService).holdAuction(captor.capture());
        return captor.getValue();
    }

    private AmpEvent captureAmpEvent() {
        final ArgumentCaptor<AmpEvent> captor = ArgumentCaptor.forClass(AmpEvent.class);
        verify(analyticsReporter).processEvent(captor.capture());
        return captor.getValue();
    }

    private static HttpContext givenHttpContext(Map<String, String> headers) {
        return HttpContext.builder()
                .queryParams(emptyMap())
                .headers(headers)
                .cookies(emptyMap())
                .build();
    }
}<|MERGE_RESOLUTION|>--- conflicted
+++ resolved
@@ -261,11 +261,7 @@
     public void shouldRespondWithUnauthorizedIfAccountIdIsInvalid() {
         // given
         given(ampRequestFactory.fromRequest(any(), anyLong()))
-<<<<<<< HEAD
-                .willReturn(Future.failedFuture(new UnauthorizedAccountException("Account id is not provided", "1")));
-=======
                 .willReturn(Future.failedFuture(new UnauthorizedAccountException("Account id is not provided 1", "1")));
->>>>>>> df978700
 
         // when
         ampHandler.handle(routingContext);
@@ -278,11 +274,7 @@
                 .containsOnly(
                         tuple("AMP-Access-Control-Allow-Source-Origin", "http://example.com"),
                         tuple("Access-Control-Expose-Headers", "AMP-Access-Control-Allow-Source-Origin"));
-<<<<<<< HEAD
-        verify(httpResponse).end(eq("Unauthorised: Account id is not provided 1"));
-=======
         verify(httpResponse).end(eq("Unauthorized: Account id is not provided 1"));
->>>>>>> df978700
     }
 
     @Test
