--- conflicted
+++ resolved
@@ -156,13 +156,9 @@
 
         clock = Clock.fixed(Instant.now(), ZoneId.systemDefault());
 
-<<<<<<< HEAD
-        given(tcfDefinerService.resultForVendorIds(anySet(), any(), any(), any(), any(), any(), any()))
-=======
         given(privacyEnforcementService.contextFromLegacyRequest(any(), any()))
                 .willReturn(Future.succeededFuture(PrivacyContext.of(null, null)));
         given(tcfDefinerService.resultForVendorIds(anySet(), any()))
->>>>>>> c5546f7a
                 .willReturn(Future.succeededFuture(TcfResponse.of(true, emptyMap(), null)));
 
         auctionHandler = new AuctionHandler(
@@ -768,11 +764,7 @@
         // given
         givenPreBidRequestContextWith2AdUnitsAnd2BidsEach(identity());
 
-<<<<<<< HEAD
-        given(tcfDefinerService.resultForVendorIds(anySet(), any(), any(), any(), any(), any(), any()))
-=======
         given(tcfDefinerService.resultForVendorIds(anySet(), any()))
->>>>>>> c5546f7a
                 .willReturn(Future.succeededFuture(
                         TcfResponse.of(true, singletonMap(1, actionWithUserSync(true)), null)));
 
@@ -803,11 +795,7 @@
         vendorToAction.put(1, actionWithUserSync(false)); // host vendor id from app config
         vendorToAction.put(15, actionWithUserSync(false)); // Rubicon bidder
         vendorToAction.put(20, actionWithUserSync(true)); // Appnexus bidder
-<<<<<<< HEAD
-        given(tcfDefinerService.resultForVendorIds(anySet(), any(), any(), any(), any(), any(), any()))
-=======
         given(tcfDefinerService.resultForVendorIds(anySet(), any()))
->>>>>>> c5546f7a
                 .willReturn(Future.succeededFuture(TcfResponse.of(true, vendorToAction, null)));
 
         given(httpAdapterConnector.call(any(), any(), any(), any()))
@@ -836,11 +824,7 @@
         final Map<Integer, PrivacyEnforcementAction> vendorToAction = new HashMap<>();
         vendorToAction.put(1, actionWithUserSync(false)); // host vendor id from app config
         vendorToAction.put(15, actionWithUserSync(false)); // Rubicon bidder
-<<<<<<< HEAD
-        given(tcfDefinerService.resultForVendorIds(anySet(), any(), any(), any(), any(), any(), any()))
-=======
         given(tcfDefinerService.resultForVendorIds(anySet(), any()))
->>>>>>> c5546f7a
                 .willReturn(Future.succeededFuture(TcfResponse.of(true, vendorToAction, null)));
 
         given(httpAdapterConnector.call(any(), any(), any(), any()))
