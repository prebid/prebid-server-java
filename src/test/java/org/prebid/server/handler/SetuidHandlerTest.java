--- conflicted
+++ resolved
@@ -82,12 +82,8 @@
 
     @Before
     public void setUp() {
-<<<<<<< HEAD
-        final Map<Integer, PrivacyEnforcementAction> vendorIdToGdpr = singletonMap(null, PrivacyEnforcementAction.allowAll());
-=======
         final Map<Integer, PrivacyEnforcementAction> vendorIdToGdpr = singletonMap(null,
                 PrivacyEnforcementAction.allowAll());
->>>>>>> f17ae09f
         given(tcfDefinerService.resultFor(anySet(), anySet(), any(), any(), any(), any()))
                 .willReturn(Future.succeededFuture(TcfResponse.of(true, vendorIdToGdpr, emptyMap(), null)));
 
