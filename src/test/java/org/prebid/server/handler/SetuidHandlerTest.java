package org.prebid.server.handler;

import io.vertx.core.Future;
import io.vertx.core.MultiMap;
import io.vertx.core.http.CaseInsensitiveHeaders;
import io.vertx.core.http.Cookie;
import io.vertx.core.http.HttpServerRequest;
import io.vertx.core.http.HttpServerResponse;
import io.vertx.ext.web.RoutingContext;
import org.junit.Before;
import org.junit.Rule;
import org.junit.Test;
import org.mockito.ArgumentCaptor;
import org.mockito.Mock;
import org.mockito.junit.MockitoJUnit;
import org.mockito.junit.MockitoRule;
import org.prebid.server.VertxTest;
import org.prebid.server.analytics.AnalyticsReporter;
import org.prebid.server.analytics.model.SetuidEvent;
import org.prebid.server.bidder.BidderCatalog;
import org.prebid.server.bidder.Usersyncer;
import org.prebid.server.cookie.UidsCookie;
import org.prebid.server.cookie.UidsCookieService;
import org.prebid.server.cookie.model.UidWithExpiry;
import org.prebid.server.cookie.proto.Uids;
import org.prebid.server.exception.InvalidRequestException;
import org.prebid.server.execution.TimeoutFactory;
import org.prebid.server.metric.Metrics;
import org.prebid.server.privacy.gdpr.TcfDefinerService;
import org.prebid.server.privacy.gdpr.model.PrivacyEnforcementAction;
import org.prebid.server.privacy.gdpr.model.TcfResponse;
import org.prebid.server.settings.ApplicationSettings;
import org.prebid.server.settings.model.Account;

import java.io.IOException;
import java.time.Clock;
import java.time.Instant;
import java.time.ZoneId;
import java.util.Base64;
import java.util.HashMap;
import java.util.HashSet;
import java.util.Map;

import static java.util.Arrays.asList;
import static java.util.Collections.emptyMap;
import static java.util.Collections.singletonMap;
import static org.assertj.core.api.Assertions.assertThat;
import static org.mockito.ArgumentMatchers.anyInt;
import static org.mockito.ArgumentMatchers.eq;
import static org.mockito.ArgumentMatchers.isNull;
import static org.mockito.BDDMockito.given;
import static org.mockito.Mockito.any;
import static org.mockito.Mockito.anySet;
import static org.mockito.Mockito.mock;
import static org.mockito.Mockito.never;
import static org.mockito.Mockito.verify;

public class SetuidHandlerTest extends VertxTest {

    private static final String RUBICON = "rubicon";
    private static final String FACEBOOK = "audienceNetwork";
    private static final String ADNXS = "adnxs";

    @Rule
    public final MockitoRule mockitoRule = MockitoJUnit.rule();

    @Mock
    private UidsCookieService uidsCookieService;
    @Mock
    private ApplicationSettings applicationSettings;
    @Mock
    private BidderCatalog bidderCatalog;
    @Mock
    private TcfDefinerService tcfDefinerService;
    @Mock
    private AnalyticsReporter analyticsReporter;
    @Mock
    private Metrics metrics;

    private SetuidHandler setuidHandler;
    @Mock
    private RoutingContext routingContext;
    @Mock
    private HttpServerRequest httpRequest;
    @Mock
    private HttpServerResponse httpResponse;

    @Before
    public void setUp() {
        final Map<Integer, PrivacyEnforcementAction> vendorIdToGdpr = singletonMap(null,
                PrivacyEnforcementAction.allowAll());
<<<<<<< HEAD
        given(tcfDefinerService.resultForVendorIds(anySet(), any(), any(), any(), any()))
                .willReturn(Future.succeededFuture(TcfResponse.of(true, vendorIdToGdpr, null)));
=======
        given(tcfDefinerService.resultFor(anySet(), anySet(), any(), any(), any(), any(), any()))
                .willReturn(Future.succeededFuture(TcfResponse.of(true, vendorIdToGdpr, emptyMap(), null)));
>>>>>>> 9db7d1f2

        given(routingContext.request()).willReturn(httpRequest);
        given(routingContext.response()).willReturn(httpResponse);

        given(httpResponse.headers()).willReturn(new CaseInsensitiveHeaders());

        given(uidsCookieService.toCookie(any())).willReturn(Cookie.cookie("test", "test"));
        given(bidderCatalog.names()).willReturn(new HashSet<>(asList("rubicon", "audienceNetwork")));
        given(bidderCatalog.isActive(any())).willReturn(true);
        given(bidderCatalog.usersyncerByName(any())).willReturn(
                new Usersyncer(RUBICON, null, null, null, false));

        final Clock clock = Clock.fixed(Instant.now(), ZoneId.systemDefault());
        final TimeoutFactory timeoutFactory = new TimeoutFactory(clock);
        setuidHandler = new SetuidHandler(2000, uidsCookieService, applicationSettings,
                bidderCatalog, tcfDefinerService, null, false, analyticsReporter, metrics, timeoutFactory);
    }

    @Test
    public void shouldRespondWithErrorIfOptedOut() {
        // given
        given(uidsCookieService.parseFromRequest(any()))
                .willReturn(new UidsCookie(Uids.builder().uids(emptyMap()).optout(true).build(), jacksonMapper));

        given(httpResponse.setStatusCode(anyInt())).willReturn(httpResponse);

        // when
        setuidHandler.handle(routingContext);

        // then
        verify(httpResponse).setStatusCode(eq(401));
        verify(httpResponse).end();
    }

    @Test
    public void shouldRespondWithErrorIfBidderParamIsMissing() {
        // given
        given(uidsCookieService.parseFromRequest(any()))
                .willReturn(new UidsCookie(Uids.builder().uids(emptyMap()).build(), jacksonMapper));

        given(httpResponse.setStatusCode(anyInt())).willReturn(httpResponse);

        // when
        setuidHandler.handle(routingContext);

        // then
        verify(httpResponse).setStatusCode(eq(400));
        verify(httpResponse).end(eq("\"bidder\" query param is required"));
    }

    @Test
    public void shouldRespondWithErrorIfBidderParamIsInvalid() {
        // given
        given(uidsCookieService.parseFromRequest(any()))
                .willReturn(new UidsCookie(Uids.builder().uids(emptyMap()).build(), jacksonMapper));
        given(httpRequest.getParam(any())).willReturn("invalid_or_disabled");
        given(httpResponse.setStatusCode(anyInt())).willReturn(httpResponse);

        // when
        setuidHandler.handle(routingContext);

        // then
        verify(httpResponse).setStatusCode(eq(400));
        verify(httpResponse).end(eq("\"bidder\" query param is invalid"));
    }

    @Test
    public void shouldRespondWithoutCookieIfGdprProcessingPreventsCookieSetting() {
        // given
        final PrivacyEnforcementAction privacyEnforcementAction = PrivacyEnforcementAction.restrictAll();
<<<<<<< HEAD
        given(tcfDefinerService.resultForVendorIds(anySet(), any(), any(), any(), any()))
                .willReturn(Future.succeededFuture(
                        TcfResponse.of(true, singletonMap(null, privacyEnforcementAction), null)));
=======
        given(tcfDefinerService.resultFor(anySet(), anySet(), any(), any(), any(), any(), any()))
                .willReturn(Future.succeededFuture(TcfResponse.of(true, singletonMap(null, privacyEnforcementAction),
                        emptyMap(), null)));
>>>>>>> 9db7d1f2

        given(uidsCookieService.parseFromRequest(any()))
                .willReturn(new UidsCookie(Uids.builder().uids(emptyMap()).build(), jacksonMapper));

        given(httpRequest.getParam("bidder")).willReturn(RUBICON);

        given(httpResponse.setStatusCode(anyInt())).willReturn(httpResponse);

        // when
        setuidHandler.handle(routingContext);

        // then
        verify(routingContext, never()).addCookie(any(Cookie.class));
        verify(httpResponse).setStatusCode(eq(200));
        verify(httpResponse).end(eq("The gdpr_consent param prevents cookies from being saved"));
    }

    @Test
    public void shouldRespondWithBadRequestStatusIfGdprProcessingFailsWithInvalidRequestException() {
        // given
<<<<<<< HEAD
        given(tcfDefinerService.resultForVendorIds(anySet(), any(), any(), any(), any()))
=======
        given(tcfDefinerService.resultFor(anySet(), anySet(), any(), any(), any(), any(), any()))
>>>>>>> 9db7d1f2
                .willReturn(Future.failedFuture(new InvalidRequestException("gdpr exception")));

        given(uidsCookieService.parseFromRequest(any()))
                .willReturn(new UidsCookie(Uids.builder().uids(emptyMap()).build(), jacksonMapper));

        given(httpRequest.getParam("bidder")).willReturn(RUBICON);

        given(httpResponse.setStatusCode(anyInt())).willReturn(httpResponse);

        // when
        setuidHandler.handle(routingContext);

        // then
        verify(routingContext, never()).addCookie(any(Cookie.class));
        verify(httpResponse).setStatusCode(eq(400));
        verify(httpResponse).end(eq("GDPR processing failed with error: gdpr exception"));
    }

    @Test
    public void shouldRespondWithInternalServerErrorStatusIfGdprProcessingFailsWithUnexpectedException() {
        // given
<<<<<<< HEAD
        given(tcfDefinerService.resultForVendorIds(anySet(), any(), any(), any(), any()))
=======
        given(tcfDefinerService.resultFor(anySet(), anySet(), any(), any(), any(), any(), any()))
>>>>>>> 9db7d1f2
                .willReturn(Future.failedFuture("unexpected error"));

        given(uidsCookieService.parseFromRequest(any()))
                .willReturn(new UidsCookie(Uids.builder().uids(emptyMap()).build(), jacksonMapper));

        given(httpRequest.getParam("bidder")).willReturn(RUBICON);

        given(httpResponse.setStatusCode(anyInt())).willReturn(httpResponse);

        // when
        setuidHandler.handle(routingContext);

        // then
        verify(httpResponse, never()).sendFile(any());
        verify(routingContext, never()).addCookie(any(Cookie.class));
        verify(httpResponse).setStatusCode(eq(500));
        verify(httpResponse).end(eq("Unexpected GDPR processing error"));
    }

    @Test
    public void shouldPassIpAddressToTcfDefinerServiceIfGeoLocationEnabled() {
        // given
        final Clock clock = Clock.fixed(Instant.now(), ZoneId.systemDefault());
        final TimeoutFactory timeoutFactory = new TimeoutFactory(clock);
        setuidHandler = new SetuidHandler(2000, uidsCookieService, applicationSettings,
                bidderCatalog, tcfDefinerService, null, true, analyticsReporter, metrics, timeoutFactory);

        given(uidsCookieService.parseFromRequest(any()))
                .willReturn(new UidsCookie(Uids.builder().uids(emptyMap()).build(), jacksonMapper));

        given(httpRequest.getParam("bidder")).willReturn(RUBICON);

        given(httpResponse.setStatusCode(anyInt())).willReturn(httpResponse);

        final MultiMap headers = mock(MultiMap.class);
        given(httpRequest.headers()).willReturn(headers);
        given(headers.get("X-Forwarded-For")).willReturn("192.168.144.1");

        // when
        setuidHandler.handle(routingContext);

        // then
<<<<<<< HEAD
        verify(tcfDefinerService).resultForVendorIds(anySet(), any(), any(), eq("192.168.144.1"), any());
=======
        verify(tcfDefinerService).resultFor(anySet(), anySet(), any(), any(), eq("192.168.144.1"), any(), any());
    }

    @Test
    public void shouldPassAccountToTcfDefinerServiceIfAccountFoundById() {
        // given
        given(uidsCookieService.parseFromRequest(any()))
                .willReturn(new UidsCookie(Uids.builder().uids(emptyMap()).build(), jacksonMapper));

        given(httpRequest.getParam("bidder")).willReturn(RUBICON);
        given(httpRequest.getParam("account")).willReturn("23");

        final Account account = Account.empty("23");
        given(applicationSettings.getAccountById(any(), any())).willReturn(Future.succeededFuture(account));

        given(httpResponse.setStatusCode(anyInt())).willReturn(httpResponse);

        // when
        setuidHandler.handle(routingContext);

        // then
        verify(tcfDefinerService).resultFor(anySet(), anySet(), any(), any(), any(), eq(account), any());
        verify(applicationSettings).getAccountById(eq("23"), any());
    }

    @Test
    public void shouldPassNullAccountToTcfDefinerServiceIfApplicationSettingsIsFailed() {
        // given
        given(uidsCookieService.parseFromRequest(any()))
                .willReturn(new UidsCookie(Uids.builder().uids(emptyMap()).build(), jacksonMapper));

        given(httpRequest.getParam("bidder")).willReturn(RUBICON);
        given(httpRequest.getParam("account")).willReturn("23");

        given(applicationSettings.getAccountById(any(), any())).willReturn(Future.failedFuture("bad"));

        given(httpResponse.setStatusCode(anyInt())).willReturn(httpResponse);

        // when
        setuidHandler.handle(routingContext);

        // then
        verify(tcfDefinerService).resultFor(anySet(), anySet(), any(), any(), any(), isNull(), any());
        verify(applicationSettings).getAccountById(eq("23"), any());
>>>>>>> 9db7d1f2
    }

    @Test
    public void shouldRemoveUidFromCookieIfMissingInRequest() throws IOException {
        // given
        final Map<String, UidWithExpiry> uids = new HashMap<>();
        uids.put(RUBICON, UidWithExpiry.live("J5VLCWQP-26-CWFT"));
        uids.put(ADNXS, UidWithExpiry.live("12345"));
        given(uidsCookieService.parseFromRequest(any()))
                .willReturn(new UidsCookie(Uids.builder().uids(uids).build(), jacksonMapper));

        given(httpRequest.getParam("bidder")).willReturn(RUBICON);
        given(httpRequest.getParam("format")).willReturn("img");

        // this uids cookie stands for {"tempUIDs":{"adnxs":{"uid":"12345"}}}
        given(uidsCookieService.toCookie(any())).willReturn(Cookie
                .cookie("uids", "eyJ0ZW1wVUlEcyI6eyJhZG54cyI6eyJ1aWQiOiIxMjM0NSJ9fX0="));

        // when
        setuidHandler.handle(routingContext);

        // then
        verify(routingContext, never()).addCookie(any(Cookie.class));
        verify(httpResponse).sendFile(any());

        final String uidsCookie = getUidsCookie();
        final Uids decodedUids = decodeUids(uidsCookie);
        assertThat(decodedUids.getUids()).hasSize(1);
        assertThat(decodedUids.getUids().get(ADNXS).getUid()).isEqualTo("12345");
    }

    @Test
    public void shouldIgnoreFacebookSentinel() throws IOException {
        // given
        given(uidsCookieService.parseFromRequest(any())).willReturn(new UidsCookie(
                Uids.builder().uids(singletonMap(FACEBOOK, UidWithExpiry.live("facebookUid"))).build(), jacksonMapper));

        given(httpRequest.getParam("bidder")).willReturn(FACEBOOK);
        given(httpRequest.getParam("uid")).willReturn("0");

        // this uids cookie value stands for {"tempUIDs":{"audienceNetwork":{"uid":"facebookUid"}}}
        given(uidsCookieService.toCookie(any())).willReturn(Cookie
                .cookie("uids", "eyJ0ZW1wVUlEcyI6eyJhdWRpZW5jZU5ldHdvcmsiOnsidWlkIjoiZmFjZWJvb2tVaWQifX19"));

        given(bidderCatalog.usersyncerByName(any())).willReturn(
                new Usersyncer(FACEBOOK, null, null, null, false));

        final Clock clock = Clock.fixed(Instant.now(), ZoneId.systemDefault());
        final TimeoutFactory timeoutFactory = new TimeoutFactory(clock);
        setuidHandler = new SetuidHandler(2000, uidsCookieService, applicationSettings,
                bidderCatalog, tcfDefinerService, null, false, analyticsReporter, metrics, timeoutFactory);

        // when
        setuidHandler.handle(routingContext);

        // then
        verify(routingContext, never()).addCookie(any(Cookie.class));
        verify(httpResponse).end();
        verify(httpResponse, never()).sendFile(any());

        final String uidsCookie = getUidsCookie();
        final Uids decodedUids = decodeUids(uidsCookie);
        assertThat(decodedUids.getUids()).hasSize(1);
        assertThat(decodedUids.getUids().get(FACEBOOK).getUid()).isEqualTo("facebookUid");
    }

    @Test
    public void shouldRespondWithCookieFromRequestParam() throws IOException {
        // given
        given(uidsCookieService.parseFromRequest(any()))
                .willReturn(new UidsCookie(Uids.builder().uids(emptyMap()).build(), jacksonMapper));

        // {"tempUIDs":{"rubicon":{"uid":"J5VLCWQP-26-CWFT"}}}
        given(uidsCookieService.toCookie(any())).willReturn(Cookie
                .cookie("uids", "eyJ0ZW1wVUlEcyI6eyJydWJpY29uIjp7InVpZCI6Iko1VkxDV1FQLTI2LUNXRlQifX19"));

        given(httpRequest.getParam("bidder")).willReturn(RUBICON);
        given(httpRequest.getParam("format")).willReturn("img");
        given(httpRequest.getParam("uid")).willReturn("J5VLCWQP-26-CWFT");

        given(httpResponse.setStatusCode(anyInt())).willReturn(httpResponse);

        // when
        setuidHandler.handle(routingContext);

        // then
        verify(routingContext, never()).addCookie(any(Cookie.class));
        verify(httpResponse).sendFile(any());

        final String uidsCookie = getUidsCookie();
        final Uids decodedUids = decodeUids(uidsCookie);
        assertThat(decodedUids.getUids()).hasSize(1);
        assertThat(decodedUids.getUids().get(RUBICON).getUid()).isEqualTo("J5VLCWQP-26-CWFT");
    }

    @Test
    public void shouldUpdateUidInCookieWithRequestValue() throws IOException {
        // given
        final Map<String, UidWithExpiry> uids = new HashMap<>();
        uids.put(RUBICON, UidWithExpiry.live("J5VLCWQP-26-CWFT"));
        uids.put(ADNXS, UidWithExpiry.live("12345"));
        given(uidsCookieService.parseFromRequest(any()))
                .willReturn(new UidsCookie(Uids.builder().uids(uids).build(), jacksonMapper));

        given(httpRequest.getParam("bidder")).willReturn(RUBICON);
        given(httpRequest.getParam("uid")).willReturn("updatedUid");

        // {"tempUIDs":{"adnxs":{"uid":"12345"}, "rubicon":{"uid":"updatedUid"}}}
        given(uidsCookieService.toCookie(any())).willReturn(Cookie
                .cookie("uids", "eyJ0ZW1wVUlEcyI6eyJhZG54cyI6eyJ1aWQiOiIxMjM0NSJ9LCAicnViaWNvbiI6eyJ1aWQiOiJ1cGRhdGVkVW"
                        + "lkIn19fQ=="));

        // when
        setuidHandler.handle(routingContext);

        // then
        verify(httpResponse).end();
        verify(routingContext, never()).addCookie(any(Cookie.class));

        final String uidsCookie = getUidsCookie();
        final Uids decodedUids = decodeUids(uidsCookie);
        assertThat(decodedUids.getUids()).hasSize(2);
        assertThat(decodedUids.getUids().get(RUBICON).getUid()).isEqualTo("updatedUid");
        assertThat(decodedUids.getUids().get(ADNXS).getUid()).isEqualTo("12345");
    }

    @Test
    public void shouldRespondWithCookieIfUserIsNotInGdprScope() throws IOException {
        // given
<<<<<<< HEAD
        given(tcfDefinerService.resultForVendorIds(anySet(), any(), any(), any(), any()))
                .willReturn(Future.succeededFuture(TcfResponse.of(false, emptyMap(), null)));
=======
        given(tcfDefinerService.resultFor(anySet(), anySet(), any(), any(), any(), any(), any()))
                .willReturn(Future.succeededFuture(TcfResponse.of(false, emptyMap(), emptyMap(), null)));
>>>>>>> 9db7d1f2

        given(uidsCookieService.parseFromRequest(any()))
                .willReturn(new UidsCookie(Uids.builder().uids(emptyMap()).build(), jacksonMapper));

        // {"tempUIDs":{"rubicon":{"uid":"J5VLCWQP-26-CWFT"}}}
        given(uidsCookieService.toCookie(any())).willReturn(Cookie
                .cookie("uids", "eyJ0ZW1wVUlEcyI6eyJydWJpY29uIjp7InVpZCI6Iko1VkxDV1FQLTI2LUNXRlQifX19"));

        given(httpRequest.getParam("bidder")).willReturn(RUBICON);
        given(httpRequest.getParam("uid")).willReturn("J5VLCWQP-26-CWFT");

        given(httpResponse.setStatusCode(anyInt())).willReturn(httpResponse);

        // when
        setuidHandler.handle(routingContext);

        // then
        verify(routingContext, never()).addCookie(any(Cookie.class));
        verify(httpResponse).end();

        final String uidsCookie = getUidsCookie();
        final Uids decodedUids = decodeUids(uidsCookie);
        assertThat(decodedUids.getUids()).hasSize(1);
        assertThat(decodedUids.getUids().get(RUBICON).getUid()).isEqualTo("J5VLCWQP-26-CWFT");
    }

    @Test
    public void shouldUpdateOptOutsMetricIfOptedOut() {
        // given
        // this uids cookie value stands for {"optout": true}
        given(uidsCookieService.parseFromRequest(any()))
                .willReturn(new UidsCookie(Uids.builder().uids(emptyMap()).optout(true).build(), jacksonMapper));

        given(httpResponse.setStatusCode(anyInt())).willReturn(httpResponse);

        // when
        setuidHandler.handle(routingContext);

        // then
        verify(metrics).updateUserSyncOptoutMetric();
    }

    @Test
    public void shouldUpdateBadRequestsMetricIfBidderParamIsMissing() {
        // given
        given(uidsCookieService.parseFromRequest(any()))
                .willReturn(new UidsCookie(Uids.builder().uids(emptyMap()).build(), jacksonMapper));

        given(httpResponse.setStatusCode(anyInt())).willReturn(httpResponse);

        // when
        setuidHandler.handle(routingContext);

        // then
        verify(metrics).updateUserSyncBadRequestMetric();
    }

    @Test
    public void shouldNotSendResponseIfClientClosedConnection() {
        // given
        given(uidsCookieService.parseFromRequest(any()))
                .willReturn(new UidsCookie(Uids.builder().uids(emptyMap()).build(), jacksonMapper));

        given(httpRequest.getParam("bidder")).willReturn(RUBICON);
        given(httpRequest.getParam("uid")).willReturn("uid");

        given(routingContext.response().closed()).willReturn(true);

        // when
        setuidHandler.handle(routingContext);

        // then
        verify(httpResponse, never()).end();
    }

    @Test
    public void shouldUpdateSetsMetric() {
        // given
        given(uidsCookieService.parseFromRequest(any()))
                .willReturn(new UidsCookie(Uids.builder().uids(emptyMap()).build(), jacksonMapper));

        given(httpRequest.getParam("bidder")).willReturn(RUBICON);
        given(httpRequest.getParam("uid")).willReturn("updatedUid");

        // when
        setuidHandler.handle(routingContext);

        // then
        verify(metrics).updateUserSyncSetsMetric(eq(RUBICON));
    }

    @Test
    public void shouldPassUnauthorizedEventToAnalyticsReporterIfOptedOut() {
        // given
        given(uidsCookieService.parseFromRequest(any()))
                .willReturn(new UidsCookie(Uids.builder().uids(emptyMap()).optout(true).build(), jacksonMapper));

        given(httpResponse.setStatusCode(anyInt())).willReturn(httpResponse);

        // when
        setuidHandler.handle(routingContext);

        // then
        final SetuidEvent setuidEvent = captureSetuidEvent();
        assertThat(setuidEvent).isEqualTo(SetuidEvent.builder().status(401).build());
    }

    @Test
    public void shouldPassBadRequestEventToAnalyticsReporterIfBidderParamIsMissing() {
        // given
        given(uidsCookieService.parseFromRequest(any()))
                .willReturn(new UidsCookie(Uids.builder().uids(emptyMap()).build(), jacksonMapper));

        given(httpResponse.setStatusCode(anyInt())).willReturn(httpResponse);

        // when
        setuidHandler.handle(routingContext);

        // then
        final SetuidEvent setuidEvent = captureSetuidEvent();
        assertThat(setuidEvent).isEqualTo(SetuidEvent.builder().status(400).build());
    }

    @Test
    public void shouldPassUnsuccessfulEventToAnalyticsReporterIfUidMissingInRequest() {
        // given
        given(uidsCookieService.parseFromRequest(any()))
                .willReturn(new UidsCookie(Uids.builder().uids(emptyMap()).build(), jacksonMapper));

        given(httpRequest.getParam("bidder")).willReturn(RUBICON);

        // when
        setuidHandler.handle(routingContext);

        // then
        final SetuidEvent setuidEvent = captureSetuidEvent();
        assertThat(setuidEvent).isEqualTo(SetuidEvent.builder()
                .status(200)
                .bidder(RUBICON)
                .success(false)
                .build());
    }

    @Test
    public void shouldPassUnsuccessfulEventToAnalyticsReporterIfFacebookSentinel() {
        // given
        given(uidsCookieService.parseFromRequest(any()))
                .willReturn(new UidsCookie(Uids.builder().uids(emptyMap()).build(), jacksonMapper));

        given(httpRequest.getParam("bidder")).willReturn(FACEBOOK);
        given(httpRequest.getParam("uid")).willReturn("0");

        given(bidderCatalog.usersyncerByName(any())).willReturn(
                new Usersyncer(FACEBOOK, null, null, null, false));

        final Clock clock = Clock.fixed(Instant.now(), ZoneId.systemDefault());
        final TimeoutFactory timeoutFactory = new TimeoutFactory(clock);
        setuidHandler = new SetuidHandler(2000, uidsCookieService, applicationSettings,
                bidderCatalog, tcfDefinerService, null, false, analyticsReporter, metrics, timeoutFactory);

        // when
        setuidHandler.handle(routingContext);

        // then
        final SetuidEvent setuidEvent = captureSetuidEvent();
        assertThat(setuidEvent).isEqualTo(SetuidEvent.builder()
                .status(200)
                .bidder(FACEBOOK)
                .uid("0")
                .success(false)
                .build());
    }

    @Test
    public void shouldPassSuccessfulEventToAnalyticsReporter() {
        // given
        given(uidsCookieService.parseFromRequest(any())).willReturn(new UidsCookie(
                Uids.builder().uids(singletonMap(RUBICON, UidWithExpiry.live("J5VLCWQP-26-CWFT"))).build(),
                jacksonMapper));

        given(httpRequest.getParam("bidder")).willReturn(RUBICON);
        given(httpRequest.getParam("uid")).willReturn("updatedUid");

        // when
        setuidHandler.handle(routingContext);

        // then
        final SetuidEvent setuidEvent = captureSetuidEvent();
        assertThat(setuidEvent).isEqualTo(SetuidEvent.builder()
                .status(200)
                .bidder(RUBICON)
                .uid("updatedUid")
                .success(true)
                .build());
    }

    private String getUidsCookie() {
        return httpResponse.headers().get("Set-Cookie");
    }

    private static Uids decodeUids(String value) throws IOException {
        final String uids = value.substring(5).split(";")[0];
        return mapper.readValue(Base64.getUrlDecoder().decode(uids), Uids.class);
    }

    private SetuidEvent captureSetuidEvent() {
        final ArgumentCaptor<SetuidEvent> setuidEventCaptor = ArgumentCaptor.forClass(SetuidEvent.class);
        verify(analyticsReporter).processEvent(setuidEventCaptor.capture());
        return setuidEventCaptor.getValue();
    }
}<|MERGE_RESOLUTION|>--- conflicted
+++ resolved
@@ -30,7 +30,6 @@
 import org.prebid.server.privacy.gdpr.model.PrivacyEnforcementAction;
 import org.prebid.server.privacy.gdpr.model.TcfResponse;
 import org.prebid.server.settings.ApplicationSettings;
-import org.prebid.server.settings.model.Account;
 
 import java.io.IOException;
 import java.time.Clock;
@@ -47,7 +46,6 @@
 import static org.assertj.core.api.Assertions.assertThat;
 import static org.mockito.ArgumentMatchers.anyInt;
 import static org.mockito.ArgumentMatchers.eq;
-import static org.mockito.ArgumentMatchers.isNull;
 import static org.mockito.BDDMockito.given;
 import static org.mockito.Mockito.any;
 import static org.mockito.Mockito.anySet;
@@ -89,13 +87,8 @@
     public void setUp() {
         final Map<Integer, PrivacyEnforcementAction> vendorIdToGdpr = singletonMap(null,
                 PrivacyEnforcementAction.allowAll());
-<<<<<<< HEAD
         given(tcfDefinerService.resultForVendorIds(anySet(), any(), any(), any(), any()))
                 .willReturn(Future.succeededFuture(TcfResponse.of(true, vendorIdToGdpr, null)));
-=======
-        given(tcfDefinerService.resultFor(anySet(), anySet(), any(), any(), any(), any(), any()))
-                .willReturn(Future.succeededFuture(TcfResponse.of(true, vendorIdToGdpr, emptyMap(), null)));
->>>>>>> 9db7d1f2
 
         given(routingContext.request()).willReturn(httpRequest);
         given(routingContext.response()).willReturn(httpResponse);
@@ -166,15 +159,9 @@
     public void shouldRespondWithoutCookieIfGdprProcessingPreventsCookieSetting() {
         // given
         final PrivacyEnforcementAction privacyEnforcementAction = PrivacyEnforcementAction.restrictAll();
-<<<<<<< HEAD
         given(tcfDefinerService.resultForVendorIds(anySet(), any(), any(), any(), any()))
                 .willReturn(Future.succeededFuture(
                         TcfResponse.of(true, singletonMap(null, privacyEnforcementAction), null)));
-=======
-        given(tcfDefinerService.resultFor(anySet(), anySet(), any(), any(), any(), any(), any()))
-                .willReturn(Future.succeededFuture(TcfResponse.of(true, singletonMap(null, privacyEnforcementAction),
-                        emptyMap(), null)));
->>>>>>> 9db7d1f2
 
         given(uidsCookieService.parseFromRequest(any()))
                 .willReturn(new UidsCookie(Uids.builder().uids(emptyMap()).build(), jacksonMapper));
@@ -195,11 +182,7 @@
     @Test
     public void shouldRespondWithBadRequestStatusIfGdprProcessingFailsWithInvalidRequestException() {
         // given
-<<<<<<< HEAD
         given(tcfDefinerService.resultForVendorIds(anySet(), any(), any(), any(), any()))
-=======
-        given(tcfDefinerService.resultFor(anySet(), anySet(), any(), any(), any(), any(), any()))
->>>>>>> 9db7d1f2
                 .willReturn(Future.failedFuture(new InvalidRequestException("gdpr exception")));
 
         given(uidsCookieService.parseFromRequest(any()))
@@ -221,11 +204,7 @@
     @Test
     public void shouldRespondWithInternalServerErrorStatusIfGdprProcessingFailsWithUnexpectedException() {
         // given
-<<<<<<< HEAD
         given(tcfDefinerService.resultForVendorIds(anySet(), any(), any(), any(), any()))
-=======
-        given(tcfDefinerService.resultFor(anySet(), anySet(), any(), any(), any(), any(), any()))
->>>>>>> 9db7d1f2
                 .willReturn(Future.failedFuture("unexpected error"));
 
         given(uidsCookieService.parseFromRequest(any()))
@@ -268,54 +247,7 @@
         setuidHandler.handle(routingContext);
 
         // then
-<<<<<<< HEAD
         verify(tcfDefinerService).resultForVendorIds(anySet(), any(), any(), eq("192.168.144.1"), any());
-=======
-        verify(tcfDefinerService).resultFor(anySet(), anySet(), any(), any(), eq("192.168.144.1"), any(), any());
-    }
-
-    @Test
-    public void shouldPassAccountToTcfDefinerServiceIfAccountFoundById() {
-        // given
-        given(uidsCookieService.parseFromRequest(any()))
-                .willReturn(new UidsCookie(Uids.builder().uids(emptyMap()).build(), jacksonMapper));
-
-        given(httpRequest.getParam("bidder")).willReturn(RUBICON);
-        given(httpRequest.getParam("account")).willReturn("23");
-
-        final Account account = Account.empty("23");
-        given(applicationSettings.getAccountById(any(), any())).willReturn(Future.succeededFuture(account));
-
-        given(httpResponse.setStatusCode(anyInt())).willReturn(httpResponse);
-
-        // when
-        setuidHandler.handle(routingContext);
-
-        // then
-        verify(tcfDefinerService).resultFor(anySet(), anySet(), any(), any(), any(), eq(account), any());
-        verify(applicationSettings).getAccountById(eq("23"), any());
-    }
-
-    @Test
-    public void shouldPassNullAccountToTcfDefinerServiceIfApplicationSettingsIsFailed() {
-        // given
-        given(uidsCookieService.parseFromRequest(any()))
-                .willReturn(new UidsCookie(Uids.builder().uids(emptyMap()).build(), jacksonMapper));
-
-        given(httpRequest.getParam("bidder")).willReturn(RUBICON);
-        given(httpRequest.getParam("account")).willReturn("23");
-
-        given(applicationSettings.getAccountById(any(), any())).willReturn(Future.failedFuture("bad"));
-
-        given(httpResponse.setStatusCode(anyInt())).willReturn(httpResponse);
-
-        // when
-        setuidHandler.handle(routingContext);
-
-        // then
-        verify(tcfDefinerService).resultFor(anySet(), anySet(), any(), any(), any(), isNull(), any());
-        verify(applicationSettings).getAccountById(eq("23"), any());
->>>>>>> 9db7d1f2
     }
 
     @Test
@@ -445,13 +377,8 @@
     @Test
     public void shouldRespondWithCookieIfUserIsNotInGdprScope() throws IOException {
         // given
-<<<<<<< HEAD
         given(tcfDefinerService.resultForVendorIds(anySet(), any(), any(), any(), any()))
                 .willReturn(Future.succeededFuture(TcfResponse.of(false, emptyMap(), null)));
-=======
-        given(tcfDefinerService.resultFor(anySet(), anySet(), any(), any(), any(), any(), any()))
-                .willReturn(Future.succeededFuture(TcfResponse.of(false, emptyMap(), emptyMap(), null)));
->>>>>>> 9db7d1f2
 
         given(uidsCookieService.parseFromRequest(any()))
                 .willReturn(new UidsCookie(Uids.builder().uids(emptyMap()).build(), jacksonMapper));
