package org.prebid.server.handler;

import io.vertx.core.Future;
import io.vertx.core.http.CaseInsensitiveHeaders;
import io.vertx.core.http.Cookie;
import io.vertx.core.http.HttpHeaders;
import io.vertx.core.http.HttpServerRequest;
import io.vertx.core.http.HttpServerResponse;
import io.vertx.ext.web.RoutingContext;
import org.junit.Before;
import org.junit.Rule;
import org.junit.Test;
import org.mockito.ArgumentCaptor;
import org.mockito.Mock;
import org.mockito.junit.MockitoJUnit;
import org.mockito.junit.MockitoRule;
import org.prebid.server.VertxTest;
import org.prebid.server.analytics.AnalyticsReporterDelegator;
import org.prebid.server.analytics.model.SetuidEvent;
import org.prebid.server.auction.PrivacyEnforcementService;
import org.prebid.server.bidder.BidderCatalog;
import org.prebid.server.bidder.Usersyncer;
import org.prebid.server.cookie.UidsCookie;
import org.prebid.server.cookie.UidsCookieService;
import org.prebid.server.cookie.model.UidWithExpiry;
import org.prebid.server.cookie.proto.Uids;
import org.prebid.server.exception.InvalidRequestException;
import org.prebid.server.execution.TimeoutFactory;
import org.prebid.server.metric.Metrics;
import org.prebid.server.privacy.gdpr.TcfDefinerService;
import org.prebid.server.privacy.gdpr.model.PrivacyEnforcementAction;
import org.prebid.server.privacy.gdpr.model.TcfContext;
import org.prebid.server.privacy.gdpr.model.TcfResponse;
import org.prebid.server.privacy.model.PrivacyContext;
import org.prebid.server.settings.ApplicationSettings;
import org.prebid.server.settings.model.Account;
import org.prebid.server.settings.model.AccountGdprConfig;
import org.prebid.server.settings.model.EnabledForRequestType;

import java.io.IOException;
import java.time.Clock;
import java.time.Instant;
import java.time.ZoneId;
import java.util.Base64;
import java.util.HashMap;
import java.util.HashSet;
import java.util.Map;

import static java.util.Arrays.asList;
import static java.util.Collections.emptyMap;
import static java.util.Collections.singleton;
import static java.util.Collections.singletonMap;
import static org.assertj.core.api.Assertions.assertThat;
import static org.mockito.ArgumentMatchers.anyInt;
import static org.mockito.ArgumentMatchers.eq;
import static org.mockito.BDDMockito.given;
import static org.mockito.Mockito.any;
import static org.mockito.Mockito.anySet;
import static org.mockito.Mockito.never;
import static org.mockito.Mockito.verify;

public class SetuidHandlerTest extends VertxTest {

    private static final String RUBICON = "rubicon";
    private static final String FACEBOOK = "audienceNetwork";
    private static final String ADNXS = "adnxs";

    @Rule
    public final MockitoRule mockitoRule = MockitoJUnit.rule();

    @Mock
    private UidsCookieService uidsCookieService;
    @Mock
    private ApplicationSettings applicationSettings;
    @Mock
    private BidderCatalog bidderCatalog;
    @Mock
    private PrivacyEnforcementService privacyEnforcementService;
    @Mock
    private TcfDefinerService tcfDefinerService;
    @Mock
    private AnalyticsReporterDelegator analyticsReporterDelegator;
    @Mock
    private Metrics metrics;

    private SetuidHandler setuidHandler;
    @Mock
    private RoutingContext routingContext;
    @Mock
    private HttpServerRequest httpRequest;
    @Mock
    private HttpServerResponse httpResponse;

    private TcfContext tcfContext;

    @Before
    public void setUp() {
        final Map<Integer, PrivacyEnforcementAction> vendorIdToGdpr = singletonMap(1,
                PrivacyEnforcementAction.allowAll());

        tcfContext = TcfContext.builder().gdpr("GDPR").build();
        given(privacyEnforcementService.contextFromSetuidRequest(any(), any(), any()))
                .willReturn(Future.succeededFuture(PrivacyContext.of(null, tcfContext)));
        given(tcfDefinerService.resultForVendorIds(anySet(), any()))
                .willReturn(Future.succeededFuture(TcfResponse.of(true, vendorIdToGdpr, null)));

        given(routingContext.request()).willReturn(httpRequest);
        given(routingContext.response()).willReturn(httpResponse);

        given(httpResponse.headers()).willReturn(new CaseInsensitiveHeaders());
        given(httpResponse.putHeader(any(CharSequence.class), any(CharSequence.class))).willReturn(httpResponse);

        given(uidsCookieService.toCookie(any())).willReturn(Cookie.cookie("test", "test"));
        given(bidderCatalog.names()).willReturn(new HashSet<>(asList("rubicon", "audienceNetwork")));
        given(bidderCatalog.isActive(any())).willReturn(true);
<<<<<<< HEAD
        given(bidderCatalog.usersyncerByName(any())).willReturn(
                Usersyncer.of(RUBICON, null, null));
=======
        given(bidderCatalog.usersyncerByName(eq(RUBICON))).willReturn(
                new Usersyncer(RUBICON, null, null, "iframe", false));

        given(bidderCatalog.usersyncerByName(eq(FACEBOOK))).willReturn(
                new Usersyncer(FACEBOOK, null, null, "iframe", false));
>>>>>>> 5d082626

        final Clock clock = Clock.fixed(Instant.now(), ZoneId.systemDefault());
        final TimeoutFactory timeoutFactory = new TimeoutFactory(clock);
        setuidHandler = new SetuidHandler(
                2000,
                uidsCookieService,
                applicationSettings,
                bidderCatalog,
                privacyEnforcementService,
                tcfDefinerService,
                1,
                analyticsReporterDelegator,
                metrics,
                timeoutFactory);
    }

    @Test
    public void shouldRespondWithErrorAndTriggerMetricsAndAnalyticsWhenOptedOut() {
        // given
        given(uidsCookieService.parseFromRequest(any()))
                .willReturn(new UidsCookie(Uids.builder().uids(emptyMap()).optout(true).build(), jacksonMapper));

        given(httpRequest.getParam("bidder")).willReturn(RUBICON);
        given(httpResponse.setStatusCode(anyInt())).willReturn(httpResponse);

        // when
        setuidHandler.handle(routingContext);

        // then
        verify(httpResponse).setStatusCode(eq(401));
        verify(httpResponse).end("Unauthorized: Sync is not allowed for this uids");
        verify(metrics).updateUserSyncOptoutMetric();

        final SetuidEvent setuidEvent = captureSetuidEvent();
        assertThat(setuidEvent).isEqualTo(SetuidEvent.error(401));
    }

    @Test
    public void shouldRespondWithErrorIfBidderParamIsMissing() {
        // given
        given(uidsCookieService.parseFromRequest(any()))
                .willReturn(new UidsCookie(Uids.builder().uids(emptyMap()).build(), jacksonMapper));

        given(httpResponse.setStatusCode(anyInt())).willReturn(httpResponse);

        // when
        setuidHandler.handle(routingContext);

        // then
        verify(httpResponse).setStatusCode(eq(400));
        verify(httpResponse).end(eq("Invalid request format: \"bidder\" query param is required"));
        verify(metrics).updateUserSyncBadRequestMetric();

        final SetuidEvent setuidEvent = captureSetuidEvent();
        assertThat(setuidEvent).isEqualTo(SetuidEvent.error(400));
    }

    @Test
    public void shouldRespondWithErrorIfBidderParamIsInvalid() {
        // given
        given(uidsCookieService.parseFromRequest(any()))
                .willReturn(new UidsCookie(Uids.builder().uids(emptyMap()).build(), jacksonMapper));

        given(httpRequest.getParam(eq("bidder"))).willReturn("invalid_or_disabled");
        given(httpResponse.setStatusCode(anyInt())).willReturn(httpResponse);

        // when
        setuidHandler.handle(routingContext);

        // then
        verify(httpResponse).setStatusCode(eq(400));
        verify(httpResponse).end(eq("Invalid request format: \"bidder\" query param is invalid"));
        verify(metrics).updateUserSyncBadRequestMetric();
    }

    @Test
    public void shouldPassUnsuccessfulEventToAnalyticsReporterIfUidMissingInRequest() {
        // given
        given(uidsCookieService.parseFromRequest(any()))
                .willReturn(new UidsCookie(Uids.builder().uids(emptyMap()).build(), jacksonMapper));

        given(httpRequest.getParam("bidder")).willReturn(RUBICON);

        // when
        setuidHandler.handle(routingContext);

        // then
        final SetuidEvent setuidEvent = captureSetuidEvent();
        assertThat(setuidEvent).isEqualTo(SetuidEvent.builder()
                .status(200)
                .bidder(RUBICON)
                .success(false)
                .build());
    }

    @Test
    public void shouldRespondWithoutCookieIfGdprProcessingPreventsCookieSetting() {
        // given
        final PrivacyEnforcementAction privacyEnforcementAction = PrivacyEnforcementAction.restrictAll();
        given(tcfDefinerService.resultForVendorIds(anySet(), any()))
                .willReturn(Future.succeededFuture(
                        TcfResponse.of(true, singletonMap(null, privacyEnforcementAction), null)));

        given(uidsCookieService.parseFromRequest(any()))
                .willReturn(new UidsCookie(Uids.builder().uids(emptyMap()).build(), jacksonMapper));

        given(httpRequest.getParam("bidder")).willReturn(RUBICON);
        given(httpResponse.setStatusCode(anyInt())).willReturn(httpResponse);

        // when
        setuidHandler.handle(routingContext);

        // then
        verify(routingContext, never()).addCookie(any(Cookie.class));
        verify(httpResponse).setStatusCode(eq(451));
        verify(httpResponse).end(eq("The gdpr_consent param prevents cookies from being saved"));
        verify(metrics).updateUserSyncTcfBlockedMetric(RUBICON);

        final SetuidEvent setuidEvent = captureSetuidEvent();
        assertThat(setuidEvent).isEqualTo(SetuidEvent.builder().status(451).build());
    }

    @Test
    public void shouldRespondWithBadRequestStatusIfGdprProcessingFailsWithInvalidRequestException() {
        // given
        given(tcfDefinerService.resultForVendorIds(anySet(), any()))
                .willReturn(Future.failedFuture(new InvalidRequestException("gdpr exception")));

        given(uidsCookieService.parseFromRequest(any()))
                .willReturn(new UidsCookie(Uids.builder().uids(emptyMap()).build(), jacksonMapper));

        given(httpRequest.getParam("bidder")).willReturn(RUBICON);
        given(httpResponse.setStatusCode(anyInt())).willReturn(httpResponse);

        // when
        setuidHandler.handle(routingContext);

        // then
        verify(routingContext, never()).addCookie(any(Cookie.class));
        verify(httpResponse).setStatusCode(eq(400));
        verify(httpResponse).end(eq("Invalid request format: gdpr exception"));

        final SetuidEvent setuidEvent = captureSetuidEvent();
        assertThat(setuidEvent).isEqualTo(SetuidEvent.error(400));
    }

    @Test
    public void shouldRespondWithInternalServerErrorStatusIfGdprProcessingFailsWithUnexpectedException() {
        // given
        given(tcfDefinerService.resultForVendorIds(anySet(), any()))
                .willReturn(Future.failedFuture("unexpected error TCF"));

        given(uidsCookieService.parseFromRequest(any()))
                .willReturn(new UidsCookie(Uids.builder().uids(emptyMap()).build(), jacksonMapper));

        given(httpRequest.getParam("bidder")).willReturn(RUBICON);
        given(httpResponse.setStatusCode(anyInt())).willReturn(httpResponse);

        // when
        setuidHandler.handle(routingContext);

        // then
        verify(httpResponse, never()).sendFile(any());
        verify(routingContext, never()).addCookie(any(Cookie.class));
        verify(httpResponse).setStatusCode(eq(500));
        verify(httpResponse).end(eq("Unexpected setuid processing error: unexpected error TCF"));
    }

    @Test
    public void shouldPassAccountToPrivacyEnforcementServiceWhenAccountIsFound() {
        // given
        given(uidsCookieService.parseFromRequest(any()))
                .willReturn(new UidsCookie(Uids.builder().uids(emptyMap()).build(), jacksonMapper));

        given(httpRequest.getParam("bidder")).willReturn(RUBICON);
        given(httpRequest.getParam("account")).willReturn("accId");

        final AccountGdprConfig accountGdprConfig = AccountGdprConfig.builder()
                .enabledForRequestType(EnabledForRequestType.of(true, true, true, true))
                .build();
        final Account account = Account.builder().gdpr(accountGdprConfig).build();
        final Future<Account> accountFuture = Future.succeededFuture(account);
        given(applicationSettings.getAccountById(any(), any())).willReturn(accountFuture);

        given(httpResponse.setStatusCode(anyInt())).willReturn(httpResponse);

        // when
        setuidHandler.handle(routingContext);

        // then
        verify(applicationSettings).getAccountById(eq("accId"), any());
        verify(privacyEnforcementService).contextFromSetuidRequest(any(), eq(account), any());
    }

    @Test
    public void shouldPassAccountToPrivacyEnforcementServiceWhenAccountIsNotFound() {
        // given
        given(uidsCookieService.parseFromRequest(any()))
                .willReturn(new UidsCookie(Uids.builder().uids(emptyMap()).build(), jacksonMapper));

        given(httpRequest.getParam("bidder")).willReturn(RUBICON);
        given(httpRequest.getParam("account")).willReturn("accId");

        given(applicationSettings.getAccountById(any(), any())).willReturn(Future.failedFuture("bad req"));

        given(httpResponse.setStatusCode(anyInt())).willReturn(httpResponse);

        // when
        setuidHandler.handle(routingContext);

        // then
        verify(applicationSettings).getAccountById(eq("accId"), any());
        verify(privacyEnforcementService).contextFromSetuidRequest(any(), eq(Account.empty("accId")), any());
    }

    @Test
    public void shouldRemoveUidFromCookieIfMissingInRequest() throws IOException {
        // given
        final Map<String, UidWithExpiry> uids = new HashMap<>();
        uids.put(RUBICON, UidWithExpiry.live("J5VLCWQP-26-CWFT"));
        uids.put(ADNXS, UidWithExpiry.live("12345"));
        given(uidsCookieService.parseFromRequest(any()))
                .willReturn(new UidsCookie(Uids.builder().uids(uids).build(), jacksonMapper));

        given(httpRequest.getParam("bidder")).willReturn(RUBICON);
        given(httpRequest.getParam("f")).willReturn("i");

        // this uids cookie stands for {"tempUIDs":{"adnxs":{"uid":"12345"}}}
        given(uidsCookieService.toCookie(any())).willReturn(Cookie
                .cookie("uids", "eyJ0ZW1wVUlEcyI6eyJhZG54cyI6eyJ1aWQiOiIxMjM0NSJ9fX0="));

        // when
        setuidHandler.handle(routingContext);

        // then
        verify(routingContext, never()).addCookie(any(Cookie.class));
        verify(httpResponse).sendFile(any());

        final String uidsCookie = getUidsCookie();
        final Uids decodedUids = decodeUids(uidsCookie);
        assertThat(decodedUids.getUids()).hasSize(1);
        assertThat(decodedUids.getUids().get(ADNXS).getUid()).isEqualTo("12345");
    }

    @Test
    public void shouldIgnoreFacebookSentinel() throws IOException {
        // given
        given(uidsCookieService.parseFromRequest(any())).willReturn(new UidsCookie(
                Uids.builder().uids(singletonMap(FACEBOOK, UidWithExpiry.live("facebookUid"))).build(), jacksonMapper));

        given(httpRequest.getParam("bidder")).willReturn(FACEBOOK);
        given(httpRequest.getParam("uid")).willReturn("0");

        // this uids cookie value stands for {"tempUIDs":{"audienceNetwork":{"uid":"facebookUid"}}}
        given(uidsCookieService.toCookie(any())).willReturn(Cookie
                .cookie("uids", "eyJ0ZW1wVUlEcyI6eyJhdWRpZW5jZU5ldHdvcmsiOnsidWlkIjoiZmFjZWJvb2tVaWQifX19"));
        given(bidderCatalog.names()).willReturn(singleton(FACEBOOK));
        given(bidderCatalog.usersyncerByName(any())).willReturn(
<<<<<<< HEAD
                Usersyncer.of(FACEBOOK, null, null));
=======
                new Usersyncer(FACEBOOK, null, null, "iframe", false));
>>>>>>> 5d082626

        final Clock clock = Clock.fixed(Instant.now(), ZoneId.systemDefault());
        final TimeoutFactory timeoutFactory = new TimeoutFactory(clock);
        setuidHandler = new SetuidHandler(
                2000,
                uidsCookieService,
                applicationSettings,
                bidderCatalog,
                privacyEnforcementService,
                tcfDefinerService,
                null,
                analyticsReporterDelegator,
                metrics,
                timeoutFactory);

        // when
        setuidHandler.handle(routingContext);

        // then
        verify(routingContext, never()).addCookie(any(Cookie.class));
        verify(httpResponse).end();
        verify(httpResponse, never()).sendFile(any());

        final String uidsCookie = getUidsCookie();
        final Uids decodedUids = decodeUids(uidsCookie);
        assertThat(decodedUids.getUids()).hasSize(1);
        assertThat(decodedUids.getUids().get(FACEBOOK).getUid()).isEqualTo("facebookUid");
    }

    @Test
    public void shouldRespondWithCookieFromRequestParam() throws IOException {
        // given
        given(uidsCookieService.parseFromRequest(any()))
                .willReturn(new UidsCookie(Uids.builder().uids(emptyMap()).build(), jacksonMapper));

        // {"tempUIDs":{"rubicon":{"uid":"J5VLCWQP-26-CWFT"}}}
        given(uidsCookieService.toCookie(any())).willReturn(Cookie
                .cookie("uids", "eyJ0ZW1wVUlEcyI6eyJydWJpY29uIjp7InVpZCI6Iko1VkxDV1FQLTI2LUNXRlQifX19"));

        given(httpRequest.getParam("bidder")).willReturn(RUBICON);
        given(httpRequest.getParam("uid")).willReturn("J5VLCWQP-26-CWFT");

        given(httpResponse.setStatusCode(anyInt())).willReturn(httpResponse);

        // when
        setuidHandler.handle(routingContext);

        // then
        verify(routingContext, never()).addCookie(any(Cookie.class));
        final String uidsCookie = getUidsCookie();
        final Uids decodedUids = decodeUids(uidsCookie);
        assertThat(decodedUids.getUids()).hasSize(1);
        assertThat(decodedUids.getUids().get(RUBICON).getUid()).isEqualTo("J5VLCWQP-26-CWFT");
    }

    @Test
    public void shouldSendPixelWhenFParamIsEqualToIWhenTypeIsIframe() {
        // given
        given(uidsCookieService.parseFromRequest(any()))
                .willReturn(new UidsCookie(Uids.builder().uids(emptyMap()).build(), jacksonMapper));

        // {"tempUIDs":{"rubicon":{"uid":"J5VLCWQP-26-CWFT"}}}
        given(uidsCookieService.toCookie(any())).willReturn(Cookie
                .cookie("uids", "eyJ0ZW1wVUlEcyI6eyJydWJpY29uIjp7InVpZCI6Iko1VkxDV1FQLTI2LUNXRlQifX19"));
        given(httpRequest.getParam("bidder")).willReturn(RUBICON);
        given(httpRequest.getParam("f")).willReturn("i");
        given(httpRequest.getParam("uid")).willReturn("J5VLCWQP-26-CWFT");

        given(httpResponse.setStatusCode(anyInt())).willReturn(httpResponse);

        // when
        setuidHandler.handle(routingContext);

        // then
        verify(routingContext, never()).addCookie(any(Cookie.class));
        verify(httpResponse).sendFile(any());
    }

    @Test
    public void shouldSendEmptyResponseWhenFParamIsEqualToBWhenTypeIsRedirect() {
        // given
        given(uidsCookieService.parseFromRequest(any()))
                .willReturn(new UidsCookie(Uids.builder().uids(emptyMap()).build(), jacksonMapper));

        // {"tempUIDs":{"rubicon":{"uid":"J5VLCWQP-26-CWFT"}}}
        given(uidsCookieService.toCookie(any())).willReturn(Cookie
                .cookie("uids", "eyJ0ZW1wVUlEcyI6eyJydWJpY29uIjp7InVpZCI6Iko1VkxDV1FQLTI2LUNXRlQifX19"));

        given(httpRequest.getParam("bidder")).willReturn(RUBICON);
        given(httpRequest.getParam("f")).willReturn("b");
        given(httpRequest.getParam("uid")).willReturn("J5VLCWQP-26-CWFT");
        given(bidderCatalog.names()).willReturn(singleton(RUBICON));
        given(bidderCatalog.usersyncerByName(any())).willReturn(
                new Usersyncer(RUBICON, null, null, "redirect", false));

        given(httpResponse.setStatusCode(anyInt())).willReturn(httpResponse);
        setuidHandler = new SetuidHandler(
                2000,
                uidsCookieService,
                applicationSettings,
                bidderCatalog,
                privacyEnforcementService,
                tcfDefinerService,
                null,
                analyticsReporterDelegator,
                metrics,
                new TimeoutFactory(Clock.fixed(Instant.now(), ZoneId.systemDefault())));

        // when
        setuidHandler.handle(routingContext);

        // then
        verify(routingContext, never()).addCookie(any(Cookie.class));
        verify(httpResponse, never()).sendFile(any());
        verify(httpResponse).putHeader(eq(HttpHeaders.CONTENT_LENGTH), eq("0"));
        verify(httpResponse).putHeader(eq(HttpHeaders.CONTENT_TYPE), eq(HttpHeaders.TEXT_HTML));
    }

    @Test
    public void shouldSendEmptyResponseWhenParamNotDefinedAndTypeIsIframe() {
        // given
        given(uidsCookieService.parseFromRequest(any()))
                .willReturn(new UidsCookie(Uids.builder().uids(emptyMap()).build(), jacksonMapper));

        // {"tempUIDs":{"rubicon":{"uid":"J5VLCWQP-26-CWFT"}}}
        given(uidsCookieService.toCookie(any())).willReturn(Cookie
                .cookie("uids", "eyJ0ZW1wVUlEcyI6eyJydWJpY29uIjp7InVpZCI6Iko1VkxDV1FQLTI2LUNXRlQifX19"));

        given(httpRequest.getParam("bidder")).willReturn(RUBICON);
        given(httpRequest.getParam("uid")).willReturn("J5VLCWQP-26-CWFT");

        given(httpResponse.setStatusCode(anyInt())).willReturn(httpResponse);

        // when
        setuidHandler.handle(routingContext);

        // then
        verify(routingContext, never()).addCookie(any(Cookie.class));
        verify(httpResponse, never()).sendFile(any());
        verify(httpResponse).putHeader(eq(HttpHeaders.CONTENT_LENGTH), eq("0"));
        verify(httpResponse).putHeader(eq(HttpHeaders.CONTENT_TYPE), eq(HttpHeaders.TEXT_HTML));
    }

    @Test
    public void shouldSendPixelWhenFParamNotDefinedAndTypeIsRedirect() {
        // given
        given(uidsCookieService.parseFromRequest(any()))
                .willReturn(new UidsCookie(Uids.builder().uids(emptyMap()).build(), jacksonMapper));

        // {"tempUIDs":{"rubicon":{"uid":"J5VLCWQP-26-CWFT"}}}
        given(uidsCookieService.toCookie(any())).willReturn(Cookie
                .cookie("uids", "eyJ0ZW1wVUlEcyI6eyJydWJpY29uIjp7InVpZCI6Iko1VkxDV1FQLTI2LUNXRlQifX19"));
        given(httpRequest.getParam("bidder")).willReturn(RUBICON);
        given(bidderCatalog.names()).willReturn(singleton(RUBICON));
        given(bidderCatalog.usersyncerByName(any())).willReturn(
                new Usersyncer(RUBICON, null, null, "redirect", false));
        given(httpRequest.getParam("uid")).willReturn("J5VLCWQP-26-CWFT");

        given(httpResponse.setStatusCode(anyInt())).willReturn(httpResponse);

        setuidHandler = new SetuidHandler(
                2000,
                uidsCookieService,
                applicationSettings,
                bidderCatalog,
                privacyEnforcementService,
                tcfDefinerService,
                null,
                analyticsReporterDelegator,
                metrics,
                new TimeoutFactory(Clock.fixed(Instant.now(), ZoneId.systemDefault())));

        // when
        setuidHandler.handle(routingContext);

        // then
        verify(routingContext, never()).addCookie(any(Cookie.class));
        verify(httpResponse).sendFile(any());
    }

    @Test
    public void shouldUpdateUidInCookieWithRequestValue() throws IOException {
        // given
        final Map<String, UidWithExpiry> uids = new HashMap<>();
        uids.put(RUBICON, UidWithExpiry.live("J5VLCWQP-26-CWFT"));
        uids.put(ADNXS, UidWithExpiry.live("12345"));
        given(uidsCookieService.parseFromRequest(any()))
                .willReturn(new UidsCookie(Uids.builder().uids(uids).build(), jacksonMapper));

        given(httpRequest.getParam("bidder")).willReturn(RUBICON);
        given(httpRequest.getParam("uid")).willReturn("updatedUid");

        // {"tempUIDs":{"adnxs":{"uid":"12345"}, "rubicon":{"uid":"updatedUid"}}}
        given(uidsCookieService.toCookie(any())).willReturn(Cookie
                .cookie("uids", "eyJ0ZW1wVUlEcyI6eyJhZG54cyI6eyJ1aWQiOiIxMjM0NSJ9LCAicnViaWNvbiI6eyJ1aWQiOiJ1cGRhdGVkVW"
                        + "lkIn19fQ=="));

        // when
        setuidHandler.handle(routingContext);

        // then
        verify(httpResponse).end();
        verify(routingContext, never()).addCookie(any(Cookie.class));

        final String uidsCookie = getUidsCookie();
        final Uids decodedUids = decodeUids(uidsCookie);
        assertThat(decodedUids.getUids()).hasSize(2);
        assertThat(decodedUids.getUids().get(RUBICON).getUid()).isEqualTo("updatedUid");
        assertThat(decodedUids.getUids().get(ADNXS).getUid()).isEqualTo("12345");
    }

    @Test
    public void shouldRespondWithCookieIfUserIsNotInGdprScope() throws IOException {
        // given
        given(tcfDefinerService.resultForVendorIds(anySet(), any()))
                .willReturn(Future.succeededFuture(TcfResponse.of(false, emptyMap(), null)));

        given(uidsCookieService.parseFromRequest(any()))
                .willReturn(new UidsCookie(Uids.builder().uids(emptyMap()).build(), jacksonMapper));

        // {"tempUIDs":{"rubicon":{"uid":"J5VLCWQP-26-CWFT"}}}
        given(uidsCookieService.toCookie(any())).willReturn(Cookie
                .cookie("uids", "eyJ0ZW1wVUlEcyI6eyJydWJpY29uIjp7InVpZCI6Iko1VkxDV1FQLTI2LUNXRlQifX19"));

        given(httpRequest.getParam("bidder")).willReturn(RUBICON);
        given(httpRequest.getParam("uid")).willReturn("J5VLCWQP-26-CWFT");

        given(httpResponse.setStatusCode(anyInt())).willReturn(httpResponse);

        // when
        setuidHandler.handle(routingContext);

        // then
        verify(routingContext, never()).addCookie(any(Cookie.class));
        verify(httpResponse).end();

        final String uidsCookie = getUidsCookie();
        final Uids decodedUids = decodeUids(uidsCookie);
        assertThat(decodedUids.getUids()).hasSize(1);
        assertThat(decodedUids.getUids().get(RUBICON).getUid()).isEqualTo("J5VLCWQP-26-CWFT");
    }

    @Test
    public void shouldSkipTcfChecksAndRespondWithCookieIfHostVendorIdNotDefined() throws IOException {
        // given
        final Clock clock = Clock.fixed(Instant.now(), ZoneId.systemDefault());
        setuidHandler = new SetuidHandler(2000, uidsCookieService, applicationSettings,
                bidderCatalog, privacyEnforcementService, tcfDefinerService, null, analyticsReporterDelegator, metrics,
                new TimeoutFactory(clock));

        given(tcfDefinerService.resultForVendorIds(anySet(), any()))
                .willReturn(Future.succeededFuture(TcfResponse.of(false, emptyMap(), null)));

        given(uidsCookieService.parseFromRequest(any()))
                .willReturn(new UidsCookie(Uids.builder().uids(emptyMap()).build(), jacksonMapper));

        // {"tempUIDs":{"rubicon":{"uid":"J5VLCWQP-26-CWFT"}}}
        given(uidsCookieService.toCookie(any())).willReturn(Cookie
                .cookie("uids", "eyJ0ZW1wVUlEcyI6eyJydWJpY29uIjp7InVpZCI6Iko1VkxDV1FQLTI2LUNXRlQifX19"));

        given(httpRequest.getParam("bidder")).willReturn(RUBICON);
        given(httpRequest.getParam("uid")).willReturn("J5VLCWQP-26-CWFT");

        given(httpResponse.setStatusCode(anyInt())).willReturn(httpResponse);

        // when
        setuidHandler.handle(routingContext);

        // then
        verify(tcfDefinerService, never()).resultForVendorIds(anySet(), any());
        verify(routingContext, never()).addCookie(any(Cookie.class));
        verify(httpResponse).end();

        final String uidsCookie = getUidsCookie();
        final Uids decodedUids = decodeUids(uidsCookie);
        assertThat(decodedUids.getUids()).hasSize(1);
        assertThat(decodedUids.getUids().get(RUBICON).getUid()).isEqualTo("J5VLCWQP-26-CWFT");
    }

    @Test
    public void shouldNotSendResponseIfClientClosedConnection() {
        // given
        given(uidsCookieService.parseFromRequest(any()))
                .willReturn(new UidsCookie(Uids.builder().uids(emptyMap()).build(), jacksonMapper));

        given(httpRequest.getParam("bidder")).willReturn(RUBICON);
        given(httpRequest.getParam("uid")).willReturn("uid");

        given(routingContext.response().closed()).willReturn(true);

        // when
        setuidHandler.handle(routingContext);

        // then
        verify(httpResponse, never()).end();
    }

    @Test
    public void shouldUpdateSetsMetric() {
        // given
        given(uidsCookieService.parseFromRequest(any()))
                .willReturn(new UidsCookie(Uids.builder().uids(emptyMap()).build(), jacksonMapper));

        given(httpRequest.getParam("bidder")).willReturn(RUBICON);
        given(httpRequest.getParam("uid")).willReturn("updatedUid");

        // when
        setuidHandler.handle(routingContext);

        // then
        verify(metrics).updateUserSyncSetsMetric(eq(RUBICON));
    }

    @Test
    public void shouldPassUnsuccessfulEventToAnalyticsReporterIfFacebookSentinel() {
        // given
        given(uidsCookieService.parseFromRequest(any()))
                .willReturn(new UidsCookie(Uids.builder().uids(emptyMap()).build(), jacksonMapper));

        given(httpRequest.getParam("bidder")).willReturn(FACEBOOK);
        given(httpRequest.getParam("uid")).willReturn("0");
<<<<<<< HEAD

        given(bidderCatalog.usersyncerByName(any())).willReturn(
                Usersyncer.of(FACEBOOK, null, null));
=======
        given(bidderCatalog.names()).willReturn(singleton(FACEBOOK));
>>>>>>> 5d082626

        final Clock clock = Clock.fixed(Instant.now(), ZoneId.systemDefault());
        final TimeoutFactory timeoutFactory = new TimeoutFactory(clock);
        setuidHandler = new SetuidHandler(
                2000,
                uidsCookieService,
                applicationSettings,
                bidderCatalog,
                privacyEnforcementService,
                tcfDefinerService,
                null,
                analyticsReporterDelegator,
                metrics,
                timeoutFactory);

        // when
        setuidHandler.handle(routingContext);

        // then
        final SetuidEvent setuidEvent = captureSetuidEvent();
        assertThat(setuidEvent).isEqualTo(SetuidEvent.builder()
                .status(200)
                .bidder(FACEBOOK)
                .uid("0")
                .success(false)
                .build());
    }

    @Test
    public void shouldPassSuccessfulEventToAnalyticsReporter() {
        // given
        given(uidsCookieService.parseFromRequest(any())).willReturn(new UidsCookie(
                Uids.builder().uids(singletonMap(RUBICON, UidWithExpiry.live("J5VLCWQP-26-CWFT"))).build(),
                jacksonMapper));

        given(httpRequest.getParam("bidder")).willReturn(RUBICON);
        given(httpRequest.getParam("uid")).willReturn("updatedUid");

        // when
        setuidHandler.handle(routingContext);

        // then
        final SetuidEvent setuidEvent = captureSetuidEvent();
        assertThat(setuidEvent).isEqualTo(SetuidEvent.builder()
                .status(200)
                .bidder(RUBICON)
                .uid("updatedUid")
                .success(true)
                .build());
    }

    private String getUidsCookie() {
        return httpResponse.headers().get("Set-Cookie");
    }

    private static Uids decodeUids(String value) throws IOException {
        final String uids = value.substring(5).split(";")[0];
        return mapper.readValue(Base64.getUrlDecoder().decode(uids), Uids.class);
    }

    private SetuidEvent captureSetuidEvent() {
        final ArgumentCaptor<SetuidEvent> setuidEventCaptor = ArgumentCaptor.forClass(SetuidEvent.class);
        verify(analyticsReporterDelegator).processEvent(setuidEventCaptor.capture(), eq(tcfContext));
        return setuidEventCaptor.getValue();
    }
}<|MERGE_RESOLUTION|>--- conflicted
+++ resolved
@@ -111,18 +111,14 @@
         given(httpResponse.putHeader(any(CharSequence.class), any(CharSequence.class))).willReturn(httpResponse);
 
         given(uidsCookieService.toCookie(any())).willReturn(Cookie.cookie("test", "test"));
+
         given(bidderCatalog.names()).willReturn(new HashSet<>(asList("rubicon", "audienceNetwork")));
         given(bidderCatalog.isActive(any())).willReturn(true);
-<<<<<<< HEAD
-        given(bidderCatalog.usersyncerByName(any())).willReturn(
-                Usersyncer.of(RUBICON, null, null));
-=======
+
         given(bidderCatalog.usersyncerByName(eq(RUBICON))).willReturn(
-                new Usersyncer(RUBICON, null, null, "iframe", false));
-
+                Usersyncer.of(RUBICON, Usersyncer.UsersyncMethod.of("redirect", null, null, false), null));
         given(bidderCatalog.usersyncerByName(eq(FACEBOOK))).willReturn(
-                new Usersyncer(FACEBOOK, null, null, "iframe", false));
->>>>>>> 5d082626
+                Usersyncer.of(FACEBOOK, Usersyncer.UsersyncMethod.of("redirect", null, null, false), null));
 
         final Clock clock = Clock.fixed(Instant.now(), ZoneId.systemDefault());
         final TimeoutFactory timeoutFactory = new TimeoutFactory(clock);
@@ -381,11 +377,7 @@
                 .cookie("uids", "eyJ0ZW1wVUlEcyI6eyJhdWRpZW5jZU5ldHdvcmsiOnsidWlkIjoiZmFjZWJvb2tVaWQifX19"));
         given(bidderCatalog.names()).willReturn(singleton(FACEBOOK));
         given(bidderCatalog.usersyncerByName(any())).willReturn(
-<<<<<<< HEAD
-                Usersyncer.of(FACEBOOK, null, null));
-=======
-                new Usersyncer(FACEBOOK, null, null, "iframe", false));
->>>>>>> 5d082626
+                Usersyncer.of(FACEBOOK, Usersyncer.UsersyncMethod.of("iframe", null, null, false), null));
 
         final Clock clock = Clock.fixed(Instant.now(), ZoneId.systemDefault());
         final TimeoutFactory timeoutFactory = new TimeoutFactory(clock);
@@ -478,8 +470,8 @@
         given(httpRequest.getParam("f")).willReturn("b");
         given(httpRequest.getParam("uid")).willReturn("J5VLCWQP-26-CWFT");
         given(bidderCatalog.names()).willReturn(singleton(RUBICON));
-        given(bidderCatalog.usersyncerByName(any())).willReturn(
-                new Usersyncer(RUBICON, null, null, "redirect", false));
+        given(bidderCatalog.usersyncerByName(any()))
+                .willReturn(Usersyncer.of(RUBICON, Usersyncer.UsersyncMethod.of("redirect", null, null, false), null));
 
         given(httpResponse.setStatusCode(anyInt())).willReturn(httpResponse);
         setuidHandler = new SetuidHandler(
@@ -505,7 +497,7 @@
     }
 
     @Test
-    public void shouldSendEmptyResponseWhenParamNotDefinedAndTypeIsIframe() {
+    public void shouldSendEmptyResponseWhenFParamNotDefinedAndTypeIsIframe() {
         // given
         given(uidsCookieService.parseFromRequest(any()))
                 .willReturn(new UidsCookie(Uids.builder().uids(emptyMap()).build(), jacksonMapper));
@@ -514,34 +506,10 @@
         given(uidsCookieService.toCookie(any())).willReturn(Cookie
                 .cookie("uids", "eyJ0ZW1wVUlEcyI6eyJydWJpY29uIjp7InVpZCI6Iko1VkxDV1FQLTI2LUNXRlQifX19"));
 
-        given(httpRequest.getParam("bidder")).willReturn(RUBICON);
-        given(httpRequest.getParam("uid")).willReturn("J5VLCWQP-26-CWFT");
-
-        given(httpResponse.setStatusCode(anyInt())).willReturn(httpResponse);
-
-        // when
-        setuidHandler.handle(routingContext);
-
-        // then
-        verify(routingContext, never()).addCookie(any(Cookie.class));
-        verify(httpResponse, never()).sendFile(any());
-        verify(httpResponse).putHeader(eq(HttpHeaders.CONTENT_LENGTH), eq("0"));
-        verify(httpResponse).putHeader(eq(HttpHeaders.CONTENT_TYPE), eq(HttpHeaders.TEXT_HTML));
-    }
-
-    @Test
-    public void shouldSendPixelWhenFParamNotDefinedAndTypeIsRedirect() {
-        // given
-        given(uidsCookieService.parseFromRequest(any()))
-                .willReturn(new UidsCookie(Uids.builder().uids(emptyMap()).build(), jacksonMapper));
-
-        // {"tempUIDs":{"rubicon":{"uid":"J5VLCWQP-26-CWFT"}}}
-        given(uidsCookieService.toCookie(any())).willReturn(Cookie
-                .cookie("uids", "eyJ0ZW1wVUlEcyI6eyJydWJpY29uIjp7InVpZCI6Iko1VkxDV1FQLTI2LUNXRlQifX19"));
-        given(httpRequest.getParam("bidder")).willReturn(RUBICON);
-        given(bidderCatalog.names()).willReturn(singleton(RUBICON));
-        given(bidderCatalog.usersyncerByName(any())).willReturn(
-                new Usersyncer(RUBICON, null, null, "redirect", false));
+        given(bidderCatalog.usersyncerByName(eq(RUBICON))).willReturn(
+                Usersyncer.of(RUBICON, Usersyncer.UsersyncMethod.of("iframe", null, null, false), null));
+
+        given(httpRequest.getParam("bidder")).willReturn(RUBICON);
         given(httpRequest.getParam("uid")).willReturn("J5VLCWQP-26-CWFT");
 
         given(httpResponse.setStatusCode(anyInt())).willReturn(httpResponse);
@@ -563,6 +531,45 @@
 
         // then
         verify(routingContext, never()).addCookie(any(Cookie.class));
+        verify(httpResponse, never()).sendFile(any());
+        verify(httpResponse).putHeader(eq(HttpHeaders.CONTENT_LENGTH), eq("0"));
+        verify(httpResponse).putHeader(eq(HttpHeaders.CONTENT_TYPE), eq(HttpHeaders.TEXT_HTML));
+    }
+
+    @Test
+    public void shouldSendPixelWhenFParamNotDefinedAndTypeIsRedirect() {
+        // given
+        given(uidsCookieService.parseFromRequest(any()))
+                .willReturn(new UidsCookie(Uids.builder().uids(emptyMap()).build(), jacksonMapper));
+
+        // {"tempUIDs":{"rubicon":{"uid":"J5VLCWQP-26-CWFT"}}}
+        given(uidsCookieService.toCookie(any())).willReturn(Cookie
+                .cookie("uids", "eyJ0ZW1wVUlEcyI6eyJydWJpY29uIjp7InVpZCI6Iko1VkxDV1FQLTI2LUNXRlQifX19"));
+        given(httpRequest.getParam("bidder")).willReturn(RUBICON);
+        given(bidderCatalog.names()).willReturn(singleton(RUBICON));
+        given(bidderCatalog.usersyncerByName(any()))
+                .willReturn(Usersyncer.of(RUBICON, Usersyncer.UsersyncMethod.of("redirect", null, null, false), null));
+        given(httpRequest.getParam("uid")).willReturn("J5VLCWQP-26-CWFT");
+
+        given(httpResponse.setStatusCode(anyInt())).willReturn(httpResponse);
+
+        setuidHandler = new SetuidHandler(
+                2000,
+                uidsCookieService,
+                applicationSettings,
+                bidderCatalog,
+                privacyEnforcementService,
+                tcfDefinerService,
+                null,
+                analyticsReporterDelegator,
+                metrics,
+                new TimeoutFactory(Clock.fixed(Instant.now(), ZoneId.systemDefault())));
+
+        // when
+        setuidHandler.handle(routingContext);
+
+        // then
+        verify(routingContext, never()).addCookie(any(Cookie.class));
         verify(httpResponse).sendFile(any());
     }
 
@@ -579,15 +586,16 @@
         given(httpRequest.getParam("uid")).willReturn("updatedUid");
 
         // {"tempUIDs":{"adnxs":{"uid":"12345"}, "rubicon":{"uid":"updatedUid"}}}
-        given(uidsCookieService.toCookie(any())).willReturn(Cookie
-                .cookie("uids", "eyJ0ZW1wVUlEcyI6eyJhZG54cyI6eyJ1aWQiOiIxMjM0NSJ9LCAicnViaWNvbiI6eyJ1aWQiOiJ1cGRhdGVkVW"
-                        + "lkIn19fQ=="));
-
-        // when
-        setuidHandler.handle(routingContext);
-
-        // then
-        verify(httpResponse).end();
+        given(uidsCookieService.toCookie(any()))
+                .willReturn(Cookie.cookie("uids",
+                        "eyJ0ZW1wVUlEcyI6eyJhZG54cyI6eyJ1aWQiOiIxMjM0NSJ9LCAicnViaWNvbiI6eyJ1aWQiOiJ1cGRhdGVkVW"
+                                + "lkIn19fQ=="));
+
+        // when
+        setuidHandler.handle(routingContext);
+
+        // then
+        verify(httpResponse).sendFile(any());
         verify(routingContext, never()).addCookie(any(Cookie.class));
 
         final String uidsCookie = getUidsCookie();
@@ -620,7 +628,7 @@
 
         // then
         verify(routingContext, never()).addCookie(any(Cookie.class));
-        verify(httpResponse).end();
+        verify(httpResponse).sendFile(any());
 
         final String uidsCookie = getUidsCookie();
         final Uids decodedUids = decodeUids(uidsCookie);
@@ -657,7 +665,7 @@
         // then
         verify(tcfDefinerService, never()).resultForVendorIds(anySet(), any());
         verify(routingContext, never()).addCookie(any(Cookie.class));
-        verify(httpResponse).end();
+        verify(httpResponse).sendFile(any());
 
         final String uidsCookie = getUidsCookie();
         final Uids decodedUids = decodeUids(uidsCookie);
@@ -707,13 +715,10 @@
 
         given(httpRequest.getParam("bidder")).willReturn(FACEBOOK);
         given(httpRequest.getParam("uid")).willReturn("0");
-<<<<<<< HEAD
+        given(bidderCatalog.names()).willReturn(singleton(FACEBOOK));
 
         given(bidderCatalog.usersyncerByName(any())).willReturn(
-                Usersyncer.of(FACEBOOK, null, null));
-=======
-        given(bidderCatalog.names()).willReturn(singleton(FACEBOOK));
->>>>>>> 5d082626
+                Usersyncer.of(FACEBOOK, Usersyncer.UsersyncMethod.of("redirect", null, null, false), null));
 
         final Clock clock = Clock.fixed(Instant.now(), ZoneId.systemDefault());
         final TimeoutFactory timeoutFactory = new TimeoutFactory(clock);
