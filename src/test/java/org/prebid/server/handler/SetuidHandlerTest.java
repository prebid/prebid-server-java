package org.prebid.server.handler;

import io.vertx.core.Future;
import io.vertx.core.http.CaseInsensitiveHeaders;
import io.vertx.core.http.Cookie;
import io.vertx.core.http.HttpHeaders;
import io.vertx.core.http.HttpServerRequest;
import io.vertx.core.http.HttpServerResponse;
import io.vertx.ext.web.RoutingContext;
import org.junit.Before;
import org.junit.Rule;
import org.junit.Test;
import org.mockito.ArgumentCaptor;
import org.mockito.Mock;
import org.mockito.junit.MockitoJUnit;
import org.mockito.junit.MockitoRule;
import org.prebid.server.VertxTest;
import org.prebid.server.analytics.AnalyticsReporterDelegator;
import org.prebid.server.analytics.model.SetuidEvent;
import org.prebid.server.auction.PrivacyEnforcementService;
import org.prebid.server.bidder.BidderCatalog;
import org.prebid.server.bidder.Usersyncer;
import org.prebid.server.cookie.UidsCookie;
import org.prebid.server.cookie.UidsCookieService;
import org.prebid.server.cookie.model.UidWithExpiry;
import org.prebid.server.cookie.proto.Uids;
import org.prebid.server.exception.InvalidRequestException;
import org.prebid.server.execution.TimeoutFactory;
import org.prebid.server.metric.Metrics;
import org.prebid.server.privacy.gdpr.TcfDefinerService;
import org.prebid.server.privacy.gdpr.model.PrivacyEnforcementAction;
import org.prebid.server.privacy.gdpr.model.TcfContext;
import org.prebid.server.privacy.gdpr.model.TcfResponse;
import org.prebid.server.privacy.model.PrivacyContext;
import org.prebid.server.settings.ApplicationSettings;
import org.prebid.server.settings.model.Account;
import org.prebid.server.settings.model.AccountGdprConfig;
import org.prebid.server.settings.model.EnabledForRequestType;

import java.io.IOException;
import java.time.Clock;
import java.time.Instant;
import java.time.ZoneId;
import java.util.Base64;
import java.util.HashMap;
import java.util.HashSet;
import java.util.Map;

import static java.util.Arrays.asList;
import static java.util.Collections.emptyMap;
import static java.util.Collections.singleton;
import static java.util.Collections.singletonMap;
import static org.assertj.core.api.Assertions.assertThat;
import static org.mockito.ArgumentMatchers.anyInt;
import static org.mockito.ArgumentMatchers.eq;
import static org.mockito.BDDMockito.given;
import static org.mockito.Mockito.any;
import static org.mockito.Mockito.anySet;
import static org.mockito.Mockito.never;
import static org.mockito.Mockito.verify;

public class SetuidHandlerTest extends VertxTest {

    private static final String RUBICON = "rubicon";
    private static final String FACEBOOK = "audienceNetwork";
    private static final String ADNXS = "adnxs";

    @Rule
    public final MockitoRule mockitoRule = MockitoJUnit.rule();

    @Mock
    private UidsCookieService uidsCookieService;
    @Mock
    private ApplicationSettings applicationSettings;
    @Mock
    private BidderCatalog bidderCatalog;
    @Mock
    private PrivacyEnforcementService privacyEnforcementService;
    @Mock
    private TcfDefinerService tcfDefinerService;
    @Mock
    private AnalyticsReporterDelegator analyticsReporterDelegator;
    @Mock
    private Metrics metrics;

    private SetuidHandler setuidHandler;
    @Mock
    private RoutingContext routingContext;
    @Mock
    private HttpServerRequest httpRequest;
    @Mock
    private HttpServerResponse httpResponse;

    private TcfContext tcfContext;

    @Before
    public void setUp() {
        final Map<Integer, PrivacyEnforcementAction> vendorIdToGdpr = singletonMap(1,
                PrivacyEnforcementAction.allowAll());

        tcfContext = TcfContext.builder().gdpr("GDPR").build();
        given(privacyEnforcementService.contextFromSetuidRequest(any(), any(), any()))
                .willReturn(Future.succeededFuture(PrivacyContext.of(null, tcfContext)));
        given(tcfDefinerService.resultForVendorIds(anySet(), any()))
                .willReturn(Future.succeededFuture(TcfResponse.of(true, vendorIdToGdpr, null)));

        given(routingContext.request()).willReturn(httpRequest);
        given(routingContext.response()).willReturn(httpResponse);

        given(httpResponse.headers()).willReturn(new CaseInsensitiveHeaders());
        given(httpResponse.putHeader(any(CharSequence.class), any(CharSequence.class))).willReturn(httpResponse);

        given(uidsCookieService.toCookie(any())).willReturn(Cookie.cookie("test", "test"));

        given(bidderCatalog.names()).willReturn(new HashSet<>(asList("rubicon", "audienceNetwork")));
        given(bidderCatalog.isActive(any())).willReturn(true);

        given(bidderCatalog.usersyncerByName(eq(RUBICON))).willReturn(
                Usersyncer.of(RUBICON, Usersyncer.UsersyncMethod.of("redirect", null, null, false), null));
        given(bidderCatalog.usersyncerByName(eq(FACEBOOK))).willReturn(
                Usersyncer.of(FACEBOOK, Usersyncer.UsersyncMethod.of("redirect", null, null, false), null));

        final Clock clock = Clock.fixed(Instant.now(), ZoneId.systemDefault());
        final TimeoutFactory timeoutFactory = new TimeoutFactory(clock);
        setuidHandler = new SetuidHandler(
                2000,
                uidsCookieService,
                applicationSettings,
                bidderCatalog,
                privacyEnforcementService,
                tcfDefinerService,
                1,
                analyticsReporterDelegator,
                metrics,
                timeoutFactory);
    }

    @Test
    public void shouldRespondWithErrorAndTriggerMetricsAndAnalyticsWhenOptedOut() {
        // given
        given(uidsCookieService.parseFromRequest(any(RoutingContext.class)))
                .willReturn(new UidsCookie(Uids.builder().uids(emptyMap()).optout(true).build(), jacksonMapper));

        given(httpRequest.getParam("bidder")).willReturn(RUBICON);
        given(httpResponse.setStatusCode(anyInt())).willReturn(httpResponse);

        // when
        setuidHandler.handle(routingContext);

        // then
        verify(httpResponse).setStatusCode(eq(401));
        verify(httpResponse).end("Unauthorized: Sync is not allowed for this uids");
        verify(metrics).updateUserSyncOptoutMetric();

        final SetuidEvent setuidEvent = captureSetuidEvent();
        assertThat(setuidEvent).isEqualTo(SetuidEvent.error(401));
    }

    @Test
    public void shouldRespondWithErrorIfBidderParamIsMissing() {
        // given
        given(uidsCookieService.parseFromRequest(any(RoutingContext.class)))
                .willReturn(new UidsCookie(Uids.builder().uids(emptyMap()).build(), jacksonMapper));

        given(httpResponse.setStatusCode(anyInt())).willReturn(httpResponse);

        // when
        setuidHandler.handle(routingContext);

        // then
        verify(httpResponse).setStatusCode(eq(400));
        verify(httpResponse).end(eq("Invalid request format: \"bidder\" query param is required"));
        verify(metrics).updateUserSyncBadRequestMetric();

        final SetuidEvent setuidEvent = captureSetuidEvent();
        assertThat(setuidEvent).isEqualTo(SetuidEvent.error(400));
    }

    @Test
    public void shouldRespondWithErrorIfBidderParamIsInvalid() {
        // given
        given(uidsCookieService.parseFromRequest(any(RoutingContext.class)))
                .willReturn(new UidsCookie(Uids.builder().uids(emptyMap()).build(), jacksonMapper));

        given(httpRequest.getParam(eq("bidder"))).willReturn("invalid_or_disabled");
        given(httpResponse.setStatusCode(anyInt())).willReturn(httpResponse);

        // when
        setuidHandler.handle(routingContext);

        // then
        verify(httpResponse).setStatusCode(eq(400));
        verify(httpResponse).end(eq("Invalid request format: \"bidder\" query param is invalid"));
        verify(metrics).updateUserSyncBadRequestMetric();
    }

    @Test
    public void shouldRespondWithBadRequestStatusIfGdprConsentIsInvalid() {
        // given
        given(httpRequest.getParam("bidder")).willReturn(RUBICON);
        given(uidsCookieService.parseFromRequest(any()))
                .willReturn(new UidsCookie(Uids.builder().uids(emptyMap()).build(), jacksonMapper));

        tcfContext = TcfContext.builder().gdpr("1").isConsentValid(false).build();
        given(privacyEnforcementService.contextFromSetuidRequest(any(), any(), any()))
                .willReturn(Future.succeededFuture(PrivacyContext.of(null, tcfContext)));

        // when
        setuidHandler.handle(routingContext);

        // then
        verify(metrics).updateUserSyncTcfInvalidMetric(RUBICON);
        verify(httpResponse).setStatusCode(eq(400));
        verify(httpResponse).end(eq("Invalid request format: Consent string is invalid"));
    }

    @Test
    public void shouldPassUnsuccessfulEventToAnalyticsReporterIfUidMissingInRequest() {
        // given
        given(uidsCookieService.parseFromRequest(any(RoutingContext.class)))
                .willReturn(new UidsCookie(Uids.builder().uids(emptyMap()).build(), jacksonMapper));

        given(httpRequest.getParam("bidder")).willReturn(RUBICON);

        // when
        setuidHandler.handle(routingContext);

        // then
        final SetuidEvent setuidEvent = captureSetuidEvent();
        assertThat(setuidEvent).isEqualTo(SetuidEvent.builder()
                .status(200)
                .bidder(RUBICON)
                .success(false)
                .build());
    }

    @Test
    public void shouldRespondWithoutCookieIfGdprProcessingPreventsCookieSetting() {
        // given
        final PrivacyEnforcementAction privacyEnforcementAction = PrivacyEnforcementAction.restrictAll();
        given(tcfDefinerService.resultForVendorIds(anySet(), any()))
                .willReturn(Future.succeededFuture(
                        TcfResponse.of(true, singletonMap(null, privacyEnforcementAction), null)));

        given(uidsCookieService.parseFromRequest(any(RoutingContext.class)))
                .willReturn(new UidsCookie(Uids.builder().uids(emptyMap()).build(), jacksonMapper));

        given(httpRequest.getParam("bidder")).willReturn(RUBICON);
        given(httpResponse.setStatusCode(anyInt())).willReturn(httpResponse);

        // when
        setuidHandler.handle(routingContext);

        // then
        verify(routingContext, never()).addCookie(any(Cookie.class));
        verify(httpResponse).setStatusCode(eq(451));
        verify(httpResponse).end(eq("The gdpr_consent param prevents cookies from being saved"));
        verify(metrics).updateUserSyncTcfBlockedMetric(RUBICON);

        final SetuidEvent setuidEvent = captureSetuidEvent();
        assertThat(setuidEvent).isEqualTo(SetuidEvent.builder().status(451).build());
    }

    @Test
    public void shouldRespondWithBadRequestStatusIfGdprProcessingFailsWithInvalidRequestException() {
        // given
        given(tcfDefinerService.resultForVendorIds(anySet(), any()))
                .willReturn(Future.failedFuture(new InvalidRequestException("gdpr exception")));

        given(uidsCookieService.parseFromRequest(any(RoutingContext.class)))
                .willReturn(new UidsCookie(Uids.builder().uids(emptyMap()).build(), jacksonMapper));

        given(httpRequest.getParam("bidder")).willReturn(RUBICON);
        given(httpResponse.setStatusCode(anyInt())).willReturn(httpResponse);

        // when
        setuidHandler.handle(routingContext);

        // then
        verify(routingContext, never()).addCookie(any(Cookie.class));
        verify(httpResponse).setStatusCode(eq(400));
        verify(httpResponse).end(eq("Invalid request format: gdpr exception"));

        final SetuidEvent setuidEvent = captureSetuidEvent();
        assertThat(setuidEvent).isEqualTo(SetuidEvent.error(400));
    }

    @Test
    public void shouldRespondWithInternalServerErrorStatusIfGdprProcessingFailsWithUnexpectedException() {
        // given
        given(tcfDefinerService.resultForVendorIds(anySet(), any()))
                .willReturn(Future.failedFuture("unexpected error TCF"));

        given(uidsCookieService.parseFromRequest(any(RoutingContext.class)))
                .willReturn(new UidsCookie(Uids.builder().uids(emptyMap()).build(), jacksonMapper));

        given(httpRequest.getParam("bidder")).willReturn(RUBICON);
        given(httpResponse.setStatusCode(anyInt())).willReturn(httpResponse);

        // when
        setuidHandler.handle(routingContext);

        // then
        verify(httpResponse, never()).sendFile(any());
        verify(routingContext, never()).addCookie(any(Cookie.class));
        verify(httpResponse).setStatusCode(eq(500));
        verify(httpResponse).end(eq("Unexpected setuid processing error: unexpected error TCF"));
    }

    @Test
    public void shouldPassAccountToPrivacyEnforcementServiceWhenAccountIsFound() {
        // given
        given(uidsCookieService.parseFromRequest(any(RoutingContext.class)))
                .willReturn(new UidsCookie(Uids.builder().uids(emptyMap()).build(), jacksonMapper));

        given(httpRequest.getParam("bidder")).willReturn(RUBICON);
        given(httpRequest.getParam("account")).willReturn("accId");

        final AccountGdprConfig accountGdprConfig = AccountGdprConfig.builder()
                .enabledForRequestType(EnabledForRequestType.of(true, true, true, true))
                .build();
        final Account account = Account.builder().gdpr(accountGdprConfig).build();
        final Future<Account> accountFuture = Future.succeededFuture(account);
        given(applicationSettings.getAccountById(any(), any())).willReturn(accountFuture);

        given(httpResponse.setStatusCode(anyInt())).willReturn(httpResponse);

        // when
        setuidHandler.handle(routingContext);

        // then
        verify(applicationSettings).getAccountById(eq("accId"), any());
        verify(privacyEnforcementService).contextFromSetuidRequest(any(), eq(account), any());
    }

    @Test
    public void shouldPassAccountToPrivacyEnforcementServiceWhenAccountIsNotFound() {
        // given
        given(uidsCookieService.parseFromRequest(any(RoutingContext.class)))
                .willReturn(new UidsCookie(Uids.builder().uids(emptyMap()).build(), jacksonMapper));

        given(httpRequest.getParam("bidder")).willReturn(RUBICON);
        given(httpRequest.getParam("account")).willReturn("accId");

        given(applicationSettings.getAccountById(any(), any())).willReturn(Future.failedFuture("bad req"));

        given(httpResponse.setStatusCode(anyInt())).willReturn(httpResponse);

        // when
        setuidHandler.handle(routingContext);

        // then
        verify(applicationSettings).getAccountById(eq("accId"), any());
        verify(privacyEnforcementService).contextFromSetuidRequest(any(), eq(Account.empty("accId")), any());
    }

    @Test
    public void shouldRemoveUidFromCookieIfMissingInRequest() throws IOException {
        // given
        final Map<String, UidWithExpiry> uids = new HashMap<>();
        uids.put(RUBICON, UidWithExpiry.live("J5VLCWQP-26-CWFT"));
        uids.put(ADNXS, UidWithExpiry.live("12345"));
        given(uidsCookieService.parseFromRequest(any(RoutingContext.class)))
                .willReturn(new UidsCookie(Uids.builder().uids(uids).build(), jacksonMapper));

        given(httpRequest.getParam("bidder")).willReturn(RUBICON);
        given(httpRequest.getParam("f")).willReturn("i");

        // this uids cookie stands for {"tempUIDs":{"adnxs":{"uid":"12345"}}}
        given(uidsCookieService.toCookie(any())).willReturn(Cookie
                .cookie("uids", "eyJ0ZW1wVUlEcyI6eyJhZG54cyI6eyJ1aWQiOiIxMjM0NSJ9fX0="));

        // when
        setuidHandler.handle(routingContext);

        // then
        verify(routingContext, never()).addCookie(any(Cookie.class));
        verify(httpResponse).sendFile(any());

        final String uidsCookie = getUidsCookie();
        final Uids decodedUids = decodeUids(uidsCookie);
        assertThat(decodedUids.getUids()).hasSize(1);
        assertThat(decodedUids.getUids().get(ADNXS).getUid()).isEqualTo("12345");
    }

    @Test
    public void shouldIgnoreFacebookSentinel() throws IOException {
        // given
        given(uidsCookieService.parseFromRequest(any(RoutingContext.class))).willReturn(new UidsCookie(
                Uids.builder().uids(singletonMap(FACEBOOK, UidWithExpiry.live("facebookUid"))).build(), jacksonMapper));

        given(httpRequest.getParam("bidder")).willReturn(FACEBOOK);
        given(httpRequest.getParam("uid")).willReturn("0");

        // this uids cookie value stands for {"tempUIDs":{"audienceNetwork":{"uid":"facebookUid"}}}
        given(uidsCookieService.toCookie(any())).willReturn(Cookie
                .cookie("uids", "eyJ0ZW1wVUlEcyI6eyJhdWRpZW5jZU5ldHdvcmsiOnsidWlkIjoiZmFjZWJvb2tVaWQifX19"));
        given(bidderCatalog.names()).willReturn(singleton(FACEBOOK));
        given(bidderCatalog.usersyncerByName(any())).willReturn(
                Usersyncer.of(FACEBOOK, Usersyncer.UsersyncMethod.of("iframe", null, null, false), null));

        final Clock clock = Clock.fixed(Instant.now(), ZoneId.systemDefault());
        final TimeoutFactory timeoutFactory = new TimeoutFactory(clock);
        setuidHandler = new SetuidHandler(
                2000,
                uidsCookieService,
                applicationSettings,
                bidderCatalog,
                privacyEnforcementService,
                tcfDefinerService,
                null,
                analyticsReporterDelegator,
                metrics,
                timeoutFactory);

        // when
        setuidHandler.handle(routingContext);

        // then
        verify(routingContext, never()).addCookie(any(Cookie.class));
        verify(httpResponse).end();
        verify(httpResponse, never()).sendFile(any());

        final String uidsCookie = getUidsCookie();
        final Uids decodedUids = decodeUids(uidsCookie);
        assertThat(decodedUids.getUids()).hasSize(1);
        assertThat(decodedUids.getUids().get(FACEBOOK).getUid()).isEqualTo("facebookUid");
    }

    @Test
    public void shouldRespondWithCookieFromRequestParam() throws IOException {
        // given
        given(uidsCookieService.parseFromRequest(any(RoutingContext.class)))
                .willReturn(new UidsCookie(Uids.builder().uids(emptyMap()).build(), jacksonMapper));

        // {"tempUIDs":{"rubicon":{"uid":"J5VLCWQP-26-CWFT"}}}
        given(uidsCookieService.toCookie(any())).willReturn(Cookie
                .cookie("uids", "eyJ0ZW1wVUlEcyI6eyJydWJpY29uIjp7InVpZCI6Iko1VkxDV1FQLTI2LUNXRlQifX19"));

        given(httpRequest.getParam("bidder")).willReturn(RUBICON);
        given(httpRequest.getParam("uid")).willReturn("J5VLCWQP-26-CWFT");

        given(httpResponse.setStatusCode(anyInt())).willReturn(httpResponse);

        // when
        setuidHandler.handle(routingContext);

        // then
        verify(routingContext, never()).addCookie(any(Cookie.class));
        final String uidsCookie = getUidsCookie();
        final Uids decodedUids = decodeUids(uidsCookie);
        assertThat(decodedUids.getUids()).hasSize(1);
        assertThat(decodedUids.getUids().get(RUBICON).getUid()).isEqualTo("J5VLCWQP-26-CWFT");
    }

    @Test
    public void shouldSendPixelWhenFParamIsEqualToIWhenTypeIsIframe() {
        // given
<<<<<<< HEAD
        given(uidsCookieService.parseFromRequest(any(RoutingContext.class)))
=======
        given(uidsCookieService.parseFromRequest(any()))
>>>>>>> 2147e59e
                .willReturn(new UidsCookie(Uids.builder().uids(emptyMap()).build(), jacksonMapper));

        // {"tempUIDs":{"rubicon":{"uid":"J5VLCWQP-26-CWFT"}}}
        given(uidsCookieService.toCookie(any())).willReturn(Cookie
                .cookie("uids", "eyJ0ZW1wVUlEcyI6eyJydWJpY29uIjp7InVpZCI6Iko1VkxDV1FQLTI2LUNXRlQifX19"));
        given(httpRequest.getParam("bidder")).willReturn(RUBICON);
        given(httpRequest.getParam("f")).willReturn("i");
        given(httpRequest.getParam("uid")).willReturn("J5VLCWQP-26-CWFT");

        given(httpResponse.setStatusCode(anyInt())).willReturn(httpResponse);

        // when
        setuidHandler.handle(routingContext);

        // then
        verify(routingContext, never()).addCookie(any(Cookie.class));
        verify(httpResponse).sendFile(any());
    }

    @Test
    public void shouldSendEmptyResponseWhenFParamIsEqualToBWhenTypeIsRedirect() {
        // given
<<<<<<< HEAD
        given(uidsCookieService.parseFromRequest(any(RoutingContext.class)))
=======
        given(uidsCookieService.parseFromRequest(any()))
>>>>>>> 2147e59e
                .willReturn(new UidsCookie(Uids.builder().uids(emptyMap()).build(), jacksonMapper));

        // {"tempUIDs":{"rubicon":{"uid":"J5VLCWQP-26-CWFT"}}}
        given(uidsCookieService.toCookie(any())).willReturn(Cookie
                .cookie("uids", "eyJ0ZW1wVUlEcyI6eyJydWJpY29uIjp7InVpZCI6Iko1VkxDV1FQLTI2LUNXRlQifX19"));

        given(httpRequest.getParam("bidder")).willReturn(RUBICON);
        given(httpRequest.getParam("f")).willReturn("b");
        given(httpRequest.getParam("uid")).willReturn("J5VLCWQP-26-CWFT");
        given(bidderCatalog.names()).willReturn(singleton(RUBICON));
        given(bidderCatalog.usersyncerByName(any()))
                .willReturn(Usersyncer.of(RUBICON, Usersyncer.UsersyncMethod.of("redirect", null, null, false), null));

        given(httpResponse.setStatusCode(anyInt())).willReturn(httpResponse);
        setuidHandler = new SetuidHandler(
                2000,
                uidsCookieService,
                applicationSettings,
                bidderCatalog,
                privacyEnforcementService,
                tcfDefinerService,
                null,
                analyticsReporterDelegator,
                metrics,
                new TimeoutFactory(Clock.fixed(Instant.now(), ZoneId.systemDefault())));

        // when
        setuidHandler.handle(routingContext);

        // then
        verify(routingContext, never()).addCookie(any(Cookie.class));
        verify(httpResponse, never()).sendFile(any());
        verify(httpResponse).putHeader(eq(HttpHeaders.CONTENT_LENGTH), eq("0"));
        verify(httpResponse).putHeader(eq(HttpHeaders.CONTENT_TYPE), eq(HttpHeaders.TEXT_HTML));
    }

    @Test
    public void shouldSendEmptyResponseWhenFParamNotDefinedAndTypeIsIframe() {
        // given
<<<<<<< HEAD
        given(uidsCookieService.parseFromRequest(any(RoutingContext.class)))
=======
        given(uidsCookieService.parseFromRequest(any()))
>>>>>>> 2147e59e
                .willReturn(new UidsCookie(Uids.builder().uids(emptyMap()).build(), jacksonMapper));

        // {"tempUIDs":{"rubicon":{"uid":"J5VLCWQP-26-CWFT"}}}
        given(uidsCookieService.toCookie(any())).willReturn(Cookie
                .cookie("uids", "eyJ0ZW1wVUlEcyI6eyJydWJpY29uIjp7InVpZCI6Iko1VkxDV1FQLTI2LUNXRlQifX19"));

        given(bidderCatalog.usersyncerByName(eq(RUBICON))).willReturn(
                Usersyncer.of(RUBICON, Usersyncer.UsersyncMethod.of("iframe", null, null, false), null));

        given(httpRequest.getParam("bidder")).willReturn(RUBICON);
        given(httpRequest.getParam("uid")).willReturn("J5VLCWQP-26-CWFT");

        given(httpResponse.setStatusCode(anyInt())).willReturn(httpResponse);

        setuidHandler = new SetuidHandler(
                2000,
                uidsCookieService,
                applicationSettings,
                bidderCatalog,
                privacyEnforcementService,
                tcfDefinerService,
                null,
                analyticsReporterDelegator,
                metrics,
                new TimeoutFactory(Clock.fixed(Instant.now(), ZoneId.systemDefault())));

        // when
        setuidHandler.handle(routingContext);

        // then
        verify(routingContext, never()).addCookie(any(Cookie.class));
        verify(httpResponse, never()).sendFile(any());
        verify(httpResponse).putHeader(eq(HttpHeaders.CONTENT_LENGTH), eq("0"));
        verify(httpResponse).putHeader(eq(HttpHeaders.CONTENT_TYPE), eq(HttpHeaders.TEXT_HTML));
    }

    @Test
    public void shouldSendPixelWhenFParamNotDefinedAndTypeIsRedirect() {
        // given
<<<<<<< HEAD
        given(uidsCookieService.parseFromRequest(any(RoutingContext.class)))
=======
        given(uidsCookieService.parseFromRequest(any()))
>>>>>>> 2147e59e
                .willReturn(new UidsCookie(Uids.builder().uids(emptyMap()).build(), jacksonMapper));

        // {"tempUIDs":{"rubicon":{"uid":"J5VLCWQP-26-CWFT"}}}
        given(uidsCookieService.toCookie(any())).willReturn(Cookie
                .cookie("uids", "eyJ0ZW1wVUlEcyI6eyJydWJpY29uIjp7InVpZCI6Iko1VkxDV1FQLTI2LUNXRlQifX19"));
        given(httpRequest.getParam("bidder")).willReturn(RUBICON);
        given(bidderCatalog.names()).willReturn(singleton(RUBICON));
        given(bidderCatalog.usersyncerByName(any()))
                .willReturn(Usersyncer.of(RUBICON, Usersyncer.UsersyncMethod.of("redirect", null, null, false), null));
        given(httpRequest.getParam("uid")).willReturn("J5VLCWQP-26-CWFT");

        given(httpResponse.setStatusCode(anyInt())).willReturn(httpResponse);

        setuidHandler = new SetuidHandler(
                2000,
                uidsCookieService,
                applicationSettings,
                bidderCatalog,
                privacyEnforcementService,
                tcfDefinerService,
                null,
                analyticsReporterDelegator,
                metrics,
                new TimeoutFactory(Clock.fixed(Instant.now(), ZoneId.systemDefault())));

        // when
        setuidHandler.handle(routingContext);

        // then
        verify(routingContext, never()).addCookie(any(Cookie.class));
        verify(httpResponse).sendFile(any());
    }

    @Test
    public void shouldUpdateUidInCookieWithRequestValue() throws IOException {
        // given
        final Map<String, UidWithExpiry> uids = new HashMap<>();
        uids.put(RUBICON, UidWithExpiry.live("J5VLCWQP-26-CWFT"));
        uids.put(ADNXS, UidWithExpiry.live("12345"));
        given(uidsCookieService.parseFromRequest(any(RoutingContext.class)))
                .willReturn(new UidsCookie(Uids.builder().uids(uids).build(), jacksonMapper));

        given(httpRequest.getParam("bidder")).willReturn(RUBICON);
        given(httpRequest.getParam("uid")).willReturn("updatedUid");

        // {"tempUIDs":{"adnxs":{"uid":"12345"}, "rubicon":{"uid":"updatedUid"}}}
        given(uidsCookieService.toCookie(any()))
                .willReturn(Cookie.cookie("uids",
                        "eyJ0ZW1wVUlEcyI6eyJhZG54cyI6eyJ1aWQiOiIxMjM0NSJ9LCAicnViaWNvbiI6eyJ1aWQiOiJ1cGRhdGVkVW"
                                + "lkIn19fQ=="));

        // when
        setuidHandler.handle(routingContext);

        // then
        verify(httpResponse).sendFile(any());
        verify(routingContext, never()).addCookie(any(Cookie.class));

        final String uidsCookie = getUidsCookie();
        final Uids decodedUids = decodeUids(uidsCookie);
        assertThat(decodedUids.getUids()).hasSize(2);
        assertThat(decodedUids.getUids().get(RUBICON).getUid()).isEqualTo("updatedUid");
        assertThat(decodedUids.getUids().get(ADNXS).getUid()).isEqualTo("12345");
    }

    @Test
    public void shouldRespondWithCookieIfUserIsNotInGdprScope() throws IOException {
        // given
        given(tcfDefinerService.resultForVendorIds(anySet(), any()))
                .willReturn(Future.succeededFuture(TcfResponse.of(false, emptyMap(), null)));

        given(uidsCookieService.parseFromRequest(any(RoutingContext.class)))
                .willReturn(new UidsCookie(Uids.builder().uids(emptyMap()).build(), jacksonMapper));

        // {"tempUIDs":{"rubicon":{"uid":"J5VLCWQP-26-CWFT"}}}
        given(uidsCookieService.toCookie(any())).willReturn(Cookie
                .cookie("uids", "eyJ0ZW1wVUlEcyI6eyJydWJpY29uIjp7InVpZCI6Iko1VkxDV1FQLTI2LUNXRlQifX19"));

        given(httpRequest.getParam("bidder")).willReturn(RUBICON);
        given(httpRequest.getParam("uid")).willReturn("J5VLCWQP-26-CWFT");

        given(httpResponse.setStatusCode(anyInt())).willReturn(httpResponse);

        // when
        setuidHandler.handle(routingContext);

        // then
        verify(routingContext, never()).addCookie(any(Cookie.class));
        verify(httpResponse).sendFile(any());

        final String uidsCookie = getUidsCookie();
        final Uids decodedUids = decodeUids(uidsCookie);
        assertThat(decodedUids.getUids()).hasSize(1);
        assertThat(decodedUids.getUids().get(RUBICON).getUid()).isEqualTo("J5VLCWQP-26-CWFT");
    }

    @Test
    public void shouldSkipTcfChecksAndRespondWithCookieIfHostVendorIdNotDefined() throws IOException {
        // given
        final Clock clock = Clock.fixed(Instant.now(), ZoneId.systemDefault());
        setuidHandler = new SetuidHandler(2000, uidsCookieService, applicationSettings,
                bidderCatalog, privacyEnforcementService, tcfDefinerService, null, analyticsReporterDelegator, metrics,
                new TimeoutFactory(clock));

        given(tcfDefinerService.resultForVendorIds(anySet(), any()))
                .willReturn(Future.succeededFuture(TcfResponse.of(false, emptyMap(), null)));

        given(uidsCookieService.parseFromRequest(any(RoutingContext.class)))
                .willReturn(new UidsCookie(Uids.builder().uids(emptyMap()).build(), jacksonMapper));

        // {"tempUIDs":{"rubicon":{"uid":"J5VLCWQP-26-CWFT"}}}
        given(uidsCookieService.toCookie(any())).willReturn(Cookie
                .cookie("uids", "eyJ0ZW1wVUlEcyI6eyJydWJpY29uIjp7InVpZCI6Iko1VkxDV1FQLTI2LUNXRlQifX19"));

        given(httpRequest.getParam("bidder")).willReturn(RUBICON);
        given(httpRequest.getParam("uid")).willReturn("J5VLCWQP-26-CWFT");

        given(httpResponse.setStatusCode(anyInt())).willReturn(httpResponse);

        // when
        setuidHandler.handle(routingContext);

        // then
        verify(tcfDefinerService, never()).resultForVendorIds(anySet(), any());
        verify(routingContext, never()).addCookie(any(Cookie.class));
        verify(httpResponse).sendFile(any());

        final String uidsCookie = getUidsCookie();
        final Uids decodedUids = decodeUids(uidsCookie);
        assertThat(decodedUids.getUids()).hasSize(1);
        assertThat(decodedUids.getUids().get(RUBICON).getUid()).isEqualTo("J5VLCWQP-26-CWFT");
    }

    @Test
    public void shouldNotSendResponseIfClientClosedConnection() {
        // given
        given(uidsCookieService.parseFromRequest(any(RoutingContext.class)))
                .willReturn(new UidsCookie(Uids.builder().uids(emptyMap()).build(), jacksonMapper));

        given(httpRequest.getParam("bidder")).willReturn(RUBICON);
        given(httpRequest.getParam("uid")).willReturn("uid");

        given(routingContext.response().closed()).willReturn(true);

        // when
        setuidHandler.handle(routingContext);

        // then
        verify(httpResponse, never()).end();
    }

    @Test
    public void shouldUpdateSetsMetric() {
        // given
        given(uidsCookieService.parseFromRequest(any(RoutingContext.class)))
                .willReturn(new UidsCookie(Uids.builder().uids(emptyMap()).build(), jacksonMapper));

        given(httpRequest.getParam("bidder")).willReturn(RUBICON);
        given(httpRequest.getParam("uid")).willReturn("updatedUid");

        // when
        setuidHandler.handle(routingContext);

        // then
        verify(metrics).updateUserSyncSetsMetric(eq(RUBICON));
    }

    @Test
    public void shouldPassUnsuccessfulEventToAnalyticsReporterIfFacebookSentinel() {
        // given
        given(uidsCookieService.parseFromRequest(any(RoutingContext.class)))
                .willReturn(new UidsCookie(Uids.builder().uids(emptyMap()).build(), jacksonMapper));

        given(httpRequest.getParam("bidder")).willReturn(FACEBOOK);
        given(httpRequest.getParam("uid")).willReturn("0");
        given(bidderCatalog.names()).willReturn(singleton(FACEBOOK));

        given(bidderCatalog.usersyncerByName(any())).willReturn(
                Usersyncer.of(FACEBOOK, Usersyncer.UsersyncMethod.of("redirect", null, null, false), null));

        final Clock clock = Clock.fixed(Instant.now(), ZoneId.systemDefault());
        final TimeoutFactory timeoutFactory = new TimeoutFactory(clock);
        setuidHandler = new SetuidHandler(
                2000,
                uidsCookieService,
                applicationSettings,
                bidderCatalog,
                privacyEnforcementService,
                tcfDefinerService,
                null,
                analyticsReporterDelegator,
                metrics,
                timeoutFactory);

        // when
        setuidHandler.handle(routingContext);

        // then
        final SetuidEvent setuidEvent = captureSetuidEvent();
        assertThat(setuidEvent).isEqualTo(SetuidEvent.builder()
                .status(200)
                .bidder(FACEBOOK)
                .uid("0")
                .success(false)
                .build());
    }

    @Test
    public void shouldPassSuccessfulEventToAnalyticsReporter() {
        // given
        given(uidsCookieService.parseFromRequest(any(RoutingContext.class))).willReturn(new UidsCookie(
                Uids.builder().uids(singletonMap(RUBICON, UidWithExpiry.live("J5VLCWQP-26-CWFT"))).build(),
                jacksonMapper));

        given(httpRequest.getParam("bidder")).willReturn(RUBICON);
        given(httpRequest.getParam("uid")).willReturn("updatedUid");

        // when
        setuidHandler.handle(routingContext);

        // then
        final SetuidEvent setuidEvent = captureSetuidEvent();
        assertThat(setuidEvent).isEqualTo(SetuidEvent.builder()
                .status(200)
                .bidder(RUBICON)
                .uid("updatedUid")
                .success(true)
                .build());
    }

    private String getUidsCookie() {
        return httpResponse.headers().get("Set-Cookie");
    }

    private static Uids decodeUids(String value) throws IOException {
        final String uids = value.substring(5).split(";")[0];
        return mapper.readValue(Base64.getUrlDecoder().decode(uids), Uids.class);
    }

    private SetuidEvent captureSetuidEvent() {
        final ArgumentCaptor<SetuidEvent> setuidEventCaptor = ArgumentCaptor.forClass(SetuidEvent.class);
        verify(analyticsReporterDelegator).processEvent(setuidEventCaptor.capture(), eq(tcfContext));
        return setuidEventCaptor.getValue();
    }
}<|MERGE_RESOLUTION|>--- conflicted
+++ resolved
@@ -198,7 +198,7 @@
     public void shouldRespondWithBadRequestStatusIfGdprConsentIsInvalid() {
         // given
         given(httpRequest.getParam("bidder")).willReturn(RUBICON);
-        given(uidsCookieService.parseFromRequest(any()))
+        given(uidsCookieService.parseFromRequest(any(RoutingContext.class)))
                 .willReturn(new UidsCookie(Uids.builder().uids(emptyMap()).build(), jacksonMapper));
 
         tcfContext = TcfContext.builder().gdpr("1").isConsentValid(false).build();
@@ -456,11 +456,7 @@
     @Test
     public void shouldSendPixelWhenFParamIsEqualToIWhenTypeIsIframe() {
         // given
-<<<<<<< HEAD
-        given(uidsCookieService.parseFromRequest(any(RoutingContext.class)))
-=======
-        given(uidsCookieService.parseFromRequest(any()))
->>>>>>> 2147e59e
+        given(uidsCookieService.parseFromRequest(any(RoutingContext.class)))
                 .willReturn(new UidsCookie(Uids.builder().uids(emptyMap()).build(), jacksonMapper));
 
         // {"tempUIDs":{"rubicon":{"uid":"J5VLCWQP-26-CWFT"}}}
@@ -483,11 +479,7 @@
     @Test
     public void shouldSendEmptyResponseWhenFParamIsEqualToBWhenTypeIsRedirect() {
         // given
-<<<<<<< HEAD
-        given(uidsCookieService.parseFromRequest(any(RoutingContext.class)))
-=======
-        given(uidsCookieService.parseFromRequest(any()))
->>>>>>> 2147e59e
+        given(uidsCookieService.parseFromRequest(any(RoutingContext.class)))
                 .willReturn(new UidsCookie(Uids.builder().uids(emptyMap()).build(), jacksonMapper));
 
         // {"tempUIDs":{"rubicon":{"uid":"J5VLCWQP-26-CWFT"}}}
@@ -527,11 +519,7 @@
     @Test
     public void shouldSendEmptyResponseWhenFParamNotDefinedAndTypeIsIframe() {
         // given
-<<<<<<< HEAD
-        given(uidsCookieService.parseFromRequest(any(RoutingContext.class)))
-=======
-        given(uidsCookieService.parseFromRequest(any()))
->>>>>>> 2147e59e
+        given(uidsCookieService.parseFromRequest(any(RoutingContext.class)))
                 .willReturn(new UidsCookie(Uids.builder().uids(emptyMap()).build(), jacksonMapper));
 
         // {"tempUIDs":{"rubicon":{"uid":"J5VLCWQP-26-CWFT"}}}
@@ -571,11 +559,7 @@
     @Test
     public void shouldSendPixelWhenFParamNotDefinedAndTypeIsRedirect() {
         // given
-<<<<<<< HEAD
-        given(uidsCookieService.parseFromRequest(any(RoutingContext.class)))
-=======
-        given(uidsCookieService.parseFromRequest(any()))
->>>>>>> 2147e59e
+        given(uidsCookieService.parseFromRequest(any(RoutingContext.class)))
                 .willReturn(new UidsCookie(Uids.builder().uids(emptyMap()).build(), jacksonMapper));
 
         // {"tempUIDs":{"rubicon":{"uid":"J5VLCWQP-26-CWFT"}}}
