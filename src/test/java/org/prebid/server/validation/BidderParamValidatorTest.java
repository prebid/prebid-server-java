--- conflicted
+++ resolved
@@ -442,11 +442,8 @@
     private static BidderInfo givenBidderInfo(String aliasOf) {
         return BidderInfo.create(
                 true,
-<<<<<<< HEAD
                 true,
-=======
                 "https://endpoint.com",
->>>>>>> 50a773ed
                 aliasOf,
                 null,
                 null,
