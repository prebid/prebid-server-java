--- conflicted
+++ resolved
@@ -13,6 +13,7 @@
 import org.mockito.junit.MockitoRule;
 import org.prebid.server.VertxTest;
 import org.prebid.server.auction.BidderAliases;
+import org.prebid.server.auction.model.AuctionContext;
 import org.prebid.server.bidder.model.BidderBid;
 import org.prebid.server.metric.MetricName;
 import org.prebid.server.metric.Metrics;
@@ -60,22 +61,6 @@
 
     @Test
     public void validateShouldFailedIfBidderBidCurrencyIsIncorrect() {
-<<<<<<< HEAD
-        assertThatIllegalArgumentException().isThrownBy(() ->
-                responseBidValidator.validate(
-                        BidderBid.of(
-                                Bid.builder()
-                                        .id("bidId1")
-                                        .impid("impId1")
-                                        .crid("crid1")
-                                        .price(BigDecimal.ONE)
-                                        .build(),
-                                null,
-                                "USDD"),
-                        BIDDER_NAME,
-                        givenBidRequest(),
-                        givenAccount()));
-=======
         // when
         final ValidationResult result = responseBidValidator.validate(
                 givenBid(BidType.banner, "invalid", identity()),
@@ -85,14 +70,13 @@
 
         // then
         assertThat(result.getErrors()).containsOnly("BidResponse currency \"invalid\" is not valid");
->>>>>>> 577d25f4
     }
 
     @Test
     public void validateShouldFailIfMissingBid() {
         // when
         final ValidationResult result = responseBidValidator.validate(
-                BidderBid.of(null, null, "USD"), BIDDER_NAME, givenBidRequest(), givenAccount());
+                BidderBid.of(null, null, "USD"), BIDDER_NAME, givenAuctionContext(), bidderAliases);
 
         // then
         assertThat(result.getErrors()).containsOnly("Empty bid object submitted");
@@ -102,7 +86,7 @@
     public void validateShouldFailIfBidHasNoId() {
         // when
         final ValidationResult result = responseBidValidator.validate(
-                givenBid(builder -> builder.id(null)), BIDDER_NAME, givenBidRequest(), givenAccount());
+                givenBid(builder -> builder.id(null)), BIDDER_NAME, givenAuctionContext(), bidderAliases);
 
         // then
         assertThat(result.getErrors()).containsOnly("Bid missing required field 'id'");
@@ -112,7 +96,7 @@
     public void validateShouldFailIfBidHasNoImpId() {
         // when
         final ValidationResult result = responseBidValidator.validate(
-                givenBid(builder -> builder.impid(null)), BIDDER_NAME, givenBidRequest(), givenAccount());
+                givenBid(builder -> builder.impid(null)), BIDDER_NAME, givenAuctionContext(), bidderAliases);
 
         // then
         assertThat(result.getErrors()).containsOnly("Bid \"bidId1\" missing required field 'impid'");
@@ -122,7 +106,7 @@
     public void validateShouldFailIfBidHasNoPrice() {
         // when
         final ValidationResult result = responseBidValidator.validate(
-                givenBid(builder -> builder.price(null)), BIDDER_NAME, givenBidRequest(), givenAccount());
+                givenBid(builder -> builder.price(null)), BIDDER_NAME, givenAuctionContext(), bidderAliases);
 
         // then
         assertThat(result.getErrors()).hasSize(1).containsOnly("Bid \"bidId1\" does not contain a 'price'");
@@ -134,8 +118,8 @@
         final ValidationResult result = responseBidValidator.validate(
                 givenBid(builder -> builder.price(BigDecimal.valueOf(-1))),
                 BIDDER_NAME,
-                givenBidRequest(),
-                givenAccount());
+                givenAuctionContext(),
+                bidderAliases);
 
         // then
         assertThat(result.getErrors()).hasSize(1).containsOnly("Bid \"bidId1\" `price `has negative value");
@@ -147,8 +131,8 @@
         final ValidationResult result = responseBidValidator.validate(
                 givenBid(builder -> builder.price(BigDecimal.valueOf(0))),
                 BIDDER_NAME,
-                givenBidRequest(),
-                givenAccount());
+                givenAuctionContext(),
+                bidderAliases);
 
         // then
         assertThat(result.getErrors()).hasSize(1).containsOnly("Non deal bid \"bidId1\" has 0 price");
@@ -160,8 +144,8 @@
         final ValidationResult result = responseBidValidator.validate(
                 givenBid(builder -> builder.price(BigDecimal.valueOf(0)).dealid("dealId")),
                 BIDDER_NAME,
-                givenBidRequest(),
-                givenAccount());
+                givenAuctionContext(),
+                bidderAliases);
 
         // then
         assertThat(result.hasErrors()).isFalse();
@@ -171,7 +155,7 @@
     public void validateShouldFailIfBidHasNoCrid() {
         // when
         final ValidationResult result = responseBidValidator.validate(
-                givenBid(builder -> builder.crid(null)), BIDDER_NAME, givenBidRequest(), givenAccount());
+                givenBid(builder -> builder.crid(null)), BIDDER_NAME, givenAuctionContext(), bidderAliases);
 
         // then
         assertThat(result.getErrors()).containsOnly("Bid \"bidId1\" missing creative ID");
@@ -181,7 +165,7 @@
     public void validateShouldFailIfBannerBidHasNoWidthAndHeight() {
         // when
         final ValidationResult result = responseBidValidator.validate(
-                givenBid(builder -> builder.w(null).h(null)), BIDDER_NAME, givenBidRequest(), givenAccount());
+                givenBid(builder -> builder.w(null).h(null)), BIDDER_NAME, givenAuctionContext(), bidderAliases);
 
         // then
         assertThat(result.getErrors())
@@ -194,7 +178,7 @@
     public void validateShouldFailIfBannerBidWidthIsGreaterThanImposedByImp() {
         // when
         final ValidationResult result = responseBidValidator.validate(
-                givenBid(builder -> builder.w(150).h(150)), BIDDER_NAME, givenBidRequest(), givenAccount());
+                givenBid(builder -> builder.w(150).h(150)), BIDDER_NAME, givenAuctionContext(), bidderAliases);
 
         // then
         assertThat(result.getErrors())
@@ -207,14 +191,10 @@
     public void validateShouldFailIfBannerBidHeightIsGreaterThanImposedByImp() {
         // when
         final ValidationResult result = responseBidValidator.validate(
-<<<<<<< HEAD
-                givenBid(builder -> builder.w(50).h(250)), BIDDER_NAME, givenBidRequest(), givenAccount());
-=======
                 givenBid(builder -> builder.w(50).h(250)),
                 BIDDER_NAME,
                 givenAuctionContext(),
                 bidderAliases);
->>>>>>> 577d25f4
 
         // then
         assertThat(result.getErrors())
@@ -229,8 +209,8 @@
         final ValidationResult result = responseBidValidator.validate(
                 givenBid(BidType.video, builder -> builder.w(3).h(3)),
                 BIDDER_NAME,
-                givenBidRequest(),
-                givenAccount());
+                givenAuctionContext(),
+                bidderAliases);
 
         // then
         assertThat(result.hasErrors()).isFalse();
@@ -242,8 +222,9 @@
         final ValidationResult result = responseBidValidator.validate(
                 givenBid(builder -> builder.w(150).h(150)),
                 BIDDER_NAME,
-                givenBidRequest(),
-                givenAccount(builder -> builder.bidValidations(AccountBidValidationConfig.of(skip))));
+                givenAuctionContext(
+                        givenAccount(builder -> builder.bidValidations(AccountBidValidationConfig.of(skip)))),
+                bidderAliases);
 
         // then
         assertThat(result.hasErrors()).isFalse();
@@ -255,8 +236,8 @@
         final ValidationResult result = responseBidValidator.validate(
                 givenBid(builder -> builder.impid("nonExistentsImpid")),
                 BIDDER_NAME,
-                givenBidRequest(),
-                givenAccount());
+                givenAuctionContext(),
+                bidderAliases);
 
         // then
         assertThat(result.getErrors())
@@ -269,8 +250,8 @@
         final ValidationResult result = responseBidValidator.validate(
                 givenBid(builder -> builder.adm("<tag>http://site.com/creative.jpg</tag>")),
                 BIDDER_NAME,
-                givenBidRequest(builder -> builder.secure(1)),
-                givenAccount());
+                givenAuctionContext(givenBidRequest(builder -> builder.secure(1))),
+                bidderAliases);
 
         // then
         assertThat(result.getErrors())
@@ -285,8 +266,8 @@
         final ValidationResult result = responseBidValidator.validate(
                 givenBid(builder -> builder.adm("<tag>http%3A//site.com/creative.jpg</tag>")),
                 BIDDER_NAME,
-                givenBidRequest(builder -> builder.secure(1)),
-                givenAccount());
+                givenAuctionContext(givenBidRequest(builder -> builder.secure(1))),
+                bidderAliases);
 
         // then
         assertThat(result.getErrors())
@@ -301,8 +282,8 @@
         final ValidationResult result = responseBidValidator.validate(
                 givenBid(builder -> builder.adm("<tag>//site.com/creative.jpg</tag>")),
                 BIDDER_NAME,
-                givenBidRequest(builder -> builder.secure(1)),
-                givenAccount());
+                givenAuctionContext(givenBidRequest(builder -> builder.secure(1))),
+                bidderAliases);
 
         // then
         assertThat(result.getErrors())
@@ -317,8 +298,8 @@
         final ValidationResult result = responseBidValidator.validate(
                 givenBid(builder -> builder.adm("<tag>http://site.com/creative.jpg</tag>")),
                 BIDDER_NAME,
-                givenBidRequest(),
-                givenAccount());
+                givenAuctionContext(),
+                bidderAliases);
 
         // then
         assertThat(result.hasErrors()).isFalse();
@@ -371,8 +352,8 @@
         final ValidationResult result = responseBidValidator.validate(
                 givenBid(identity()),
                 BIDDER_NAME,
-                givenBidRequest(builder -> builder.secure(1)),
-                givenAccount());
+                givenAuctionContext(givenBidRequest(builder -> builder.secure(1))),
+                bidderAliases);
 
         // then
         assertThat(result.hasErrors()).isFalse();
@@ -387,8 +368,8 @@
         final ValidationResult result = responseBidValidator.validate(
                 givenBid(identity()),
                 BIDDER_NAME,
-                givenBidRequest(),
-                givenAccount());
+                givenAuctionContext(),
+                bidderAliases);
 
         // then
         assertThat(result.hasErrors()).isFalse();
@@ -403,8 +384,8 @@
         final ValidationResult result = responseBidValidator.validate(
                 givenBid(builder -> builder.w(null).h(null)),
                 BIDDER_NAME,
-                givenBidRequest(),
-                givenAccount());
+                givenAuctionContext(),
+                bidderAliases);
 
         // then
         assertThat(result.hasErrors()).isFalse();
@@ -423,8 +404,8 @@
         final ValidationResult result = responseBidValidator.validate(
                 givenBid(builder -> builder.adm("<tag>http://site.com/creative.jpg</tag>")),
                 BIDDER_NAME,
-                givenBidRequest(builder -> builder.secure(1)),
-                givenAccount());
+                givenAuctionContext(givenBidRequest(builder -> builder.secure(1))),
+                bidderAliases);
 
         // then
         assertThat(result.hasErrors()).isFalse();
@@ -439,8 +420,8 @@
         final ValidationResult result = responseBidValidator.validate(
                 givenBid(builder -> builder.adm("<tag>http://site.com/creative.jpg</tag>")),
                 BIDDER_NAME,
-                givenBidRequest(builder -> builder.secure(1)),
-                givenAccount());
+                givenAuctionContext(givenBidRequest(builder -> builder.secure(1))),
+                bidderAliases);
 
         // then
         assertThat(result.hasErrors()).isFalse();
@@ -456,8 +437,8 @@
         responseBidValidator.validate(
                 givenBid(builder -> builder.w(150).h(200)),
                 BIDDER_NAME,
-                givenBidRequest(),
-                givenAccount());
+                givenAuctionContext(),
+                bidderAliases);
 
         // then
         verify(metrics).updateSizeValidationMetrics(BIDDER_NAME, ACCOUNT_ID, MetricName.err);
@@ -469,8 +450,8 @@
         responseBidValidator.validate(
                 givenBid(builder -> builder.w(150).h(200)),
                 BIDDER_NAME,
-                givenBidRequest(),
-                givenAccount());
+                givenAuctionContext(),
+                bidderAliases);
 
         // then
         verify(metrics).updateSizeValidationMetrics(BIDDER_NAME, ACCOUNT_ID, MetricName.err);
@@ -485,8 +466,8 @@
         responseBidValidator.validate(
                 givenBid(builder -> builder.w(150).h(200)),
                 BIDDER_NAME,
-                givenBidRequest(),
-                givenAccount());
+                givenAuctionContext(),
+                bidderAliases);
 
         // then
         verify(metrics).updateSizeValidationMetrics(BIDDER_NAME, ACCOUNT_ID, MetricName.warn);
@@ -498,8 +479,8 @@
         responseBidValidator.validate(
                 givenBid(builder -> builder.adm("<tag>http://site.com/creative.jpg</tag>")),
                 BIDDER_NAME,
-                givenBidRequest(builder -> builder.secure(1)),
-                givenAccount());
+                givenAuctionContext(givenBidRequest(builder -> builder.secure(1))),
+                bidderAliases);
 
         // then
         verify(metrics).updateSecureValidationMetrics(BIDDER_NAME, ACCOUNT_ID, MetricName.err);
@@ -514,8 +495,8 @@
         responseBidValidator.validate(
                 givenBid(builder -> builder.adm("<tag>http://site.com/creative.jpg</tag>")),
                 BIDDER_NAME,
-                givenBidRequest(builder -> builder.secure(1)),
-                givenAccount());
+                givenAuctionContext(givenBidRequest(builder -> builder.secure(1))),
+                bidderAliases);
 
         // then
         verify(metrics).updateSecureValidationMetrics(BIDDER_NAME, ACCOUNT_ID, MetricName.warn);
@@ -544,9 +525,6 @@
         return BidderBid.of(bidCustomizer.apply(bidBuilder).build(), type, bidCurrency);
     }
 
-<<<<<<< HEAD
-    private static BidRequest givenBidRequest(Function<Imp.ImpBuilder, Imp.ImpBuilder> impCustomizer) {
-=======
     private static AuctionContext givenAuctionContext(BidRequest bidRequest, Account account) {
         return AuctionContext.builder()
                 .account(account)
@@ -567,7 +545,6 @@
     }
 
     private static BidRequest givenBidRequest(UnaryOperator<Imp.ImpBuilder> impCustomizer) {
->>>>>>> 577d25f4
         final Imp.ImpBuilder impBuilder = Imp.builder()
                 .id("impId1")
                 .banner(Banner.builder()
@@ -579,10 +556,6 @@
                 .build();
     }
 
-    private static BidRequest givenBidRequest() {
-        return givenBidRequest(identity());
-    }
-
     private static Account givenAccount() {
         return givenAccount(identity());
     }
