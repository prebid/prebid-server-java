package org.prebid.server.validation;

import com.iab.openrtb.request.Banner;
import com.iab.openrtb.request.BidRequest;
import com.iab.openrtb.request.Format;
import com.iab.openrtb.request.Imp;
import com.iab.openrtb.response.Bid;
import org.junit.Before;
import org.junit.Rule;
import org.junit.Test;
import org.mockito.Mock;
import org.mockito.junit.MockitoJUnit;
import org.mockito.junit.MockitoRule;
import org.prebid.server.VertxTest;
import org.prebid.server.auction.BidderAliases;
import org.prebid.server.auction.model.BidderRequest;
import org.prebid.server.bidder.model.BidderBid;
import org.prebid.server.metric.MetricName;
import org.prebid.server.metric.Metrics;
import org.prebid.server.proto.openrtb.ext.response.BidType;
import org.prebid.server.settings.model.Account;
import org.prebid.server.settings.model.AccountBidValidationConfig;
import org.prebid.server.validation.model.ValidationResult;

import java.math.BigDecimal;
import java.util.function.Function;

import static java.util.Collections.singletonList;
import static java.util.function.Function.identity;
import static org.assertj.core.api.Assertions.assertThat;
import static org.mockito.ArgumentMatchers.anyString;
import static org.mockito.BDDMockito.given;
import static org.mockito.Mockito.verify;
import static org.prebid.server.settings.model.BidValidationEnforcement.enforce;
import static org.prebid.server.settings.model.BidValidationEnforcement.skip;
import static org.prebid.server.settings.model.BidValidationEnforcement.warn;

public class ResponseBidValidatorTest extends VertxTest {

    private static final String BIDDER_NAME = "bidder";
    private static final String ACCOUNT_ID = "account";

    @Rule
    public final MockitoRule mockitoRule = MockitoJUnit.rule();

    @Mock
    private Metrics metrics;

    private ResponseBidValidator responseBidValidator;

    @Mock
    private BidderAliases bidderAliases;

    @Before
    public void setUp() {
        responseBidValidator = new ResponseBidValidator(enforce, enforce, metrics);

        given(bidderAliases.resolveBidder(anyString())).willReturn(BIDDER_NAME);
    }

    @Test
    public void validateShouldFailIfMissingBid() {
        // when
        final ValidationResult result = responseBidValidator.validate(
                BidderBid.of(null, null, null), givenBidderRequest(identity()), givenAccount(), bidderAliases);

        // then
        assertThat(result.getErrors()).containsOnly("Empty bid object submitted.");
    }

    @Test
    public void validateShouldFailIfBidHasNoId() {
        // when
        final ValidationResult result = responseBidValidator.validate(
                givenBid(builder -> builder.id(null)), givenBidderRequest(identity()), givenAccount(), bidderAliases);

        // then
        assertThat(result.getErrors()).containsOnly("Bid missing required field 'id'");
    }

    @Test
    public void validateShouldFailIfBidHasNoImpId() {
        // when
        final ValidationResult result = responseBidValidator.validate(
                givenBid(builder -> builder.impid(null)),
                givenBidderRequest(identity()),
                givenAccount(),
                bidderAliases);

        // then
        assertThat(result.getErrors()).containsOnly("Bid \"bidId1\" missing required field 'impid'");
    }

    @Test
    public void validateShouldFailIfBidHasNoPrice() {
        // when
        final ValidationResult result = responseBidValidator.validate(
                givenBid(builder -> builder.price(null)),
                givenBidderRequest(identity()),
                givenAccount(),
                bidderAliases);

        // then
        assertThat(result.getErrors()).containsOnly("Bid \"bidId1\" does not contain a positive 'price'");
    }

    @Test
    public void validateShouldFailIfBidHasNegativePrice() {
        // when
        final ValidationResult result = responseBidValidator.validate(
                givenBid(builder -> builder.price(BigDecimal.valueOf(-1))),
                givenBidderRequest(identity()),
                givenAccount(),
                bidderAliases);

        // then
        assertThat(result.getErrors()).containsOnly("Bid \"bidId1\" does not contain a positive 'price'");
    }

    @Test
    public void validateShouldFailIfBidHasNoCrid() {
        // when
        final ValidationResult result = responseBidValidator.validate(
                givenBid(builder -> builder.crid(null)), givenBidderRequest(identity()), givenAccount(), bidderAliases);

        // then
        assertThat(result.getErrors()).containsOnly("Bid \"bidId1\" missing creative ID");
    }

    @Test
    public void validateShouldFailIfBannerBidHasNoWidthAndHeight() {
        // when
        final ValidationResult result = responseBidValidator.validate(
                givenBid(builder -> builder.w(null).h(null)),
                givenBidderRequest(identity()),
                givenAccount(),
                bidderAliases);

        // then
        assertThat(result.getErrors())
                .containsOnly("Bid \"bidId1\" has 'w' and 'h' that are not valid. Bid dimensions: 'nullxnull'");
    }

    @Test
    public void validateShouldFailIfBannerBidWidthIsGreaterThanImposedByImp() {
        // when
        final ValidationResult result = responseBidValidator.validate(
                givenBid(builder -> builder.w(150).h(150)),
                givenBidderRequest(identity()),
                givenAccount(),
                bidderAliases);

        // then
        assertThat(result.getErrors())
                .containsOnly("Bid \"bidId1\" has 'w' and 'h' that are not valid. Bid dimensions: '150x150'");
    }

    @Test
    public void validateShouldFailIfBannerBidHeightIsGreaterThanImposedByImp() {
        // when
        final ValidationResult result = responseBidValidator.validate(
                givenBid(builder -> builder.w(50).h(250)),
                givenBidderRequest(identity()),
                givenAccount(),
                bidderAliases);

<<<<<<< HEAD
        // then
        assertThat(result.getErrors())
                .containsOnly("Bid \"bidId1\" has 'w' and 'h' that are not valid. Bid dimensions: '50x250'");
=======
        assertThat(result.getErrors()).hasSize(1)
                .containsOnly("Bid \"bidId1\" does not contain a 'price'");
>>>>>>> 6dce9a3f
    }

    @Test
    public void validateShouldReturnSuccessIfNonBannerBidHasAnySize() {
        // when
        final ValidationResult result = responseBidValidator.validate(
                givenBid(BidType.video, builder -> builder.w(3).h(3)),
                givenBidderRequest(identity()),
                givenAccount(),
                bidderAliases);

<<<<<<< HEAD
        // then
=======
        assertThat(result.getErrors()).hasSize(1)
                .containsOnly("Bid \"bidId1\" `price `has negative value");
    }

    @Test
    public void validateShouldFailedIfNonDealBidHasZeroPrice() {
        final ValidationResult result = responseBidValidator.validate(givenBid(builder -> builder.price(
                BigDecimal.valueOf(0))));

        assertThat(result.getErrors()).hasSize(1)
                .containsOnly("Non deal bid \"bidId1\" has 0 price");
    }

    @Test
    public void validateShouldSuccessForDealZeroPriceBid() {
        final ValidationResult result = responseBidValidator.validate(givenBid(builder -> builder.price(
                BigDecimal.valueOf(0)).dealid("dealId")));

>>>>>>> 6dce9a3f
        assertThat(result.hasErrors()).isFalse();
    }

    @Test
    public void validateShouldReturnSuccessIfBannerBidHasInvalidSizeButAccountDoesNotEnforceValidation() {
        // when
        final ValidationResult result = responseBidValidator.validate(
                givenBid(builder -> builder.w(150).h(150)),
                givenBidderRequest(identity()),
                givenAccount(builder -> builder.bidValidations(
                        AccountBidValidationConfig.of(skip))),
                bidderAliases);

        // then
        assertThat(result.hasErrors()).isFalse();
    }

    @Test
    public void validateShouldFailIfBidHasNoCorrespondingImp() {
        // when
        final ValidationResult result = responseBidValidator.validate(
                givenBid(builder -> builder.impid("nonExistentsImpid")),
                givenBidderRequest(identity()),
                givenAccount(),
                bidderAliases);

        // then
        assertThat(result.getErrors())
                .containsOnly("Bid \"bidId1\" has no corresponding imp in request");
    }

    @Test
    public void validateShouldFailIfBidHasInsecureMarkerInCreativeInSecureContext() {
        // when
        final ValidationResult result = responseBidValidator.validate(
                givenBid(builder -> builder.adm("<tag>http://site.com/creative.jpg</tag>")),
                givenBidderRequest(builder -> builder.secure(1)),
                givenAccount(),
                bidderAliases);

        // then
        assertThat(result.getErrors())
                .containsOnly("Bid \"bidId1\" has insecure creative but should be in secure context");
    }

    @Test
    public void validateShouldFailIfBidHasInsecureEncodedMarkerInCreativeInSecureContext() {
        // when
        final ValidationResult result = responseBidValidator.validate(
                givenBid(builder -> builder.adm("<tag>http%3A//site.com/creative.jpg</tag>")),
                givenBidderRequest(builder -> builder.secure(1)),
                givenAccount(),
                bidderAliases);

        // then
        assertThat(result.getErrors())
                .containsOnly("Bid \"bidId1\" has insecure creative but should be in secure context");
    }

    @Test
    public void validateShouldFailIfBidHasNoSecureMarkersInCreativeInSecureContext() {
        // when
        final ValidationResult result = responseBidValidator.validate(
                givenBid(builder -> builder.adm("<tag>//site.com/creative.jpg</tag>")),
                givenBidderRequest(builder -> builder.secure(1)),
                givenAccount(),
                bidderAliases);

        // then
        assertThat(result.getErrors())
                .containsOnly("Bid \"bidId1\" has insecure creative but should be in secure context");
    }

    @Test
    public void validateShouldReturnSuccessIfBidHasInsecureCreativeInInsecureContext() {
        // when
        final ValidationResult result = responseBidValidator.validate(
                givenBid(builder -> builder.adm("<tag>http://site.com/creative.jpg</tag>")),
                givenBidderRequest(identity()),
                givenAccount(),
                bidderAliases);

        // then
        assertThat(result.hasErrors()).isFalse();
    }

    @Test
    public void validateShouldReturnSuccessfulResultForValidBid() {
        // when
        final ValidationResult result =
                responseBidValidator.validate(
                        givenBid(identity()),
                        givenBidderRequest(builder -> builder.secure(1)),
                        givenAccount(),
                        bidderAliases);

        // then
        assertThat(result.hasErrors()).isFalse();
    }

    @Test
    public void validateShouldReturnSuccessIfBannerSizeValidationNotEnabled() {
        // given
        responseBidValidator = new ResponseBidValidator(skip, enforce, metrics);

        // when
        final ValidationResult result = responseBidValidator.validate(
                givenBid(identity()),
                givenBidderRequest(identity()),
                givenAccount(),
                bidderAliases);

        // then
        assertThat(result.hasErrors()).isFalse();
    }

    @Test
    public void validateShouldReturnSuccessWithWarningIfBannerSizeEnforcementIsWarn() {
        // given
        responseBidValidator = new ResponseBidValidator(warn, enforce, metrics);

        // when
        final ValidationResult result = responseBidValidator.validate(
                givenBid(builder -> builder.w(null).h(null)),
                givenBidderRequest(identity()),
                givenAccount(),
                bidderAliases);

        // then
        assertThat(result.hasErrors()).isFalse();
        assertThat(result.getWarnings())
                .containsOnly("Bid \"bidId1\" has 'w' and 'h' that are not valid. Bid dimensions: 'nullxnull'");
    }

    @Test
    public void validateShouldReturnSuccessIfSecureMarkupValidationNotEnabled() {
        // given
        responseBidValidator = new ResponseBidValidator(enforce, skip, metrics);

        // when
        final ValidationResult result = responseBidValidator.validate(
                givenBid(builder -> builder.adm("<tag>http://site.com/creative.jpg</tag>")),
                givenBidderRequest(builder -> builder.secure(1)),
                givenAccount(),
                bidderAliases);

        // then
        assertThat(result.hasErrors()).isFalse();
    }

    @Test
    public void validateShouldReturnSuccessWithWarningIfSecureMarkupEnforcementIsWarn() {
        // given
        responseBidValidator = new ResponseBidValidator(enforce, warn, metrics);

        // when
        final ValidationResult result = responseBidValidator.validate(
                givenBid(builder -> builder.adm("<tag>http://site.com/creative.jpg</tag>")),
                givenBidderRequest(builder -> builder.secure(1)),
                givenAccount(),
                bidderAliases);

        // then
        assertThat(result.hasErrors()).isFalse();
        assertThat(result.getWarnings())
                .containsOnly("Bid \"bidId1\" has insecure creative but should be in secure context");
    }

    @Test
    public void validateShouldIncrementSizeValidationErrMetrics() {
        // when
        responseBidValidator.validate(
                givenBid(builder -> builder.w(150).h(200)),
                givenBidderRequest(identity()),
                givenAccount(),
                bidderAliases);

        // then
        verify(metrics).updateSizeValidationMetrics(BIDDER_NAME, ACCOUNT_ID, MetricName.err);
    }

    @Test
    public void validateShouldIncrementSizeValidationWarnMetrics() {
        // given
        responseBidValidator = new ResponseBidValidator(warn, warn, metrics);

        // when
        responseBidValidator.validate(
                givenBid(builder -> builder.w(150).h(200)),
                givenBidderRequest(identity()),
                givenAccount(),
                bidderAliases);

        // then
        verify(metrics).updateSizeValidationMetrics(BIDDER_NAME, ACCOUNT_ID, MetricName.warn);
    }

    @Test
    public void validateShouldIncrementSecureValidationErrMetrics() {
        // when
        responseBidValidator.validate(
                givenBid(builder -> builder.adm("<tag>http://site.com/creative.jpg</tag>")),
                givenBidderRequest(builder -> builder.secure(1)),
                givenAccount(),
                bidderAliases);

        // then
        verify(metrics).updateSecureValidationMetrics(BIDDER_NAME, ACCOUNT_ID, MetricName.err);
    }

    @Test
    public void validateShouldIncrementSecureValidationWarnMetrics() {
        // given
        responseBidValidator = new ResponseBidValidator(warn, warn, metrics);

        // when
        responseBidValidator.validate(
                givenBid(builder -> builder.adm("<tag>http://site.com/creative.jpg</tag>")),
                givenBidderRequest(builder -> builder.secure(1)),
                givenAccount(),
                bidderAliases);

        // then
        verify(metrics).updateSecureValidationMetrics(BIDDER_NAME, ACCOUNT_ID, MetricName.warn);
    }

    private static BidderBid givenBid(Function<Bid.BidBuilder, Bid.BidBuilder> bidCustomizer) {
        return givenBid(BidType.banner, bidCustomizer);
    }

    private static BidderBid givenBid(BidType type, Function<Bid.BidBuilder, Bid.BidBuilder> bidCustomizer) {
        final Bid.BidBuilder bidBuilder = Bid.builder()
                .id("bidId1")
                .impid("impId1")
                .crid("crid1")
                .w(1)
                .h(1)
                .adm("<tag>https://site.com/creative.jpg</tag>")
                .price(BigDecimal.ONE);

        return BidderBid.of(bidCustomizer.apply(bidBuilder).build(), type, null);
    }

    private static BidderRequest givenBidderRequest(Function<Imp.ImpBuilder, Imp.ImpBuilder> impCustomizer) {
        final Imp.ImpBuilder impBuilder = Imp.builder()
                .id("impId1")
                .banner(Banner.builder()
                        .format(singletonList(Format.builder().w(100).h(200).build()))
                        .build());

        return BidderRequest.of(
                BIDDER_NAME,
                BidRequest.builder()
                        .imp(singletonList(impCustomizer.apply(impBuilder).build()))
                        .build());
    }

    private static Account givenAccount() {
        return givenAccount(identity());
    }

    private static Account givenAccount(Function<Account.AccountBuilder, Account.AccountBuilder> accountCustomizer) {
        return accountCustomizer.apply(Account.builder().id(ACCOUNT_ID)).build();
    }
}<|MERGE_RESOLUTION|>--- conflicted
+++ resolved
@@ -13,7 +13,7 @@
 import org.mockito.junit.MockitoRule;
 import org.prebid.server.VertxTest;
 import org.prebid.server.auction.BidderAliases;
-import org.prebid.server.auction.model.BidderRequest;
+import org.prebid.server.auction.model.AuctionContext;
 import org.prebid.server.bidder.model.BidderBid;
 import org.prebid.server.metric.MetricName;
 import org.prebid.server.metric.Metrics;
@@ -62,7 +62,7 @@
     public void validateShouldFailIfMissingBid() {
         // when
         final ValidationResult result = responseBidValidator.validate(
-                BidderBid.of(null, null, null), givenBidderRequest(identity()), givenAccount(), bidderAliases);
+                BidderBid.of(null, null, null), BIDDER_NAME, givenAuctionContext(), bidderAliases);
 
         // then
         assertThat(result.getErrors()).containsOnly("Empty bid object submitted.");
@@ -72,7 +72,7 @@
     public void validateShouldFailIfBidHasNoId() {
         // when
         final ValidationResult result = responseBidValidator.validate(
-                givenBid(builder -> builder.id(null)), givenBidderRequest(identity()), givenAccount(), bidderAliases);
+                givenBid(builder -> builder.id(null)), BIDDER_NAME, givenAuctionContext(), bidderAliases);
 
         // then
         assertThat(result.getErrors()).containsOnly("Bid missing required field 'id'");
@@ -82,10 +82,7 @@
     public void validateShouldFailIfBidHasNoImpId() {
         // when
         final ValidationResult result = responseBidValidator.validate(
-                givenBid(builder -> builder.impid(null)),
-                givenBidderRequest(identity()),
-                givenAccount(),
-                bidderAliases);
+                givenBid(builder -> builder.impid(null)), BIDDER_NAME, givenAuctionContext(), bidderAliases);
 
         // then
         assertThat(result.getErrors()).containsOnly("Bid \"bidId1\" missing required field 'impid'");
@@ -95,13 +92,10 @@
     public void validateShouldFailIfBidHasNoPrice() {
         // when
         final ValidationResult result = responseBidValidator.validate(
-                givenBid(builder -> builder.price(null)),
-                givenBidderRequest(identity()),
-                givenAccount(),
-                bidderAliases);
-
-        // then
-        assertThat(result.getErrors()).containsOnly("Bid \"bidId1\" does not contain a positive 'price'");
+                givenBid(builder -> builder.price(null)), BIDDER_NAME, givenAuctionContext(), bidderAliases);
+
+        // then
+        assertThat(result.getErrors()).hasSize(1).containsOnly("Bid \"bidId1\" does not contain a 'price'");
     }
 
     @Test
@@ -109,91 +103,21 @@
         // when
         final ValidationResult result = responseBidValidator.validate(
                 givenBid(builder -> builder.price(BigDecimal.valueOf(-1))),
-                givenBidderRequest(identity()),
-                givenAccount(),
-                bidderAliases);
-
-        // then
-        assertThat(result.getErrors()).containsOnly("Bid \"bidId1\" does not contain a positive 'price'");
-    }
-
-    @Test
-    public void validateShouldFailIfBidHasNoCrid() {
-        // when
-        final ValidationResult result = responseBidValidator.validate(
-                givenBid(builder -> builder.crid(null)), givenBidderRequest(identity()), givenAccount(), bidderAliases);
-
-        // then
-        assertThat(result.getErrors()).containsOnly("Bid \"bidId1\" missing creative ID");
-    }
-
-    @Test
-    public void validateShouldFailIfBannerBidHasNoWidthAndHeight() {
-        // when
-        final ValidationResult result = responseBidValidator.validate(
-                givenBid(builder -> builder.w(null).h(null)),
-                givenBidderRequest(identity()),
-                givenAccount(),
-                bidderAliases);
-
-        // then
-        assertThat(result.getErrors())
-                .containsOnly("Bid \"bidId1\" has 'w' and 'h' that are not valid. Bid dimensions: 'nullxnull'");
-    }
-
-    @Test
-    public void validateShouldFailIfBannerBidWidthIsGreaterThanImposedByImp() {
-        // when
-        final ValidationResult result = responseBidValidator.validate(
-                givenBid(builder -> builder.w(150).h(150)),
-                givenBidderRequest(identity()),
-                givenAccount(),
-                bidderAliases);
-
-        // then
-        assertThat(result.getErrors())
-                .containsOnly("Bid \"bidId1\" has 'w' and 'h' that are not valid. Bid dimensions: '150x150'");
-    }
-
-    @Test
-    public void validateShouldFailIfBannerBidHeightIsGreaterThanImposedByImp() {
-        // when
-        final ValidationResult result = responseBidValidator.validate(
-                givenBid(builder -> builder.w(50).h(250)),
-                givenBidderRequest(identity()),
-                givenAccount(),
-                bidderAliases);
-
-<<<<<<< HEAD
-        // then
-        assertThat(result.getErrors())
-                .containsOnly("Bid \"bidId1\" has 'w' and 'h' that are not valid. Bid dimensions: '50x250'");
-=======
-        assertThat(result.getErrors()).hasSize(1)
-                .containsOnly("Bid \"bidId1\" does not contain a 'price'");
->>>>>>> 6dce9a3f
-    }
-
-    @Test
-    public void validateShouldReturnSuccessIfNonBannerBidHasAnySize() {
-        // when
-        final ValidationResult result = responseBidValidator.validate(
-                givenBid(BidType.video, builder -> builder.w(3).h(3)),
-                givenBidderRequest(identity()),
-                givenAccount(),
-                bidderAliases);
-
-<<<<<<< HEAD
-        // then
-=======
-        assertThat(result.getErrors()).hasSize(1)
-                .containsOnly("Bid \"bidId1\" `price `has negative value");
+                BIDDER_NAME,
+                givenAuctionContext(),
+                bidderAliases);
+
+        // then
+        assertThat(result.getErrors()).hasSize(1).containsOnly("Bid \"bidId1\" `price `has negative value");
     }
 
     @Test
     public void validateShouldFailedIfNonDealBidHasZeroPrice() {
-        final ValidationResult result = responseBidValidator.validate(givenBid(builder -> builder.price(
-                BigDecimal.valueOf(0))));
+        final ValidationResult result = responseBidValidator.validate(
+                givenBid(builder -> builder.price(BigDecimal.valueOf(0))),
+                BIDDER_NAME,
+                givenAuctionContext(),
+                bidderAliases);
 
         assertThat(result.getErrors()).hasSize(1)
                 .containsOnly("Non deal bid \"bidId1\" has 0 price");
@@ -201,10 +125,68 @@
 
     @Test
     public void validateShouldSuccessForDealZeroPriceBid() {
-        final ValidationResult result = responseBidValidator.validate(givenBid(builder -> builder.price(
-                BigDecimal.valueOf(0)).dealid("dealId")));
-
->>>>>>> 6dce9a3f
+        final ValidationResult result = responseBidValidator.validate(
+                givenBid(builder -> builder.price(BigDecimal.valueOf(0)).dealid("dealId")),
+                BIDDER_NAME,
+                givenAuctionContext(),
+                bidderAliases);
+
+        assertThat(result.hasErrors()).isFalse();
+    }
+
+    @Test
+    public void validateShouldFailIfBidHasNoCrid() {
+        // when
+        final ValidationResult result = responseBidValidator.validate(
+                givenBid(builder -> builder.crid(null)), BIDDER_NAME, givenAuctionContext(), bidderAliases);
+
+        // then
+        assertThat(result.getErrors()).containsOnly("Bid \"bidId1\" missing creative ID");
+    }
+
+    @Test
+    public void validateShouldFailIfBannerBidHasNoWidthAndHeight() {
+        // when
+        final ValidationResult result = responseBidValidator.validate(
+                givenBid(builder -> builder.w(null).h(null)), BIDDER_NAME, givenAuctionContext(), bidderAliases);
+
+        // then
+        assertThat(result.getErrors())
+                .containsOnly("Bid \"bidId1\" has 'w' and 'h' that are not valid. Bid dimensions: 'nullxnull'");
+    }
+
+    @Test
+    public void validateShouldFailIfBannerBidWidthIsGreaterThanImposedByImp() {
+        // when
+        final ValidationResult result = responseBidValidator.validate(
+                givenBid(builder -> builder.w(150).h(150)), BIDDER_NAME, givenAuctionContext(), bidderAliases);
+
+        // then
+        assertThat(result.getErrors())
+                .containsOnly("Bid \"bidId1\" has 'w' and 'h' that are not valid. Bid dimensions: '150x150'");
+    }
+
+    @Test
+    public void validateShouldFailIfBannerBidHeightIsGreaterThanImposedByImp() {
+        // when
+        final ValidationResult result = responseBidValidator.validate(
+                givenBid(builder -> builder.w(50).h(250)), BIDDER_NAME, givenAuctionContext(), bidderAliases);
+
+        // then
+        assertThat(result.getErrors())
+                .containsOnly("Bid \"bidId1\" has 'w' and 'h' that are not valid. Bid dimensions: '50x250'");
+    }
+
+    @Test
+    public void validateShouldReturnSuccessIfNonBannerBidHasAnySize() {
+        // when
+        final ValidationResult result = responseBidValidator.validate(
+                givenBid(BidType.video, builder -> builder.w(3).h(3)),
+                BIDDER_NAME,
+                givenAuctionContext(),
+                bidderAliases);
+
+        // then
         assertThat(result.hasErrors()).isFalse();
     }
 
@@ -213,9 +195,9 @@
         // when
         final ValidationResult result = responseBidValidator.validate(
                 givenBid(builder -> builder.w(150).h(150)),
-                givenBidderRequest(identity()),
-                givenAccount(builder -> builder.bidValidations(
-                        AccountBidValidationConfig.of(skip))),
+                BIDDER_NAME,
+                givenAuctionContext(
+                        givenAccount(builder -> builder.bidValidations(AccountBidValidationConfig.of(skip)))),
                 bidderAliases);
 
         // then
@@ -227,8 +209,8 @@
         // when
         final ValidationResult result = responseBidValidator.validate(
                 givenBid(builder -> builder.impid("nonExistentsImpid")),
-                givenBidderRequest(identity()),
-                givenAccount(),
+                BIDDER_NAME,
+                givenAuctionContext(),
                 bidderAliases);
 
         // then
@@ -241,8 +223,8 @@
         // when
         final ValidationResult result = responseBidValidator.validate(
                 givenBid(builder -> builder.adm("<tag>http://site.com/creative.jpg</tag>")),
-                givenBidderRequest(builder -> builder.secure(1)),
-                givenAccount(),
+                BIDDER_NAME,
+                givenAuctionContext(givenBidRequest(builder -> builder.secure(1))),
                 bidderAliases);
 
         // then
@@ -255,8 +237,8 @@
         // when
         final ValidationResult result = responseBidValidator.validate(
                 givenBid(builder -> builder.adm("<tag>http%3A//site.com/creative.jpg</tag>")),
-                givenBidderRequest(builder -> builder.secure(1)),
-                givenAccount(),
+                BIDDER_NAME,
+                givenAuctionContext(givenBidRequest(builder -> builder.secure(1))),
                 bidderAliases);
 
         // then
@@ -269,8 +251,8 @@
         // when
         final ValidationResult result = responseBidValidator.validate(
                 givenBid(builder -> builder.adm("<tag>//site.com/creative.jpg</tag>")),
-                givenBidderRequest(builder -> builder.secure(1)),
-                givenAccount(),
+                BIDDER_NAME,
+                givenAuctionContext(givenBidRequest(builder -> builder.secure(1))),
                 bidderAliases);
 
         // then
@@ -283,8 +265,8 @@
         // when
         final ValidationResult result = responseBidValidator.validate(
                 givenBid(builder -> builder.adm("<tag>http://site.com/creative.jpg</tag>")),
-                givenBidderRequest(identity()),
-                givenAccount(),
+                BIDDER_NAME,
+                givenAuctionContext(),
                 bidderAliases);
 
         // then
@@ -294,12 +276,11 @@
     @Test
     public void validateShouldReturnSuccessfulResultForValidBid() {
         // when
-        final ValidationResult result =
-                responseBidValidator.validate(
-                        givenBid(identity()),
-                        givenBidderRequest(builder -> builder.secure(1)),
-                        givenAccount(),
-                        bidderAliases);
+        final ValidationResult result = responseBidValidator.validate(
+                givenBid(identity()),
+                BIDDER_NAME,
+                givenAuctionContext(givenBidRequest(builder -> builder.secure(1))),
+                bidderAliases);
 
         // then
         assertThat(result.hasErrors()).isFalse();
@@ -313,8 +294,8 @@
         // when
         final ValidationResult result = responseBidValidator.validate(
                 givenBid(identity()),
-                givenBidderRequest(identity()),
-                givenAccount(),
+                BIDDER_NAME,
+                givenAuctionContext(),
                 bidderAliases);
 
         // then
@@ -329,8 +310,8 @@
         // when
         final ValidationResult result = responseBidValidator.validate(
                 givenBid(builder -> builder.w(null).h(null)),
-                givenBidderRequest(identity()),
-                givenAccount(),
+                BIDDER_NAME,
+                givenAuctionContext(),
                 bidderAliases);
 
         // then
@@ -347,8 +328,8 @@
         // when
         final ValidationResult result = responseBidValidator.validate(
                 givenBid(builder -> builder.adm("<tag>http://site.com/creative.jpg</tag>")),
-                givenBidderRequest(builder -> builder.secure(1)),
-                givenAccount(),
+                BIDDER_NAME,
+                givenAuctionContext(givenBidRequest(builder -> builder.secure(1))),
                 bidderAliases);
 
         // then
@@ -363,8 +344,8 @@
         // when
         final ValidationResult result = responseBidValidator.validate(
                 givenBid(builder -> builder.adm("<tag>http://site.com/creative.jpg</tag>")),
-                givenBidderRequest(builder -> builder.secure(1)),
-                givenAccount(),
+                BIDDER_NAME,
+                givenAuctionContext(givenBidRequest(builder -> builder.secure(1))),
                 bidderAliases);
 
         // then
@@ -378,8 +359,8 @@
         // when
         responseBidValidator.validate(
                 givenBid(builder -> builder.w(150).h(200)),
-                givenBidderRequest(identity()),
-                givenAccount(),
+                BIDDER_NAME,
+                givenAuctionContext(),
                 bidderAliases);
 
         // then
@@ -394,8 +375,8 @@
         // when
         responseBidValidator.validate(
                 givenBid(builder -> builder.w(150).h(200)),
-                givenBidderRequest(identity()),
-                givenAccount(),
+                BIDDER_NAME,
+                givenAuctionContext(),
                 bidderAliases);
 
         // then
@@ -407,8 +388,8 @@
         // when
         responseBidValidator.validate(
                 givenBid(builder -> builder.adm("<tag>http://site.com/creative.jpg</tag>")),
-                givenBidderRequest(builder -> builder.secure(1)),
-                givenAccount(),
+                BIDDER_NAME,
+                givenAuctionContext(givenBidRequest(builder -> builder.secure(1))),
                 bidderAliases);
 
         // then
@@ -423,8 +404,8 @@
         // when
         responseBidValidator.validate(
                 givenBid(builder -> builder.adm("<tag>http://site.com/creative.jpg</tag>")),
-                givenBidderRequest(builder -> builder.secure(1)),
-                givenAccount(),
+                BIDDER_NAME,
+                givenAuctionContext(givenBidRequest(builder -> builder.secure(1))),
                 bidderAliases);
 
         // then
@@ -448,18 +429,35 @@
         return BidderBid.of(bidCustomizer.apply(bidBuilder).build(), type, null);
     }
 
-    private static BidderRequest givenBidderRequest(Function<Imp.ImpBuilder, Imp.ImpBuilder> impCustomizer) {
+    private static AuctionContext givenAuctionContext(BidRequest bidRequest, Account account) {
+        return AuctionContext.builder()
+                .account(account)
+                .bidRequest(bidRequest)
+                .build();
+    }
+
+    private static AuctionContext givenAuctionContext(BidRequest bidRequest) {
+        return givenAuctionContext(bidRequest, givenAccount());
+    }
+
+    private static AuctionContext givenAuctionContext(Account account) {
+        return givenAuctionContext(givenBidRequest(identity()), account);
+    }
+
+    private static AuctionContext givenAuctionContext() {
+        return givenAuctionContext(givenBidRequest(identity()), givenAccount());
+    }
+
+    private static BidRequest givenBidRequest(Function<Imp.ImpBuilder, Imp.ImpBuilder> impCustomizer) {
         final Imp.ImpBuilder impBuilder = Imp.builder()
                 .id("impId1")
                 .banner(Banner.builder()
                         .format(singletonList(Format.builder().w(100).h(200).build()))
                         .build());
 
-        return BidderRequest.of(
-                BIDDER_NAME,
-                BidRequest.builder()
-                        .imp(singletonList(impCustomizer.apply(impBuilder).build()))
-                        .build());
+        return BidRequest.builder()
+                .imp(singletonList(impCustomizer.apply(impBuilder).build()))
+                .build();
     }
 
     private static Account givenAccount() {
