package org.prebid.server.validation;

import com.iab.openrtb.request.Banner;
import com.iab.openrtb.request.BidRequest;
import com.iab.openrtb.request.Format;
import com.iab.openrtb.request.Imp;
import com.iab.openrtb.response.Bid;
import org.junit.Before;
import org.junit.Rule;
import org.junit.Test;
<<<<<<< HEAD
import org.mockito.Mock;
import org.mockito.junit.MockitoJUnit;
import org.mockito.junit.MockitoRule;
import org.prebid.server.VertxTest;
import org.prebid.server.auction.BidderAliases;
import org.prebid.server.auction.model.AuctionContext;
import org.prebid.server.bidder.model.BidderBid;
import org.prebid.server.metric.MetricName;
import org.prebid.server.metric.Metrics;
import org.prebid.server.proto.openrtb.ext.response.BidType;
import org.prebid.server.settings.model.Account;
import org.prebid.server.settings.model.AccountBidValidationConfig;
=======
import org.prebid.server.bidder.model.BidderBid;
import org.prebid.server.proto.openrtb.ext.response.BidType;
>>>>>>> 7df61a58
import org.prebid.server.validation.model.ValidationResult;

import java.math.BigDecimal;
import java.util.function.Function;

import static java.util.Collections.singletonList;
import static java.util.function.Function.identity;
import static org.assertj.core.api.Assertions.assertThat;
<<<<<<< HEAD
import static org.mockito.ArgumentMatchers.anyString;
import static org.mockito.BDDMockito.given;
import static org.mockito.Mockito.verify;
import static org.prebid.server.settings.model.BidValidationEnforcement.enforce;
import static org.prebid.server.settings.model.BidValidationEnforcement.skip;
import static org.prebid.server.settings.model.BidValidationEnforcement.warn;
=======
import static org.assertj.core.api.Assertions.assertThatIllegalArgumentException;
>>>>>>> 7df61a58

public class ResponseBidValidatorTest extends VertxTest {

    private static final String BIDDER_NAME = "bidder";
    private static final String ACCOUNT_ID = "account";

    @Rule
    public final MockitoRule mockitoRule = MockitoJUnit.rule();

    @Mock
    private Metrics metrics;

    private ResponseBidValidator responseBidValidator;

    @Mock
    private BidderAliases bidderAliases;

    @Before
    public void setUp() {
        responseBidValidator = new ResponseBidValidator(enforce, enforce, metrics);

        given(bidderAliases.resolveBidder(anyString())).willReturn(BIDDER_NAME);
    }

    @Test
<<<<<<< HEAD
    public void validateShouldFailIfMissingBid() {
        // when
        final ValidationResult result = responseBidValidator.validate(
                BidderBid.of(null, null, null), BIDDER_NAME, givenAuctionContext(), bidderAliases);
=======
    public void validateShouldFailedIfBidderBidCurrencyIsIncorrect() {
        assertThatIllegalArgumentException().isThrownBy(() ->
                responseBidValidator.validate(BidderBid.of(
                        Bid.builder()
                                .id("bidId1")
                                .impid("impId1")
                                .crid("crid1")
                                .price(BigDecimal.ONE).build(),
                        null,
                        "USDD")));
    }

    @Test
    public void validateShouldFailedIfMissingBid() {
        final ValidationResult result = responseBidValidator.validate(BidderBid.of(null, null, "USD"));
>>>>>>> 7df61a58

        // then
        assertThat(result.getErrors()).containsOnly("Empty bid object submitted.");
    }

    @Test
    public void validateShouldFailIfBidHasNoId() {
        // when
        final ValidationResult result = responseBidValidator.validate(
                givenBid(builder -> builder.id(null)), BIDDER_NAME, givenAuctionContext(), bidderAliases);

        // then
        assertThat(result.getErrors()).containsOnly("Bid missing required field 'id'");
    }

    @Test
    public void validateShouldFailIfBidHasNoImpId() {
        // when
        final ValidationResult result = responseBidValidator.validate(
                givenBid(builder -> builder.impid(null)), BIDDER_NAME, givenAuctionContext(), bidderAliases);

        // then
        assertThat(result.getErrors()).containsOnly("Bid \"bidId1\" missing required field 'impid'");
    }

    @Test
    public void validateShouldFailIfBidHasNoPrice() {
        // when
        final ValidationResult result = responseBidValidator.validate(
                givenBid(builder -> builder.price(null)), BIDDER_NAME, givenAuctionContext(), bidderAliases);

        // then
        assertThat(result.getErrors()).hasSize(1).containsOnly("Bid \"bidId1\" does not contain a 'price'");
    }

    @Test
    public void validateShouldFailIfBidHasNegativePrice() {
        // when
        final ValidationResult result = responseBidValidator.validate(
                givenBid(builder -> builder.price(BigDecimal.valueOf(-1))),
                BIDDER_NAME,
                givenAuctionContext(),
                bidderAliases);

        // then
        assertThat(result.getErrors()).hasSize(1).containsOnly("Bid \"bidId1\" `price `has negative value");
    }

    @Test
    public void validateShouldFailedIfNonDealBidHasZeroPrice() {
        final ValidationResult result = responseBidValidator.validate(
                givenBid(builder -> builder.price(BigDecimal.valueOf(0))),
                BIDDER_NAME,
                givenAuctionContext(),
                bidderAliases);

        assertThat(result.getErrors()).hasSize(1)
                .containsOnly("Non deal bid \"bidId1\" has 0 price");
    }

    @Test
    public void validateShouldSuccessForDealZeroPriceBid() {
        final ValidationResult result = responseBidValidator.validate(
                givenBid(builder -> builder.price(BigDecimal.valueOf(0)).dealid("dealId")),
                BIDDER_NAME,
                givenAuctionContext(),
                bidderAliases);

        assertThat(result.hasErrors()).isFalse();
    }

    @Test
    public void validateShouldFailIfBidHasNoCrid() {
        // when
        final ValidationResult result = responseBidValidator.validate(
                givenBid(builder -> builder.crid(null)), BIDDER_NAME, givenAuctionContext(), bidderAliases);

        // then
        assertThat(result.getErrors()).containsOnly("Bid \"bidId1\" missing creative ID");
    }

    @Test
    public void validateShouldFailIfBannerBidHasNoWidthAndHeight() {
        // when
        final ValidationResult result = responseBidValidator.validate(
                givenBid(builder -> builder.w(null).h(null)), BIDDER_NAME, givenAuctionContext(), bidderAliases);

        // then
        assertThat(result.getErrors())
                .containsOnly("Bid \"bidId1\" has 'w' and 'h' that are not valid. Bid dimensions: 'nullxnull'");
    }

    @Test
    public void validateShouldFailIfBannerBidWidthIsGreaterThanImposedByImp() {
        // when
        final ValidationResult result = responseBidValidator.validate(
                givenBid(builder -> builder.w(150).h(150)), BIDDER_NAME, givenAuctionContext(), bidderAliases);

        // then
        assertThat(result.getErrors())
                .containsOnly("Bid \"bidId1\" has 'w' and 'h' that are not valid. Bid dimensions: '150x150'");
    }

    @Test
    public void validateShouldFailIfBannerBidHeightIsGreaterThanImposedByImp() {
        // when
        final ValidationResult result = responseBidValidator.validate(
                givenBid(builder -> builder.w(50).h(250)), BIDDER_NAME, givenAuctionContext(), bidderAliases);

        // then
        assertThat(result.getErrors())
                .containsOnly("Bid \"bidId1\" has 'w' and 'h' that are not valid. Bid dimensions: '50x250'");
    }

    @Test
    public void validateShouldReturnSuccessIfNonBannerBidHasAnySize() {
        // when
        final ValidationResult result = responseBidValidator.validate(
                givenBid(BidType.video, builder -> builder.w(3).h(3)),
                BIDDER_NAME,
                givenAuctionContext(),
                bidderAliases);

        // then
        assertThat(result.hasErrors()).isFalse();
    }

    @Test
    public void validateShouldReturnSuccessIfBannerBidHasInvalidSizeButAccountDoesNotEnforceValidation() {
        // when
        final ValidationResult result = responseBidValidator.validate(
                givenBid(builder -> builder.w(150).h(150)),
                BIDDER_NAME,
                givenAuctionContext(
                        givenAccount(builder -> builder.bidValidations(AccountBidValidationConfig.of(skip)))),
                bidderAliases);

        // then
        assertThat(result.hasErrors()).isFalse();
    }

    @Test
    public void validateShouldFailIfBidHasNoCorrespondingImp() {
        // when
        final ValidationResult result = responseBidValidator.validate(
                givenBid(builder -> builder.impid("nonExistentsImpid")),
                BIDDER_NAME,
                givenAuctionContext(),
                bidderAliases);

        // then
        assertThat(result.getErrors())
                .containsOnly("Bid \"bidId1\" has no corresponding imp in request");
    }

    @Test
    public void validateShouldFailIfBidHasInsecureMarkerInCreativeInSecureContext() {
        // when
        final ValidationResult result = responseBidValidator.validate(
                givenBid(builder -> builder.adm("<tag>http://site.com/creative.jpg</tag>")),
                BIDDER_NAME,
                givenAuctionContext(givenBidRequest(builder -> builder.secure(1))),
                bidderAliases);

        // then
        assertThat(result.getErrors())
                .containsOnly("Bid \"bidId1\" has insecure creative but should be in secure context");
    }

    @Test
    public void validateShouldFailIfBidHasInsecureEncodedMarkerInCreativeInSecureContext() {
        // when
        final ValidationResult result = responseBidValidator.validate(
                givenBid(builder -> builder.adm("<tag>http%3A//site.com/creative.jpg</tag>")),
                BIDDER_NAME,
                givenAuctionContext(givenBidRequest(builder -> builder.secure(1))),
                bidderAliases);

        // then
        assertThat(result.getErrors())
                .containsOnly("Bid \"bidId1\" has insecure creative but should be in secure context");
    }

    @Test
    public void validateShouldFailIfBidHasNoSecureMarkersInCreativeInSecureContext() {
        // when
        final ValidationResult result = responseBidValidator.validate(
                givenBid(builder -> builder.adm("<tag>//site.com/creative.jpg</tag>")),
                BIDDER_NAME,
                givenAuctionContext(givenBidRequest(builder -> builder.secure(1))),
                bidderAliases);

        // then
        assertThat(result.getErrors())
                .containsOnly("Bid \"bidId1\" has insecure creative but should be in secure context");
    }

    @Test
    public void validateShouldReturnSuccessIfBidHasInsecureCreativeInInsecureContext() {
        // when
        final ValidationResult result = responseBidValidator.validate(
                givenBid(builder -> builder.adm("<tag>http://site.com/creative.jpg</tag>")),
                BIDDER_NAME,
                givenAuctionContext(),
                bidderAliases);

        // then
        assertThat(result.hasErrors()).isFalse();
    }

    @Test
    public void validateShouldReturnSuccessfulResultForValidBid() {
        // when
        final ValidationResult result = responseBidValidator.validate(
                givenBid(identity()),
                BIDDER_NAME,
                givenAuctionContext(givenBidRequest(builder -> builder.secure(1))),
                bidderAliases);

        // then
        assertThat(result.hasErrors()).isFalse();
    }

    @Test
    public void validateShouldReturnSuccessIfBannerSizeValidationNotEnabled() {
        // given
        responseBidValidator = new ResponseBidValidator(skip, enforce, metrics);

        // when
        final ValidationResult result = responseBidValidator.validate(
                givenBid(identity()),
                BIDDER_NAME,
                givenAuctionContext(),
                bidderAliases);

        // then
        assertThat(result.hasErrors()).isFalse();
    }

    @Test
    public void validateShouldReturnSuccessWithWarningIfBannerSizeEnforcementIsWarn() {
        // given
        responseBidValidator = new ResponseBidValidator(warn, enforce, metrics);

        // when
        final ValidationResult result = responseBidValidator.validate(
                givenBid(builder -> builder.w(null).h(null)),
                BIDDER_NAME,
                givenAuctionContext(),
                bidderAliases);

        // then
        assertThat(result.hasErrors()).isFalse();
        assertThat(result.getWarnings())
                .containsOnly("Bid \"bidId1\" has 'w' and 'h' that are not valid. Bid dimensions: 'nullxnull'");
    }

    @Test
    public void validateShouldReturnSuccessIfSecureMarkupValidationNotEnabled() {
        // given
        responseBidValidator = new ResponseBidValidator(enforce, skip, metrics);

        // when
        final ValidationResult result = responseBidValidator.validate(
                givenBid(builder -> builder.adm("<tag>http://site.com/creative.jpg</tag>")),
                BIDDER_NAME,
                givenAuctionContext(givenBidRequest(builder -> builder.secure(1))),
                bidderAliases);

        // then
        assertThat(result.hasErrors()).isFalse();
    }

<<<<<<< HEAD
    @Test
    public void validateShouldReturnSuccessWithWarningIfSecureMarkupEnforcementIsWarn() {
        // given
        responseBidValidator = new ResponseBidValidator(enforce, warn, metrics);

        // when
        final ValidationResult result = responseBidValidator.validate(
                givenBid(builder -> builder.adm("<tag>http://site.com/creative.jpg</tag>")),
                BIDDER_NAME,
                givenAuctionContext(givenBidRequest(builder -> builder.secure(1))),
                bidderAliases);

        // then
        assertThat(result.hasErrors()).isFalse();
        assertThat(result.getWarnings())
                .containsOnly("Bid \"bidId1\" has insecure creative but should be in secure context");
    }

    @Test
    public void validateShouldIncrementSizeValidationErrMetrics() {
        // when
        responseBidValidator.validate(
                givenBid(builder -> builder.w(150).h(200)),
                BIDDER_NAME,
                givenAuctionContext(),
                bidderAliases);

        // then
        verify(metrics).updateSizeValidationMetrics(BIDDER_NAME, ACCOUNT_ID, MetricName.err);
    }

    @Test
    public void validateShouldIncrementSizeValidationWarnMetrics() {
        // given
        responseBidValidator = new ResponseBidValidator(warn, warn, metrics);

        // when
        responseBidValidator.validate(
                givenBid(builder -> builder.w(150).h(200)),
                BIDDER_NAME,
                givenAuctionContext(),
                bidderAliases);

        // then
        verify(metrics).updateSizeValidationMetrics(BIDDER_NAME, ACCOUNT_ID, MetricName.warn);
    }

    @Test
    public void validateShouldIncrementSecureValidationErrMetrics() {
        // when
        responseBidValidator.validate(
                givenBid(builder -> builder.adm("<tag>http://site.com/creative.jpg</tag>")),
                BIDDER_NAME,
                givenAuctionContext(givenBidRequest(builder -> builder.secure(1))),
                bidderAliases);

        // then
        verify(metrics).updateSecureValidationMetrics(BIDDER_NAME, ACCOUNT_ID, MetricName.err);
    }

    @Test
    public void validateShouldIncrementSecureValidationWarnMetrics() {
        // given
        responseBidValidator = new ResponseBidValidator(warn, warn, metrics);

        // when
        responseBidValidator.validate(
                givenBid(builder -> builder.adm("<tag>http://site.com/creative.jpg</tag>")),
                BIDDER_NAME,
                givenAuctionContext(givenBidRequest(builder -> builder.secure(1))),
                bidderAliases);

        // then
        verify(metrics).updateSecureValidationMetrics(BIDDER_NAME, ACCOUNT_ID, MetricName.warn);
    }

    private static BidderBid givenBid(Function<Bid.BidBuilder, Bid.BidBuilder> bidCustomizer) {
        return givenBid(BidType.banner, bidCustomizer);
    }

    private static BidderBid givenBid(BidType type, Function<Bid.BidBuilder, Bid.BidBuilder> bidCustomizer) {
=======
    private static BidderBid givenBid(Function<Bid.BidBuilder, Bid.BidBuilder> bidCustomizer, BidType mediaType) {
>>>>>>> 7df61a58
        final Bid.BidBuilder bidBuilder = Bid.builder()
                .id("bidId1")
                .impid("impId1")
                .crid("crid1")
                .w(1)
                .h(1)
                .adm("<tag>https://site.com/creative.jpg</tag>")
                .price(BigDecimal.ONE);
<<<<<<< HEAD

        return BidderBid.of(bidCustomizer.apply(bidBuilder).build(), type, null);
    }

    private static AuctionContext givenAuctionContext(BidRequest bidRequest, Account account) {
        return AuctionContext.builder()
                .account(account)
                .bidRequest(bidRequest)
                .build();
    }

    private static AuctionContext givenAuctionContext(BidRequest bidRequest) {
        return givenAuctionContext(bidRequest, givenAccount());
    }

    private static AuctionContext givenAuctionContext(Account account) {
        return givenAuctionContext(givenBidRequest(identity()), account);
    }

    private static AuctionContext givenAuctionContext() {
        return givenAuctionContext(givenBidRequest(identity()), givenAccount());
    }

    private static BidRequest givenBidRequest(Function<Imp.ImpBuilder, Imp.ImpBuilder> impCustomizer) {
        final Imp.ImpBuilder impBuilder = Imp.builder()
                .id("impId1")
                .banner(Banner.builder()
                        .format(singletonList(Format.builder().w(100).h(200).build()))
                        .build());

        return BidRequest.builder()
                .imp(singletonList(impCustomizer.apply(impBuilder).build()))
                .build();
    }

    private static Account givenAccount() {
        return givenAccount(identity());
    }

    private static Account givenAccount(Function<Account.AccountBuilder, Account.AccountBuilder> accountCustomizer) {
        return accountCustomizer.apply(Account.builder().id(ACCOUNT_ID)).build();
=======
        return BidderBid.of(bidCustomizer.apply(bidBuilder).build(), mediaType, "USD");
    }

    private static BidderBid givenBid(Function<Bid.BidBuilder, Bid.BidBuilder> bidCustomizer) {
        return givenBid(bidCustomizer, null);
>>>>>>> 7df61a58
    }
}<|MERGE_RESOLUTION|>--- conflicted
+++ resolved
@@ -8,7 +8,6 @@
 import org.junit.Before;
 import org.junit.Rule;
 import org.junit.Test;
-<<<<<<< HEAD
 import org.mockito.Mock;
 import org.mockito.junit.MockitoJUnit;
 import org.mockito.junit.MockitoRule;
@@ -21,10 +20,6 @@
 import org.prebid.server.proto.openrtb.ext.response.BidType;
 import org.prebid.server.settings.model.Account;
 import org.prebid.server.settings.model.AccountBidValidationConfig;
-=======
-import org.prebid.server.bidder.model.BidderBid;
-import org.prebid.server.proto.openrtb.ext.response.BidType;
->>>>>>> 7df61a58
 import org.prebid.server.validation.model.ValidationResult;
 
 import java.math.BigDecimal;
@@ -33,16 +28,13 @@
 import static java.util.Collections.singletonList;
 import static java.util.function.Function.identity;
 import static org.assertj.core.api.Assertions.assertThat;
-<<<<<<< HEAD
+import static org.assertj.core.api.Assertions.assertThatIllegalArgumentException;
 import static org.mockito.ArgumentMatchers.anyString;
 import static org.mockito.BDDMockito.given;
 import static org.mockito.Mockito.verify;
 import static org.prebid.server.settings.model.BidValidationEnforcement.enforce;
 import static org.prebid.server.settings.model.BidValidationEnforcement.skip;
 import static org.prebid.server.settings.model.BidValidationEnforcement.warn;
-=======
-import static org.assertj.core.api.Assertions.assertThatIllegalArgumentException;
->>>>>>> 7df61a58
 
 public class ResponseBidValidatorTest extends VertxTest {
 
@@ -68,28 +60,28 @@
     }
 
     @Test
-<<<<<<< HEAD
-    public void validateShouldFailIfMissingBid() {
-        // when
-        final ValidationResult result = responseBidValidator.validate(
-                BidderBid.of(null, null, null), BIDDER_NAME, givenAuctionContext(), bidderAliases);
-=======
     public void validateShouldFailedIfBidderBidCurrencyIsIncorrect() {
         assertThatIllegalArgumentException().isThrownBy(() ->
-                responseBidValidator.validate(BidderBid.of(
-                        Bid.builder()
-                                .id("bidId1")
-                                .impid("impId1")
-                                .crid("crid1")
-                                .price(BigDecimal.ONE).build(),
-                        null,
-                        "USDD")));
-    }
-
-    @Test
-    public void validateShouldFailedIfMissingBid() {
-        final ValidationResult result = responseBidValidator.validate(BidderBid.of(null, null, "USD"));
->>>>>>> 7df61a58
+                responseBidValidator.validate(
+                        BidderBid.of(
+                                Bid.builder()
+                                        .id("bidId1")
+                                        .impid("impId1")
+                                        .crid("crid1")
+                                        .price(BigDecimal.ONE)
+                                        .build(),
+                                null,
+                                "USDD"),
+                        BIDDER_NAME,
+                        givenAuctionContext(),
+                        bidderAliases));
+    }
+
+    @Test
+    public void validateShouldFailIfMissingBid() {
+        // when
+        final ValidationResult result = responseBidValidator.validate(
+                BidderBid.of(null, null, "USD"), BIDDER_NAME, givenAuctionContext(), bidderAliases);
 
         // then
         assertThat(result.getErrors()).containsOnly("Empty bid object submitted.");
@@ -363,7 +355,6 @@
         assertThat(result.hasErrors()).isFalse();
     }
 
-<<<<<<< HEAD
     @Test
     public void validateShouldReturnSuccessWithWarningIfSecureMarkupEnforcementIsWarn() {
         // given
@@ -445,9 +436,6 @@
     }
 
     private static BidderBid givenBid(BidType type, Function<Bid.BidBuilder, Bid.BidBuilder> bidCustomizer) {
-=======
-    private static BidderBid givenBid(Function<Bid.BidBuilder, Bid.BidBuilder> bidCustomizer, BidType mediaType) {
->>>>>>> 7df61a58
         final Bid.BidBuilder bidBuilder = Bid.builder()
                 .id("bidId1")
                 .impid("impId1")
@@ -456,9 +444,8 @@
                 .h(1)
                 .adm("<tag>https://site.com/creative.jpg</tag>")
                 .price(BigDecimal.ONE);
-<<<<<<< HEAD
-
-        return BidderBid.of(bidCustomizer.apply(bidBuilder).build(), type, null);
+
+        return BidderBid.of(bidCustomizer.apply(bidBuilder).build(), type, "USD");
     }
 
     private static AuctionContext givenAuctionContext(BidRequest bidRequest, Account account) {
@@ -498,12 +485,5 @@
 
     private static Account givenAccount(Function<Account.AccountBuilder, Account.AccountBuilder> accountCustomizer) {
         return accountCustomizer.apply(Account.builder().id(ACCOUNT_ID)).build();
-=======
-        return BidderBid.of(bidCustomizer.apply(bidBuilder).build(), mediaType, "USD");
-    }
-
-    private static BidderBid givenBid(Function<Bid.BidBuilder, Bid.BidBuilder> bidCustomizer) {
-        return givenBid(bidCustomizer, null);
->>>>>>> 7df61a58
     }
 }