--- conflicted
+++ resolved
@@ -25,12 +25,8 @@
 import java.math.BigDecimal;
 import java.util.function.UnaryOperator;
 
-<<<<<<< HEAD
+import static java.util.Collections.singletonList;
 import static java.util.function.UnaryOperator.identity;
-=======
-import static java.util.Collections.singletonList;
-import static java.util.function.Function.identity;
->>>>>>> 3ce7df94
 import static org.assertj.core.api.Assertions.assertThat;
 import static org.assertj.core.api.Assertions.assertThatIllegalArgumentException;
 import static org.mockito.ArgumentMatchers.anyString;
@@ -384,9 +380,6 @@
         assertThat(result.hasErrors()).isFalse();
     }
 
-<<<<<<< HEAD
-    private static BidderBid givenBid(UnaryOperator<Bid.BidBuilder> bidCustomizer, BidType mediaType) {
-=======
     @Test
     public void validateShouldReturnSuccessWithWarningIfSecureMarkupEnforcementIsWarn() {
         // given
@@ -467,8 +460,7 @@
         return givenBid(BidType.banner, bidCustomizer);
     }
 
-    private static BidderBid givenBid(BidType type, Function<Bid.BidBuilder, Bid.BidBuilder> bidCustomizer) {
->>>>>>> 3ce7df94
+    private static BidderBid givenBid(BidType type, UnaryOperator<Bid.BidBuilder> bidCustomizer) {
         final Bid.BidBuilder bidBuilder = Bid.builder()
                 .id("bidId1")
                 .adm("adm1")
@@ -483,10 +475,6 @@
         return BidderBid.of(bidCustomizer.apply(bidBuilder).build(), type, "USD");
     }
 
-<<<<<<< HEAD
-    private static BidderBid givenBid(UnaryOperator<Bid.BidBuilder> bidCustomizer) {
-        return givenBid(bidCustomizer, null);
-=======
     private static AuctionContext givenAuctionContext(BidRequest bidRequest, Account account) {
         return AuctionContext.builder()
                 .account(account)
@@ -524,6 +512,5 @@
 
     private static Account givenAccount(Function<Account.AccountBuilder, Account.AccountBuilder> accountCustomizer) {
         return accountCustomizer.apply(Account.builder().id(ACCOUNT_ID)).build();
->>>>>>> 3ce7df94
     }
 }