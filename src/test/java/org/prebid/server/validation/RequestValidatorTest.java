package org.prebid.server.validation;

import com.fasterxml.jackson.core.JsonProcessingException;
import com.fasterxml.jackson.databind.node.ObjectNode;
import com.fasterxml.jackson.databind.node.TextNode;
import com.iab.openrtb.request.App;
import com.iab.openrtb.request.App.AppBuilder;
import com.iab.openrtb.request.Asset;
import com.iab.openrtb.request.Audio;
import com.iab.openrtb.request.Banner;
import com.iab.openrtb.request.BidRequest;
import com.iab.openrtb.request.DataObject;
import com.iab.openrtb.request.Deal;
import com.iab.openrtb.request.Deal.DealBuilder;
import com.iab.openrtb.request.Device;
import com.iab.openrtb.request.Dooh;
import com.iab.openrtb.request.Eid;
import com.iab.openrtb.request.EventTracker;
import com.iab.openrtb.request.Format;
import com.iab.openrtb.request.Format.FormatBuilder;
import com.iab.openrtb.request.ImageObject;
import com.iab.openrtb.request.Imp;
import com.iab.openrtb.request.Metric;
import com.iab.openrtb.request.Native;
import com.iab.openrtb.request.Pmp;
import com.iab.openrtb.request.Regs;
import com.iab.openrtb.request.Request;
import com.iab.openrtb.request.Site;
import com.iab.openrtb.request.Site.SiteBuilder;
import com.iab.openrtb.request.TitleObject;
import com.iab.openrtb.request.Uid;
import com.iab.openrtb.request.User;
import com.iab.openrtb.request.Video;
import com.iab.openrtb.request.VideoObject;
import org.junit.Before;
import org.junit.Rule;
import org.junit.Test;
import org.mockito.Mock;
import org.mockito.junit.MockitoJUnit;
import org.mockito.junit.MockitoRule;
import org.prebid.server.VertxTest;
import org.prebid.server.bidder.BidderCatalog;
import org.prebid.server.proto.openrtb.ext.request.ExtDevice;
import org.prebid.server.proto.openrtb.ext.request.ExtDeviceInt;
import org.prebid.server.proto.openrtb.ext.request.ExtDevicePrebid;
import org.prebid.server.proto.openrtb.ext.request.ExtGranularityRange;
import org.prebid.server.proto.openrtb.ext.request.ExtImpPrebid;
import org.prebid.server.proto.openrtb.ext.request.ExtMediaTypePriceGranularity;
import org.prebid.server.proto.openrtb.ext.request.ExtPriceGranularity;
import org.prebid.server.proto.openrtb.ext.request.ExtRequest;
import org.prebid.server.proto.openrtb.ext.request.ExtRequestBidAdjustmentFactors;
import org.prebid.server.proto.openrtb.ext.request.ExtRequestPrebid;
import org.prebid.server.proto.openrtb.ext.request.ExtRequestPrebidData;
import org.prebid.server.proto.openrtb.ext.request.ExtRequestPrebidDataEidPermissions;
import org.prebid.server.proto.openrtb.ext.request.ExtRequestPrebidSchain;
import org.prebid.server.proto.openrtb.ext.request.ExtRequestTargeting;
import org.prebid.server.proto.openrtb.ext.request.ExtSite;
import org.prebid.server.proto.openrtb.ext.request.ExtStoredAuctionResponse;
import org.prebid.server.proto.openrtb.ext.request.ExtStoredBidResponse;
import org.prebid.server.proto.openrtb.ext.request.ExtUser;
import org.prebid.server.proto.openrtb.ext.request.ExtUserPrebid;
import org.prebid.server.proto.openrtb.ext.request.ImpMediaType;
import org.prebid.server.validation.model.ValidationResult;

import java.math.BigDecimal;
import java.util.Collections;
import java.util.EnumMap;
import java.util.LinkedHashSet;
import java.util.function.UnaryOperator;

import static java.util.Arrays.asList;
import static java.util.Collections.emptyList;
import static java.util.Collections.emptyMap;
import static java.util.Collections.singletonList;
import static java.util.Collections.singletonMap;
import static java.util.function.UnaryOperator.identity;
import static org.assertj.core.api.Assertions.assertThat;
import static org.mockito.ArgumentMatchers.any;
import static org.mockito.ArgumentMatchers.eq;
import static org.mockito.BDDMockito.given;
import static org.mockito.Mockito.verify;

public class RequestValidatorTest extends VertxTest {

    private static final String RUBICON = "rubicon";

    @Rule
    public final MockitoRule mockitoRule = MockitoJUnit.rule();

    @Mock
    private BidderCatalog bidderCatalog;
    @Mock
    private BidderParamValidator bidderParamValidator;

    private RequestValidator target;

    @Before
    public void setUp() {
        given(bidderParamValidator.validate(any(), any())).willReturn(Collections.emptySet());
        given(bidderCatalog.isValidName(eq(RUBICON))).willReturn(true);
        given(bidderCatalog.isActive(eq(RUBICON))).willReturn(true);

        target = new RequestValidator(bidderCatalog, bidderParamValidator, jacksonMapper, 0.01);
    }

    @Test
    public void validateShouldReturnOnlyOneErrorAtATime() {
        // given
        final BidRequest bidRequest = BidRequest.builder().build();

        // when
        final ValidationResult result = target.validate(bidRequest, null);

        // then
        assertThat(result).isNotNull();
        assertThat(result.getErrors()).hasSize(1);
    }

    @Test
    public void validateShouldReturnValidationMessageWhenRequestIdIsEmpty() {
        // given
        final BidRequest bidRequest = validBidRequestBuilder().id("").build();

        // when
        final ValidationResult result = target.validate(bidRequest, null);

        // then
        assertThat(result.getErrors()).hasSize(1)
                .containsOnly("request missing required field: \"id\"");
    }

    @Test
    public void validateShouldReturnValidationMessageWhenRequestIdIsNull() {
        // given
        final BidRequest bidRequest = validBidRequestBuilder().id(null).build();

        // when
        final ValidationResult result = target.validate(bidRequest, null);

        // then
        assertThat(result.getErrors()).hasSize(1)
                .containsOnly("request missing required field: \"id\"");
    }

    @Test
    public void validateShouldReturnValidationMessageWhenTmaxIsNegative() {
        // given
        final BidRequest bidRequest = validBidRequestBuilder().id("1").tmax(-100L).build();

        // when
        final ValidationResult result = target.validate(bidRequest, null);

        // then
        assertThat(result.getErrors()).hasSize(1)
                .containsOnly("request.tmax must be nonnegative. Got -100");
    }

    @Test
    public void validateShouldNotReturnValidationMessageWhenTmaxIsNull() {
        // given
        final BidRequest bidRequest = validBidRequestBuilder().tmax(null).build();

        // when
        final ValidationResult result = target.validate(bidRequest, null);

        // then
        assertThat(result.getErrors()).isEmpty();
    }

    @Test
    public void validateShouldReturnValidationMessageWhenCurIsNull() {
        // given
        final BidRequest bidRequest = validBidRequestBuilder().cur(null).build();

        // when
        final ValidationResult result = target.validate(bidRequest, null);

        // then
        assertThat(result.getErrors()).hasSize(1)
                .containsOnly(
                        "currency was not defined either in request.cur or in configuration field adServerCurrency");
    }

    @Test
    public void validateShouldReturnValidationMessageWhenNumberOfImpsIsZero() {
        // given
        final BidRequest bidRequest = validBidRequestBuilder().imp(null).build();

        // when
        final ValidationResult result = target.validate(bidRequest, null);

        // then
        assertThat(result.getErrors()).hasSize(1)
                .containsOnly("request.imp must contain at least one element");
    }

    @Test
    public void validateShouldReturnValidationMessageWhenImpIdNull() {
        // given
        final BidRequest bidRequest = validBidRequestBuilder()
                .imp(singletonList(validImpBuilder().id(null).build()))
                .build();

        // when
        final ValidationResult result = target.validate(bidRequest, null);

        // then
        assertThat(result.getErrors()).hasSize(1)
                .containsOnly("request.imp[0] missing required field: \"id\"");
    }

    @Test
    public void validateShouldReturnValidationMessageWhenImpIdEmptyString() {
        // given
        final BidRequest bidRequest = validBidRequestBuilder()
                .imp(singletonList(validImpBuilder().id("").build()))
                .build();

        // when
        final ValidationResult result = target.validate(bidRequest, null);

        // then
        assertThat(result.getErrors()).hasSize(1)
                .containsOnly("request.imp[0] missing required field: \"id\"");
    }

    @Test
    public void validateShouldReturnValidationMessageWhenNoneOfMediaTypeIsPresent() {
        // given
        final BidRequest bidRequest = validBidRequestBuilder()
                .imp(singletonList(validImpBuilder()
                        .video(null)
                        .audio(null)
                        .banner(null)
                        .xNative(null)
                        .build()))
                .build();

        // when
        final ValidationResult result = target.validate(bidRequest, null);

        // then
        assertThat(result.getErrors()).hasSize(1)
                .containsOnly("request.imp[0] must contain at least one of \"banner\", \"video\", \"audio\", or "
                        + "\"native\"");
    }

    @Test
    public void validateShouldReturnValidationMessageWhenVideoAttributeIsPresentButVideaMimesMissed() {
        // given
        final BidRequest bidRequest = validBidRequestBuilder()
                .imp(singletonList(validImpBuilder()
                        .video(Video.builder().mimes(emptyList())
                                .build())
                        .build()))
                .build();

        // when
        final ValidationResult result = target.validate(bidRequest, null);

        // then
        assertThat(result.getErrors()).hasSize(1)
                .containsOnly("request.imp[0].video.mimes must contain at least one supported MIME type");
    }

    @Test
    public void validateShouldReturnValidationMessageWhenAudioAttributePresentButAudioMimesMissed() {
        // given
        final BidRequest bidRequest = validBidRequestBuilder()
                .imp(singletonList(validImpBuilder()
                        .audio(Audio.builder().mimes(emptyList())
                                .build())
                        .build()))
                .build();

        // when
        final ValidationResult result = target.validate(bidRequest, null);

        // then
        assertThat(result.getErrors()).hasSize(1)
                .containsOnly("request.imp[0].audio.mimes must contain at least one supported MIME type");
    }

    @Test
    public void validateShouldReturnValidationMessageWhenBannerHasNullFormatAndNoSizes() {
        // given
        final BidRequest bidRequest = validBidRequestBuilder()
                .imp(singletonList(Imp.builder()
                        .id("11")
                        .banner(Banner.builder()
                                .format(null)
                                .build())
                        .ext(mapper.valueToTree(
                                singletonMap("prebid", singletonMap("bidder", singletonMap("rubicon", 0)))))
                        .build()))
                .build();

        // when
        final ValidationResult result = target.validate(bidRequest, null);

        // then
        assertThat(result.getErrors()).hasSize(1)
                .containsOnly(
                        "request.imp[0].banner has no sizes. Define \"w\" and \"h\", or include \"format\" elements");
    }

    @Test
    public void validateShouldReturnEmptyValidationMessagesWhenBannerHasNullFormatAndValidSizes() {
        // given
        final BidRequest bidRequest = validBidRequestBuilder()
                .imp(singletonList(Imp.builder()
                        .id("11")
                        .banner(Banner.builder()
                                .w(300)
                                .h(250)
                                .format(null)
                                .build())
                        .ext(mapper.valueToTree(
                                singletonMap("prebid", singletonMap("bidder", singletonMap("rubicon", 0)))))
                        .build()))
                .build();

        // when
        final ValidationResult result = target.validate(bidRequest, null);

        // then
        assertThat(result.hasErrors()).isFalse();
    }

    @Test
    public void validateShouldReturnValidationMessageWhenBannerHasEmptyFormatAndNoSizes() {
        // given
        final BidRequest bidRequest = validBidRequestBuilder()
                .imp(singletonList(Imp.builder()
                        .id("11")
                        .banner(Banner.builder()
                                .format(emptyList())
                                .build())
                        .ext(mapper.valueToTree(
                                singletonMap("prebid", singletonMap("bidder", singletonMap("rubicon", 0)))))
                        .build()))
                .build();

        // when
        final ValidationResult result = target.validate(bidRequest, null);

        // then
        assertThat(result.getErrors()).hasSize(1)
                .containsOnly(
                        "request.imp[0].banner has no sizes. Define \"w\" and \"h\", or include \"format\" elements");
    }

    @Test
    public void validateShouldReturnValidationMessageWhenBannerHasEmptyFormatAndNoHeight() {
        // given
        final BidRequest bidRequest = validBidRequestBuilder()
                .imp(singletonList(Imp.builder()
                        .id("11")
                        .banner(Banner.builder()
                                .w(300)
                                .format(emptyList())
                                .build())
                        .ext(mapper.valueToTree(
                                singletonMap("prebid", singletonMap("bidder", singletonMap("rubicon", 0)))))
                        .build()))
                .build();

        // when
        final ValidationResult result = target.validate(bidRequest, null);

        // then
        assertThat(result.getErrors()).hasSize(1)
                .containsOnly(
                        "request.imp[0].banner has no sizes. Define \"w\" and \"h\", or include \"format\" elements");
    }

    @Test
    public void validateShouldReturnValidationMessageWhenBannerHasEmptyFormatAndNoWidth() {
        // given
        final BidRequest bidRequest = validBidRequestBuilder()
                .imp(singletonList(Imp.builder()
                        .id("11")
                        .banner(Banner.builder()
                                .h(600)
                                .format(emptyList())
                                .build())
                        .ext(mapper.valueToTree(
                                singletonMap("prebid", singletonMap("bidder", singletonMap("rubicon", 0)))))
                        .build()))
                .build();

        // when
        final ValidationResult result = target.validate(bidRequest, null);

        // then
        assertThat(result.getErrors()).hasSize(1)
                .containsOnly(
                        "request.imp[0].banner has no sizes. Define \"w\" and \"h\", or include \"format\" elements");
    }

    @Test
    public void validateShouldReturnValidationMessageWhenBannerHasEmptyFormatAndZeroHeight() {
        // given
        final BidRequest bidRequest = validBidRequestBuilder()
                .imp(singletonList(Imp.builder()
                        .id("11")
                        .banner(Banner.builder()
                                .w(300)
                                .h(0)
                                .format(emptyList())
                                .build())
                        .ext(mapper.valueToTree(
                                singletonMap("prebid", singletonMap("bidder", singletonMap("rubicon", 0)))))
                        .build()))
                .build();

        // when
        final ValidationResult result = target.validate(bidRequest, null);

        // then
        assertThat(result.getErrors()).hasSize(1)
                .containsOnly(
                        "request.imp[0].banner has no sizes. Define \"w\" and \"h\", or include \"format\" elements");
    }

    @Test
    public void validateShouldReturnValidationMessageWhenBannerHasZeroHeight() {
        // given
        final BidRequest bidRequest = validBidRequestBuilder()
                .imp(singletonList(Imp.builder()
                        .id("11")
                        .banner(Banner.builder()
                                .w(300)
                                .h(0)
                                .format(singletonList(Format.builder().build()))
                                .build())
                        .ext(mapper.valueToTree(
                                singletonMap("prebid", singletonMap("bidder", singletonMap("rubicon", 0)))))
                        .build()))
                .build();

        // when
        final ValidationResult result = target.validate(bidRequest, null);

        // then
        assertThat(result.getErrors()).hasSize(1)
                .containsOnly("Request imp[0].banner must define a valid \"h\" and \"w\" properties");
    }

    @Test
    public void validateShouldNotReturnValidationMessageForSizesIfImpIsInterstitial() {
        // given
        final BidRequest bidRequest = validBidRequestBuilder()
                .imp(singletonList(Imp.builder()
                        .id("11")
                        .instl(1)
                        .banner(Banner.builder()
                                .w(0)
                                .h(300)
                                .format(singletonList(Format.builder().w(1).h(1).build()))
                                .build())
                        .ext(mapper.valueToTree(
                                singletonMap("prebid", singletonMap("bidder", singletonMap("rubicon", 0)))))
                        .build()))
                .build();

        // when
        final ValidationResult result = target.validate(bidRequest, null);

        // then
        assertThat(result.getErrors()).isEmpty();
    }

    @Test
    public void validateShouldReturnValidationMessageWhenAliasesKeyDoesntContainAliasgvlidsKey() {
        // given
        final BidRequest bidRequest = validBidRequestBuilder()
                .ext(ExtRequest.of(ExtRequestPrebid.builder()
                        .aliases(singletonMap("pubmatic", "rubicon"))
                        .aliasgvlids(singletonMap("between", 2))
                        .build()))
                .build();

        // when
        final ValidationResult result = target.validate(bidRequest, null);

        // then
        assertThat(result.getErrors())
                .containsExactly("request.ext.prebid.aliasgvlids. vendorId 2 refers to unknown bidder alias: between");
    }

    @Test
    public void validateShouldReturnValidationMessageWhenAliasgvlidsValueLowerThatOne() {
        // given
        final BidRequest bidRequest = validBidRequestBuilder()
                .ext(ExtRequest.of(ExtRequestPrebid.builder()
                        .aliases(singletonMap("pubmatic", "rubicon"))
                        .aliasgvlids(singletonMap("pubmatic", 0))
                        .build()))
                .build();

        // when
        final ValidationResult result = target.validate(bidRequest, null);

        // then
        assertThat(result.getErrors())
                .containsExactly("request.ext.prebid.aliasgvlids. Invalid vendorId 0 for alias: pubmatic. "
                        + "Choose a different vendorId, or remove this entry.");
    }

    @Test
    public void validateShouldReturnValidationMessageWhenBannerHasEmptyFormatAndZeroWidth() {
        // given
        final BidRequest bidRequest = validBidRequestBuilder()
                .imp(singletonList(Imp.builder()
                        .id("11")
                        .banner(Banner.builder()
                                .h(600)
                                .w(0)
                                .format(emptyList())
                                .build())
                        .ext(mapper.valueToTree(
                                singletonMap("prebid", singletonMap("bidder", singletonMap("rubicon", 0)))))
                        .build()))
                .build();

        // when
        final ValidationResult result = target.validate(bidRequest, null);

        // then
        assertThat(result.getErrors()).hasSize(1)
                .containsOnly(
                        "request.imp[0].banner has no sizes. Define \"w\" and \"h\", or include \"format\" elements");
    }

    @Test
    public void validateShouldReturnValidationMessageWhenBannerHasZeroWidth() {
        // given
        final BidRequest bidRequest = validBidRequestBuilder()
                .imp(singletonList(Imp.builder()
                        .id("11")
                        .banner(Banner.builder()
                                .h(600)
                                .w(0)
                                .format(singletonList(Format.builder().build()))
                                .build())
                        .ext(mapper.valueToTree(
                                singletonMap("prebid", singletonMap("bidder", singletonMap("rubicon", 0)))))
                        .build()))
                .build();

        // when
        final ValidationResult result = target.validate(bidRequest, null);

        // then
        assertThat(result.getErrors()).hasSize(1)
                .containsOnly("Request imp[0].banner must define a valid \"h\" and \"w\" properties");
    }

    @Test
    public void validateShouldReturnValidationMessageWhenBannerHasEmptyFormatAndNegativeWidth() {
        // given
        final BidRequest bidRequest = validBidRequestBuilder()
                .imp(singletonList(Imp.builder()
                        .id("11")
                        .banner(Banner.builder()
                                .h(600)
                                .w(-300)
                                .format(emptyList())
                                .build())
                        .ext(mapper.valueToTree(
                                singletonMap("prebid", singletonMap("bidder", singletonMap("rubicon", 0)))))
                        .build()))
                .build();

        // when
        final ValidationResult result = target.validate(bidRequest, null);

        // then
        assertThat(result.getErrors()).hasSize(1)
                .containsOnly(
                        "request.imp[0].banner has no sizes. Define \"w\" and \"h\", or include \"format\" elements");
    }

    @Test
    public void validateShouldReturnValidationMessageWhenBannerHasNegativeWidth() {
        // given
        final BidRequest bidRequest = validBidRequestBuilder()
                .imp(singletonList(Imp.builder()
                        .id("11")
                        .banner(Banner.builder()
                                .h(600)
                                .w(-300)
                                .format(singletonList(Format.builder().build()))
                                .build())
                        .ext(mapper.valueToTree(
                                singletonMap("prebid", singletonMap("bidder", singletonMap("rubicon", 0)))))
                        .build()))
                .build();

        // when
        final ValidationResult result = target.validate(bidRequest, null);

        // then
        assertThat(result.getErrors()).hasSize(1)
                .containsOnly("Request imp[0].banner must define a valid \"h\" and \"w\" properties");
    }

    @Test
    public void validateShouldReturnValidationMessageWhenBannerHasEmptyFormatAndNegativeHeight() {
        // given
        final BidRequest bidRequest = validBidRequestBuilder()
                .imp(singletonList(Imp.builder()
                        .id("11")
                        .banner(Banner.builder()
                                .h(-300)
                                .w(600)
                                .format(emptyList())
                                .build())
                        .ext(mapper.valueToTree(
                                singletonMap("prebid", singletonMap("bidder", singletonMap("rubicon", 0)))))
                        .build()))
                .build();

        // when
        final ValidationResult result = target.validate(bidRequest, null);

        // then
        assertThat(result.getErrors()).hasSize(1)
                .containsOnly(
                        "request.imp[0].banner has no sizes. Define \"w\" and \"h\", or include \"format\" elements");
    }

    @Test
    public void validateShouldReturnValidationMessageWhenBannerHasNegativeHeight() {
        // given
        final BidRequest bidRequest = validBidRequestBuilder()
                .imp(singletonList(Imp.builder()
                        .id("11")
                        .banner(Banner.builder()
                                .h(-300)
                                .w(600)
                                .format(singletonList(Format.builder().build()))
                                .build())
                        .ext(mapper.valueToTree(
                                singletonMap("prebid", singletonMap("bidder", singletonMap("rubicon", 0)))))
                        .build()))
                .build();

        // when
        final ValidationResult result = target.validate(bidRequest, null);

        // then
        assertThat(result.getErrors()).hasSize(1)
                .containsOnly("Request imp[0].banner must define a valid \"h\" and \"w\" properties");
    }

    @Test
    public void validateShouldReturnValidationMessageWhenBannerFormatHWAndRatiosPresent() {
        // given
        final BidRequest bidRequest = overwriteBannerFormatInFirstImp(validBidRequestBuilder().build(),
                formatBuilder -> Format.builder().h(1).w(2).wmin(3).wratio(4).hratio(5));

        // when
        final ValidationResult result = target.validate(bidRequest, null);

        // then
        assertThat(result.getErrors()).hasSize(1)
                .containsOnly("Request imp[0].banner.format[0] should define *either* {w, h} *or* {wmin, wratio, "
                        + "hratio}, but not both. If both are valid, send two \"format\" objects in the request");
    }

    @Test
    public void validateShouldReturnValidationMessageWhenBannerFormatHeightWeightAndOneOfRatiosPresent() {
        // given
        final BidRequest bidRequest = overwriteBannerFormatInFirstImp(validBidRequestBuilder().build(),
                formatBuilder -> Format.builder().h(1).w(2).hratio(5));

        // when
        final ValidationResult result = target.validate(bidRequest, null);

        // then
        assertThat(result.getErrors()).hasSize(1)
                .containsOnly("Request imp[0].banner.format[0] should define *either* {w, h} *or* {wmin, wratio, "
                        + "hratio}, but not both. If both are valid, send two \"format\" objects in the request");
    }

    @Test
    public void validateShouldReturnValidationMessageWhenBannerFormatRatiosAndOneOfSizesPresent() {
        // given
        final BidRequest bidRequest = overwriteBannerFormatInFirstImp(validBidRequestBuilder().build(),
                formatBuilder -> Format.builder().h(1).wmin(3).wratio(4).hratio(5));

        // when
        final ValidationResult result = target.validate(bidRequest, null);

        // then
        assertThat(result.getErrors()).hasSize(1)
                .containsOnly("Request imp[0].banner.format[0] should define *either* {w, h} *or* {wmin, wratio, "
                        + "hratio}, but not both. If both are valid, send two \"format\" objects in the request");
    }

    @Test
    public void validateShouldReturnEmptyValidationMessagesWhenBannerFormatSizesSpecifiedOnly() {
        // given
        final BidRequest bidRequest = overwriteBannerFormatInFirstImp(validBidRequestBuilder().build(),
                formatBuilder -> Format.builder().h(1).w(2));

        // when
        final ValidationResult result = target.validate(bidRequest, null);

        // then
        assertThat(result.getErrors()).isEmpty();
    }

    @Test
    public void validateShouldReturnEmptyValidationMessagesWhenBannerFormatRatiosSpecifiedOnly() {
        // given
        final BidRequest bidRequest = overwriteBannerFormatInFirstImp(validBidRequestBuilder().build(),
                formatBuilder -> Format.builder().wmin(3).wratio(4).hratio(5));

        // when
        final ValidationResult result = target.validate(bidRequest, null);

        // then
        assertThat(result.getErrors()).isEmpty();
    }

    @Test
    public void validateShouldReturnValidationMessageWhenBannerFormatSizesAndRatiosPresent() {
        // given
        final BidRequest bidRequest = overwriteBannerFormatInFirstImp(validBidRequestBuilder().build(), identity());

        // when
        final ValidationResult result = target.validate(bidRequest, null);

        // then
        assertThat(result.getErrors()).hasSize(1)
                .containsOnly("Request imp[0].banner.format[0] should define *either* {w, h} (for static size "
                        + "requirements) *or* {wmin, wratio, hratio} (for flexible sizes) to be non-zero positive");
    }

    @Test
    public void validateShouldReturnValidationMessageWhenBannerFormatStaticSizesUsedAndHeightIsNull() {
        // given
        final BidRequest bidRequest = overwriteBannerFormatInFirstImp(validBidRequestBuilder().build(),
                formatBuilder -> Format.builder().h(null).w(1));

        // when
        final ValidationResult result = target.validate(bidRequest, null);

        // then
        assertThat(result.getErrors()).hasSize(1)
                .containsOnly("Request imp[0].banner.format[0] must define a valid \"h\" and \"w\" properties");
    }

    @Test
    public void validateShouldReturnValidationMessageWhenBannerFormatStaticSizesUsedAndHeightIsZero() {
        // given
        final BidRequest bidRequest = overwriteBannerFormatInFirstImp(validBidRequestBuilder().build(),
                formatBuilder -> Format.builder().h(0).w(1));

        // when
        final ValidationResult result = target.validate(bidRequest, null);

        // then
        assertThat(result.getErrors()).hasSize(1)
                .containsOnly("Request imp[0].banner.format[0] must define a valid \"h\" and \"w\" properties");
    }

    @Test
    public void validateShouldReturnValidationMessageWhenBannerFormatStaticSizesUsedAndWeightIsNull() {
        // given
        final BidRequest bidRequest = overwriteBannerFormatInFirstImp(validBidRequestBuilder().build(),
                formatBuilder -> Format.builder().h(1).w(null));

        // when
        final ValidationResult result = target.validate(bidRequest, null);

        // then
        assertThat(result.getErrors()).hasSize(1)
                .containsOnly("Request imp[0].banner.format[0] must define a valid \"h\" and \"w\" properties");
    }

    @Test
    public void validateShouldReturnValidationMessageWhenBannerFormatStaticSizesUsedAndWeightIsZero() {
        // given
        final BidRequest bidRequest = overwriteBannerFormatInFirstImp(validBidRequestBuilder().build(),
                formatBuilder -> Format.builder().h(1).w(0));

        // when
        final ValidationResult result = target.validate(bidRequest, null);

        // then
        assertThat(result.getErrors()).hasSize(1)
                .containsOnly("Request imp[0].banner.format[0] must define a valid \"h\" and \"w\" properties");
    }

    @Test
    public void validateShouldReturnValidationMessageWhenBannerFormatHeightIsNegative() {
        // given
        final BidRequest bidRequest = overwriteBannerFormatInFirstImp(validBidRequestBuilder().build(),
                formatBuilder -> Format.builder().h(-1).w(2));

        // when
        final ValidationResult result = target.validate(bidRequest, null);

        // then
        assertThat(result.getErrors()).hasSize(1)
                .containsOnly("Request imp[0].banner.format[0] must define a valid \"h\" and \"w\" properties");
    }

    @Test
    public void validateShouldReturnValidationMessageWhenBannerFormatWidthIsNegative() {
        // given
        final BidRequest bidRequest = overwriteBannerFormatInFirstImp(validBidRequestBuilder().build(),
                formatBuilder -> Format.builder().h(2).w(-1));

        // when
        final ValidationResult result = target.validate(bidRequest, null);

        // then
        assertThat(result.getErrors()).hasSize(1)
                .containsOnly("Request imp[0].banner.format[0] must define a valid \"h\" and \"w\" properties");
    }

    @Test
    public void validateShouldReturnValidationMessageWhenBannerFormatRatiosUsedAndWMinIsNull() {
        // given
        final BidRequest bidRequest = overwriteBannerFormatInFirstImp(validBidRequestBuilder().build(),
                formatBuilder -> Format.builder().wmin(null).wratio(2).hratio(1));

        // when
        final ValidationResult result = target.validate(bidRequest, null);

        // then
        assertThat(result.getErrors()).hasSize(1)
                .containsOnly("Request imp[0].banner.format[0] must define"
                        + " a valid \"wmin\", \"wratio\", and \"hratio\" properties");
    }

    @Test
    public void validateShouldReturnValidationMessageWhenBannerFormatRatiosUsedAndWMinIsZero() {
        // given
        final BidRequest bidRequest = overwriteBannerFormatInFirstImp(validBidRequestBuilder().build(),
                formatBuilder -> Format.builder().wmin(0).wratio(2).hratio(1));

        // when
        final ValidationResult result = target.validate(bidRequest, null);

        // then
        assertThat(result.getErrors()).hasSize(1)
                .containsOnly("Request imp[0].banner.format[0] must define "
                        + "a valid \"wmin\", \"wratio\", and \"hratio\" properties");
    }

    @Test
    public void validateShouldReturnValidationMessageWhenBannerFormatRatiosUsedAndWMinIsNegative() {
        // given
        final BidRequest bidRequest = overwriteBannerFormatInFirstImp(validBidRequestBuilder().build(),
                formatBuilder -> Format.builder().wmin(-1).wratio(2).hratio(1));

        // when
        final ValidationResult result = target.validate(bidRequest, null);

        // then
        assertThat(result.getErrors()).hasSize(1)
                .containsOnly("Request imp[0].banner.format[0] must define "
                        + "a valid \"wmin\", \"wratio\", and \"hratio\" properties");
    }

    @Test
    public void validateShouldReturnValidationMessageWhenBannerFormatRatiosUsedAndWRatioIsNull() {
        // given
        final BidRequest bidRequest = overwriteBannerFormatInFirstImp(validBidRequestBuilder().build(),
                formatBuilder -> Format.builder().wmin(1).wratio(null).hratio(1));

        // when
        final ValidationResult result = target.validate(bidRequest, null);

        // then
        assertThat(result.getErrors()).hasSize(1)
                .containsOnly("Request imp[0].banner.format[0] must define a valid \"wmin\", \"wratio\","
                        + " and \"hratio\" properties");
    }

    @Test
    public void validateShouldReturnValidationMessageWhenBannerFormatRatiosUsedAndWRatioIsZero() {
        // given
        final BidRequest bidRequest = overwriteBannerFormatInFirstImp(validBidRequestBuilder().build(),
                formatBuilder -> Format.builder().wmin(1).wratio(0).hratio(1));

        // when
        final ValidationResult result = target.validate(bidRequest, null);

        // then
        assertThat(result.getErrors()).hasSize(1)
                .containsOnly("Request imp[0].banner.format[0] must define a valid \"wmin\", \"wratio\", and "
                        + "\"hratio\" properties");
    }

    @Test
    public void validateShouldReturnValidationMessageWhenBannerFormatRatiosUsedAndWRatioIsNegative() {
        // given
        final BidRequest bidRequest = overwriteBannerFormatInFirstImp(validBidRequestBuilder().build(),
                formatBuilder -> Format.builder().wmin(1).wratio(-1).hratio(1));

        // when
        final ValidationResult result = target.validate(bidRequest, null);

        // then
        assertThat(result.getErrors()).hasSize(1)
                .containsOnly("Request imp[0].banner.format[0] must define a valid \"wmin\", \"wratio\", and "
                        + "\"hratio\" properties");
    }

    @Test
    public void validateShouldReturnValidationMessageWhenBannerFormatRatiosUsedAndHRatioIsNull() {
        // given
        final BidRequest bidRequest = overwriteBannerFormatInFirstImp(validBidRequestBuilder().build(),
                formatBuilder -> Format.builder().wmin(1).wratio(5).hratio(null));

        // when
        final ValidationResult result = target.validate(bidRequest, null);

        // then
        assertThat(result.getErrors()).hasSize(1)
                .containsOnly("Request imp[0].banner.format[0] must define a valid \"wmin\", \"wratio\", and"
                        + " \"hratio\" properties");
    }

    @Test
    public void validateShouldReturnValidationMessageWhenBannerFormatRatiosUsedAndHRatioIsZero() {
        // given
        final BidRequest bidRequest = overwriteBannerFormatInFirstImp(validBidRequestBuilder().build(),
                formatBuilder -> Format.builder().wmin(1).wratio(5).hratio(0));

        // when
        final ValidationResult result = target.validate(bidRequest, null);

        // then
        assertThat(result.getErrors()).hasSize(1)
                .containsOnly("Request imp[0].banner.format[0] must define a valid \"wmin\", \"wratio\", and"
                        + " \"hratio\" properties");
    }

    @Test
    public void validateShouldReturnValidationMessageWhenBannerFormatRatiosUsedAndHRatioIsNegative() {
        // given
        final BidRequest bidRequest = overwriteBannerFormatInFirstImp(validBidRequestBuilder().build(),
                formatBuilder -> Format.builder().wmin(1).wratio(5).hratio(-1));

        // when
        final ValidationResult result = target.validate(bidRequest, null);

        // then
        assertThat(result.getErrors()).hasSize(1)
                .containsOnly("Request imp[0].banner.format[0] must define a valid \"wmin\", \"wratio\", and"
                        + " \"hratio\" properties");
    }

    @Test
    public void validateShouldReturnValidationMessageWhenPmpDealIdIsNull() {
        // given
        final BidRequest bidRequest = overwritePmpFirstDealInFirstImp(validBidRequestBuilder().build(),
                dealBuilder -> Deal.builder().id(null));

        // when
        final ValidationResult result = target.validate(bidRequest, null);

        // then
        assertThat(result.getErrors()).hasSize(1)
                .containsOnly("request.imp[0].pmp.deals[0] missing required field: \"id\"");
    }

    @Test
    public void validateShouldReturnValidationMessageWhenPmpDealIdIsEmptyString() {
        // given
        final BidRequest bidRequest = overwritePmpFirstDealInFirstImp(validBidRequestBuilder().build(),
                dealBuilder -> Deal.builder().id(""));

        // when
        final ValidationResult result = target.validate(bidRequest, null);

        // then
        assertThat(result.getErrors()).hasSize(1)
                .containsOnly("request.imp[0].pmp.deals[0] missing required field: \"id\"");
    }

    @Test
    public void validateShouldReturnValidationMessageWhenSiteIdAndPageIsNull() {
        // given
        final BidRequest bidRequest = validBidRequestBuilder().site(Site.builder().id(null).build()).build();

        // when
        final ValidationResult result = target.validate(bidRequest, null);

        // then
        assertThat(result.getErrors()).hasSize(1)
                .containsOnly("request.site should include at least one of request.site.id or request.site.page");
    }

    @Test
    public void validateShouldReturnValidationMessageWhenSiteIdIsEmptyStringAndPageIsNull() {
        // given
        final BidRequest bidRequest = validBidRequestBuilder().site(Site.builder().id("").build()).build();

        // when
        final ValidationResult result = target.validate(bidRequest, null);

        // then
        assertThat(result.getErrors()).hasSize(1)
                .containsOnly("request.site should include at least one of request.site.id or request.site.page");
    }

    @Test
    public void validateShouldReturnEmptyValidationMessagesWhenPageIdIsNullAndSiteIdIsPresent() {
        // given
        final BidRequest bidRequest = validBidRequestBuilder().site(Site.builder().id("1").page(null).build()).build();

        // when
        final ValidationResult result = target.validate(bidRequest, null);

        // then
        assertThat(result.hasErrors()).isFalse();
    }

    @Test
    public void validateShouldEmptyValidationMessagesWhenSitePageIsEmptyString() {
        // given
        final BidRequest bidRequest = validBidRequestBuilder().site(Site.builder().id("1").page("").build()).build();

        // when
        final ValidationResult result = target.validate(bidRequest, null);

        // then
        assertThat(result.hasErrors()).isFalse();
    }

    @Test
    public void validateShouldReturnValidationMessageWhenSiteIdAndPageBothEmpty() {
        // given
        final BidRequest bidRequest = validBidRequestBuilder().site(Site.builder().id("").page("").build()).build();

        // when
        final ValidationResult result = target.validate(bidRequest, null);

        // then
        assertThat(result.getErrors()).hasSize(1)
                .containsOnly("request.site should include at least one of request.site.id or request.site.page");
    }

    @Test
    public void validateShouldReturnValidationMessageWhenSiteExtAmpIsNegative() {
        // given
        final BidRequest bidRequest = validBidRequestBuilder()
                .site(Site.builder().id("id").page("page").ext(ExtSite.of(-1, null)).build())
                .build();

        // when
        final ValidationResult result = target.validate(bidRequest, null);

        // then
        assertThat(result.getErrors()).hasSize(1)
                .containsOnly("request.site.ext.amp must be either 1, 0, or undefined");
    }

    @Test
    public void validateShouldReturnValidationMessageWhenSiteExtAmpIsGreaterThanOne() {
        // given
        final BidRequest bidRequest = validBidRequestBuilder()
                .site(Site.builder().id("id").page("page").ext(ExtSite.of(2, null)).build())
                .build();

        // when
        final ValidationResult result = target.validate(bidRequest, null);

        // then
        assertThat(result.getErrors()).hasSize(1)
                .containsOnly("request.site.ext.amp must be either 1, 0, or undefined");
    }

    @Test
    public void validateShouldFailWhenDoohIdAndVenuetypeAreNulls() {
        // given
        final Dooh invalidDooh = Dooh.builder().id(null).venuetype(null).build();
        final BidRequest bidRequest = validBidRequestBuilder().site(null).dooh(invalidDooh).build();

        // when
        final ValidationResult result = target.validate(bidRequest, null);

        // then
        assertThat(result.getErrors()).hasSize(1)
                .containsOnly("request.dooh should include at least one of request.dooh.id or request.dooh.venuetype.");
    }

    @Test
    public void validateShouldFailWhenDoohIdIsNullAndVenuetypeIsEmpty() {
        // given
        final Dooh invalidDooh = Dooh.builder().id(null).venuetype(Collections.emptyList()).build();
        final BidRequest bidRequest = validBidRequestBuilder().site(null).dooh(invalidDooh).build();

        // when
        final ValidationResult result = target.validate(bidRequest, null);

        // then
        assertThat(result.getErrors()).hasSize(1)
                .containsOnly("request.dooh should include at least one of request.dooh.id or request.dooh.venuetype.");
    }

    @Test
    public void validateShouldReturnValidationMessageWhenRequestAppAndRequestSiteBothMissed() {
        // given
        final BidRequest bidRequest = validBidRequestBuilder()
                .site(null)
                .app(null)
                .dooh(null)
                .build();

        // when
        final ValidationResult result = target.validate(bidRequest, null);

        // then
        assertThat(result.getErrors()).hasSize(1)
                .containsOnly("One of request.site or request.app or request.dooh must be defined");
    }

    @Test
    public void validateShouldReturnValidationMessageWhenMinWidthPercIsNull() {
        // given
        final BidRequest bidRequest = validBidRequestBuilder()
                .device(Device.builder()
                        .ext(ExtDevice.of(null, ExtDevicePrebid.of(ExtDeviceInt.of(null, null))))
                        .build())
                .build();

        // when
        final ValidationResult result = target.validate(bidRequest, null);

        // then
        assertThat(result.getErrors()).hasSize(1)
                .containsOnly("request.device.ext.prebid.interstitial.minwidthperc must be a number between 0 and 100");
    }

    @Test
    public void validateShouldReturnValidationMessageWhenMinWidthPercIsLessThanZero() {
        // given
        final BidRequest bidRequest = validBidRequestBuilder()
                .device(Device.builder()
                        .ext(ExtDevice.of(null, ExtDevicePrebid.of(ExtDeviceInt.of(-1, null))))
                        .build())
                .build();

        // when
        final ValidationResult result = target.validate(bidRequest, null);

        // then
        assertThat(result.getErrors()).hasSize(1)
                .containsOnly("request.device.ext.prebid.interstitial.minwidthperc must be a number between 0 and 100");
    }

    @Test
    public void validateShouldReturnValidationMessageWhenMinWidthPercGreaterThanHundred() {
        // given
        final BidRequest bidRequest = validBidRequestBuilder()
                .device(Device.builder()
                        .ext(ExtDevice.of(null, ExtDevicePrebid.of(ExtDeviceInt.of(101, null))))
                        .build())
                .build();

        // when
        final ValidationResult result = target.validate(bidRequest, null);

        // then
        assertThat(result.getErrors()).hasSize(1)
                .containsOnly("request.device.ext.prebid.interstitial.minwidthperc must be a number between 0 and 100");
    }

    @Test
    public void validateShouldReturnValidationMessageWhenMinHeightPercIsNull() {
        // given
        final BidRequest bidRequest = validBidRequestBuilder()
                .device(Device.builder()
                        .ext(ExtDevice.of(null, ExtDevicePrebid.of(ExtDeviceInt.of(50, null))))
                        .build())
                .build();

        // when
        final ValidationResult result = target.validate(bidRequest, null);

        // then
        assertThat(result.getErrors()).hasSize(1)
                .containsOnly(
                        "request.device.ext.prebid.interstitial.minheightperc must be a number between 0 and 100");
    }

    @Test
    public void validateShouldReturnValidationMessageWhenMinHeightPercIsLessThanZero() {
        // given
        final BidRequest bidRequest = validBidRequestBuilder()
                .device(Device.builder()
                        .ext(ExtDevice.of(null, ExtDevicePrebid.of(ExtDeviceInt.of(50, -1))))
                        .build())
                .build();

        // when
        final ValidationResult result = target.validate(bidRequest, null);

        // then
        assertThat(result.getErrors()).hasSize(1)
                .containsOnly(
                        "request.device.ext.prebid.interstitial.minheightperc must be a number between 0 and 100");
    }

    @Test
    public void validateShouldReturnValidationMessageWhenMinHeightPercGreaterThanHundred() {
        // given
        final BidRequest bidRequest = validBidRequestBuilder()
                .device(Device.builder()
                        .ext(ExtDevice.of(null, ExtDevicePrebid.of(ExtDeviceInt.of(50, 101))))
                        .build())
                .build();

        // when
        final ValidationResult result = target.validate(bidRequest, null);

        // then
        assertThat(result.getErrors()).hasSize(1)
                .containsOnly(
                        "request.device.ext.prebid.interstitial.minheightperc must be a number between 0 and 100");
    }

    @Test
    public void validateShouldReturnEmptyValidationMessagesWhenBidRequestIsOk() {
        // given
        final BidRequest bidRequest = validBidRequestBuilder().build();

        // when
        final ValidationResult result = target.validate(bidRequest, null);

        // then
        assertThat(result.getErrors()).isEmpty();
    }

    @Test
    public void validateShouldReturnValidationMessageWhenNoImpExtPrebidPresent() {
        // given
        final BidRequest bidRequest = validBidRequestBuilder()
                .imp(singletonList(validImpBuilder().ext(null).build()))
                .build();

        // when
        final ValidationResult result = target.validate(bidRequest, null);

        // then
        assertThat(result.getErrors()).hasSize(1)
                .containsOnly("request.imp[0].ext.prebid must be defined");
    }

    @Test
    public void validateShouldReturnValidationMessageWhenImpExtPrebidIsNotObject() {
        // given
        final BidRequest bidRequest = validBidRequestBuilder()
                .imp(singletonList(validImpBuilder().ext(mapper.valueToTree(singletonMap("prebid", "test"))).build()))
                .build();

        // when
        final ValidationResult result = target.validate(bidRequest, null);

        // then
        assertThat(result.getErrors()).hasSize(1)
                .containsOnly("request.imp[0].ext.prebid must an object type");
    }

    @Test
    public void validateShouldReturnValidationMessagesWhenExtImpPrebidBidderWasNotDefined() {
        // given
        final BidRequest bidRequest = validBidRequestBuilder()
                .imp(singletonList(validImpBuilder()
                        .ext(mapper.valueToTree(singletonMap("prebid", singletonMap("attr", "value")))).build()))
                .build();

        // when
        final ValidationResult result = target.validate(bidRequest, null);

        // then
        assertThat(result.getErrors()).hasSize(1)
                .containsOnly("request.imp[0].ext.prebid.bidder must be defined");
    }

    @Test
    public void validateShouldReturnValidationMessageWhenImpExtPrebidBiddersNotDefinedForStoredBidResponse() {
        // given
        final ObjectNode prebid = mapper.valueToTree(ExtImpPrebid.builder()
                .storedBidResponse(singletonList(ExtStoredBidResponse.of("bidder", "id")))
                .storedAuctionResponse(ExtStoredAuctionResponse.of("id"))
                .build());

        final BidRequest bidRequest = validBidRequestBuilder()
                .imp(singletonList(validImpBuilder()
                        .ext(mapper.valueToTree(singletonMap("prebid", prebid))).build()))
                .build();

        // when
        final ValidationResult result = target.validate(bidRequest, null);

        // then
        assertThat(result.getErrors()).hasSize(1)
                .containsOnly("request.imp[0].ext.prebid.bidder should be defined for storedbidresponse");
    }

    @Test
    public void validateShouldReturnValidationMessageWhenStoredBidResponseBidderMissed() {
        // given
        final ObjectNode prebid = mapper.valueToTree(ExtImpPrebid.builder()
                .storedBidResponse(singletonList(ExtStoredBidResponse.of(null, "id")))
                .bidder(mapper.createObjectNode().put("rubicon", 1))
                .build());

        final BidRequest bidRequest = validBidRequestBuilder()
                .imp(singletonList(validImpBuilder()
                        .ext(mapper.valueToTree(singletonMap("prebid", prebid))).build()))
                .build();

        // when
        final ValidationResult result = target.validate(bidRequest, null);

        // then
        assertThat(result.getErrors()).hasSize(1)
                .containsOnly("request.imp[0].ext.prebid.storedbidresponse.bidder was not defined");
    }

    @Test
    public void validateShouldReturnValidationMessageWhenStoredBidResponseIdMissed() {
        // given
        final ObjectNode prebid = mapper.valueToTree(ExtImpPrebid.builder()
                .storedBidResponse(singletonList(ExtStoredBidResponse.of("bidder", null)))
                .bidder(mapper.createObjectNode().put("rubicon", 1))
                .build());

        final BidRequest bidRequest = validBidRequestBuilder()
                .imp(singletonList(validImpBuilder()
                        .ext(mapper.valueToTree(singletonMap("prebid", prebid))).build()))
                .build();

        // when
        final ValidationResult result = target.validate(bidRequest, null);

        // then
        assertThat(result.getErrors()).hasSize(1)
                .containsOnly("Id was not defined for request.imp[0].ext.prebid.storedbidresponse.id");
    }

    @Test
    public void validateShouldReturnValidationMessageWhenStoredBidResponseBidderIsNotValidBidder() {
        // given
        final ObjectNode prebid = mapper.valueToTree(ExtImpPrebid.builder()
                .storedBidResponse(singletonList(ExtStoredBidResponse.of("bidder", "id")))
                .bidder(mapper.createObjectNode().put("rubicon", 1))
                .build());

        given(bidderCatalog.isValidName(eq("bidder"))).willReturn(false);

        final BidRequest bidRequest = validBidRequestBuilder()
                .imp(singletonList(validImpBuilder()
                        .ext(mapper.valueToTree(singletonMap("prebid", prebid))).build()))
                .build();

        // when
        final ValidationResult result = target.validate(bidRequest, null);

        // then
        assertThat(result.getErrors()).hasSize(1)
                .containsOnly("request.imp[0].ext.prebid.storedbidresponse.bidder is not valid bidder");
    }

    @Test
    public void validateShouldReturnValidationMessageWhenStoredBidResponseBidderIsNotInImpExtPrebidBidder() {
        // given
        final ObjectNode prebid = mapper.valueToTree(ExtImpPrebid.builder()
                .storedBidResponse(singletonList(ExtStoredBidResponse.of("bidder", "id")))
                .bidder(mapper.createObjectNode().put("rubicon", 1))
                .build());

        given(bidderCatalog.isValidName(eq("bidder"))).willReturn(true);

        final BidRequest bidRequest = validBidRequestBuilder()
                .imp(singletonList(validImpBuilder()
                        .ext(mapper.valueToTree(singletonMap("prebid", prebid))).build()))
                .build();

        // when
        final ValidationResult result = target.validate(bidRequest, null);

        // then
        assertThat(result.getErrors()).hasSize(1)
                .containsOnly("request.imp[0].ext.prebid.storedbidresponse.bidder does not have correspondent"
                        + " bidder parameters");
    }

    @Test
    public void validateShouldReturnEmptyMessagesWhenExtImpPrebidBidderWasMissedAndHasStoredAuctionResponseWas() {
        // given
        final BidRequest bidRequest = validBidRequestBuilder()
                .imp(singletonList(validImpBuilder()
                        .ext(mapper.valueToTree(singletonMap("prebid", singletonMap("storedauctionresponse",
                                mapper.createObjectNode().put("id", "1"))))).build()))
                .build();

        // when
        final ValidationResult result = target.validate(bidRequest, null);

        // then
        assertThat(result.getErrors()).isEmpty();
    }

    @Test
    public void validateShouldReturnValidationMessageWhenImpExtPrebidBidderIsNotObject() {
        // given
        final BidRequest bidRequest = validBidRequestBuilder()
                .imp(singletonList(validImpBuilder()
                        .ext(mapper.valueToTree(singletonMap("prebid", singletonMap("bidder", "test"))))
                        .build()))
                .build();

        // when
        final ValidationResult result = target.validate(bidRequest, null);

        // then
        assertThat(result.getErrors()).hasSize(1)
                .containsOnly("request.imp[0].ext.prebid.bidder must be an object type");
    }

    @Test
    public void validateShouldReturnWarningAndDropBidderWhenImpExtPrebidBidderIsUnknown() {
        // given
        final BidRequest bidRequest = validBidRequestBuilder().build();
        given(bidderCatalog.isValidName(eq(RUBICON))).willReturn(false);

        // when
        final ValidationResult result = target.validate(bidRequest, null);

        // then
        assertThat(result.getErrors()).isEmpty();
        assertThat(result.getWarnings()).hasSize(2)
                .containsOnly("WARNING: request.imp[0].ext.prebid.bidder.rubicon was dropped with a reason: "
                                + "request.imp[0].ext.prebid.bidder contains unknown bidder: rubicon",
                        "WARNING: request.imp[0].ext must contain at least one valid bidder");
        assertThat(bidRequest.getImp())
                .extracting(Imp::getExt)
                .extracting(impExt -> impExt.get("prebid"))
                .extracting(prebid -> prebid.get("bidder"))
                .containsOnly(mapper.createObjectNode());
    }

    @Test
    public void validateShouldReturnWarningMessageAndDropBidderWhenBidderExtIsInvalid() {
        // given
        final BidRequest bidRequest = validBidRequestBuilder().build();
        given(bidderParamValidator.validate(any(), any()))
                .willReturn(new LinkedHashSet<>(asList("errorMessage1", "errorMessage2")));

        // when
        final ValidationResult result = target.validate(bidRequest, null);

        // then
        assertThat(result.getErrors()).isEmpty();
        assertThat(result.getWarnings())
                .containsExactly(
                        """
                                WARNING: request.imp[0].ext.prebid.bidder.rubicon was dropped with a reason: \
                                request.imp[0].ext.prebid.bidder.rubicon failed validation.
                                errorMessage1
                                errorMessage2""",
                        "WARNING: request.imp[0].ext must contain at least one valid bidder");
        assertThat(bidRequest.getImp())
                .extracting(Imp::getExt)
                .extracting(impExt -> impExt.get("prebid"))
                .extracting(prebid -> prebid.get("bidder"))
                .containsOnly(mapper.createObjectNode());
    }

    @Test
    public void validateShouldNotReturnValidationMessageIfUserExtIsEmptyJsonObject() {
        // given
        final BidRequest bidRequest = validBidRequestBuilder()
                .user(User.builder()
                        .ext(ExtUser.builder().build())
                        .build())
                .build();

        // when
        final ValidationResult result = target.validate(bidRequest, null);

        // then
        assertThat(result.getErrors()).isEmpty();
    }

    @Test
    public void validateShouldNotReturnErrorMessageWhenRegsIsEmptyObject() {
        // given
        final BidRequest bidRequest = validBidRequestBuilder()
                .regs(Regs.builder().build())
                .build();

        // when
        final ValidationResult result = target.validate(bidRequest, null);

        // then
        assertThat(result.getErrors()).isEmpty();
    }

    @Test
    public void validateShouldReturnValidationMessageWhenPrebidBuyerIdsContainsNoValues() {
        // given
        final BidRequest bidRequest = validBidRequestBuilder()
                .user(User.builder()
                        .ext(ExtUser.builder()
                                .prebid(ExtUserPrebid.of(emptyMap()))
                                .build())
                        .build())
                .build();

        // when
        final ValidationResult result = target.validate(bidRequest, null);

        // then
        assertThat(result.getErrors()).hasSize(1)
                .containsOnly("request.user.ext.prebid requires a \"buyeruids\" property with at least one ID defined."
                        + " If none exist, then request.user.ext.prebid should not be defined");
    }

    @Test
    public void validateShouldReturnValidationMessageWhenEidsPermissionsHasNullElement() {
        // given
        final BidRequest bidRequest = validBidRequestBuilder()
                .ext(ExtRequest.of(ExtRequestPrebid.builder()
                        .data(ExtRequestPrebidData.of(null, singletonList(null)))
                        .build()))
                .build();

        // when
        final ValidationResult result = target.validate(bidRequest, null);

        // then
        assertThat(result.getErrors()).hasSize(1)
                .containsOnly("request.ext.prebid.data.eidpermissions[i] can't be null");
    }

    @Test
    public void validateShouldReturnValidationMessageWhenEidsPermissionsBiddersIsNull() {
        // given
        final BidRequest bidRequest = validBidRequestBuilder()
                .ext(ExtRequest.of(ExtRequestPrebid.builder()
                        .data(ExtRequestPrebidData.of(null,
                                singletonList(ExtRequestPrebidDataEidPermissions.of("source", null))))
                        .build()))
                .build();

        // when
        final ValidationResult result = target.validate(bidRequest, null);

        // then
        assertThat(result.getErrors()).hasSize(1)
                .containsOnly("request.ext.prebid.data.eidpermissions[].bidders[] required values but was empty or"
                        + " null");
    }

    @Test
    public void validateShouldReturnValidationMessageWhenEidsPermissionsBiddersIsEmpty() {
        // given
        final BidRequest bidRequest = validBidRequestBuilder()
                .ext(ExtRequest.of(ExtRequestPrebid.builder()
                        .data(ExtRequestPrebidData.of(null,
                                singletonList(ExtRequestPrebidDataEidPermissions.of("source", emptyList()))))
                        .build()))
                .build();

        // when
        final ValidationResult result = target.validate(bidRequest, null);

        // then
        assertThat(result.getErrors()).hasSize(1)
                .containsOnly("request.ext.prebid.data.eidpermissions[].bidders[] required values but was empty or"
                        + " null");
    }

    @Test
    public void validateShouldReturnValidationMessageWhenEidsPermissionsBidderIsNotRecognizedBidder() {
        // given
        given(bidderCatalog.isValidName(eq("bidder1"))).willReturn(false);
        final BidRequest bidRequest = validBidRequestBuilder()
                .ext(ExtRequest.of(ExtRequestPrebid.builder()
                        .data(ExtRequestPrebidData.of(null,
                                singletonList(
                                        ExtRequestPrebidDataEidPermissions.of("source", singletonList("bidder1")))))
                        .build()))
                .build();

        // when
        final ValidationResult result = target.validate(bidRequest, null);

        // then
        assertThat(result.getErrors()).hasSize(1)
                .containsOnly(
                        "request.ext.prebid.data.eidPermissions[].bidders[] unrecognized biddercode: 'bidder1'");
    }

    @Test
    public void validateShouldReturnValidationMessageWhenEidsPermissionsBidderHasBlankValue() {
        // given
        final BidRequest bidRequest = validBidRequestBuilder()
                .ext(ExtRequest.of(ExtRequestPrebid.builder()
                        .data(ExtRequestPrebidData.of(null,
                                singletonList(
                                        ExtRequestPrebidDataEidPermissions.of("source", singletonList(" ")))))
                        .build()))
                .build();

        // when
        final ValidationResult result = target.validate(bidRequest, null);

        // then
        assertThat(result.getErrors()).hasSize(1)
                .containsOnly("request.ext.prebid.data.eidPermissions[].bidders[] unrecognized biddercode: ' '");
    }

    @Test
    public void validateShouldNotReturnValidationErrorWhenBidderIsAlias() {
        // given
        given(bidderCatalog.isValidName(eq("bidder1Alias"))).willReturn(false);
        given(bidderCatalog.isValidName(eq("bidder1"))).willReturn(true);
        given(bidderCatalog.isActive(eq("bidder1"))).willReturn(true);

        final BidRequest bidRequest = validBidRequestBuilder()
                .ext(ExtRequest.of(ExtRequestPrebid.builder()
                        .aliases(singletonMap("bidder1Alias", "bidder1"))
                        .data(ExtRequestPrebidData.of(null,
                                singletonList(
                                        ExtRequestPrebidDataEidPermissions.of("source", singletonList("bidder1")))))
                        .build()))
                .build();

        // when
        final ValidationResult result = target.validate(bidRequest, null);

        // then
        assertThat(result.getErrors()).isEmpty();
    }

    @Test
    public void validateShouldNotReturnValidationErrorWhenBidderIsAsterisk() {
        // given
        final BidRequest bidRequest = validBidRequestBuilder()
                .ext(ExtRequest.of(ExtRequestPrebid.builder()
                        .data(ExtRequestPrebidData.of(null,
                                singletonList(
                                        ExtRequestPrebidDataEidPermissions.of("source", singletonList("*")))))
                        .build()))
                .build();

        // when
        final ValidationResult result = target.validate(bidRequest, null);

        // then
        assertThat(result.getErrors()).isEmpty();
    }

    @Test
    public void validateShouldReturnValidationMessageWhenEidsPermissionsHasMissingSource() {
        // given
        final BidRequest bidRequest = validBidRequestBuilder()
                .ext(ExtRequest.of(ExtRequestPrebid.builder()
                        .data(ExtRequestPrebidData.of(null,
                                singletonList(
                                        ExtRequestPrebidDataEidPermissions.of(null, singletonList("bidder1")))))
                        .build()))
                .build();

        // when
        final ValidationResult result = target.validate(bidRequest, null);

        // then
        assertThat(result.getErrors()).hasSize(1)
                .containsOnly("Missing required value request.ext.prebid.data.eidPermissions[].source");
    }

    @Test
<<<<<<< HEAD
=======
    public void validateShouldReturnValidationMessageWhenEidsPermissionsContainsDuplicatedSources() {
        // given
        final BidRequest bidRequest = validBidRequestBuilder()
                .ext(ExtRequest.of(ExtRequestPrebid.builder()
                        .data(ExtRequestPrebidData.of(null,
                                asList(
                                        ExtRequestPrebidDataEidPermissions.of("source", singletonList("*")),
                                        ExtRequestPrebidDataEidPermissions.of("source", singletonList("*")))))
                        .build()))
                .build();

        // when
        final ValidationResult result = target.validate(bidRequest, null);

        // then
        assertThat(result.getErrors()).hasSize(1)
                .containsOnly("Duplicate source source in request.ext.prebid.data.eidpermissions[]");
    }

    @Test
>>>>>>> 2b9ce04f
    public void validateShouldReturnValidationMessageWhenCantParseTargetingPriceGranularity() {
        // given
        final BidRequest bidRequest = validBidRequestBuilder()
                .ext(ExtRequest.of(ExtRequestPrebid.builder()
                        .targeting(ExtRequestTargeting.builder()
                                .pricegranularity(new TextNode("pricegranularity"))
                                .build())
                        .build()))
                .build();

        // when
        final ValidationResult result = target.validate(bidRequest, null);

        // then
        assertThat(result.getErrors()).hasSize(1)
                .containsOnly("Error while parsing request.ext.prebid.targeting.pricegranularity");
    }

    @Test
    public void validateShouldReturnValidationMessageWhenRangesAreEmptyList() {
        // given
        final BidRequest bidRequest = validBidRequestBuilder()
                .ext(ExtRequest.of(ExtRequestPrebid.builder()
                        .targeting(ExtRequestTargeting.builder()
                                .pricegranularity(mapper.valueToTree(ExtPriceGranularity.of(2, emptyList())))
                                .build())
                        .build()))
                .build();

        // when
        final ValidationResult result = target.validate(bidRequest, null);

        // then
        assertThat(result.getErrors()).hasSize(1)
                .containsOnly("Price granularity error: empty granularity definition supplied");
    }

    @Test
    public void validateShouldReturnValidationMessageWhenIncrementIsZero() {
        // given
        final BidRequest bidRequest = validBidRequestBuilder()
                .ext(ExtRequest.of(ExtRequestPrebid.builder()
                        .targeting(ExtRequestTargeting.builder()
                                .pricegranularity(mapper.valueToTree(ExtPriceGranularity
                                        .of(2, singletonList(ExtGranularityRange.of(BigDecimal.valueOf(5),
                                                BigDecimal.valueOf(0))))))
                                .build())
                        .build()))
                .build();

        // when
        final ValidationResult result = target.validate(bidRequest, null);

        // then
        assertThat(result.getErrors()).hasSize(1)
                .containsOnly("Price granularity error: increment must be a nonzero positive number");
    }

    @Test
    public void validateShouldReturnValidationMessageWhenIncrementIsMissed() {
        // given
        final BidRequest bidRequest = validBidRequestBuilder()
                .ext(ExtRequest.of(ExtRequestPrebid.builder()
                        .targeting(ExtRequestTargeting.builder()
                                .pricegranularity(mapper.valueToTree(ExtPriceGranularity.of(
                                        2,
                                        singletonList(ExtGranularityRange.of(BigDecimal.valueOf(5), null)))))
                                .build())
                        .build()))
                .build();
        // when
        final ValidationResult result = target.validate(bidRequest, null);

        // then
        assertThat(result.getErrors()).hasSize(1)
                .containsOnly("Price granularity error: increment must be a nonzero positive number");
    }

    @Test
    public void validateShouldReturnValidationMessageWhenIncrementIsNegative() {
        // given
        final BidRequest bidRequest = validBidRequestBuilder()
                .ext(ExtRequest.of(ExtRequestPrebid.builder()
                        .targeting(ExtRequestTargeting.builder()
                                .pricegranularity(mapper.valueToTree(ExtPriceGranularity.of(
                                        2,
                                        singletonList(ExtGranularityRange.of(
                                                BigDecimal.valueOf(5), BigDecimal.valueOf(-1))))))
                                .build())
                        .build()))
                .build();
        // when
        final ValidationResult result = target.validate(bidRequest, null);

        // then
        assertThat(result.getErrors()).hasSize(1)
                .containsOnly("Price granularity error: increment must be a nonzero positive number");
    }

    @Test
    public void validateShouldReturnValidationMessageWhenPrecisionIsNegative() {
        // given
        final BidRequest bidRequest = validBidRequestBuilder()
                .ext(ExtRequest.of(ExtRequestPrebid.builder()
                        .targeting(ExtRequestTargeting.builder()
                                .pricegranularity(mapper.valueToTree(ExtPriceGranularity.of(-1, singletonList(
                                        ExtGranularityRange.of(BigDecimal.valueOf(5), BigDecimal.valueOf(0.01))))))
                                .build())
                        .build()))
                .build();
        // when
        final ValidationResult result = target.validate(bidRequest, null);

        // then
        assertThat(result.getErrors()).hasSize(1)
                .containsOnly("Price granularity error: precision must be non-negative");
    }

    @Test
    public void validateShouldReturnValidationMessageWhenMediaTypePriceGranularityTypesAreAllNull() {
        // given
        final ExtPriceGranularity priceGranularity = ExtPriceGranularity.of(1, singletonList(
                ExtGranularityRange.of(BigDecimal.valueOf(5), BigDecimal.valueOf(0.01))));

        final BidRequest bidRequest = validBidRequestBuilder()
                .ext(ExtRequest.of(ExtRequestPrebid.builder()
                        .targeting(ExtRequestTargeting.builder()
                                .pricegranularity(mapper.valueToTree(priceGranularity))
                                .mediatypepricegranularity(ExtMediaTypePriceGranularity.of(null, null, null))
                                .build())
                        .build()))
                .build();

        // when
        final ValidationResult result = target.validate(bidRequest, null);

        // then
        assertThat(result.getErrors()).hasSize(1)
                .containsOnly("Media type price granularity error: must have at least one media type present");
    }

    @Test
    public void validateShouldReturnValidationMessageWithCorrectMediaType() {
        // given
        final ExtPriceGranularity priceGranularity = ExtPriceGranularity.of(1, singletonList(
                ExtGranularityRange.of(BigDecimal.valueOf(5), BigDecimal.valueOf(0.01))));
        final ExtMediaTypePriceGranularity mediaTypePriceGranuality = ExtMediaTypePriceGranularity.of(
                mapper.valueToTree(ExtPriceGranularity.of(
                        -1,
                        singletonList(ExtGranularityRange.of(BigDecimal.valueOf(5), BigDecimal.valueOf(1))))),
                null,
                null);
        final BidRequest bidRequest = validBidRequestBuilder()
                .ext(ExtRequest.of(ExtRequestPrebid.builder()
                        .targeting(ExtRequestTargeting.builder()
                                .pricegranularity(mapper.valueToTree(priceGranularity))
                                .mediatypepricegranularity(mediaTypePriceGranuality)
                                .build())
                        .build()))
                .build();

        // when
        final ValidationResult result = target.validate(bidRequest, null);

        // then
        assertThat(result.getErrors()).hasSize(1)
                .containsOnly("Banner price granularity error: precision must be non-negative");
    }

    @Test
    public void validateShouldReturnValidationMessageForInvalidTargeting() {
        // given
        final ExtPriceGranularity priceGranularity = ExtPriceGranularity.of(1, singletonList(
                ExtGranularityRange.of(BigDecimal.valueOf(5), BigDecimal.valueOf(0.01))));
        final BidRequest bidRequest = validBidRequestBuilder()
                .ext(ExtRequest.of(ExtRequestPrebid.builder()
                        .targeting(ExtRequestTargeting.builder()
                                .pricegranularity(mapper.valueToTree(priceGranularity))
                                .includebidderkeys(false)
                                .includewinners(false)
                                .build())
                        .build()))
                .build();

        // when
        final ValidationResult result = target.validate(bidRequest, null);

        // then
        assertThat(result.getErrors()).hasSize(1)
                .containsOnly("ext.prebid.targeting: At least one of includewinners or includebidderkeys"
                        + " must be enabled to enable targeting support");
    }

    @Test
    public void validateShouldReturnValidationMessageWhenRangesContainsMissedMaxValue() {
        final ExtPriceGranularity priceGranuality = ExtPriceGranularity.of(2,
                asList(ExtGranularityRange.of(BigDecimal.valueOf(5), BigDecimal.valueOf(0.01)),
                        ExtGranularityRange.of(null, BigDecimal.valueOf(0.05))));
        final BidRequest bidRequest = validBidRequestBuilder()
                .ext(ExtRequest.of(ExtRequestPrebid.builder()
                        .targeting(ExtRequestTargeting.builder()
                                .pricegranularity(mapper.valueToTree(priceGranuality))
                                .build())
                        .build()))
                .build();

        // when
        final ValidationResult result = target.validate(bidRequest, null);

        // then
        assertThat(result.getErrors()).hasSize(1)
                .containsOnly("Price granularity error: max value should not be missed");
    }

    @Test
    public void validateShouldReturnValidationMessageWhenRangesAreNotOrderedByMaxValue() {
        final ExtPriceGranularity priceGranuality = ExtPriceGranularity.of(2,
                asList(ExtGranularityRange.of(BigDecimal.valueOf(5), BigDecimal.valueOf(0.01)),
                        ExtGranularityRange.of(BigDecimal.valueOf(2), BigDecimal.valueOf(0.05))));
        final BidRequest bidRequest = validBidRequestBuilder()
                .ext(ExtRequest.of(ExtRequestPrebid.builder()
                        .targeting(ExtRequestTargeting.builder()
                                .pricegranularity(mapper.valueToTree(priceGranuality))
                                .build())
                        .build()))
                .build();

        // when
        final ValidationResult result = target.validate(bidRequest, null);

        // then
        assertThat(result.getErrors()).hasSize(1)
                .containsOnly("Price granularity error: range list must be ordered with increasing \"max\"");
    }

    @Test
    public void validateShouldReturnValidationMessageWhenRangesAreNotOrderedByMaxValueInTheMiddleOfRangeList() {
        // given
        final ExtPriceGranularity priceGranuality = ExtPriceGranularity.of(2,
                asList(ExtGranularityRange.of(BigDecimal.valueOf(5), BigDecimal.valueOf(0.01)),
                        ExtGranularityRange.of(BigDecimal.valueOf(10), BigDecimal.valueOf(0.05)),
                        ExtGranularityRange.of(BigDecimal.valueOf(8), BigDecimal.valueOf(0.05))));
        final BidRequest bidRequest = validBidRequestBuilder()
                .ext(ExtRequest.of(ExtRequestPrebid.builder()
                        .targeting(ExtRequestTargeting.builder()
                                .pricegranularity(mapper.valueToTree(priceGranuality))
                                .build())
                        .build()))
                .build();

        // when
        final ValidationResult result = target.validate(bidRequest, null);

        // then
        assertThat(result.getErrors()).hasSize(1)
                .containsOnly("Price granularity error: range list must be ordered with increasing \"max\"");
    }

    @Test
    public void validateShouldReturnValidationMessageWhenIncrementIsNegativeInNotLeadingElement() {
        // given
        final ExtPriceGranularity priceGranularity = ExtPriceGranularity.of(2,
                asList(ExtGranularityRange.of(BigDecimal.valueOf(5), BigDecimal.valueOf(0.01)),
                        ExtGranularityRange.of(BigDecimal.valueOf(10), BigDecimal.valueOf(-0.05))));
        final BidRequest bidRequest = validBidRequestBuilder()
                .ext(ExtRequest.of(ExtRequestPrebid.builder()
                        .targeting(ExtRequestTargeting.builder()
                                .pricegranularity(mapper.valueToTree(priceGranularity))
                                .build())
                        .build()))
                .build();

        // when
        final ValidationResult result = target.validate(bidRequest, null);

        // then
        assertThat(result.getErrors()).hasSize(1)
                .containsOnly("Price granularity error: increment must be a nonzero positive number");
    }

    @Test
    public void validateShouldReturnValidationMessageWhenPrebidBuyerIdsContainsUnknownBidder() {
        // given
        final BidRequest bidRequest = validBidRequestBuilder()
                .user(User.builder()
                        .ext(ExtUser.builder()
                                .prebid(ExtUserPrebid.of(singletonMap("unknown-bidder", "42")))
                                .build())
                        .build())
                .build();

        // when
        final ValidationResult result = target.validate(bidRequest, null);

        // then
        assertThat(result.getErrors()).hasSize(1)
                .containsOnly("request.user.ext.unknown-bidder is neither a known bidder name "
                        + "nor an alias in request.ext.prebid.aliases");
    }

    @Test
    public void validateShouldNotReturnAnyErrorInValidationResultWhenPrebidBuyerIdIsKnownBidderAlias() {
        // given
        final BidRequest bidRequest = validBidRequestBuilder()
                .ext(ExtRequest.of(ExtRequestPrebid.builder()
                        .aliases(singletonMap("unknown-bidder", "rubicon"))
                        .build()))
                .user(User.builder()
                        .ext(ExtUser.builder()
                                .prebid(ExtUserPrebid.of(singletonMap("unknown-bidder", "42")))
                                .build())
                        .build())
                .build();

        // when
        final ValidationResult result = target.validate(bidRequest, null);

        // then
        assertThat(result.getErrors()).isEmpty();
    }

    @Test
    public void validateShouldNotReturnAnyErrorInValidationResultWhenPrebidBuyerIdIsKnownBidder() {
        // given
        final BidRequest bidRequest = validBidRequestBuilder()
                .user(User.builder()
                        .ext(ExtUser.builder()
                                .prebid(ExtUserPrebid.of(singletonMap("rubicon", "42")))
                                .build())
                        .build())
                .build();

        // when
        final ValidationResult result = target.validate(bidRequest, null);

        // then
        assertThat(result.getErrors()).isEmpty();
    }

    @Test
    public void validateShouldNotReturnValidationMessageWhenEidsIsEmpty() {
        // given
        final BidRequest bidRequest = validBidRequestBuilder()
                .user(User.builder()
                        .eids(emptyList())
                        .build())
                .build();

        // when
        final ValidationResult result = target.validate(bidRequest, null);

        // then
        assertThat(result.getErrors()).isEmpty();
    }

    @Test
    public void validateShouldReturnValidationMessageWhenEidHasEmptySource() {
        // given
        final BidRequest bidRequest = validBidRequestBuilder()
                .user(User.builder()
                        .eids(singletonList(Eid.of(null, null, null)))
                        .build())
                .build();

        // when
        final ValidationResult result = target.validate(bidRequest, null);

        // then
        assertThat(result.getErrors()).hasSize(1)
                .containsOnly("request.user.eids[0] missing required field: \"source\"");
    }

    @Test
    public void validateShouldReturnValidationMessageWhenEidHasNoUids() {
        // given
        final BidRequest bidRequest = validBidRequestBuilder()
                .user(User.builder()
                        .eids(singletonList(Eid.of("source", null, null)))
                        .build())
                .build();

        // when
        final ValidationResult result = target.validate(bidRequest, null);

        // then
        assertThat(result.getErrors()).hasSize(1)
                .containsOnly("request.user.eids[0].uids must contain at least one element");
    }

    @Test
    public void validateShouldReturnValidationMessageWhenEidUidsIsEmpty() {
        // given
        final BidRequest bidRequest = validBidRequestBuilder()
                .user(User.builder()
                        .eids(singletonList(Eid.of("source", emptyList(), null)))
                        .build())
                .build();

        // when
        final ValidationResult result = target.validate(bidRequest, null);

        // then
        assertThat(result.getErrors()).hasSize(1)
                .containsOnly("request.user.eids[0].uids must contain at least one element");
    }

    @Test
    public void validateShouldReturnValidationMessageWhenEidUidIdIsMissing() {
        // given
        final BidRequest bidRequest = validBidRequestBuilder()
                .user(User.builder()
                        .eids(singletonList(Eid.of(
                                "source",
                                singletonList(Uid.of(null, null, null)),
                                null)))
                        .build())
                .build();

        // when
        final ValidationResult result = target.validate(bidRequest, null);

        // then
        assertThat(result.getErrors()).hasSize(1)
                .containsOnly("request.user.eids[0].uids[0] missing required field: \"id\"");
    }

    @Test
    public void validateShouldReturnErrorWhenEidSourceIsNotUnique() {
        // given
        final BidRequest bidRequest = validBidRequestBuilder()
                .user(User.builder()
                        .eids(asList(
                                Eid.of("source", singletonList(Uid.of("id1", null, null)), null),
                                Eid.of("source", singletonList(Uid.of("id2", null, null)), null)))
                        .build())
                .build();

        // when
        final ValidationResult result = target.validate(bidRequest, null);

        // then
        assertThat(result.getErrors()).containsExactly("request.user.eids must contain unique sources");
    }

    @Test
    public void validateShouldReturnValidationMessageWhenAliasNameEqualsToBidderItPointsOn() {
        // given
        final ExtRequest ext = ExtRequest.of(ExtRequestPrebid.builder()
                .aliases(singletonMap("rubicon", "rubicon"))
                .build());
        final BidRequest bidRequest = validBidRequestBuilder().ext(ext).build();

        // when
        final ValidationResult result = target.validate(bidRequest, null);

        // then
        assertThat(result.getErrors()).hasSize(1)
                .containsOnly("""
                        request.ext.prebid.aliases.rubicon defines a no-op alias. \
                        Choose a different alias, or remove this entry""");
    }

    @Test
    public void validateShouldReturnValidationMessageWhenAliasPointOnNotValidBidderName() {
        // given
        final ExtRequest ext = ExtRequest.of(ExtRequestPrebid.builder()
                .aliases(singletonMap("alias", "fake"))
                .build());
        final BidRequest bidRequest = validBidRequestBuilder().ext(ext).build();

        // when
        final ValidationResult result = target.validate(bidRequest, null);

        // then
        assertThat(result.getErrors()).hasSize(1)
                .containsOnly("request.ext.prebid.aliases.alias refers to unknown bidder: fake");
    }

    @Test
    public void validateShouldReturnValidationMessageWhenAliasPointOnDisabledBidder() {
        // given
        final ExtRequest ext = ExtRequest.of(ExtRequestPrebid.builder()
                .aliases(singletonMap("alias", "appnexus"))
                .build());
        final BidRequest bidRequest = validBidRequestBuilder().ext(ext).build();
        given(bidderCatalog.isValidName("appnexus")).willReturn(true);
        given(bidderCatalog.isActive("appnexus")).willReturn(false);

        // when
        final ValidationResult result = target.validate(bidRequest, null);

        // then
        assertThat(result.getErrors()).hasSize(1)
                .containsOnly("request.ext.prebid.aliases.alias refers to disabled bidder: appnexus");
    }

    @Test
    public void validateShouldReturnEmptyValidationMessagesWhenAliasesWasUsed() {
        // given
        final ExtRequest ext = ExtRequest.of(ExtRequestPrebid.builder()
                .aliases(singletonMap("alias", "rubicon"))
                .build());
        final BidRequest bidRequest = validBidRequestBuilder().ext(ext).build();

        // when
        final ValidationResult result = target.validate(bidRequest, null);

        // then
        assertThat(result.getErrors()).isEmpty();
    }

    @Test
    public void validateShouldReturnValidationResultWithErrorsWhenGdprIsNotOneOrZero() {
        // given
        final BidRequest bidRequest = validBidRequestBuilder()
                .regs(Regs.builder().gdpr(2).build())
                .build();

        // when
        final ValidationResult result = target.validate(bidRequest, null);

        // then
        assertThat(result.getErrors()).hasSize(1)
                .containsOnly("request.regs.ext.gdpr must be either 0 or 1");
    }

    @Test
    public void validateShouldThrowExceptionWhenNativeRequestEmpty() {
        // given
        final BidRequest bidRequest = givenBidRequest(identity());

        // when
        final ValidationResult result = target.validate(bidRequest, null);

        // then
        assertThat(result.getErrors()).hasSize(1)
                .containsOnly("request.imp[0].native contains empty request value");
    }

    @Test
    public void validateShouldThrowExceptionWhenNativeRequestMalformed() {
        // given
        final BidRequest bidRequest = givenBidRequest(nativeCustomizer -> nativeCustomizer.request("broken-request"));

        // when
        final ValidationResult result = target.validate(bidRequest, null);

        // then
        assertThat(result.getErrors()).hasSize(1)
                .allSatisfy(error -> {
                    assertThat(error)
                            .startsWith("Error while parsing request.imp[0].native.request: JsonParseException:");
                });
    }

    @Test
    public void validateShouldReturnValidationResultWithoutErrorsForNativeSpecificContextTypes()
            throws JsonProcessingException {
        // given
        final BidRequest bidRequest = givenBidRequestWithNativeRequest(nativeReqCustomizer ->
                nativeReqCustomizer.context(500).assets(singletonList(Asset.builder().build())));

        // when
        final ValidationResult result = target.validate(bidRequest, null);

        // then
        assertThat(result.getErrors()).isEmpty();
    }

    @Test
    public void validateShouldReturnValidationResultWithErrorWhenContextTypeOutOfPossibleValuesRange()
            throws JsonProcessingException {
        // given
        final BidRequest bidRequest = givenBidRequestWithNativeRequest(nativeReqCustomizer ->
                nativeReqCustomizer.context(323));

        // when
        final ValidationResult result = target.validate(bidRequest, null);

        // then
        assertThat(result.getErrors()).hasSize(1)
                .containsOnly("request.imp[0].native.request.context is invalid. "
                        + "See https://iabtechlab.com/wp-content/uploads/2016/07/"
                        + "OpenRTB-Native-Ads-Specification-Final-1.2.pdf#page=39");
    }

    @Test
    public void validateShouldReturnValidationResultWithErrorWhenContextSubTypeOutOfPossibleValuesRange()
            throws JsonProcessingException {
        // given
        final BidRequest bidRequest = givenBidRequestWithNativeRequest(nativeReqCustomizer ->
                nativeReqCustomizer.context(2).contextsubtype(100));

        // when
        final ValidationResult result = target.validate(bidRequest, null);

        // then
        assertThat(result.getErrors()).hasSize(1)
                .containsOnly("request.imp[0].native.request.contextsubtype is invalid. "
                        + "See https://iabtechlab.com/wp-content/uploads/2016/07/"
                        + "OpenRTB-Native-Ads-Specification-Final-1.2.pdf#page=39");
    }

    @Test
    public void validateShouldReturnErrorWhenContextSubTypeAndContextTypeOutOfPossibleContentValuesRange()
            throws JsonProcessingException {
        // given
        final BidRequest bidRequest = givenBidRequestWithNativeRequest(nativeReqCustomizer ->
                nativeReqCustomizer.context(2).contextsubtype(11));

        // when
        final ValidationResult result = target.validate(bidRequest, null);

        // then
        assertThat(result.getErrors()).hasSize(1)
                .containsOnly("request.imp[0].native.request.context is 2, but contextsubtype is 11. "
                        + "This is an invalid combination. See https://iabtechlab.com/wp-content/uploads/2016/07/"
                        + "OpenRTB-Native-Ads-Specification-Final-1.2.pdf#page=39");
    }

    @Test
    public void validateShouldReturnErrorWhenContextSubTypeAndContextTypeOutOfPossibleSocialValuesRange()
            throws JsonProcessingException {
        // given
        final BidRequest bidRequest = givenBidRequestWithNativeRequest(nativeReqCustomizer ->
                nativeReqCustomizer.context(3).contextsubtype(21));

        // when
        final ValidationResult result = target.validate(bidRequest, null);

        // then
        assertThat(result.getErrors()).hasSize(1)
                .containsOnly("request.imp[0].native.request.context is 3, but contextsubtype is 21. "
                        + "This is an invalid combination. See https://iabtechlab.com/wp-content/uploads/2016/07/"
                        + "OpenRTB-Native-Ads-Specification-Final-1.2.pdf#page=39");
    }

    @Test
    public void validateShouldReturnErrorWhenContextSubTypeAndContextTypeOutOfPossibleProductValuesRange()
            throws JsonProcessingException {
        // given
        final BidRequest bidRequest = givenBidRequestWithNativeRequest(nativeReqCustomizer ->
                nativeReqCustomizer.context(2).contextsubtype(31));

        // when
        final ValidationResult result = target.validate(bidRequest, null);

        // then
        assertThat(result.getErrors()).hasSize(1)
                .containsOnly("request.imp[0].native.request.context is 2, but contextsubtype is 31. "
                        + "This is an invalid combination. See https://iabtechlab.com/wp-content/uploads/2016/07/"
                        + "OpenRTB-Native-Ads-Specification-Final-1.2.pdf#page=39");
    }

    @Test
    public void validateShouldReturnValidationResultWithEmptyErrorWhenContextSubTypeAndContextTypeValid()
            throws JsonProcessingException {
        // given
        final BidRequest bidRequest = givenBidRequestWithNativeRequest(nativeReqCustomizer ->
                nativeReqCustomizer.context(1).contextsubtype(12).assets(singletonList(Asset.builder().build())));

        // when
        final ValidationResult result = target.validate(bidRequest, null);

        // then
        assertThat(result.getErrors()).isEmpty();
    }

    @Test
    public void validateShouldReturnValidationResultWithEmptyErrorWhenContextIsNull()
            throws JsonProcessingException {
        // given
        final BidRequest bidRequest = givenBidRequestWithNativeRequest(nativeReqCustomizer ->
                nativeReqCustomizer.context(null).assets(singletonList(Asset.builder().build())));

        // when
        final ValidationResult result = target.validate(bidRequest, null);

        // then
        assertThat(result.getErrors()).isEmpty();
    }

    @Test
    public void validateShouldReturnValidationResultWithEmptyErrorWhenSubTypeContextIsNull()
            throws JsonProcessingException {
        // given
        final BidRequest bidRequest = givenBidRequestWithNativeRequest(nativeReqCustomizer ->
                nativeReqCustomizer.context(1).contextsubtype(null).assets(singletonList(Asset.builder().build())));

        // when
        final ValidationResult result = target.validate(bidRequest, null);

        // then
        assertThat(result.getErrors()).isEmpty();
    }

    @Test
    public void validateShouldReturnValidationResultWithErrorWhenEventTrackersOutOfPossibleValuesRange()
            throws JsonProcessingException {
        // given
        final BidRequest bidRequest = givenBidRequestWithNativeRequest(nativeReqCustomizer ->
                nativeReqCustomizer.context(1).contextsubtype(12).eventtrackers(singletonList(EventTracker.builder()
                        .event(323).build())).assets(singletonList(Asset.builder().build())));

        // when
        final ValidationResult result = target.validate(bidRequest, null);

        // then
        assertThat(result.getErrors()).hasSize(1)
                .containsOnly("request.imp[0].native.request.eventtrackers[0].event is invalid. See section 7.6: "
                        + "https://iabtechlab.com/wp-content/uploads/2016/07/"
                        + "OpenRTB-Native-Ads-Specification-Final-1.2.pdf#page=43");
    }

    @Test
    public void validateShouldReturnValidationResultWithErrorWhenEventTrackerEmptyMethods()
            throws JsonProcessingException {
        // given
        final BidRequest bidRequest = givenBidRequestWithNativeRequest(nativeReqCustomizer ->
                nativeReqCustomizer.context(1).contextsubtype(12).eventtrackers(singletonList(EventTracker.builder()
                        .event(1).build())).assets(singletonList(Asset.builder().build())));

        // when
        final ValidationResult result = target.validate(bidRequest, null);

        // then
        assertThat(result.getErrors()).hasSize(1)
                .containsOnly("request.imp[0].native.request.eventtrackers[0].method is required. "
                        + "See section 7.7: https://iabtechlab.com/wp-content/uploads/2016/07/"
                        + "OpenRTB-Native-Ads-Specification-Final-1.2.pdf#page=43");
    }

    @Test
    public void validateShouldReturnValidationResultWithErrorWhenEventTrackerInvalidMethod()
            throws JsonProcessingException {
        // given
        final BidRequest bidRequest = givenBidRequestWithNativeRequest(nativeReqCustomizer ->
                nativeReqCustomizer.context(1).contextsubtype(12).eventtrackers(singletonList(EventTracker.builder()
                        .event(1).methods(singletonList(3)).build())).assets(singletonList(Asset.builder().build())));

        // when
        final ValidationResult result = target.validate(bidRequest, null);

        // then
        assertThat(result.getErrors()).hasSize(1)
                .containsOnly("request.imp[0].native.request.eventtrackers[0].methods[0] is invalid. "
                        + "See section 7.7: https://iabtechlab.com/wp-content/uploads/2016/07/"
                        + "OpenRTB-Native-Ads-Specification-Final-1.2.pdf#page=43");
    }

    @Test
    public void validateShouldReturnValidationResultWithEmptyErrorWhenValidEventTracker()
            throws JsonProcessingException {
        // given
        final BidRequest bidRequest = givenBidRequestWithNativeRequest(nativeReqCustomizer ->
                nativeReqCustomizer.context(1).contextsubtype(12).eventtrackers(singletonList(EventTracker.builder()
                        .event(1).methods(singletonList(2)).build())).assets(singletonList(Asset.builder().build())));

        // when
        final ValidationResult result = target.validate(bidRequest, null);

        // then
        assertThat(result.getErrors()).isEmpty();
    }

    @Test
    public void validateShouldReturnValidationResultWithEmptyErrorWhenEventTrackerHasSpecificType()
            throws JsonProcessingException {
        // given
        final BidRequest bidRequest = givenBidRequestWithNativeRequest(nativeReqCustomizer ->
                nativeReqCustomizer.context(1).contextsubtype(12).eventtrackers(singletonList(EventTracker.builder()
                        .event(500).methods(singletonList(2)).build())).assets(singletonList(Asset.builder().build())));

        // when
        final ValidationResult result = target.validate(bidRequest, null);

        // then
        assertThat(result.getErrors()).isEmpty();
    }

    @Test
    public void validateShouldReturnValidationResultWithoutErrorsForNativeSpecificPlacementTypes()
            throws JsonProcessingException {
        // given
        final BidRequest bidRequest = givenBidRequestWithNativeRequest(nativeReqCustomizer ->
                nativeReqCustomizer.plcmttype(500).assets(singletonList(Asset.builder().build())));

        // when
        final ValidationResult result = target.validate(bidRequest, null);

        // then
        assertThat(result.getErrors()).isEmpty();
    }

    @Test
    public void validateShouldReturnValidationResultWithErrorWhenPlacementTypeOutOfPossibleValuesRange()
            throws JsonProcessingException {
        // given
        final BidRequest bidRequest = givenBidRequestWithNativeRequest(nativeReqCustomizer ->
                nativeReqCustomizer.plcmttype(323));

        // when
        final ValidationResult result = target.validate(bidRequest, null);

        // then
        assertThat(result.getErrors()).hasSize(1)
                .containsOnly("request.imp[0].native.request.plcmttype is invalid. "
                        + "See https://iabtechlab.com/wp-content/uploads/2016/07/"
                        + "OpenRTB-Native-Ads-Specification-Final-1.2.pdf#page=40");
    }

    @Test
    public void validateShouldReturnValidationResultWithErrorWhenAssetsContainsZeroElements()
            throws JsonProcessingException {
        // given
        final BidRequest bidRequest = givenBidRequestWithNativeRequest(nativeReqCustomizer ->
                nativeReqCustomizer.assets(emptyList()));

        // when
        final ValidationResult result = target.validate(bidRequest, null);

        // then
        assertThat(result.getErrors()).hasSize(1)
                .containsOnly("request.imp[0].native.request.assets must be an array containing at least one object");
    }

    @Test
    public void validateShouldReturnValidationResultWithErrorWhenElementInAssetsHasWhichIsNotUnique()
            throws JsonProcessingException {
        // given
        final BidRequest bidRequest = givenBidRequestWithNativeRequest(nativeReqCustomizer ->
                nativeReqCustomizer.assets(asList(
                        Asset.builder().id(1).build(),
                        // this should get ID set on second iteration (i = 1) and result in conflict with previous id
                        Asset.builder().build())));

        // when
        final ValidationResult result = target.validate(bidRequest, null);

        // then
        assertThat(result.getErrors()).hasSize(1)
                .containsOnly("request.imp[0].native.request.assets[1].id is already being used by another asset. "
                        + "Each asset ID must be unique.");
    }

    @Test
    public void validateShouldReturnValidationResultWithErrorWhenIndividualAssetHasTitleAndImage()
            throws JsonProcessingException {
        // given
        final BidRequest bidRequest = givenBidRequestWithNativeRequest(nativeReqCustomizer ->
                nativeReqCustomizer.assets(singletonList(Asset.builder()
                        .title(TitleObject.builder().build())
                        .img(ImageObject.builder().build())
                        .build())));

        // when
        final ValidationResult result = target.validate(bidRequest, null);

        // then
        assertThat(result.getErrors()).hasSize(1)
                .containsOnly("request.imp[0].native.request.assets[0] must define at most one of"
                        + " {title, img, video, data}");
    }

    @Test
    public void validateShouldReturnValidationResultWithErrorWhenIndividualAssetHasTitleAndVideo()
            throws JsonProcessingException {
        // given
        final BidRequest bidRequest = givenBidRequestWithNativeRequest(nativeReqCustomizer ->
                nativeReqCustomizer.assets(singletonList(Asset.builder()
                        .title(TitleObject.builder().build())
                        .video(VideoObject.builder().build())
                        .build())));

        // when
        final ValidationResult result = target.validate(bidRequest, null);

        // then
        assertThat(result.getErrors()).hasSize(1)
                .containsOnly("request.imp[0].native.request.assets[0] must define at most one of"
                        + " {title, img, video, data}");
    }

    @Test
    public void validateShouldReturnValidationResultWithErrorWhenIndividualAssetHasTitleAndData()
            throws JsonProcessingException {

        // given
        final BidRequest bidRequest = givenBidRequestWithNativeRequest(nativeReqCustomizer ->
                nativeReqCustomizer.assets(singletonList(Asset.builder()
                        .title(TitleObject.builder().build())
                        .data(DataObject.builder().build())
                        .build())));

        // when
        final ValidationResult result = target.validate(bidRequest, null);

        // then
        assertThat(result.getErrors()).hasSize(1)
                .containsOnly("request.imp[0].native.request.assets[0] must define at most one of"
                        + " {title, img, video, data}");
    }

    @Test
    public void validateShouldReturnValidationResultWithErrorWhenIndividualAssetHasImageAndVideo()
            throws JsonProcessingException {
        // given
        final BidRequest bidRequest = givenBidRequestWithNativeRequest(nativeReqCustomizer ->
                nativeReqCustomizer.assets(singletonList(Asset.builder()
                        .img(ImageObject.builder().build())
                        .video(VideoObject.builder().build())
                        .build())));

        // when
        final ValidationResult result = target.validate(bidRequest, null);

        // then
        assertThat(result.getErrors()).hasSize(1)
                .containsOnly(
                        "request.imp[0].native.request.assets[0] must define at most one of {title, img, video, data}");
    }

    @Test
    public void validateShouldReturnValidationResultWithErrorWhenIndividualAssetHasImageAndData()
            throws JsonProcessingException {
        // given
        final BidRequest bidRequest = givenBidRequestWithNativeRequest(nativeReqCustomizer ->
                nativeReqCustomizer.assets(singletonList(Asset.builder()
                        .img(ImageObject.builder().build())
                        .data(DataObject.builder().build())
                        .build())));

        // when
        final ValidationResult result = target.validate(bidRequest, null);

        // then
        assertThat(result.getErrors()).hasSize(1)
                .containsOnly(
                        "request.imp[0].native.request.assets[0] must define at most one of {title, img, video, data}");
    }

    @Test
    public void validateShouldReturnValidationResultWithErrorWhenHasZeroTitleLen() throws JsonProcessingException {
        // given
        final BidRequest bidRequest = givenBidRequestWithNativeRequest(nativeReqCustomizer ->
                nativeReqCustomizer.assets(singletonList(Asset.builder()
                        .title(TitleObject.builder().len(0).build()).build())));

        // when
        final ValidationResult result = target.validate(bidRequest, null);

        // then
        assertThat(result.getErrors()).hasSize(1)
                .containsOnly("request.imp[0].native.request.assets[0].title.len must be a positive integer");
    }

    @Test
    public void validateShouldReturnValidationResultWithErrorWhenHasNullTitleLen() throws JsonProcessingException {
        // given
        final BidRequest bidRequest = givenBidRequestWithNativeRequest(nativeReqCustomizer ->
                nativeReqCustomizer.assets(singletonList(Asset.builder()
                        .title(TitleObject.builder().len(null).build()).build())));

        // when
        final ValidationResult result = target.validate(bidRequest, null);

        // then
        assertThat(result.getErrors()).hasSize(1)
                .containsOnly("request.imp[0].native.request.assets[0].title.len must be a positive integer");
    }

    @Test
    public void validateShouldReturnValidationResultWithErrorWhenDataTypeOutOfPossibleValuesRange()
            throws JsonProcessingException {
        // given
        final BidRequest bidRequest = givenBidRequestWithNativeRequest(nativeReqCustomizer ->
                nativeReqCustomizer.assets(singletonList(Asset.builder()
                        .data(DataObject.builder().type(100).build()).build())));

        // when
        final ValidationResult result = target.validate(bidRequest, null);

        // then
        assertThat(result.getErrors()).hasSize(1)
                .containsOnly(
                        "request.imp[0].native.request.assets[0].data.type is invalid. See section 7.4: "
                                + "https://iabtechlab.com/wp-content/uploads/2016/07/"
                                + "OpenRTB-Native-Ads-Specification-Final-1.2.pdf#page=40");
    }

    @Test
    public void validateShouldReturnValidationResultWithoutErrorsWhenDataHasSpecicNativeTypes()
            throws JsonProcessingException {
        // given
        final BidRequest bidRequest = givenBidRequestWithNativeRequest(nativeReqCustomizer ->
                nativeReqCustomizer.assets(singletonList(Asset.builder()
                        .data(DataObject.builder().type(500).build()).build())));

        // when
        final ValidationResult result = target.validate(bidRequest, null);

        // then
        assertThat(result.getErrors()).isEmpty();
    }

    @Test
    public void validateShouldReturnValidationResultWithErrorWhenNativeVideoHasEmptyMimes()
            throws JsonProcessingException {
        // given
        final BidRequest bidRequest = givenBidRequestWithNativeRequest(nativeReqCustomizer ->
                nativeReqCustomizer.assets(singletonList(Asset.builder()
                        .video(VideoObject.builder().mimes(emptyList()).build()).build())));

        // when
        final ValidationResult result = target.validate(bidRequest, null);

        // then
        assertThat(result.getErrors()).hasSize(1)
                .containsOnly(
                        "request.imp[0].native.request.assets[0].video.mimes must be an array with at least one"
                                + " MIME type");
    }

    @Test
    public void validateShouldReturnValidationResultWithErrorWhenNativeVideoHasEmptyMinDuration()
            throws JsonProcessingException {
        // given
        final BidRequest bidRequest = givenBidRequestWithNativeRequest(nativeReqCustomizer ->
                nativeReqCustomizer.assets(singletonList(Asset.builder()
                        .video(VideoObject.builder()
                                .mimes(singletonList("mime"))
                                .minduration(null)
                                .build())
                        .build())));

        // when
        final ValidationResult result = target.validate(bidRequest, null);

        // then
        assertThat(result.getErrors()).hasSize(1)
                .containsOnly("request.imp[0].native.request.assets[0].video.minduration must be a positive integer");
    }

    @Test
    public void validateShouldReturnValidationResultWithErrorWhenNativeVideoHasMinDurationLessThanOne()
            throws JsonProcessingException {
        // given
        final BidRequest bidRequest = givenBidRequestWithNativeRequest(nativeReqCustomizer ->
                nativeReqCustomizer.assets(singletonList(Asset.builder()
                        .video(VideoObject.builder()
                                .mimes(singletonList("mime"))
                                .minduration(0)
                                .build())
                        .build())));

        // when
        final ValidationResult result = target.validate(bidRequest, null);

        // then
        assertThat(result.getErrors()).hasSize(1)
                .containsOnly("request.imp[0].native.request.assets[0].video.minduration must be a positive integer");
    }

    @Test
    public void validateShouldReturnValidationResultWithErrorWhenNativeVideoHasEmptyMaxDuration()
            throws JsonProcessingException {
        // given
        final BidRequest bidRequest = givenBidRequestWithNativeRequest(nativeReqCustomizer ->
                nativeReqCustomizer.assets(singletonList(Asset.builder()
                        .video(VideoObject.builder()
                                .mimes(singletonList("mime"))
                                .minduration(2)
                                .maxduration(null)
                                .build())
                        .build())));

        // when
        final ValidationResult result = target.validate(bidRequest, null);

        // then
        assertThat(result.getErrors()).hasSize(1)
                .containsOnly("request.imp[0].native.request.assets[0].video.maxduration must be a positive integer");
    }

    @Test
    public void validateShouldReturnValidationResultWithErrorWhenNativeVideoHasMaxDurationLessThanOne()
            throws JsonProcessingException {
        // given
        final BidRequest bidRequest = givenBidRequestWithNativeRequest(nativeReqCustomizer ->
                nativeReqCustomizer.assets(singletonList(Asset.builder()
                        .video(VideoObject.builder()
                                .mimes(singletonList("mime"))
                                .minduration(2)
                                .maxduration(0)
                                .build())
                        .build())));

        // when
        final ValidationResult result = target.validate(bidRequest, null);

        // then
        assertThat(result.getErrors()).hasSize(1)
                .containsOnly("request.imp[0].native.request.assets[0].video.maxduration must be a positive integer");
    }

    @Test
    public void validateShouldReturnValidationResultWithErrorWhenNativeVideoHasEmptyProtocols()
            throws JsonProcessingException {
        // given
        final BidRequest bidRequest = givenBidRequestWithNativeRequest(nativeReqCustomizer ->
                nativeReqCustomizer.assets(singletonList(Asset.builder()
                        .video(VideoObject.builder()
                                .mimes(singletonList("mime"))
                                .minduration(2)
                                .maxduration(0)
                                .protocols(emptyList())
                                .build())
                        .build())));

        // when
        final ValidationResult result = target.validate(bidRequest, null);

        // then
        assertThat(result.getErrors()).hasSize(1)
                .containsOnly("request.imp[0].native.request.assets[0].video.maxduration must be a positive integer");
    }

    @Test
    public void validateShouldReturnValidationResultWithErrorWhenNativeVideoProtocolsOutOfPossibleValues()
            throws JsonProcessingException {
        // given
        final BidRequest bidRequest = givenBidRequestWithNativeRequest(nativeReqCustomizer ->
                nativeReqCustomizer.assets(singletonList(Asset.builder()
                        .video(VideoObject.builder()
                                .mimes(singletonList("mime"))
                                .minduration(2)
                                .maxduration(0)
                                .protocols(singletonList(20))
                                .build())
                        .build())));

        // when
        final ValidationResult result = target.validate(bidRequest, null);

        // then
        assertThat(result.getErrors()).hasSize(1)
                .containsOnly("request.imp[0].native.request.assets[0].video.maxduration must be a positive integer");
    }

    @Test
    public void validateShouldReturnEmptyValidationMessagesWhenNativeVideoIsValid()
            throws JsonProcessingException {
        // given
        final BidRequest bidRequest = givenBidRequestWithNativeRequest(nativeReqCustomizer ->
                nativeReqCustomizer.assets(singletonList(Asset.builder()
                        .video(VideoObject.builder()
                                .mimes(singletonList("mime"))
                                .minduration(2)
                                .maxduration(2)
                                .protocols(singletonList(0))
                                .build())
                        .build())));

        // when
        final ValidationResult result = target.validate(bidRequest, null);

        // then
        assertThat(result.getErrors()).hasSize(1)
                .containsOnly(
                        "request.imp[0].native.request.assets[0].video.protocols[0] must be in the range [1, 10]."
                                + " Got 0");
    }

    @Test
    public void validateShouldUpdateNativeRequestAssetsIds() throws JsonProcessingException {
        // given
        final BidRequest bidRequest = givenBidRequestWithNativeRequest(nativeReqCustomizer ->
                nativeReqCustomizer.assets(asList(Asset.builder().build(), Asset.builder().build())));

        // when
        target.validate(bidRequest, null);

        assertThat(bidRequest.getImp()).hasSize(1)
                .extracting(Imp::getXNative).doesNotContainNull()
                .extracting(Native::getRequest).doesNotContainNull()
                .extracting(req -> mapper.readValue(req, Request.class))
                .flatExtracting(Request::getAssets)
                .flatExtracting(Asset::getId)
                .containsOnly(0, 1);
    }

    @Test
    public void validateShouldReturnValidationMessageWhenMetricTypeNullOrEmpty() {
        // given
        final BidRequest bidRequest = validBidRequestBuilder()
                .imp(singletonList(validImpBuilder()
                        .metric(singletonList(Metric.builder().type(null).build())).build()))
                .build();

        // when
        final ValidationResult result = target.validate(bidRequest, null);

        // then
        assertThat(result.getErrors()).hasSize(1)
                .element(0).isEqualTo("Missing request.imp[0].metric[0].type");
    }

    @Test
    public void validateShouldReturnValidationMessageWhenMetricValueIsNotValid() {
        // given
        final BidRequest bidRequest = validBidRequestBuilder()
                .imp(singletonList(validImpBuilder()
                        .metric(singletonList(Metric.builder().type("viewability").value(2.0f).build())).build()))
                .build();

        // when
        final ValidationResult result = target.validate(bidRequest, null);

        // then
        assertThat(result.getErrors()).hasSize(1)
                .element(0).isEqualTo("request.imp[0].metric[0].value must be in the range [0.0, 1.0]");
    }

    @Test
    public void validateShouldReturnValidationMessageWhenAdjustmentFactorNegative() {
        // given
        final ExtRequestBidAdjustmentFactors givenAdjustments = ExtRequestBidAdjustmentFactors.builder().build();
        givenAdjustments.addFactor("rubicon", BigDecimal.valueOf(-1.1));
        final BidRequest bidRequest = validBidRequestBuilder()
                .ext(ExtRequest.of(
                        ExtRequestPrebid.builder()
                                .bidadjustmentfactors(givenAdjustments)
                                .build()))
                .build();
        // when
        final ValidationResult result = target.validate(bidRequest, null);

        // then
        assertThat(result.getErrors()).hasSize(1)
                .containsOnly(
                        "request.ext.prebid.bidadjustmentfactors.rubicon must be a positive number. Got -1.100000");
    }

    @Test
    public void validateShouldReturnValidationMessageWhenAdjustmentMediaFactorNegative() {
        // given
        final ExtRequestBidAdjustmentFactors givenAdjustments = ExtRequestBidAdjustmentFactors.builder()
                .mediatypes(new EnumMap<>(Collections.singletonMap(ImpMediaType.banner,
                        Collections.singletonMap("rubicon", BigDecimal.valueOf(-1.1)))))
                .build();
        final BidRequest bidRequest = validBidRequestBuilder()
                .ext(ExtRequest.of(
                        ExtRequestPrebid.builder()
                                .bidadjustmentfactors(givenAdjustments)
                                .build()))
                .build();
        // when
        final ValidationResult result = target.validate(bidRequest, null);

        // then
        assertThat(result.getErrors()).hasSize(1)
                .containsOnly(
                        "request.ext.prebid.bidadjustmentfactors.banner.rubicon "
                                + "must be a positive number. Got -1.100000");
    }

    @Test
    public void validateShouldReturnValidationMessageWhenBidderUnknown() {
        // given
        final ExtRequestBidAdjustmentFactors givenAdjustments = ExtRequestBidAdjustmentFactors.builder().build();
        givenAdjustments.addFactor("unknownBidder", BigDecimal.valueOf(1.1F));
        final BidRequest bidRequest = validBidRequestBuilder()
                .ext(ExtRequest.of(
                        ExtRequestPrebid.builder()
                                .bidadjustmentfactors(givenAdjustments)
                                .build()))
                .build();

        // when
        final ValidationResult result = target.validate(bidRequest, null);

        // then
        assertThat(result.getErrors()).hasSize(1)
                .containsOnly("request.ext.prebid.bidadjustmentfactors.unknownBidder is not a known bidder or alias");
    }

    @Test
    public void validateShouldReturnValidationMessageWhenMediaBidderUnknown() {
        // given
        final ExtRequestBidAdjustmentFactors givenAdjustments = ExtRequestBidAdjustmentFactors.builder()
                .mediatypes(new EnumMap<>(Collections.singletonMap(ImpMediaType.xNative,
                        Collections.singletonMap("unknownBidder", BigDecimal.valueOf(1.1)))))
                .build();
        final BidRequest bidRequest = validBidRequestBuilder()
                .ext(ExtRequest.of(
                        ExtRequestPrebid.builder()
                                .bidadjustmentfactors(givenAdjustments)
                                .build()))
                .build();
        // when
        final ValidationResult result = target.validate(bidRequest, null);

        // then
        assertThat(result.getErrors()).hasSize(1)
                .containsOnly(
                        "request.ext.prebid.bidadjustmentfactors.native.unknownBidder is not a known bidder or alias");
    }

    @Test
    public void validateShouldReturnEmptyValidationMessagesWhenBidderIsKnownAndAdjustmentIsValid() {
        // given
        final ExtRequestBidAdjustmentFactors givenAdjustments = ExtRequestBidAdjustmentFactors.builder()
                .mediatypes(new EnumMap<>(Collections.singletonMap(ImpMediaType.xNative,
                        Collections.singletonMap("rubicon", BigDecimal.valueOf(2.1)))))
                .build();
        givenAdjustments.addFactor("rubicon", BigDecimal.valueOf(1.1));
        final BidRequest bidRequest = validBidRequestBuilder()
                .ext(ExtRequest.of(
                        ExtRequestPrebid.builder()
                                .bidadjustmentfactors(givenAdjustments)
                                .build()))
                .build();

        // when
        final ValidationResult result = target.validate(bidRequest, null);

        // then
        assertThat(result.getErrors()).isEmpty();
    }

    @Test
    public void validateShouldReturnEmptyValidationMessagesWhenBidderIsKnownAliasForCoreBidderAndAdjustmentIsValid() {
        // given
        final String rubiconAlias = "rubicon_alias";
        final ExtRequestBidAdjustmentFactors givenAdjustments = ExtRequestBidAdjustmentFactors.builder()
                .mediatypes(new EnumMap<>(Collections.singletonMap(ImpMediaType.xNative,
                        Collections.singletonMap("rubicon_alias", BigDecimal.valueOf(2.1)))))
                .build();
        givenAdjustments.addFactor(rubiconAlias, BigDecimal.valueOf(1.1));
        final BidRequest bidRequest = validBidRequestBuilder()
                .ext(ExtRequest.of(
                        ExtRequestPrebid.builder()
                                .aliases(singletonMap(rubiconAlias, "rubicon"))
                                .bidadjustmentfactors(givenAdjustments)
                                .build()))
                .build();

        // when
        final ValidationResult result = target.validate(bidRequest, null);

        // then
        assertThat(result.getErrors()).isEmpty();
    }

    @Test
    public void validateShouldReturnEmptyValidationMessagesWhenBidderIsKnownBidderConfigAliasAndAdjustmentIsValid() {
        // given
        final String rubiconAlias = "rubicon_alias";
        final ExtRequestBidAdjustmentFactors givenAdjustments = ExtRequestBidAdjustmentFactors.builder().build();
        givenAdjustments.addFactor(rubiconAlias, BigDecimal.valueOf(1.1));
        final BidRequest bidRequest = validBidRequestBuilder()
                .ext(ExtRequest.of(
                        ExtRequestPrebid.builder()
                                .aliases(singletonMap(rubiconAlias, "rubicon"))
                                .bidadjustmentfactors(givenAdjustments)
                                .build()))
                .build();

        // when
        final ValidationResult result = target.validate(bidRequest, null);

        // then
        verify(bidderCatalog).isValidName(rubiconAlias);

        assertThat(result.getErrors()).isEmpty();
    }

    @Test
    public void validateShouldReturnValidationMessageWhenMultipleSchainsForSameBidder() {
        // given
        final BidRequest bidRequest = validBidRequestBuilder()
                .ext(ExtRequest.of(
                        ExtRequestPrebid.builder()
                                .schains(asList(
                                        ExtRequestPrebidSchain.of(asList("bidder1", "bidder2"), null),
                                        ExtRequestPrebidSchain.of(asList("bidder2", "bidder3"), null)))
                                .build()))
                .build();

        // when
        final ValidationResult result = target.validate(bidRequest, null);

        // then
        assertThat(result.getErrors())
                .containsOnly("request.ext.prebid.schains contains multiple schains for bidder bidder2; "
                        + "it must contain no more than one per bidder.");
    }

    @Test
    public void validateShouldReturnValidationMessageWhenRequestHaveDuplicatedImpIds() {
        // given
        final BidRequest bidRequest = validBidRequestBuilder()
                .imp(asList(Imp.builder()
                                .id("11")
                                .build(),
                        Imp.builder()
                                .id("11")
                                .build()))
                .build();

        // when
        final ValidationResult result = target.validate(bidRequest, null);

        // then
        assertThat(result.getErrors()).hasSize(1)
                .containsOnly("request.imp[0].id and request.imp[1].id are both \"11\". Imp IDs must be unique.");
    }

    private static BidRequest givenBidRequest(
            UnaryOperator<Native.NativeBuilder> nativeCustomizer) {
        return validBidRequestBuilder()
                .imp(singletonList(validImpBuilder()
                        .xNative(nativeCustomizer.apply(Native.builder()).build()).build())).build();
    }

    private static BidRequest givenBidRequestWithNativeRequest(
            UnaryOperator<Request.RequestBuilder> nativeRequestCustomizer)
            throws JsonProcessingException {
        return validBidRequestBuilder()
                .imp(singletonList(validImpBuilder()
                        .xNative(Native.builder()
                                .request(mapper.writeValueAsString(nativeRequestCustomizer.apply(
                                        Request.builder()).build()))
                                .build())
                        .build()))
                .build();
    }

    private static BidRequest.BidRequestBuilder validBidRequestBuilder() {
        return BidRequest.builder().id("1").tmax(300L)
                .cur(singletonList("USD"))
                .imp(singletonList(validImpBuilder().build()))
                .site(Site.builder().id("1").page("2").build());
    }

    private static Imp.ImpBuilder validImpBuilder() {
        return Imp.builder().id("200")
                .video(Video.builder().mimes(singletonList("vmime"))
                        .build())
                .banner(Banner.builder()
                        .format(singletonList(Format.builder().wmin(1).wratio(5).hratio(1).build()))
                        .build())
                .pmp(Pmp.builder().deals(singletonList(Deal.builder().id("1").build())).build())
                .ext(mapper.valueToTree(singletonMap("prebid", singletonMap("bidder", singletonMap("rubicon", 0)))));
    }

    private static BidRequest overwriteBannerFormatInFirstImp(
            BidRequest bidRequest, UnaryOperator<FormatBuilder> formatModifier) {
        final Banner banner = bidRequest.getImp().get(0).getBanner().toBuilder()
                .format(singletonList(formatModifier.apply(Format.builder()).build())).build();

        return bidRequest.toBuilder().imp(singletonList(validImpBuilder().banner(banner).build())).build();
    }

    private static BidRequest overwritePmpFirstDealInFirstImp(
            BidRequest bidRequest, UnaryOperator<DealBuilder> dealModifier) {
        final Pmp pmp = bidRequest.getImp().get(0).getPmp().toBuilder()
                .deals(singletonList(dealModifier.apply(dealModifier.apply(Deal.builder())).build())).build();

        return bidRequest.toBuilder().imp(singletonList(validImpBuilder().pmp(pmp).build())).build();
    }

    private static BidRequest.BidRequestBuilder requestWithBothSiteAndApp(
            BidRequest.BidRequestBuilder builder,
            UnaryOperator<SiteBuilder> siteModifier,
            UnaryOperator<AppBuilder> appModifier) {

        return builder.site(siteModifier.apply(Site.builder()).build())
                .app(appModifier.apply(App.builder()).build());
    }
}<|MERGE_RESOLUTION|>--- conflicted
+++ resolved
@@ -1686,29 +1686,6 @@
     }
 
     @Test
-<<<<<<< HEAD
-=======
-    public void validateShouldReturnValidationMessageWhenEidsPermissionsContainsDuplicatedSources() {
-        // given
-        final BidRequest bidRequest = validBidRequestBuilder()
-                .ext(ExtRequest.of(ExtRequestPrebid.builder()
-                        .data(ExtRequestPrebidData.of(null,
-                                asList(
-                                        ExtRequestPrebidDataEidPermissions.of("source", singletonList("*")),
-                                        ExtRequestPrebidDataEidPermissions.of("source", singletonList("*")))))
-                        .build()))
-                .build();
-
-        // when
-        final ValidationResult result = target.validate(bidRequest, null);
-
-        // then
-        assertThat(result.getErrors()).hasSize(1)
-                .containsOnly("Duplicate source source in request.ext.prebid.data.eidpermissions[]");
-    }
-
-    @Test
->>>>>>> 2b9ce04f
     public void validateShouldReturnValidationMessageWhenCantParseTargetingPriceGranularity() {
         // given
         final BidRequest bidRequest = validBidRequestBuilder()
