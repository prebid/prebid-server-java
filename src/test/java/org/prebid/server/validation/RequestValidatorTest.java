package org.prebid.server.validation;

import com.fasterxml.jackson.databind.node.TextNode;
import com.iab.openrtb.request.App;
import com.iab.openrtb.request.Banner;
import com.iab.openrtb.request.BidRequest;
import com.iab.openrtb.request.Deal;
import com.iab.openrtb.request.Device;
import com.iab.openrtb.request.Dooh;
import com.iab.openrtb.request.Eid;
import com.iab.openrtb.request.Format;
import com.iab.openrtb.request.Imp;
import com.iab.openrtb.request.Pmp;
import com.iab.openrtb.request.Regs;
import com.iab.openrtb.request.Site;
import com.iab.openrtb.request.Uid;
import com.iab.openrtb.request.User;
import com.iab.openrtb.request.Video;
<<<<<<< HEAD
import org.junit.Before;
import org.junit.Rule;
import org.junit.Test;
=======
import com.iab.openrtb.request.VideoObject;
import org.junit.jupiter.api.BeforeEach;
import org.junit.jupiter.api.Test;
import org.junit.jupiter.api.extension.ExtendWith;
>>>>>>> e491cd71
import org.mockito.Mock;
import org.mockito.junit.jupiter.MockitoExtension;
import org.prebid.server.VertxTest;
import org.prebid.server.bidder.BidderCatalog;
import org.prebid.server.metric.MetricName;
import org.prebid.server.metric.Metrics;
import org.prebid.server.proto.openrtb.ext.request.ExtDevice;
import org.prebid.server.proto.openrtb.ext.request.ExtDeviceInt;
import org.prebid.server.proto.openrtb.ext.request.ExtDevicePrebid;
import org.prebid.server.proto.openrtb.ext.request.ExtGranularityRange;
import org.prebid.server.proto.openrtb.ext.request.ExtMediaTypePriceGranularity;
import org.prebid.server.proto.openrtb.ext.request.ExtPriceGranularity;
import org.prebid.server.proto.openrtb.ext.request.ExtRequest;
import org.prebid.server.proto.openrtb.ext.request.ExtRequestBidAdjustmentFactors;
import org.prebid.server.proto.openrtb.ext.request.ExtRequestPrebid;
import org.prebid.server.proto.openrtb.ext.request.ExtRequestPrebidData;
import org.prebid.server.proto.openrtb.ext.request.ExtRequestPrebidDataEidPermissions;
import org.prebid.server.proto.openrtb.ext.request.ExtRequestPrebidSchain;
import org.prebid.server.proto.openrtb.ext.request.ExtRequestTargeting;
import org.prebid.server.proto.openrtb.ext.request.ExtSite;
import org.prebid.server.proto.openrtb.ext.request.ExtUser;
import org.prebid.server.proto.openrtb.ext.request.ExtUserPrebid;
import org.prebid.server.proto.openrtb.ext.request.ImpMediaType;
import org.prebid.server.validation.model.ValidationResult;

import java.math.BigDecimal;
import java.util.Collections;
import java.util.EnumMap;
import java.util.List;

import static java.util.Arrays.asList;
import static java.util.Collections.emptyList;
import static java.util.Collections.emptyMap;
import static java.util.Collections.singletonList;
import static java.util.Collections.singletonMap;
import static org.assertj.core.api.Assertions.assertThat;
import static org.mockito.ArgumentMatchers.any;
import static org.mockito.ArgumentMatchers.eq;
import static org.mockito.BDDMockito.given;
<<<<<<< HEAD
import static org.mockito.Mockito.doAnswer;
import static org.mockito.Mockito.doThrow;
=======
import static org.mockito.Mock.Strictness.LENIENT;
>>>>>>> e491cd71
import static org.mockito.Mockito.verify;

@ExtendWith(MockitoExtension.class)
public class RequestValidatorTest extends VertxTest {

    private static final String RUBICON = "rubicon";

    @Mock(strictness = LENIENT)
    private BidderCatalog bidderCatalog;
<<<<<<< HEAD
    @Mock
    private ImpValidator impValidator;
=======
    @Mock(strictness = LENIENT)
    private BidderParamValidator bidderParamValidator;
>>>>>>> e491cd71
    @Mock
    private Metrics metrics;

    private RequestValidator target;

    @BeforeEach
    public void setUp() {
        given(bidderCatalog.isValidName(eq(RUBICON))).willReturn(true);
        given(bidderCatalog.isActive(eq(RUBICON))).willReturn(true);

        target = new RequestValidator(bidderCatalog, impValidator, metrics, jacksonMapper, 0.01, false);
    }

    @Test
    public void validateShouldReturnOnlyOneErrorAtATime() {
        // given
        final BidRequest bidRequest = BidRequest.builder().build();

        // when
        final ValidationResult result = target.validate(bidRequest, null);

        // then
        assertThat(result).isNotNull();
        assertThat(result.getErrors()).hasSize(1);
    }

    @Test
    public void validateShouldReturnValidationMessageWhenRequestIdIsEmpty() {
        // given
        final BidRequest bidRequest = validBidRequestBuilder().id("").build();

        // when
        final ValidationResult result = target.validate(bidRequest, null);

        // then
        assertThat(result.getErrors()).hasSize(1)
                .containsOnly("request missing required field: \"id\"");
    }

    @Test
    public void validateShouldReturnValidationMessageWhenRequestIdIsNull() {
        // given
        final BidRequest bidRequest = validBidRequestBuilder().id(null).build();

        // when
        final ValidationResult result = target.validate(bidRequest, null);

        // then
        assertThat(result.getErrors()).hasSize(1)
                .containsOnly("request missing required field: \"id\"");
    }

    @Test
    public void validateShouldReturnValidationMessageWhenTmaxIsNegative() {
        // given
        final BidRequest bidRequest = validBidRequestBuilder().id("1").tmax(-100L).build();

        // when
        final ValidationResult result = target.validate(bidRequest, null);

        // then
        assertThat(result.getErrors()).hasSize(1)
                .containsOnly("request.tmax must be nonnegative. Got -100");
    }

    @Test
    public void validateShouldNotReturnValidationMessageWhenTmaxIsNull() {
        // given
        final BidRequest bidRequest = validBidRequestBuilder().tmax(null).build();

        // when
        final ValidationResult result = target.validate(bidRequest, null);

        // then
        assertThat(result.getErrors()).isEmpty();
    }

    @Test
    public void validateShouldReturnValidationMessageWhenCurIsNull() {
        // given
        final BidRequest bidRequest = validBidRequestBuilder().cur(null).build();

        // when
        final ValidationResult result = target.validate(bidRequest, null);

        // then
        assertThat(result.getErrors()).hasSize(1)
                .containsOnly(
                        "currency was not defined either in request.cur or in configuration field adServerCurrency");
    }

    @Test
    public void validateShouldReturnValidationMessageWhenNumberOfImpsIsZero() {
        // given
        final BidRequest bidRequest = validBidRequestBuilder().imp(null).build();

        // when
        final ValidationResult result = target.validate(bidRequest, null);

        // then
        assertThat(result.getErrors()).hasSize(1)
                .containsOnly("request.imp must contain at least one element");
    }

    @Test
    public void validateShouldReturnValidationMessageWhenAliasesKeyDoesntContainAliasgvlidsKey() {
        // given
        final BidRequest bidRequest = validBidRequestBuilder()
                .ext(ExtRequest.of(ExtRequestPrebid.builder()
                        .aliases(singletonMap("pubmatic", "rubicon"))
                        .aliasgvlids(singletonMap("between", 2))
                        .build()))
                .build();

        // when
        final ValidationResult result = target.validate(bidRequest, null);

        // then
        assertThat(result.getErrors())
                .containsExactly("request.ext.prebid.aliasgvlids. vendorId 2 refers to unknown bidder alias: between");
    }

    @Test
    public void validateShouldReturnValidationMessageWhenAliasgvlidsValueLowerThatOne() {
        // given
        final BidRequest bidRequest = validBidRequestBuilder()
                .ext(ExtRequest.of(ExtRequestPrebid.builder()
                        .aliases(singletonMap("pubmatic", "rubicon"))
                        .aliasgvlids(singletonMap("pubmatic", 0))
                        .build()))
                .build();

        // when
        final ValidationResult result = target.validate(bidRequest, null);

        // then
        assertThat(result.getErrors())
                .containsExactly("request.ext.prebid.aliasgvlids. Invalid vendorId 0 for alias: pubmatic. "
                        + "Choose a different vendorId, or remove this entry.");
    }

    @Test
    public void validateShouldReturnValidationMessageWhenSiteIdAndPageIsNull() {
        // given
        final BidRequest bidRequest = validBidRequestBuilder().site(Site.builder().id(null).build()).build();

        // when
        final ValidationResult result = target.validate(bidRequest, null);

        // then
        assertThat(result.getErrors()).hasSize(1)
                .containsOnly("request.site should include at least one of request.site.id or request.site.page");
    }

    @Test
    public void validateShouldReturnValidationMessageWhenSiteIdIsEmptyStringAndPageIsNull() {
        // given
        final BidRequest bidRequest = validBidRequestBuilder().site(Site.builder().id("").build()).build();

        // when
        final ValidationResult result = target.validate(bidRequest, null);

        // then
        assertThat(result.getErrors()).hasSize(1)
                .containsOnly("request.site should include at least one of request.site.id or request.site.page");
    }

    @Test
    public void validateShouldReturnEmptyValidationMessagesWhenPageIdIsNullAndSiteIdIsPresent() {
        // given
        final BidRequest bidRequest = validBidRequestBuilder().site(Site.builder().id("1").page(null).build()).build();

        // when
        final ValidationResult result = target.validate(bidRequest, null);

        // then
        assertThat(result.hasErrors()).isFalse();
    }

    @Test
    public void validateShouldEmptyValidationMessagesWhenSitePageIsEmptyString() {
        // given
        final BidRequest bidRequest = validBidRequestBuilder().site(Site.builder().id("1").page("").build()).build();

        // when
        final ValidationResult result = target.validate(bidRequest, null);

        // then
        assertThat(result.hasErrors()).isFalse();
    }

    @Test
    public void validateShouldReturnValidationMessageWhenSiteIdAndPageBothEmpty() {
        // given
        final BidRequest bidRequest = validBidRequestBuilder().site(Site.builder().id("").page("").build()).build();

        // when
        final ValidationResult result = target.validate(bidRequest, null);

        // then
        assertThat(result.getErrors()).hasSize(1)
                .containsOnly("request.site should include at least one of request.site.id or request.site.page");
    }

    @Test
    public void validateShouldReturnValidationMessageWhenSiteExtAmpIsNegative() {
        // given
        final BidRequest bidRequest = validBidRequestBuilder()
                .site(Site.builder().id("id").page("page").ext(ExtSite.of(-1, null)).build())
                .build();

        // when
        final ValidationResult result = target.validate(bidRequest, null);

        // then
        assertThat(result.getErrors()).hasSize(1)
                .containsOnly("request.site.ext.amp must be either 1, 0, or undefined");
    }

    @Test
    public void validateShouldReturnValidationMessageWhenSiteExtAmpIsGreaterThanOne() {
        // given
        final BidRequest bidRequest = validBidRequestBuilder()
                .site(Site.builder().id("id").page("page").ext(ExtSite.of(2, null)).build())
                .build();

        // when
        final ValidationResult result = target.validate(bidRequest, null);

        // then
        assertThat(result.getErrors()).hasSize(1)
                .containsOnly("request.site.ext.amp must be either 1, 0, or undefined");
    }

    @Test
    public void validateShouldFailWhenDoohIdAndVenuetypeAreNulls() {
        // given
        final Dooh invalidDooh = Dooh.builder().id(null).venuetype(null).build();
        final BidRequest bidRequest = validBidRequestBuilder().site(null).dooh(invalidDooh).build();

        // when
        final ValidationResult result = target.validate(bidRequest, null);

        // then
        assertThat(result.getErrors()).hasSize(1)
                .containsOnly("request.dooh should include at least one of request.dooh.id or request.dooh.venuetype.");
    }

    @Test
    public void validateShouldFailWhenDoohIdIsNullAndVenuetypeIsEmpty() {
        // given
        final Dooh invalidDooh = Dooh.builder().id(null).venuetype(Collections.emptyList()).build();
        final BidRequest bidRequest = validBidRequestBuilder().site(null).dooh(invalidDooh).build();

        // when
        final ValidationResult result = target.validate(bidRequest, null);

        // then
        assertThat(result.getErrors()).hasSize(1)
                .containsOnly("request.dooh should include at least one of request.dooh.id or request.dooh.venuetype.");
    }

    @Test
    public void validateShouldReturnValidationMessageWhenRequestAppAndRequestSiteBothMissed() {
        // given
        final BidRequest bidRequest = validBidRequestBuilder()
                .site(null)
                .app(null)
                .dooh(null)
                .build();

        // when
        final ValidationResult result = target.validate(bidRequest, null);

        // then
        assertThat(result.getErrors()).hasSize(1)
                .containsOnly("One of request.site or request.app or request.dooh must be defined");
    }

    @Test
    public void validateShouldFailWhenDoohSiteAndAppArePresentInRequestAndStrictValidationIsEnabled() {
        // when
        target = new RequestValidator(bidderCatalog, impValidator, metrics, jacksonMapper, 0.01, true);
        final BidRequest invalidRequest = validBidRequestBuilder()
                .dooh(Dooh.builder().build())
                .app(App.builder().build())
                .site(Site.builder().build())
                .build();
        final ValidationResult result = target.validate(invalidRequest, null);

        // then
        verify(metrics).updateAlertsMetrics(MetricName.general);
        assertThat(result.getErrors()).hasSize(1)
                .containsOnly("request.app and request.dooh and request.site are present, "
                        + "but no more than one of request.site or request.app or request.dooh can be defined");
    }

    @Test
    public void validateShouldFailWhenSiteAndAppArePresentInRequestAndStrictValidationIsEnabled() {
        // when
        target = new RequestValidator(bidderCatalog, impValidator, metrics, jacksonMapper, 0.01, true);
        final BidRequest invalidRequest = validBidRequestBuilder()
                .app(App.builder().build())
                .site(Site.builder().build())
                .build();
        final ValidationResult result = target.validate(invalidRequest, null);

        // then
        verify(metrics).updateAlertsMetrics(MetricName.general);
        assertThat(result.getErrors()).hasSize(1)
                .containsOnly("request.app and request.site are present, "
                        + "but no more than one of request.site or request.app or request.dooh can be defined");
    }

    @Test
    public void validateShouldFailWhenDoohAndSiteArePresentInRequestAndStrictValidationIsEnabled() {
        // when
        target = new RequestValidator(bidderCatalog, impValidator, metrics, jacksonMapper, 0.01, true);
        final BidRequest invalidRequest = validBidRequestBuilder()
                .dooh(Dooh.builder().build())
                .site(Site.builder().build())
                .build();
        final ValidationResult result = target.validate(invalidRequest, null);

        // then
        verify(metrics).updateAlertsMetrics(MetricName.general);
        assertThat(result.getErrors()).hasSize(1)
                .containsOnly("request.dooh and request.site are present, "
                        + "but no more than one of request.site or request.app or request.dooh can be defined");
    }

    @Test
    public void validateShouldFailWhenDoohAndAppArePresentInRequestAndStrictValidationIsEnabled() {
        // when
        target = new RequestValidator(bidderCatalog, impValidator, metrics, jacksonMapper, 0.01, true);
        final BidRequest invalidRequest = validBidRequestBuilder()
                .dooh(Dooh.builder().build())
                .app(App.builder().build())
                .build();
        final ValidationResult result = target.validate(invalidRequest, null);

        // then
        assertThat(result.getErrors()).hasSize(1)
                .containsOnly("request.app and request.dooh and request.site are present, "
                        + "but no more than one of request.site or request.app or request.dooh can be defined");
    }

    @Test
    public void validateShouldReturnValidationMessageWhenMinWidthPercIsNull() {
        // given
        final BidRequest bidRequest = validBidRequestBuilder()
                .device(Device.builder()
                        .ext(ExtDevice.of(null, ExtDevicePrebid.of(ExtDeviceInt.of(null, null))))
                        .build())
                .build();

        // when
        final ValidationResult result = target.validate(bidRequest, null);

        // then
        assertThat(result.getErrors()).hasSize(1)
                .containsOnly("request.device.ext.prebid.interstitial.minwidthperc must be a number between 0 and 100");
    }

    @Test
    public void validateShouldReturnValidationMessageWhenMinWidthPercIsLessThanZero() {
        // given
        final BidRequest bidRequest = validBidRequestBuilder()
                .device(Device.builder()
                        .ext(ExtDevice.of(null, ExtDevicePrebid.of(ExtDeviceInt.of(-1, null))))
                        .build())
                .build();

        // when
        final ValidationResult result = target.validate(bidRequest, null);

        // then
        assertThat(result.getErrors()).hasSize(1)
                .containsOnly("request.device.ext.prebid.interstitial.minwidthperc must be a number between 0 and 100");
    }

    @Test
    public void validateShouldReturnValidationMessageWhenMinWidthPercGreaterThanHundred() {
        // given
        final BidRequest bidRequest = validBidRequestBuilder()
                .device(Device.builder()
                        .ext(ExtDevice.of(null, ExtDevicePrebid.of(ExtDeviceInt.of(101, null))))
                        .build())
                .build();

        // when
        final ValidationResult result = target.validate(bidRequest, null);

        // then
        assertThat(result.getErrors()).hasSize(1)
                .containsOnly("request.device.ext.prebid.interstitial.minwidthperc must be a number between 0 and 100");
    }

    @Test
    public void validateShouldReturnValidationMessageWhenMinHeightPercIsNull() {
        // given
        final BidRequest bidRequest = validBidRequestBuilder()
                .device(Device.builder()
                        .ext(ExtDevice.of(null, ExtDevicePrebid.of(ExtDeviceInt.of(50, null))))
                        .build())
                .build();

        // when
        final ValidationResult result = target.validate(bidRequest, null);

        // then
        assertThat(result.getErrors()).hasSize(1)
                .containsOnly(
                        "request.device.ext.prebid.interstitial.minheightperc must be a number between 0 and 100");
    }

    @Test
    public void validateShouldReturnValidationMessageWhenMinHeightPercIsLessThanZero() {
        // given
        final BidRequest bidRequest = validBidRequestBuilder()
                .device(Device.builder()
                        .ext(ExtDevice.of(null, ExtDevicePrebid.of(ExtDeviceInt.of(50, -1))))
                        .build())
                .build();

        // when
        final ValidationResult result = target.validate(bidRequest, null);

        // then
        assertThat(result.getErrors()).hasSize(1)
                .containsOnly(
                        "request.device.ext.prebid.interstitial.minheightperc must be a number between 0 and 100");
    }

    @Test
    public void validateShouldReturnValidationMessageWhenMinHeightPercGreaterThanHundred() {
        // given
        final BidRequest bidRequest = validBidRequestBuilder()
                .device(Device.builder()
                        .ext(ExtDevice.of(null, ExtDevicePrebid.of(ExtDeviceInt.of(50, 101))))
                        .build())
                .build();

        // when
        final ValidationResult result = target.validate(bidRequest, null);

        // then
        assertThat(result.getErrors()).hasSize(1)
                .containsOnly(
                        "request.device.ext.prebid.interstitial.minheightperc must be a number between 0 and 100");
    }

    @Test
    public void validateShouldReturnEmptyValidationMessagesWhenBidRequestIsOk() {
        // given
        final BidRequest bidRequest = validBidRequestBuilder().build();

        // when
        final ValidationResult result = target.validate(bidRequest, null);

        // then
        assertThat(result.getErrors()).isEmpty();
    }

    @Test
    public void validateShouldReturnValidationMessageWhenRequestHaveDuplicatedImpIds() {
        // given
        final BidRequest bidRequest = validBidRequestBuilder()
                .imp(asList(Imp.builder()
                                .id("11")
                                .build(),
                        Imp.builder()
                                .id("11")
                                .build()))
                .build();

        // when
        final ValidationResult result = target.validate(bidRequest, null);

        // then
        assertThat(result.getErrors()).hasSize(1)
                .containsOnly("request.imp[0].id and request.imp[1].id are both \"11\". Imp IDs must be unique.");
    }

    @Test
    public void validateShouldNotReturnValidationMessageIfUserExtIsEmptyJsonObject() {
        // given
        final BidRequest bidRequest = validBidRequestBuilder()
                .user(User.builder()
                        .ext(ExtUser.builder().build())
                        .build())
                .build();

        // when
        final ValidationResult result = target.validate(bidRequest, null);

        // then
        assertThat(result.getErrors()).isEmpty();
    }

    @Test
    public void validateShouldNotReturnErrorMessageWhenRegsIsEmptyObject() {
        // given
        final BidRequest bidRequest = validBidRequestBuilder()
                .regs(Regs.builder().build())
                .build();

        // when
        final ValidationResult result = target.validate(bidRequest, null);

        // then
        assertThat(result.getErrors()).isEmpty();
    }

    @Test
    public void validateShouldReturnValidationMessageWhenPrebidBuyerIdsContainsNoValues() {
        // given
        final BidRequest bidRequest = validBidRequestBuilder()
                .user(User.builder()
                        .ext(ExtUser.builder()
                                .prebid(ExtUserPrebid.of(emptyMap()))
                                .build())
                        .build())
                .build();

        // when
        final ValidationResult result = target.validate(bidRequest, null);

        // then
        assertThat(result.getErrors()).hasSize(1)
                .containsOnly("request.user.ext.prebid requires a \"buyeruids\" property with at least one ID defined."
                        + " If none exist, then request.user.ext.prebid should not be defined");
    }

    @Test
    public void validateShouldReturnValidationMessageWhenEidsPermissionsHasNullElement() {
        // given
        final BidRequest bidRequest = validBidRequestBuilder()
                .ext(ExtRequest.of(ExtRequestPrebid.builder()
                        .data(ExtRequestPrebidData.of(null, singletonList(null)))
                        .build()))
                .build();

        // when
        final ValidationResult result = target.validate(bidRequest, null);

        // then
        assertThat(result.getErrors()).hasSize(1)
                .containsOnly("request.ext.prebid.data.eidpermissions[i] can't be null");
    }

    @Test
    public void validateShouldReturnValidationMessageWhenEidsPermissionsBiddersIsNull() {
        // given
        final BidRequest bidRequest = validBidRequestBuilder()
                .ext(ExtRequest.of(ExtRequestPrebid.builder()
                        .data(ExtRequestPrebidData.of(null,
                                singletonList(ExtRequestPrebidDataEidPermissions.of("source", null))))
                        .build()))
                .build();

        // when
        final ValidationResult result = target.validate(bidRequest, null);

        // then
        assertThat(result.getErrors()).hasSize(1)
                .containsOnly("request.ext.prebid.data.eidpermissions[].bidders[] required values but was empty or"
                        + " null");
    }

    @Test
    public void validateShouldReturnValidationMessageWhenEidsPermissionsBiddersIsEmpty() {
        // given
        final BidRequest bidRequest = validBidRequestBuilder()
                .ext(ExtRequest.of(ExtRequestPrebid.builder()
                        .data(ExtRequestPrebidData.of(null,
                                singletonList(ExtRequestPrebidDataEidPermissions.of("source", emptyList()))))
                        .build()))
                .build();

        // when
        final ValidationResult result = target.validate(bidRequest, null);

        // then
        assertThat(result.getErrors()).hasSize(1)
                .containsOnly("request.ext.prebid.data.eidpermissions[].bidders[] required values but was empty or"
                        + " null");
    }

    @Test
    public void validateShouldReturnValidationMessageWhenEidsPermissionsBidderIsNotRecognizedBidder() {
        // given
        given(bidderCatalog.isValidName(eq("bidder1"))).willReturn(false);
        final BidRequest bidRequest = validBidRequestBuilder()
                .ext(ExtRequest.of(ExtRequestPrebid.builder()
                        .data(ExtRequestPrebidData.of(null,
                                singletonList(
                                        ExtRequestPrebidDataEidPermissions.of("source", singletonList("bidder1")))))
                        .build()))
                .build();

        // when
        final ValidationResult result = target.validate(bidRequest, null);

        // then
        assertThat(result.getErrors()).hasSize(1)
                .containsOnly(
                        "request.ext.prebid.data.eidPermissions[].bidders[] unrecognized biddercode: 'bidder1'");
    }

    @Test
    public void validateShouldReturnValidationMessageWhenEidsPermissionsBidderHasBlankValue() {
        // given
        final BidRequest bidRequest = validBidRequestBuilder()
                .ext(ExtRequest.of(ExtRequestPrebid.builder()
                        .data(ExtRequestPrebidData.of(null,
                                singletonList(
                                        ExtRequestPrebidDataEidPermissions.of("source", singletonList(" ")))))
                        .build()))
                .build();

        // when
        final ValidationResult result = target.validate(bidRequest, null);

        // then
        assertThat(result.getErrors()).hasSize(1)
                .containsOnly("request.ext.prebid.data.eidPermissions[].bidders[] unrecognized biddercode: ' '");
    }

    @Test
    public void validateShouldNotReturnValidationErrorWhenBidderIsAlias() {
        // given
        given(bidderCatalog.isValidName(eq("bidder1Alias"))).willReturn(false);
        given(bidderCatalog.isValidName(eq("bidder1"))).willReturn(true);
        given(bidderCatalog.isActive(eq("bidder1"))).willReturn(true);

        final BidRequest bidRequest = validBidRequestBuilder()
                .ext(ExtRequest.of(ExtRequestPrebid.builder()
                        .aliases(singletonMap("bidder1Alias", "bidder1"))
                        .data(ExtRequestPrebidData.of(null,
                                singletonList(
                                        ExtRequestPrebidDataEidPermissions.of("source", singletonList("bidder1")))))
                        .build()))
                .build();

        // when
        final ValidationResult result = target.validate(bidRequest, null);

        // then
        assertThat(result.getErrors()).isEmpty();
    }

    @Test
    public void validateShouldNotReturnValidationErrorWhenBidderIsAsterisk() {
        // given
        final BidRequest bidRequest = validBidRequestBuilder()
                .ext(ExtRequest.of(ExtRequestPrebid.builder()
                        .data(ExtRequestPrebidData.of(null,
                                singletonList(
                                        ExtRequestPrebidDataEidPermissions.of("source", singletonList("*")))))
                        .build()))
                .build();

        // when
        final ValidationResult result = target.validate(bidRequest, null);

        // then
        assertThat(result.getErrors()).isEmpty();
    }

    @Test
    public void validateShouldReturnValidationMessageWhenEidsPermissionsHasMissingSource() {
        // given
        final BidRequest bidRequest = validBidRequestBuilder()
                .ext(ExtRequest.of(ExtRequestPrebid.builder()
                        .data(ExtRequestPrebidData.of(null,
                                singletonList(
                                        ExtRequestPrebidDataEidPermissions.of(null, singletonList("bidder1")))))
                        .build()))
                .build();

        // when
        final ValidationResult result = target.validate(bidRequest, null);

        // then
        assertThat(result.getErrors()).hasSize(1)
                .containsOnly("Missing required value request.ext.prebid.data.eidPermissions[].source");
    }

    @Test
    public void validateShouldReturnValidationMessageWhenCantParseTargetingPriceGranularity() {
        // given
        final BidRequest bidRequest = validBidRequestBuilder()
                .ext(ExtRequest.of(ExtRequestPrebid.builder()
                        .targeting(ExtRequestTargeting.builder()
                                .pricegranularity(new TextNode("pricegranularity"))
                                .build())
                        .build()))
                .build();

        // when
        final ValidationResult result = target.validate(bidRequest, null);

        // then
        assertThat(result.getErrors()).hasSize(1)
                .containsOnly("Error while parsing request.ext.prebid.targeting.pricegranularity");
    }

    @Test
    public void validateShouldReturnValidationMessageWhenRangesAreEmptyList() {
        // given
        final BidRequest bidRequest = validBidRequestBuilder()
                .ext(ExtRequest.of(ExtRequestPrebid.builder()
                        .targeting(ExtRequestTargeting.builder()
                                .pricegranularity(mapper.valueToTree(ExtPriceGranularity.of(2, emptyList())))
                                .build())
                        .build()))
                .build();

        // when
        final ValidationResult result = target.validate(bidRequest, null);

        // then
        assertThat(result.getErrors()).hasSize(1)
                .containsOnly("Price granularity error: empty granularity definition supplied");
    }

    @Test
    public void validateShouldReturnValidationMessageWhenIncrementIsZero() {
        // given
        final BidRequest bidRequest = validBidRequestBuilder()
                .ext(ExtRequest.of(ExtRequestPrebid.builder()
                        .targeting(ExtRequestTargeting.builder()
                                .pricegranularity(mapper.valueToTree(ExtPriceGranularity
                                        .of(2, singletonList(ExtGranularityRange.of(BigDecimal.valueOf(5),
                                                BigDecimal.valueOf(0))))))
                                .build())
                        .build()))
                .build();

        // when
        final ValidationResult result = target.validate(bidRequest, null);

        // then
        assertThat(result.getErrors()).hasSize(1)
                .containsOnly("Price granularity error: increment must be a nonzero positive number");
    }

    @Test
    public void validateShouldReturnValidationMessageWhenIncrementIsMissed() {
        // given
        final BidRequest bidRequest = validBidRequestBuilder()
                .ext(ExtRequest.of(ExtRequestPrebid.builder()
                        .targeting(ExtRequestTargeting.builder()
                                .pricegranularity(mapper.valueToTree(ExtPriceGranularity.of(
                                        2,
                                        singletonList(ExtGranularityRange.of(BigDecimal.valueOf(5), null)))))
                                .build())
                        .build()))
                .build();
        // when
        final ValidationResult result = target.validate(bidRequest, null);

        // then
        assertThat(result.getErrors()).hasSize(1)
                .containsOnly("Price granularity error: increment must be a nonzero positive number");
    }

    @Test
    public void validateShouldReturnValidationMessageWhenIncrementIsNegative() {
        // given
        final BidRequest bidRequest = validBidRequestBuilder()
                .ext(ExtRequest.of(ExtRequestPrebid.builder()
                        .targeting(ExtRequestTargeting.builder()
                                .pricegranularity(mapper.valueToTree(ExtPriceGranularity.of(
                                        2,
                                        singletonList(ExtGranularityRange.of(
                                                BigDecimal.valueOf(5), BigDecimal.valueOf(-1))))))
                                .build())
                        .build()))
                .build();
        // when
        final ValidationResult result = target.validate(bidRequest, null);

        // then
        assertThat(result.getErrors()).hasSize(1)
                .containsOnly("Price granularity error: increment must be a nonzero positive number");
    }

    @Test
    public void validateShouldReturnValidationMessageWhenPrecisionIsNegative() {
        // given
        final BidRequest bidRequest = validBidRequestBuilder()
                .ext(ExtRequest.of(ExtRequestPrebid.builder()
                        .targeting(ExtRequestTargeting.builder()
                                .pricegranularity(mapper.valueToTree(ExtPriceGranularity.of(-1, singletonList(
                                        ExtGranularityRange.of(BigDecimal.valueOf(5), BigDecimal.valueOf(0.01))))))
                                .build())
                        .build()))
                .build();
        // when
        final ValidationResult result = target.validate(bidRequest, null);

        // then
        assertThat(result.getErrors()).hasSize(1)
                .containsOnly("Price granularity error: precision must be non-negative");
    }

    @Test
    public void validateShouldReturnValidationMessageWhenMediaTypePriceGranularityTypesAreAllNull() {
        // given
        final ExtPriceGranularity priceGranularity = ExtPriceGranularity.of(1, singletonList(
                ExtGranularityRange.of(BigDecimal.valueOf(5), BigDecimal.valueOf(0.01))));

        final BidRequest bidRequest = validBidRequestBuilder()
                .ext(ExtRequest.of(ExtRequestPrebid.builder()
                        .targeting(ExtRequestTargeting.builder()
                                .pricegranularity(mapper.valueToTree(priceGranularity))
                                .mediatypepricegranularity(ExtMediaTypePriceGranularity.of(null, null, null))
                                .build())
                        .build()))
                .build();

        // when
        final ValidationResult result = target.validate(bidRequest, null);

        // then
        assertThat(result.getErrors()).hasSize(1)
                .containsOnly("Media type price granularity error: must have at least one media type present");
    }

    @Test
    public void validateShouldReturnValidationMessageWithCorrectMediaType() {
        // given
        final ExtPriceGranularity priceGranularity = ExtPriceGranularity.of(1, singletonList(
                ExtGranularityRange.of(BigDecimal.valueOf(5), BigDecimal.valueOf(0.01))));
        final ExtMediaTypePriceGranularity mediaTypePriceGranuality = ExtMediaTypePriceGranularity.of(
                mapper.valueToTree(ExtPriceGranularity.of(
                        -1,
                        singletonList(ExtGranularityRange.of(BigDecimal.valueOf(5), BigDecimal.valueOf(1))))),
                null,
                null);
        final BidRequest bidRequest = validBidRequestBuilder()
                .ext(ExtRequest.of(ExtRequestPrebid.builder()
                        .targeting(ExtRequestTargeting.builder()
                                .pricegranularity(mapper.valueToTree(priceGranularity))
                                .mediatypepricegranularity(mediaTypePriceGranuality)
                                .build())
                        .build()))
                .build();

        // when
        final ValidationResult result = target.validate(bidRequest, null);

        // then
        assertThat(result.getErrors()).hasSize(1)
                .containsOnly("Banner price granularity error: precision must be non-negative");
    }

    @Test
    public void validateShouldReturnValidationMessageForInvalidTargetingPrefix() {
        // given
        final ExtPriceGranularity priceGranularity = ExtPriceGranularity.of(1, singletonList(
                ExtGranularityRange.of(BigDecimal.valueOf(5), BigDecimal.valueOf(0.01))));
        final String prefix = "1234567890";
        final int truncateattrchars = 10;
        final BidRequest bidRequest = validBidRequestBuilder()
                .ext(ExtRequest.of(ExtRequestPrebid.builder()
                        .targeting(ExtRequestTargeting.builder()
                                .pricegranularity(mapper.valueToTree(priceGranularity))
                                .includebidderkeys(true)
                                .includewinners(true)
                                .truncateattrchars(truncateattrchars)
                                .prefix(prefix)
                                .build())
                        .build()))
                .build();

        // when
        final ValidationResult result = target.validate(bidRequest, null);

        // then
        assertThat(result.getErrors()).hasSize(1)
                .containsOnly("ext.prebid.targeting: decrease prefix length or increase truncateattrchars"
                        + " by " + (prefix.length() + 11 - truncateattrchars) + " characters");
    }

    @Test
    public void validateShouldReturnValidationMessageWhenRangesContainsMissedMaxValue() {
        final ExtPriceGranularity priceGranuality = ExtPriceGranularity.of(2,
                asList(ExtGranularityRange.of(BigDecimal.valueOf(5), BigDecimal.valueOf(0.01)),
                        ExtGranularityRange.of(null, BigDecimal.valueOf(0.05))));
        final BidRequest bidRequest = validBidRequestBuilder()
                .ext(ExtRequest.of(ExtRequestPrebid.builder()
                        .targeting(ExtRequestTargeting.builder()
                                .pricegranularity(mapper.valueToTree(priceGranuality))
                                .build())
                        .build()))
                .build();

        // when
        final ValidationResult result = target.validate(bidRequest, null);

        // then
        assertThat(result.getErrors()).hasSize(1)
                .containsOnly("Price granularity error: max value should not be missed");
    }

    @Test
    public void validateShouldReturnValidationMessageWhenRangesAreNotOrderedByMaxValue() {
        final ExtPriceGranularity priceGranuality = ExtPriceGranularity.of(2,
                asList(ExtGranularityRange.of(BigDecimal.valueOf(5), BigDecimal.valueOf(0.01)),
                        ExtGranularityRange.of(BigDecimal.valueOf(2), BigDecimal.valueOf(0.05))));
        final BidRequest bidRequest = validBidRequestBuilder()
                .ext(ExtRequest.of(ExtRequestPrebid.builder()
                        .targeting(ExtRequestTargeting.builder()
                                .pricegranularity(mapper.valueToTree(priceGranuality))
                                .build())
                        .build()))
                .build();

        // when
        final ValidationResult result = target.validate(bidRequest, null);

        // then
        assertThat(result.getErrors()).hasSize(1)
                .containsOnly("Price granularity error: range list must be ordered with increasing \"max\"");
    }

    @Test
    public void validateShouldReturnValidationMessageWhenRangesAreNotOrderedByMaxValueInTheMiddleOfRangeList() {
        // given
        final ExtPriceGranularity priceGranuality = ExtPriceGranularity.of(2,
                asList(ExtGranularityRange.of(BigDecimal.valueOf(5), BigDecimal.valueOf(0.01)),
                        ExtGranularityRange.of(BigDecimal.valueOf(10), BigDecimal.valueOf(0.05)),
                        ExtGranularityRange.of(BigDecimal.valueOf(8), BigDecimal.valueOf(0.05))));
        final BidRequest bidRequest = validBidRequestBuilder()
                .ext(ExtRequest.of(ExtRequestPrebid.builder()
                        .targeting(ExtRequestTargeting.builder()
                                .pricegranularity(mapper.valueToTree(priceGranuality))
                                .build())
                        .build()))
                .build();

        // when
        final ValidationResult result = target.validate(bidRequest, null);

        // then
        assertThat(result.getErrors()).hasSize(1)
                .containsOnly("Price granularity error: range list must be ordered with increasing \"max\"");
    }

    @Test
    public void validateShouldReturnValidationMessageWhenIncrementIsNegativeInNotLeadingElement() {
        // given
        final ExtPriceGranularity priceGranularity = ExtPriceGranularity.of(2,
                asList(ExtGranularityRange.of(BigDecimal.valueOf(5), BigDecimal.valueOf(0.01)),
                        ExtGranularityRange.of(BigDecimal.valueOf(10), BigDecimal.valueOf(-0.05))));
        final BidRequest bidRequest = validBidRequestBuilder()
                .ext(ExtRequest.of(ExtRequestPrebid.builder()
                        .targeting(ExtRequestTargeting.builder()
                                .pricegranularity(mapper.valueToTree(priceGranularity))
                                .build())
                        .build()))
                .build();

        // when
        final ValidationResult result = target.validate(bidRequest, null);

        // then
        assertThat(result.getErrors()).hasSize(1)
                .containsOnly("Price granularity error: increment must be a nonzero positive number");
    }

    @Test
    public void validateShouldReturnValidationMessageWhenPrebidBuyerIdsContainsUnknownBidder() {
        // given
        final BidRequest bidRequest = validBidRequestBuilder()
                .user(User.builder()
                        .ext(ExtUser.builder()
                                .prebid(ExtUserPrebid.of(singletonMap("unknown-bidder", "42")))
                                .build())
                        .build())
                .build();

        // when
        final ValidationResult result = target.validate(bidRequest, null);

        // then
        assertThat(result.getErrors()).hasSize(1)
                .containsOnly("request.user.ext.unknown-bidder is neither a known bidder name "
                        + "nor an alias in request.ext.prebid.aliases");
    }

    @Test
    public void validateShouldNotReturnAnyErrorInValidationResultWhenPrebidBuyerIdIsKnownBidderAlias() {
        // given
        final BidRequest bidRequest = validBidRequestBuilder()
                .ext(ExtRequest.of(ExtRequestPrebid.builder()
                        .aliases(singletonMap("unknown-bidder", "rubicon"))
                        .build()))
                .user(User.builder()
                        .ext(ExtUser.builder()
                                .prebid(ExtUserPrebid.of(singletonMap("unknown-bidder", "42")))
                                .build())
                        .build())
                .build();

        // when
        final ValidationResult result = target.validate(bidRequest, null);

        // then
        assertThat(result.getErrors()).isEmpty();
    }

    @Test
    public void validateShouldNotReturnAnyErrorInValidationResultWhenPrebidBuyerIdIsKnownBidder() {
        // given
        final BidRequest bidRequest = validBidRequestBuilder()
                .user(User.builder()
                        .ext(ExtUser.builder()
                                .prebid(ExtUserPrebid.of(singletonMap("rubicon", "42")))
                                .build())
                        .build())
                .build();

        // when
        final ValidationResult result = target.validate(bidRequest, null);

        // then
        assertThat(result.getErrors()).isEmpty();
    }

    @Test
    public void validateShouldNotReturnValidationMessageWhenEidsIsEmpty() {
        // given
        final BidRequest bidRequest = validBidRequestBuilder()
                .user(User.builder()
                        .eids(emptyList())
                        .build())
                .build();

        // when
        final ValidationResult result = target.validate(bidRequest, null);

        // then
        assertThat(result.getErrors()).isEmpty();
    }

    @Test
    public void validateShouldReturnValidationMessageWhenEidHasEmptySource() {
        // given
        final BidRequest bidRequest = validBidRequestBuilder()
                .user(User.builder()
                        .eids(singletonList(Eid.of(null, null, null)))
                        .build())
                .build();

        // when
        final ValidationResult result = target.validate(bidRequest, null);

        // then
        assertThat(result.getErrors()).hasSize(1)
                .containsOnly("request.user.eids[0] missing required field: \"source\"");
    }

    @Test
    public void validateShouldReturnValidationMessageWhenEidHasNoUids() {
        // given
        final BidRequest bidRequest = validBidRequestBuilder()
                .user(User.builder()
                        .eids(singletonList(Eid.of("source", null, null)))
                        .build())
                .build();

        // when
        final ValidationResult result = target.validate(bidRequest, null);

        // then
        assertThat(result.getErrors()).hasSize(1)
                .containsOnly("request.user.eids[0].uids must contain at least one element");
    }

    @Test
    public void validateShouldReturnValidationMessageWhenEidUidsIsEmpty() {
        // given
        final BidRequest bidRequest = validBidRequestBuilder()
                .user(User.builder()
                        .eids(singletonList(Eid.of("source", emptyList(), null)))
                        .build())
                .build();

        // when
        final ValidationResult result = target.validate(bidRequest, null);

        // then
        assertThat(result.getErrors()).hasSize(1)
                .containsOnly("request.user.eids[0].uids must contain at least one element");
    }

    @Test
    public void validateShouldReturnValidationMessageWhenEidUidIdIsMissing() {
        // given
        final BidRequest bidRequest = validBidRequestBuilder()
                .user(User.builder()
                        .eids(singletonList(Eid.of(
                                "source",
                                singletonList(Uid.of(null, null, null)),
                                null)))
                        .build())
                .build();

        // when
        final ValidationResult result = target.validate(bidRequest, null);

        // then
        assertThat(result.getErrors()).hasSize(1)
                .containsOnly("request.user.eids[0].uids[0] missing required field: \"id\"");
    }

    @Test
    public void validateShouldReturnValidationMessageWhenAliasNameEqualsToBidderItPointsOn() {
        // given
        final ExtRequest ext = ExtRequest.of(ExtRequestPrebid.builder()
                .aliases(singletonMap("rubicon", "rubicon"))
                .build());
        final BidRequest bidRequest = validBidRequestBuilder().ext(ext).build();

        // when
        final ValidationResult result = target.validate(bidRequest, null);

        // then
        assertThat(result.getErrors()).hasSize(1)
                .containsOnly("""
                        request.ext.prebid.aliases.rubicon defines a no-op alias. \
                        Choose a different alias, or remove this entry""");
    }

    @Test
    public void validateShouldReturnValidationMessageWhenAliasPointOnNotValidBidderName() {
        // given
        final ExtRequest ext = ExtRequest.of(ExtRequestPrebid.builder()
                .aliases(singletonMap("alias", "fake"))
                .build());
        final BidRequest bidRequest = validBidRequestBuilder().ext(ext).build();

        // when
        final ValidationResult result = target.validate(bidRequest, null);

        // then
        assertThat(result.getErrors()).hasSize(1)
                .containsOnly("request.ext.prebid.aliases.alias refers to unknown bidder: fake");
    }

    @Test
    public void validateShouldReturnValidationMessageWhenAliasPointOnDisabledBidder() {
        // given
        final ExtRequest ext = ExtRequest.of(ExtRequestPrebid.builder()
                .aliases(singletonMap("alias", "appnexus"))
                .build());
        final BidRequest bidRequest = validBidRequestBuilder().ext(ext).build();
        given(bidderCatalog.isValidName("appnexus")).willReturn(true);
        given(bidderCatalog.isActive("appnexus")).willReturn(false);

        // when
        final ValidationResult result = target.validate(bidRequest, null);

        // then
        assertThat(result.getErrors()).hasSize(1)
                .containsOnly("request.ext.prebid.aliases.alias refers to disabled bidder: appnexus");
    }

    @Test
    public void validateShouldReturnEmptyValidationMessagesWhenAliasesWasUsed() {
        // given
        final ExtRequest ext = ExtRequest.of(ExtRequestPrebid.builder()
                .aliases(singletonMap("alias", "rubicon"))
                .build());
        final BidRequest bidRequest = validBidRequestBuilder().ext(ext).build();

        // when
        final ValidationResult result = target.validate(bidRequest, null);

        // then
        assertThat(result.getErrors()).isEmpty();
    }

    @Test
    public void validateShouldReturnValidationResultWithErrorsWhenGdprIsNotOneOrZero() {
        // given
        final BidRequest bidRequest = validBidRequestBuilder()
                .regs(Regs.builder().gdpr(2).build())
                .build();

        // when
        final ValidationResult result = target.validate(bidRequest, null);

        // then
        assertThat(result.getErrors()).hasSize(1)
                .containsOnly("request.regs.ext.gdpr must be either 0 or 1");
    }

    @Test
    public void validateShouldReturnValidationMessageWhenAdjustmentFactorNegative() {
        // given
        final ExtRequestBidAdjustmentFactors givenAdjustments = ExtRequestBidAdjustmentFactors.builder().build();
        givenAdjustments.addFactor("rubicon", BigDecimal.valueOf(-1.1));
        final BidRequest bidRequest = validBidRequestBuilder()
                .ext(ExtRequest.of(
                        ExtRequestPrebid.builder()
                                .bidadjustmentfactors(givenAdjustments)
                                .build()))
                .build();
        // when
        final ValidationResult result = target.validate(bidRequest, null);

        // then
        assertThat(result.getErrors()).hasSize(1)
                .containsOnly(
                        "request.ext.prebid.bidadjustmentfactors.rubicon must be a positive number. Got -1.100000");
    }

    @Test
    public void validateShouldReturnValidationMessageWhenAdjustmentMediaFactorNegative() {
        // given
        final ExtRequestBidAdjustmentFactors givenAdjustments = ExtRequestBidAdjustmentFactors.builder()
                .mediatypes(new EnumMap<>(Collections.singletonMap(ImpMediaType.banner,
                        Collections.singletonMap("rubicon", BigDecimal.valueOf(-1.1)))))
                .build();
        final BidRequest bidRequest = validBidRequestBuilder()
                .ext(ExtRequest.of(
                        ExtRequestPrebid.builder()
                                .bidadjustmentfactors(givenAdjustments)
                                .build()))
                .build();
        // when
        final ValidationResult result = target.validate(bidRequest, null);

        // then
        assertThat(result.getErrors()).hasSize(1)
                .containsOnly(
                        "request.ext.prebid.bidadjustmentfactors.banner.rubicon "
                                + "must be a positive number. Got -1.100000");
    }

    @Test
    public void validateShouldReturnValidationMessageWhenBidderUnknown() {
        // given
        final ExtRequestBidAdjustmentFactors givenAdjustments = ExtRequestBidAdjustmentFactors.builder().build();
        givenAdjustments.addFactor("unknownBidder", BigDecimal.valueOf(1.1F));
        final BidRequest bidRequest = validBidRequestBuilder()
                .ext(ExtRequest.of(
                        ExtRequestPrebid.builder()
                                .bidadjustmentfactors(givenAdjustments)
                                .build()))
                .build();

        // when
        final ValidationResult result = target.validate(bidRequest, null);

        // then
        assertThat(result.getErrors()).hasSize(1)
                .containsOnly("request.ext.prebid.bidadjustmentfactors.unknownBidder is not a known bidder or alias");
    }

    @Test
    public void validateShouldReturnValidationMessageWhenMediaBidderUnknown() {
        // given
        final ExtRequestBidAdjustmentFactors givenAdjustments = ExtRequestBidAdjustmentFactors.builder()
                .mediatypes(new EnumMap<>(Collections.singletonMap(ImpMediaType.xNative,
                        Collections.singletonMap("unknownBidder", BigDecimal.valueOf(1.1)))))
                .build();
        final BidRequest bidRequest = validBidRequestBuilder()
                .ext(ExtRequest.of(
                        ExtRequestPrebid.builder()
                                .bidadjustmentfactors(givenAdjustments)
                                .build()))
                .build();
        // when
        final ValidationResult result = target.validate(bidRequest, null);

        // then
        assertThat(result.getErrors()).hasSize(1)
                .containsOnly(
                        "request.ext.prebid.bidadjustmentfactors.native.unknownBidder is not a known bidder or alias");
    }

    @Test
    public void validateShouldReturnEmptyValidationMessagesWhenBidderIsKnownAndAdjustmentIsValid() {
        // given
        final ExtRequestBidAdjustmentFactors givenAdjustments = ExtRequestBidAdjustmentFactors.builder()
                .mediatypes(new EnumMap<>(Collections.singletonMap(ImpMediaType.xNative,
                        Collections.singletonMap("rubicon", BigDecimal.valueOf(2.1)))))
                .build();
        givenAdjustments.addFactor("rubicon", BigDecimal.valueOf(1.1));
        final BidRequest bidRequest = validBidRequestBuilder()
                .ext(ExtRequest.of(
                        ExtRequestPrebid.builder()
                                .bidadjustmentfactors(givenAdjustments)
                                .build()))
                .build();

        // when
        final ValidationResult result = target.validate(bidRequest, null);

        // then
        assertThat(result.getErrors()).isEmpty();
    }

    @Test
    public void validateShouldReturnEmptyValidationMessagesWhenBidderIsKnownAliasForCoreBidderAndAdjustmentIsValid() {
        // given
        final String rubiconAlias = "rubicon_alias";
        final ExtRequestBidAdjustmentFactors givenAdjustments = ExtRequestBidAdjustmentFactors.builder()
                .mediatypes(new EnumMap<>(Collections.singletonMap(ImpMediaType.xNative,
                        Collections.singletonMap("rubicon_alias", BigDecimal.valueOf(2.1)))))
                .build();
        givenAdjustments.addFactor(rubiconAlias, BigDecimal.valueOf(1.1));
        final BidRequest bidRequest = validBidRequestBuilder()
                .ext(ExtRequest.of(
                        ExtRequestPrebid.builder()
                                .aliases(singletonMap(rubiconAlias, "rubicon"))
                                .bidadjustmentfactors(givenAdjustments)
                                .build()))
                .build();

        // when
        final ValidationResult result = target.validate(bidRequest, null);

        // then
        assertThat(result.getErrors()).isEmpty();
    }

    @Test
    public void validateShouldReturnEmptyValidationMessagesWhenBidderIsKnownBidderConfigAliasAndAdjustmentIsValid() {
        // given
        final String rubiconAlias = "rubicon_alias";
        final ExtRequestBidAdjustmentFactors givenAdjustments = ExtRequestBidAdjustmentFactors.builder().build();
        givenAdjustments.addFactor(rubiconAlias, BigDecimal.valueOf(1.1));
        final BidRequest bidRequest = validBidRequestBuilder()
                .ext(ExtRequest.of(
                        ExtRequestPrebid.builder()
                                .aliases(singletonMap(rubiconAlias, "rubicon"))
                                .bidadjustmentfactors(givenAdjustments)
                                .build()))
                .build();

        // when
        final ValidationResult result = target.validate(bidRequest, null);

        // then
        verify(bidderCatalog).isValidName(rubiconAlias);

        assertThat(result.getErrors()).isEmpty();
    }

    @Test
    public void validateShouldReturnValidationMessageWhenMultipleSchainsForSameBidder() {
        // given
        final BidRequest bidRequest = validBidRequestBuilder()
                .ext(ExtRequest.of(
                        ExtRequestPrebid.builder()
                                .schains(asList(
                                        ExtRequestPrebidSchain.of(asList("bidder1", "bidder2"), null),
                                        ExtRequestPrebidSchain.of(asList("bidder2", "bidder3"), null)))
                                .build()))
                .build();

        // when
        final ValidationResult result = target.validate(bidRequest, null);

        // then
        assertThat(result.getErrors())
                .containsOnly("request.ext.prebid.schains contains multiple schains for bidder bidder2; "
                        + "it must contain no more than one per bidder.");
    }

    @Test
    public void validateShouldReturnValidationMessageWhenImpValidationFailed() throws ValidationException {
        // given
        doThrow(new ValidationException("imp[0] validation failed"))
                .when(impValidator).validateImps(any(), any(), any());

        final BidRequest bidRequest = validBidRequestBuilder().build();

        // when
        final ValidationResult result = target.validate(bidRequest, null);

        // then
        assertThat(result.getErrors()).containsOnly("imp[0] validation failed");
    }

    @Test
    public void validateShouldReturnWarningMessageWhenImpValidationWarns() throws ValidationException {
        // given
        doAnswer(invocation -> ((List<String>) invocation.getArgument(2)).add("imp[0] validation warning"))
                .when(impValidator).validateImps(any(), any(), any());

        final BidRequest bidRequest = validBidRequestBuilder().build();

        // when
        final ValidationResult result = target.validate(bidRequest, null);

        // then
        assertThat(result.getWarnings()).containsOnly("imp[0] validation warning");
    }

    private static BidRequest.BidRequestBuilder validBidRequestBuilder() {
        return BidRequest.builder().id("1").tmax(300L)
                .cur(singletonList("USD"))
                .imp(singletonList(validImpBuilder().build()))
                .site(Site.builder().id("1").page("2").build());
    }

    private static Imp.ImpBuilder validImpBuilder() {
        return Imp.builder().id("200")
                .video(Video.builder().mimes(singletonList("vmime"))
                        .build())
                .banner(Banner.builder()
                        .format(singletonList(Format.builder().wmin(1).wratio(5).hratio(1).build()))
                        .build())
                .pmp(Pmp.builder().deals(singletonList(Deal.builder().id("1").build())).build())
                .ext(mapper.valueToTree(singletonMap("prebid", singletonMap("bidder", singletonMap("rubicon", 0)))));
    }

}<|MERGE_RESOLUTION|>--- conflicted
+++ resolved
@@ -16,16 +16,9 @@
 import com.iab.openrtb.request.Uid;
 import com.iab.openrtb.request.User;
 import com.iab.openrtb.request.Video;
-<<<<<<< HEAD
-import org.junit.Before;
-import org.junit.Rule;
-import org.junit.Test;
-=======
-import com.iab.openrtb.request.VideoObject;
 import org.junit.jupiter.api.BeforeEach;
 import org.junit.jupiter.api.Test;
 import org.junit.jupiter.api.extension.ExtendWith;
->>>>>>> e491cd71
 import org.mockito.Mock;
 import org.mockito.junit.jupiter.MockitoExtension;
 import org.prebid.server.VertxTest;
@@ -65,12 +58,9 @@
 import static org.mockito.ArgumentMatchers.any;
 import static org.mockito.ArgumentMatchers.eq;
 import static org.mockito.BDDMockito.given;
-<<<<<<< HEAD
+import static org.mockito.Mock.Strictness.LENIENT;
 import static org.mockito.Mockito.doAnswer;
 import static org.mockito.Mockito.doThrow;
-=======
-import static org.mockito.Mock.Strictness.LENIENT;
->>>>>>> e491cd71
 import static org.mockito.Mockito.verify;
 
 @ExtendWith(MockitoExtension.class)
@@ -80,13 +70,8 @@
 
     @Mock(strictness = LENIENT)
     private BidderCatalog bidderCatalog;
-<<<<<<< HEAD
-    @Mock
+    @Mock(strictness = LENIENT)
     private ImpValidator impValidator;
-=======
-    @Mock(strictness = LENIENT)
-    private BidderParamValidator bidderParamValidator;
->>>>>>> e491cd71
     @Mock
     private Metrics metrics;
 
