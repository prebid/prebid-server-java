--- conflicted
+++ resolved
@@ -2053,13 +2053,7 @@
         // given
         final BidRequest bidRequest = validBidRequestBuilder()
                 .user(User.builder()
-<<<<<<< HEAD
-                        .eids(singletonList(Eid.of(null, null, null)))
-=======
-                        .ext(ExtUser.builder()
-                                .eids(singletonList(Eid.of(null, null, null)))
-                                .build())
->>>>>>> a97c6b79
+                        .eids(singletonList(Eid.of(null, null)))
                         .build())
                 .build();
 
@@ -2076,13 +2070,7 @@
         // given
         final BidRequest bidRequest = validBidRequestBuilder()
                 .user(User.builder()
-<<<<<<< HEAD
-                        .eids(singletonList(Eid.of("source", null, null)))
-=======
-                        .ext(ExtUser.builder()
-                                .eids(singletonList(Eid.of("source", null, null)))
-                                .build())
->>>>>>> a97c6b79
+                        .eids(singletonList(Eid.of("source", null)))
                         .build())
                 .build();
 
@@ -2091,11 +2079,7 @@
 
         // then
         assertThat(result.getErrors()).hasSize(1)
-<<<<<<< HEAD
                 .containsOnly("request.user.eids[0].uids must contain at least one element");
-=======
-                .containsOnly("request.user.ext.eids[0].uids must contain at least one element");
->>>>>>> a97c6b79
     }
 
     @Test
@@ -2103,13 +2087,7 @@
         // given
         final BidRequest bidRequest = validBidRequestBuilder()
                 .user(User.builder()
-<<<<<<< HEAD
                         .eids(singletonList(Eid.of("source", emptyList(), null)))
-=======
-                        .ext(ExtUser.builder()
-                                .eids(singletonList(Eid.of("source", emptyList(), null)))
-                                .build())
->>>>>>> a97c6b79
                         .build())
                 .build();
 
@@ -2118,11 +2096,7 @@
 
         // then
         assertThat(result.getErrors()).hasSize(1)
-<<<<<<< HEAD
                 .containsOnly("request.user.eids[0].uids must contain at least one element");
-=======
-                .containsOnly("request.user.ext.eids[0].uids must contain at least one element");
->>>>>>> a97c6b79
     }
 
     @Test
@@ -2130,19 +2104,10 @@
         // given
         final BidRequest bidRequest = validBidRequestBuilder()
                 .user(User.builder()
-<<<<<<< HEAD
                         .eids(singletonList(Eid.of(
                                 "source",
                                 singletonList(Uid.of(null, null, null)),
                                 null)))
-=======
-                        .ext(ExtUser.builder()
-                                .eids(singletonList(Eid.of(
-                                        "source",
-                                        singletonList(Uid.of(null, null, null)),
-                                        null)))
-                                .build())
->>>>>>> a97c6b79
                         .build())
                 .build();
 
@@ -2159,17 +2124,9 @@
         // given
         final BidRequest bidRequest = validBidRequestBuilder()
                 .user(User.builder()
-<<<<<<< HEAD
                         .eids(asList(
                                 Eid.of("source", singletonList(Uid.of("id1", null, null)), null),
                                 Eid.of("source", singletonList(Uid.of("id2", null, null)), null)))
-=======
-                        .ext(ExtUser.builder()
-                                .eids(asList(
-                                        Eid.of("source", singletonList(Uid.of("id1", null, null)), null),
-                                        Eid.of("source", singletonList(Uid.of("id2", null, null)), null)))
-                                .build())
->>>>>>> a97c6b79
                         .build())
                 .build();
 
