package org.prebid.server.validation;

import com.fasterxml.jackson.core.JsonProcessingException;
import com.fasterxml.jackson.databind.node.TextNode;
import com.iab.openrtb.request.App;
import com.iab.openrtb.request.App.AppBuilder;
import com.iab.openrtb.request.Asset;
import com.iab.openrtb.request.Audio;
import com.iab.openrtb.request.Banner;
import com.iab.openrtb.request.BidRequest;
import com.iab.openrtb.request.DataObject;
import com.iab.openrtb.request.Deal;
import com.iab.openrtb.request.Deal.DealBuilder;
import com.iab.openrtb.request.Device;
import com.iab.openrtb.request.EventTracker;
import com.iab.openrtb.request.Format;
import com.iab.openrtb.request.Format.FormatBuilder;
import com.iab.openrtb.request.ImageObject;
import com.iab.openrtb.request.Imp;
import com.iab.openrtb.request.Metric;
import com.iab.openrtb.request.Native;
import com.iab.openrtb.request.Pmp;
import com.iab.openrtb.request.Regs;
import com.iab.openrtb.request.Request;
import com.iab.openrtb.request.Site;
import com.iab.openrtb.request.Site.SiteBuilder;
import com.iab.openrtb.request.TitleObject;
import com.iab.openrtb.request.User;
import com.iab.openrtb.request.Video;
import com.iab.openrtb.request.VideoObject;
import org.junit.Before;
import org.junit.Rule;
import org.junit.Test;
import org.mockito.Mock;
import org.mockito.junit.MockitoJUnit;
import org.mockito.junit.MockitoRule;
import org.prebid.server.VertxTest;
import org.prebid.server.bidder.BidderCatalog;
import org.prebid.server.proto.openrtb.ext.request.ExtDevice;
import org.prebid.server.proto.openrtb.ext.request.ExtDeviceInt;
import org.prebid.server.proto.openrtb.ext.request.ExtDevicePrebid;
import org.prebid.server.proto.openrtb.ext.request.ExtGranularityRange;
import org.prebid.server.proto.openrtb.ext.request.ExtMediaTypePriceGranularity;
import org.prebid.server.proto.openrtb.ext.request.ExtPriceGranularity;
import org.prebid.server.proto.openrtb.ext.request.ExtRegs;
import org.prebid.server.proto.openrtb.ext.request.ExtRequest;
import org.prebid.server.proto.openrtb.ext.request.ExtRequestPrebid;
import org.prebid.server.proto.openrtb.ext.request.ExtRequestPrebidSchain;
import org.prebid.server.proto.openrtb.ext.request.ExtRequestTargeting;
import org.prebid.server.proto.openrtb.ext.request.ExtSite;
import org.prebid.server.proto.openrtb.ext.request.ExtUser;
import org.prebid.server.proto.openrtb.ext.request.ExtUserEid;
import org.prebid.server.proto.openrtb.ext.request.ExtUserEidUid;
import org.prebid.server.proto.openrtb.ext.request.ExtUserPrebid;
import org.prebid.server.validation.model.ValidationResult;

import java.math.BigDecimal;
import java.util.Collections;
import java.util.HashMap;
import java.util.LinkedHashSet;
import java.util.Map;
import java.util.function.Function;

import static java.util.Arrays.asList;
import static java.util.Collections.emptyList;
import static java.util.Collections.emptyMap;
import static java.util.Collections.emptySet;
import static java.util.Collections.singletonList;
import static java.util.Collections.singletonMap;
import static org.assertj.core.api.Assertions.assertThat;
import static org.mockito.ArgumentMatchers.any;
import static org.mockito.ArgumentMatchers.eq;
import static org.mockito.BDDMockito.given;

public class RequestValidatorTest extends VertxTest {

    private static final String RUBICON = "rubicon";
    private static final String OTHER_BIDDER = "other";

    @Rule
    public final MockitoRule mockitoRule = MockitoJUnit.rule();

    @Mock
    private BidderCatalog bidderCatalog;
    @Mock
    private BidderParamValidator bidderParamValidator;

    private RequestValidator requestValidator;

    @Before
    public void setUp() {
        given(bidderParamValidator.validate(any(), any())).willReturn(Collections.emptySet());
        given(bidderCatalog.isValidName(eq(RUBICON))).willReturn(true);
        given(bidderCatalog.isValidName(eq(OTHER_BIDDER))).willReturn(true);

        requestValidator = new RequestValidator(bidderCatalog, bidderParamValidator, jacksonMapper);
    }

    @Test
    public void validateShouldReturnOnlyOneErrorAtATime() {
        // given
        final BidRequest bidRequest = BidRequest.builder().build();

        // when
        final ValidationResult result = requestValidator.validate(bidRequest);

        // then
        assertThat(result).isNotNull();
        assertThat(result.getErrors()).hasSize(1);
    }

    @Test
    public void validateShouldReturnValidationMessageWhenRequestIdIsEmpty() {
        // given
        final BidRequest bidRequest = validBidRequestBuilder().id("").build();

        // when
        final ValidationResult result = requestValidator.validate(bidRequest);

        // then
        assertThat(result.getErrors()).hasSize(1)
                .containsOnly("request missing required field: \"id\"");
    }

    @Test
    public void validateShouldReturnValidationMessageWhenRequestIdIsNull() {
        // given
        final BidRequest bidRequest = validBidRequestBuilder().id(null).build();

        // when
        final ValidationResult result = requestValidator.validate(bidRequest);

        // then
        assertThat(result.getErrors()).hasSize(1)
                .containsOnly("request missing required field: \"id\"");
    }

    @Test
    public void validateShouldReturnValidationMessageWhenTmaxIsNegative() {
        // given
        final BidRequest bidRequest = validBidRequestBuilder().id("1").tmax(-100L).build();

        // when
        final ValidationResult result = requestValidator.validate(bidRequest);

        // then
        assertThat(result.getErrors()).hasSize(1)
                .containsOnly("request.tmax must be nonnegative. Got -100");
    }

    @Test
    public void validateShouldNotReturnValidationMessageWhenTmaxIsNull() {
        // given
        final BidRequest bidRequest = validBidRequestBuilder().tmax(null).build();

        // when
        final ValidationResult result = requestValidator.validate(bidRequest);

        // then
        assertThat(result.getErrors()).isEmpty();
    }

    @Test
    public void validateShouldReturnValidationMessageWhenCurIsNull() {
        // given
        final BidRequest bidRequest = validBidRequestBuilder().cur(null).build();

        // when
        final ValidationResult result = requestValidator.validate(bidRequest);

        // then
        assertThat(result.getErrors()).hasSize(1)
                .containsOnly(
                        "currency was not defined either in request.cur or in configuration field adServerCurrency");
    }

    @Test
    public void validateShouldReturnValidationMessageWhenNumberOfImpsIsZero() {
        // given
        final BidRequest bidRequest = validBidRequestBuilder().imp(null).build();

        // when
        final ValidationResult result = requestValidator.validate(bidRequest);

        // then
        assertThat(result.getErrors()).hasSize(1)
                .containsOnly("request.imp must contain at least one element");
    }

    @Test
    public void validateShouldReturnValidationMessageWhenImpIdNull() {
        // given
        final BidRequest bidRequest = validBidRequestBuilder()
                .imp(singletonList(validImpBuilder().id(null).build()))
                .build();

        // when
        final ValidationResult result = requestValidator.validate(bidRequest);

        // then
        assertThat(result.getErrors()).hasSize(1)
                .containsOnly("request.imp[0] missing required field: \"id\"");
    }

    @Test
    public void validateShouldReturnValidationMessageWhenImpIdEmptyString() {
        // given
        final BidRequest bidRequest = validBidRequestBuilder()
                .imp(singletonList(validImpBuilder().id("").build()))
                .build();

        // when
        final ValidationResult result = requestValidator.validate(bidRequest);

        // then
        assertThat(result.getErrors()).hasSize(1)
                .containsOnly("request.imp[0] missing required field: \"id\"");
    }

    @Test
    public void validateShouldReturnValidationMessageWhenNoneOfMediaTypeIsPresent() {
        // given
        final BidRequest bidRequest = validBidRequestBuilder()
                .imp(singletonList(validImpBuilder()
                        .video(null)
                        .audio(null)
                        .banner(null)
                        .xNative(null)
                        .build()))
                .build();

        // when
        final ValidationResult result = requestValidator.validate(bidRequest);

        // then
        assertThat(result.getErrors()).hasSize(1)
                .containsOnly("request.imp[0] must contain at least one of \"banner\", \"video\", \"audio\", or "
                        + "\"native\"");
    }

    @Test
    public void validateShouldReturnValidationMessageWhenVideoAttributeIsPresentButVideaMimesMissed() {
        // given
        final BidRequest bidRequest = validBidRequestBuilder()
                .imp(singletonList(validImpBuilder()
                        .video(Video.builder().mimes(emptyList())
                                .build())
                        .build()))
                .build();

        // when
        final ValidationResult result = requestValidator.validate(bidRequest);

        // then
        assertThat(result.getErrors()).hasSize(1)
                .containsOnly("request.imp[0].video.mimes must contain at least one supported MIME type");
    }

    @Test
    public void validateShouldReturnValidationMessageWhenAudioAttributePresentButAudioMimesMissed() {
        // given
        final BidRequest bidRequest = validBidRequestBuilder()
                .imp(singletonList(validImpBuilder()
                        .audio(Audio.builder().mimes(emptyList())
                                .build())
                        .build()))
                .build();

        // when
        final ValidationResult result = requestValidator.validate(bidRequest);

        // then
        assertThat(result.getErrors()).hasSize(1)
                .containsOnly("request.imp[0].audio.mimes must contain at least one supported MIME type");
    }

    @Test
    public void validateShouldReturnValidationMessageWhenBannerHasNullFormatAndNoSizes() {
        // given
        final BidRequest bidRequest = validBidRequestBuilder()
                .imp(singletonList(Imp.builder()
                        .id("11")
                        .banner(Banner.builder()
                                .format(null)
                                .build())
                        .ext(mapper.valueToTree(
                                singletonMap("prebid", singletonMap("bidder", singletonMap("rubicon", 0)))))
                        .build()))
                .build();

        // when
        final ValidationResult result = requestValidator.validate(bidRequest);

        // then
        assertThat(result.getErrors()).hasSize(1)
                .containsOnly(
                        "request.imp[0].banner has no sizes. Define \"w\" and \"h\", or include \"format\" elements");
    }

    @Test
    public void validateShouldReturnEmptyValidationMessagesWhenBannerHasNullFormatAndValidSizes() {
        // given
        final BidRequest bidRequest = validBidRequestBuilder()
                .imp(singletonList(Imp.builder()
                        .id("11")
                        .banner(Banner.builder()
                                .w(300)
                                .h(250)
                                .format(null)
                                .build())
                        .ext(mapper.valueToTree(
                                singletonMap("prebid", singletonMap("bidder", singletonMap("rubicon", 0)))))
                        .build()))
                .build();

        // when
        final ValidationResult result = requestValidator.validate(bidRequest);

        // then
        assertThat(result.hasErrors()).isFalse();
    }

    @Test
    public void validateShouldReturnValidationMessageWhenBannerHasEmptyFormatAndNoSizes() {
        // given
        final BidRequest bidRequest = validBidRequestBuilder()
                .imp(singletonList(Imp.builder()
                        .id("11")
                        .banner(Banner.builder()
                                .format(emptyList())
                                .build())
                        .ext(mapper.valueToTree(
                                singletonMap("prebid", singletonMap("bidder", singletonMap("rubicon", 0)))))
                        .build()))
                .build();

        // when
        final ValidationResult result = requestValidator.validate(bidRequest);

        // then
        assertThat(result.getErrors()).hasSize(1)
                .containsOnly(
                        "request.imp[0].banner has no sizes. Define \"w\" and \"h\", or include \"format\" elements");
    }

    @Test
    public void validateShouldReturnValidationMessageWhenBannerHasEmptyFormatAndNoHeight() {
        // given
        final BidRequest bidRequest = validBidRequestBuilder()
                .imp(singletonList(Imp.builder()
                        .id("11")
                        .banner(Banner.builder()
                                .w(300)
                                .format(emptyList())
                                .build())
                        .ext(mapper.valueToTree(
                                singletonMap("prebid", singletonMap("bidder", singletonMap("rubicon", 0)))))
                        .build()))
                .build();

        // when
        final ValidationResult result = requestValidator.validate(bidRequest);

        // then
        assertThat(result.getErrors()).hasSize(1)
                .containsOnly(
                        "request.imp[0].banner has no sizes. Define \"w\" and \"h\", or include \"format\" elements");
    }

    @Test
    public void validateShouldReturnValidationMessageWhenBannerHasEmptyFormatAndNoWidth() {
        // given
        final BidRequest bidRequest = validBidRequestBuilder()
                .imp(singletonList(Imp.builder()
                        .id("11")
                        .banner(Banner.builder()
                                .h(600)
                                .format(emptyList())
                                .build())
                        .ext(mapper.valueToTree(
                                singletonMap("prebid", singletonMap("bidder", singletonMap("rubicon", 0)))))
                        .build()))
                .build();

        // when
        final ValidationResult result = requestValidator.validate(bidRequest);

        // then
        assertThat(result.getErrors()).hasSize(1)
                .containsOnly(
                        "request.imp[0].banner has no sizes. Define \"w\" and \"h\", or include \"format\" elements");
    }

    @Test
    public void validateShouldReturnValidationMessageWhenBannerHasEmptyFormatAndZeroHeight() {
        // given
        final BidRequest bidRequest = validBidRequestBuilder()
                .imp(singletonList(Imp.builder()
                        .id("11")
                        .banner(Banner.builder()
                                .w(300)
                                .h(0)
                                .format(emptyList())
                                .build())
                        .ext(mapper.valueToTree(
                                singletonMap("prebid", singletonMap("bidder", singletonMap("rubicon", 0)))))
                        .build()))
                .build();

        // when
        final ValidationResult result = requestValidator.validate(bidRequest);

        // then
        assertThat(result.getErrors()).hasSize(1)
                .containsOnly(
                        "request.imp[0].banner has no sizes. Define \"w\" and \"h\", or include \"format\" elements");
    }

    @Test
    public void validateShouldReturnValidationMessageWhenBannerHasZeroHeight() {
        // given
        final BidRequest bidRequest = validBidRequestBuilder()
                .imp(singletonList(Imp.builder()
                        .id("11")
                        .banner(Banner.builder()
                                .w(300)
                                .h(0)
                                .format(singletonList(Format.builder().build()))
                                .build())
                        .ext(mapper.valueToTree(
                                singletonMap("prebid", singletonMap("bidder", singletonMap("rubicon", 0)))))
                        .build()))
                .build();

        // when
        final ValidationResult result = requestValidator.validate(bidRequest);

        // then
        assertThat(result.getErrors()).hasSize(1)
                .containsOnly("Request imp[0].banner must define a valid \"h\" and \"w\" properties");
    }

    @Test
    public void validateShouldReturnValidationMessageWhenBannerHasEmptyFormatAndZeroWidth() {
        // given
        final BidRequest bidRequest = validBidRequestBuilder()
                .imp(singletonList(Imp.builder()
                        .id("11")
                        .banner(Banner.builder()
                                .h(600)
                                .w(0)
                                .format(emptyList())
                                .build())
                        .ext(mapper.valueToTree(
                                singletonMap("prebid", singletonMap("bidder", singletonMap("rubicon", 0)))))
                        .build()))
                .build();

        // when
        final ValidationResult result = requestValidator.validate(bidRequest);

        // then
        assertThat(result.getErrors()).hasSize(1)
                .containsOnly(
                        "request.imp[0].banner has no sizes. Define \"w\" and \"h\", or include \"format\" elements");
    }

    @Test
    public void validateShouldReturnValidationMessageWhenBannerHasZeroWidth() {
        // given
        final BidRequest bidRequest = validBidRequestBuilder()
                .imp(singletonList(Imp.builder()
                        .id("11")
                        .banner(Banner.builder()
                                .h(600)
                                .w(0)
                                .format(singletonList(Format.builder().build()))
                                .build())
                        .ext(mapper.valueToTree(
                                singletonMap("prebid", singletonMap("bidder", singletonMap("rubicon", 0)))))
                        .build()))
                .build();

        // when
        final ValidationResult result = requestValidator.validate(bidRequest);

        // then
        assertThat(result.getErrors()).hasSize(1)
                .containsOnly("Request imp[0].banner must define a valid \"h\" and \"w\" properties");
    }

    @Test
    public void validateShouldReturnValidationMessageWhenBannerHasEmptyFormatAndNegativeWidth() {
        // given
        final BidRequest bidRequest = validBidRequestBuilder()
                .imp(singletonList(Imp.builder()
                        .id("11")
                        .banner(Banner.builder()
                                .h(600)
                                .w(-300)
                                .format(emptyList())
                                .build())
                        .ext(mapper.valueToTree(
                                singletonMap("prebid", singletonMap("bidder", singletonMap("rubicon", 0)))))
                        .build()))
                .build();

        // when
        final ValidationResult result = requestValidator.validate(bidRequest);

        // then
        assertThat(result.getErrors()).hasSize(1)
                .containsOnly(
                        "request.imp[0].banner has no sizes. Define \"w\" and \"h\", or include \"format\" elements");
    }

    @Test
    public void validateShouldReturnValidationMessageWhenBannerHasNegativeWidth() {
        // given
        final BidRequest bidRequest = validBidRequestBuilder()
                .imp(singletonList(Imp.builder()
                        .id("11")
                        .banner(Banner.builder()
                                .h(600)
                                .w(-300)
                                .format(singletonList(Format.builder().build()))
                                .build())
                        .ext(mapper.valueToTree(
                                singletonMap("prebid", singletonMap("bidder", singletonMap("rubicon", 0)))))
                        .build()))
                .build();

        // when
        final ValidationResult result = requestValidator.validate(bidRequest);

        // then
        assertThat(result.getErrors()).hasSize(1)
                .containsOnly("Request imp[0].banner must define a valid \"h\" and \"w\" properties");
    }

    @Test
    public void validateShouldReturnValidationMessageWhenBannerHasEmptyFormatAndNegativeHeight() {
        // given
        final BidRequest bidRequest = validBidRequestBuilder()
                .imp(singletonList(Imp.builder()
                        .id("11")
                        .banner(Banner.builder()
                                .h(-300)
                                .w(600)
                                .format(emptyList())
                                .build())
                        .ext(mapper.valueToTree(
                                singletonMap("prebid", singletonMap("bidder", singletonMap("rubicon", 0)))))
                        .build()))
                .build();

        // when
        final ValidationResult result = requestValidator.validate(bidRequest);

        // then
        assertThat(result.getErrors()).hasSize(1)
                .containsOnly(
                        "request.imp[0].banner has no sizes. Define \"w\" and \"h\", or include \"format\" elements");
    }

    @Test
    public void validateShouldReturnValidationMessageWhenBannerHasNegativeHeight() {
        // given
        final BidRequest bidRequest = validBidRequestBuilder()
                .imp(singletonList(Imp.builder()
                        .id("11")
                        .banner(Banner.builder()
                                .h(-300)
                                .w(600)
                                .format(singletonList(Format.builder().build()))
                                .build())
                        .ext(mapper.valueToTree(
                                singletonMap("prebid", singletonMap("bidder", singletonMap("rubicon", 0)))))
                        .build()))
                .build();

        // when
        final ValidationResult result = requestValidator.validate(bidRequest);

        // then
        assertThat(result.getErrors()).hasSize(1)
                .containsOnly("Request imp[0].banner must define a valid \"h\" and \"w\" properties");
    }

    @Test
    public void validateShouldReturnValidationMessageWhenBannerFormatHWAndRatiosPresent() {
        // given
        final BidRequest bidRequest = overwriteBannerFormatInFirstImp(validBidRequestBuilder().build(),
                formatBuilder -> Format.builder().h(1).w(2).wmin(3).wratio(4).hratio(5));

        // when
        final ValidationResult result = requestValidator.validate(bidRequest);

        // then
        assertThat(result.getErrors()).hasSize(1)
                .containsOnly("Request imp[0].banner.format[0] should define *either* {w, h} *or* {wmin, wratio, "
                        + "hratio}, but not both. If both are valid, send two \"format\" objects in the request");
    }

    @Test
    public void validateShouldReturnValidationMessageWhenBannerFormatHeightWeightAndOneOfRatiosPresent() {
        // given
        final BidRequest bidRequest = overwriteBannerFormatInFirstImp(validBidRequestBuilder().build(),
                formatBuilder -> Format.builder().h(1).w(2).hratio(5));

        // when
        final ValidationResult result = requestValidator.validate(bidRequest);

        // then
        assertThat(result.getErrors()).hasSize(1)
                .containsOnly("Request imp[0].banner.format[0] should define *either* {w, h} *or* {wmin, wratio, "
                        + "hratio}, but not both. If both are valid, send two \"format\" objects in the request");
    }

    @Test
    public void validateShouldReturnValidationMessageWhenBannerFormatRatiosAndOneOfSizesPresent() {
        // given
        final BidRequest bidRequest = overwriteBannerFormatInFirstImp(validBidRequestBuilder().build(),
                formatBuilder -> Format.builder().h(1).wmin(3).wratio(4).hratio(5));

        // when
        final ValidationResult result = requestValidator.validate(bidRequest);

        // then
        assertThat(result.getErrors()).hasSize(1)
                .containsOnly("Request imp[0].banner.format[0] should define *either* {w, h} *or* {wmin, wratio, "
                        + "hratio}, but not both. If both are valid, send two \"format\" objects in the request");
    }

    @Test
    public void validateShouldReturnEmptyValidationMessagesWhenBannerFormatSizesSpecifiedOnly() {
        // given
        final BidRequest bidRequest = overwriteBannerFormatInFirstImp(validBidRequestBuilder().build(),
                formatBuilder -> Format.builder().h(1).w(2));

        // when
        final ValidationResult result = requestValidator.validate(bidRequest);

        // then
        assertThat(result.getErrors()).isEmpty();
    }

    @Test
    public void validateShouldReturnEmptyValidationMessagesWhenBannerFormatRatiosSpecifiedOnly() {
        // given
        final BidRequest bidRequest = overwriteBannerFormatInFirstImp(validBidRequestBuilder().build(),
                formatBuilder -> Format.builder().wmin(3).wratio(4).hratio(5));

        // when
        final ValidationResult result = requestValidator.validate(bidRequest);

        // then
        assertThat(result.getErrors()).isEmpty();
    }

    @Test
    public void validateShouldReturnValidationMessageWhenBannerFormatSizesAndRatiosPresent() {
        // given
        final BidRequest bidRequest = overwriteBannerFormatInFirstImp(validBidRequestBuilder().build(),
                Function.identity());

        // when
        final ValidationResult result = requestValidator.validate(bidRequest);

        // then
        assertThat(result.getErrors()).hasSize(1)
                .containsOnly("Request imp[0].banner.format[0] should define *either* {w, h} (for static size "
                        + "requirements) *or* {wmin, wratio, hratio} (for flexible sizes) to be non-zero positive");
    }

    @Test
    public void validateShouldReturnValidationMessageWhenBannerFormatStaticSizesUsedAndHeightIsNull() {
        // given
        final BidRequest bidRequest = overwriteBannerFormatInFirstImp(validBidRequestBuilder().build(),
                formatBuilder -> Format.builder().h(null).w(1));

        // when
        final ValidationResult result = requestValidator.validate(bidRequest);

        // then
        assertThat(result.getErrors()).hasSize(1)
                .containsOnly("Request imp[0].banner.format[0] must define a valid \"h\" and \"w\" properties");
    }

    @Test
    public void validateShouldReturnValidationMessageWhenBannerFormatStaticSizesUsedAndHeightIsZero() {
        // given
        final BidRequest bidRequest = overwriteBannerFormatInFirstImp(validBidRequestBuilder().build(),
                formatBuilder -> Format.builder().h(0).w(1));

        // when
        final ValidationResult result = requestValidator.validate(bidRequest);

        // then
        assertThat(result.getErrors()).hasSize(1)
                .containsOnly("Request imp[0].banner.format[0] must define a valid \"h\" and \"w\" properties");
    }

    @Test
    public void validateShouldReturnValidationMessageWhenBannerFormatStaticSizesUsedAndWeightIsNull() {
        // given
        final BidRequest bidRequest = overwriteBannerFormatInFirstImp(validBidRequestBuilder().build(),
                formatBuilder -> Format.builder().h(1).w(null));

        // when
        final ValidationResult result = requestValidator.validate(bidRequest);

        // then
        assertThat(result.getErrors()).hasSize(1)
                .containsOnly("Request imp[0].banner.format[0] must define a valid \"h\" and \"w\" properties");
    }

    @Test
    public void validateShouldReturnValidationMessageWhenBannerFormatStaticSizesUsedAndWeightIsZero() {
        // given
        final BidRequest bidRequest = overwriteBannerFormatInFirstImp(validBidRequestBuilder().build(),
                formatBuilder -> Format.builder().h(1).w(0));

        // when
        final ValidationResult result = requestValidator.validate(bidRequest);

        // then
        assertThat(result.getErrors()).hasSize(1)
                .containsOnly("Request imp[0].banner.format[0] must define a valid \"h\" and \"w\" properties");
    }

    @Test
    public void validateShouldReturnValidationMessageWhenBannerFormatHeightIsNegative() {
        // given
        final BidRequest bidRequest = overwriteBannerFormatInFirstImp(validBidRequestBuilder().build(),
                formatBuilder -> Format.builder().h(-1).w(2));

        // when
        final ValidationResult result = requestValidator.validate(bidRequest);

        // then
        assertThat(result.getErrors()).hasSize(1)
                .containsOnly("Request imp[0].banner.format[0] must define a valid \"h\" and \"w\" properties");
    }

    @Test
    public void validateShouldReturnValidationMessageWhenBannerFormatWidthIsNegative() {
        // given
        final BidRequest bidRequest = overwriteBannerFormatInFirstImp(validBidRequestBuilder().build(),
                formatBuilder -> Format.builder().h(2).w(-1));

        // when
        final ValidationResult result = requestValidator.validate(bidRequest);

        // then
        assertThat(result.getErrors()).hasSize(1)
                .containsOnly("Request imp[0].banner.format[0] must define a valid \"h\" and \"w\" properties");
    }

    @Test
    public void validateShouldReturnValidationMessageWhenBannerFormatRatiosUsedAndWMinIsNull() {
        // given
        final BidRequest bidRequest = overwriteBannerFormatInFirstImp(validBidRequestBuilder().build(),
                formatBuilder -> Format.builder().wmin(null).wratio(2).hratio(1));

        // when
        final ValidationResult result = requestValidator.validate(bidRequest);

        // then
        assertThat(result.getErrors()).hasSize(1)
                .containsOnly("Request imp[0].banner.format[0] must define"
                        + " a valid \"wmin\", \"wratio\", and \"hratio\" properties");
    }

    @Test
    public void validateShouldReturnValidationMessageWhenBannerFormatRatiosUsedAndWMinIsZero() {
        // given
        final BidRequest bidRequest = overwriteBannerFormatInFirstImp(validBidRequestBuilder().build(),
                formatBuilder -> Format.builder().wmin(0).wratio(2).hratio(1));

        // when
        final ValidationResult result = requestValidator.validate(bidRequest);

        // then
        assertThat(result.getErrors()).hasSize(1)
                .containsOnly("Request imp[0].banner.format[0] must define "
                        + "a valid \"wmin\", \"wratio\", and \"hratio\" properties");
    }

    @Test
    public void validateShouldReturnValidationMessageWhenBannerFormatRatiosUsedAndWMinIsNegative() {
        // given
        final BidRequest bidRequest = overwriteBannerFormatInFirstImp(validBidRequestBuilder().build(),
                formatBuilder -> Format.builder().wmin(-1).wratio(2).hratio(1));

        // when
        final ValidationResult result = requestValidator.validate(bidRequest);

        // then
        assertThat(result.getErrors()).hasSize(1)
                .containsOnly("Request imp[0].banner.format[0] must define "
                        + "a valid \"wmin\", \"wratio\", and \"hratio\" properties");
    }

    @Test
    public void validateShouldReturnValidationMessageWhenBannerFormatRatiosUsedAndWRatioIsNull() {
        // given
        final BidRequest bidRequest = overwriteBannerFormatInFirstImp(validBidRequestBuilder().build(),
                formatBuilder -> Format.builder().wmin(1).wratio(null).hratio(1));

        // when
        final ValidationResult result = requestValidator.validate(bidRequest);

        // then
        assertThat(result.getErrors()).hasSize(1)
                .containsOnly("Request imp[0].banner.format[0] must define a valid \"wmin\", \"wratio\","
                        + " and \"hratio\" properties");
    }

    @Test
    public void validateShouldReturnValidationMessageWhenBannerFormatRatiosUsedAndWRatioIsZero() {
        // given
        final BidRequest bidRequest = overwriteBannerFormatInFirstImp(validBidRequestBuilder().build(),
                formatBuilder -> Format.builder().wmin(1).wratio(0).hratio(1));

        // when
        final ValidationResult result = requestValidator.validate(bidRequest);

        // then
        assertThat(result.getErrors()).hasSize(1)
                .containsOnly("Request imp[0].banner.format[0] must define a valid \"wmin\", \"wratio\", and "
                        + "\"hratio\" properties");
    }

    @Test
    public void validateShouldReturnValidationMessageWhenBannerFormatRatiosUsedAndWRatioIsNegative() {
        // given
        final BidRequest bidRequest = overwriteBannerFormatInFirstImp(validBidRequestBuilder().build(),
                formatBuilder -> Format.builder().wmin(1).wratio(-1).hratio(1));

        // when
        final ValidationResult result = requestValidator.validate(bidRequest);

        // then
        assertThat(result.getErrors()).hasSize(1)
                .containsOnly("Request imp[0].banner.format[0] must define a valid \"wmin\", \"wratio\", and "
                        + "\"hratio\" properties");
    }

    @Test
    public void validateShouldReturnValidationMessageWhenBannerFormatRatiosUsedAndHRatioIsNull() {
        // given
        final BidRequest bidRequest = overwriteBannerFormatInFirstImp(validBidRequestBuilder().build(),
                formatBuilder -> Format.builder().wmin(1).wratio(5).hratio(null));

        // when
        final ValidationResult result = requestValidator.validate(bidRequest);

        // then
        assertThat(result.getErrors()).hasSize(1)
                .containsOnly("Request imp[0].banner.format[0] must define a valid \"wmin\", \"wratio\", and"
                        + " \"hratio\" properties");
    }

    @Test
    public void validateShouldReturnValidationMessageWhenBannerFormatRatiosUsedAndHRatioIsZero() {
        // given
        final BidRequest bidRequest = overwriteBannerFormatInFirstImp(validBidRequestBuilder().build(),
                formatBuilder -> Format.builder().wmin(1).wratio(5).hratio(0));

        // when
        final ValidationResult result = requestValidator.validate(bidRequest);

        // then
        assertThat(result.getErrors()).hasSize(1)
                .containsOnly("Request imp[0].banner.format[0] must define a valid \"wmin\", \"wratio\", and"
                        + " \"hratio\" properties");
    }

    @Test
    public void validateShouldReturnValidationMessageWhenBannerFormatRatiosUsedAndHRatioIsNegative() {
        // given
        final BidRequest bidRequest = overwriteBannerFormatInFirstImp(validBidRequestBuilder().build(),
                formatBuilder -> Format.builder().wmin(1).wratio(5).hratio(-1));

        // when
        final ValidationResult result = requestValidator.validate(bidRequest);

        // then
        assertThat(result.getErrors()).hasSize(1)
                .containsOnly("Request imp[0].banner.format[0] must define a valid \"wmin\", \"wratio\", and"
                        + " \"hratio\" properties");
    }

    @Test
    public void validateShouldReturnValidationMessageWhenPmpDealIdIsNull() {
        // given
        final BidRequest bidRequest = overwritePmpFirstDealInFirstImp(validBidRequestBuilder().build(),
                dealBuilder -> Deal.builder().id(null));

        // when
        final ValidationResult result = requestValidator.validate(bidRequest);

        // then
        assertThat(result.getErrors()).hasSize(1)
                .containsOnly("request.imp[0].pmp.deals[0] missing required field: \"id\"");
    }

    @Test
    public void validateShouldReturnValidationMessageWhenPmpDealIdIsEmptyString() {
        // given
        final BidRequest bidRequest = overwritePmpFirstDealInFirstImp(validBidRequestBuilder().build(),
                dealBuilder -> Deal.builder().id(""));

        // when
        final ValidationResult result = requestValidator.validate(bidRequest);

        // then
        assertThat(result.getErrors()).hasSize(1)
                .containsOnly("request.imp[0].pmp.deals[0] missing required field: \"id\"");
    }

    @Test
    public void validateShouldReturnValidationMessageWhenSiteIdAndPageIsNull() {
        // given
        final BidRequest bidRequest = overwriteSite(validBidRequestBuilder(),
                siteBuilder -> Site.builder().id(null)).build();

        // when
        final ValidationResult result = requestValidator.validate(bidRequest);

        // then
        assertThat(result.getErrors()).hasSize(1)
                .containsOnly("request.site should include at least one of request.site.id or request.site.page");
    }

    @Test
    public void validateShouldReturnValidationMessageWhenSiteIdIsEmptyStringAndPageIsNull() {
        // given
        final BidRequest bidRequest = overwriteSite(validBidRequestBuilder(),
                siteBuilder -> Site.builder().id("")).build();

        // when
        final ValidationResult result = requestValidator.validate(bidRequest);

        // then
        assertThat(result.getErrors()).hasSize(1)
                .containsOnly("request.site should include at least one of request.site.id or request.site.page");
    }

    @Test
    public void validateShouldReturnEmptyValidationMessagesWhenPageIdIsNullAndSiteIdIsPresent() {
        // given
        final BidRequest bidRequest = overwriteSite(validBidRequestBuilder(),
                siteBuilder -> Site.builder().id("1").page(null)).build();

        // when
        final ValidationResult result = requestValidator.validate(bidRequest);

        // then
        assertThat(result.hasErrors()).isFalse();
    }

    @Test
    public void validateShouldEmptyValidationMessagesWhenSitePageIsEmptyString() {
        // given
        final BidRequest bidRequest = overwriteSite(validBidRequestBuilder(),
                siteBuilder -> Site.builder().id("1").page("")).build();

        // when
        final ValidationResult result = requestValidator.validate(bidRequest);

        // then
        assertThat(result.hasErrors()).isFalse();
    }

    @Test
    public void validateShouldReturnValidationMessageWhenSiteIdAndPageBothEmpty() {
        // given
        final BidRequest bidRequest = overwriteSite(validBidRequestBuilder(),
                siteBuilder -> Site.builder().id("").page("")).build();

        // when
        final ValidationResult result = requestValidator.validate(bidRequest);

        // then
        assertThat(result.getErrors()).hasSize(1)
                .containsOnly("request.site should include at least one of request.site.id or request.site.page");
    }

    @Test
    public void validateShouldReturnValidationMessageWhenSiteExtAmpIsNegative() {
        // given
        final BidRequest bidRequest = overwriteSite(validBidRequestBuilder(),
                siteBuilder -> Site.builder().id("id").page("page")
                        .ext(ExtSite.of(-1, null))).build();

        // when
        final ValidationResult result = requestValidator.validate(bidRequest);

        // then
        assertThat(result.getErrors()).hasSize(1)
                .containsOnly("request.site.ext.amp must be either 1, 0, or undefined");
    }

    @Test
    public void validateShouldReturnValidationMessageWhenSiteExtAmpIsGreaterThanOne() {
        // given
        final BidRequest bidRequest = overwriteSite(validBidRequestBuilder(),
                siteBuilder -> Site.builder().id("id").page("page")
                        .ext(ExtSite.of(2, null))).build();

        // when
        final ValidationResult result = requestValidator.validate(bidRequest);

        // then
        assertThat(result.getErrors()).hasSize(1)
                .containsOnly("request.site.ext.amp must be either 1, 0, or undefined");
    }

    @Test
    public void validateShouldReturnValidationMessageWhenRequestAppAndRequestSiteBothMissed() {
        // given
        final BidRequest.BidRequestBuilder bidRequestBuilder = overwriteSite(validBidRequestBuilder(),
                Function.identity());

        final BidRequest bidRequest = overwriteApp(bidRequestBuilder, Function.identity()).build();

        // when
        final ValidationResult result = requestValidator.validate(bidRequest);

        // then
        assertThat(result.getErrors()).hasSize(1)
                .containsOnly("request.site or request.app must be defined, but not both");
    }

    @Test
    public void validateShouldReturnValidationMessageWhenRequestAppAndRequestSiteBothPresent() {
        // given
        final BidRequest.BidRequestBuilder bidRequestBuilder = overwriteSite(validBidRequestBuilder(),
                siteBuilder -> Site.builder().id("1").page("2"));

        final BidRequest bidRequest = overwriteApp(bidRequestBuilder, appBuilder -> App.builder().id("3")).build();

        // when
        final ValidationResult result = requestValidator.validate(bidRequest);

        // then
        assertThat(result.getErrors()).hasSize(1)
                .containsOnly("request.site or request.app must be defined, but not both");
    }

    @Test
    public void validateShouldReturnValidationMessageWhenMinWidthPercIsNull() {
        // given
        final BidRequest bidRequest = validBidRequestBuilder()
                .device(Device.builder()
                        .ext(ExtDevice.of(ExtDevicePrebid.of(ExtDeviceInt.of(null, null))))
                        .build())
                .build();

        // when
        final ValidationResult result = requestValidator.validate(bidRequest);

        // then
        assertThat(result.getErrors()).hasSize(1)
                .containsOnly("request.device.ext.prebid.interstitial.minwidthperc must be a number between 0 and 100");
    }

    @Test
    public void validateShouldReturnValidationMessageWhenMinWidthPercIsLessThanZero() {
        // given
        final BidRequest bidRequest = validBidRequestBuilder()
                .device(Device.builder()
                        .ext(ExtDevice.of(ExtDevicePrebid.of(ExtDeviceInt.of(-1, null))))
                        .build())
                .build();

        // when
        final ValidationResult result = requestValidator.validate(bidRequest);

        // then
        assertThat(result.getErrors()).hasSize(1)
                .containsOnly("request.device.ext.prebid.interstitial.minwidthperc must be a number between 0 and 100");
    }

    @Test
    public void validateShouldReturnValidationMessageWhenMinWidthPercGreaterThanHundred() {
        // given
        final BidRequest bidRequest = validBidRequestBuilder()
                .device(Device.builder()
                        .ext(ExtDevice.of(ExtDevicePrebid.of(ExtDeviceInt.of(101, null))))
                        .build())
                .build();

        // when
        final ValidationResult result = requestValidator.validate(bidRequest);

        // then
        assertThat(result.getErrors()).hasSize(1)
                .containsOnly("request.device.ext.prebid.interstitial.minwidthperc must be a number between 0 and 100");
    }

    @Test
    public void validateShouldReturnValidationMessageWhenMinHeightPercIsNull() {
        // given
        final BidRequest bidRequest = validBidRequestBuilder()
                .device(Device.builder()
                        .ext(ExtDevice.of(ExtDevicePrebid.of(ExtDeviceInt.of(50, null))))
                        .build())
                .build();

        // when
        final ValidationResult result = requestValidator.validate(bidRequest);

        // then
        assertThat(result.getErrors()).hasSize(1)
                .containsOnly(
                        "request.device.ext.prebid.interstitial.minheightperc must be a number between 0 and 100");
    }

    @Test
    public void validateShouldReturnValidationMessageWhenMinHeightPercIsLessThanZero() {
        // given
        final BidRequest bidRequest = validBidRequestBuilder()
                .device(Device.builder()
                        .ext(ExtDevice.of(ExtDevicePrebid.of(ExtDeviceInt.of(50, -1))))
                        .build())
                .build();

        // when
        final ValidationResult result = requestValidator.validate(bidRequest);

        // then
        assertThat(result.getErrors()).hasSize(1)
                .containsOnly(
                        "request.device.ext.prebid.interstitial.minheightperc must be a number between 0 and 100");
    }

    @Test
    public void validateShouldReturnValidationMessageWhenMinHeightPercGreaterThanHundred() {
        // given
        final BidRequest bidRequest = validBidRequestBuilder()
                .device(Device.builder()
                        .ext(ExtDevice.of(ExtDevicePrebid.of(ExtDeviceInt.of(50, 101))))
                        .build())
                .build();

        // when
        final ValidationResult result = requestValidator.validate(bidRequest);

        // then
        assertThat(result.getErrors()).hasSize(1)
                .containsOnly(
                        "request.device.ext.prebid.interstitial.minheightperc must be a number between 0 and 100");
    }

    @Test
    public void validateShouldReturnEmptyValidationMessagesWhenBidRequestIsOk() {
        // given
        final BidRequest bidRequest = validBidRequestBuilder().build();

        // when
        final ValidationResult result = requestValidator.validate(bidRequest);

        // then
        assertThat(result.getErrors()).isEmpty();
    }

    @Test
    public void validateShouldReturnValidationMessageWhenNoImpExtPrebidPresent() {
        // given
        final BidRequest bidRequest = validBidRequestBuilder()
                .imp(singletonList(validImpBuilder().ext(null).build()))
                .build();

        // when
        final ValidationResult result = requestValidator.validate(bidRequest);

        // then
<<<<<<< HEAD
        assertThat(result.getWarnings()).hasSize(1)
                .containsOnly("WARNING: request.imp[0].ext must be defined");
    }

    @Test
    public void validateShouldReturnWarningAndRemoveBidderFromImpWhenImpExtBidderIsUnknown() {
        // given
        final Map<String, Integer> bidders = new HashMap<>();
        bidders.put("rubicon", 0);
        bidders.put(OTHER_BIDDER, 0);
        final BidRequest bidRequest = validBidRequestBuilder().imp(singletonList(validImpBuilder()
                .ext(mapper.valueToTree(bidders)).build())).build();

        given(bidderCatalog.isValidName(eq(OTHER_BIDDER))).willReturn(false);
=======
        assertThat(result.getErrors()).hasSize(1)
                .containsOnly("request.imp[0].ext.prebid must be non-empty object");
    }

    @Test
    public void validateShouldReturnValidationMessageWhenImpExtPrebidIsNotObject() {
        // given
        final BidRequest bidRequest = validBidRequestBuilder()
                .imp(singletonList(validImpBuilder().ext(mapper.valueToTree(singletonMap("prebid", "test"))).build()))
                .build();
>>>>>>> 86f9821a

        // when
        final ValidationResult result = requestValidator.validate(bidRequest);

        // then
<<<<<<< HEAD
        assertThat(result.getWarnings()).hasSize(1)
                .containsOnly("WARNING: Bidder 'other' was ignored for request.imp[0] for a reason :"
                        + " request.imp[0].ext contains unknown bidder: other");
    }

    @Test
    public void validateShouldReturnWarningMessageWhenThereIsNoValidBiddersInImp() {
=======
        assertThat(result.getErrors()).hasSize(1)
                .containsOnly("request.imp[0].ext.prebid must be non-empty object");
    }

    @Test
    public void validateShouldReturnEmptyValidationMessagesWhenOnlyImpExtPrebidExist() {
>>>>>>> 86f9821a
        // given
        final BidRequest bidRequest = validBidRequestBuilder()
                .imp(singletonList(validImpBuilder()
                        .ext(mapper.valueToTree(singletonMap("prebid", singletonMap("attr", "value")))).build()))
                .build();

        // when
        final ValidationResult result = requestValidator.validate(bidRequest);

        // then
        assertThat(result.getWarnings())
                .hasSize(1)
                .containsOnly("WARNING: request.imp[0].ext must contain at least one valid bidder");
    }

    @Test
<<<<<<< HEAD
    public void validateShouldReturnMessageInWarningsAndRemoveInvalidBidderFromImp() {
=======
    public void validateShouldReturnValidationMessageWhenImpExtPrebidBidderIsNotObject() {
        // given
        final BidRequest bidRequest = validBidRequestBuilder()
                .imp(singletonList(validImpBuilder()
                        .ext(mapper.valueToTree(singletonMap("prebid", singletonMap("bidder", "test"))))
                        .build()))
                .build();

        // when
        final ValidationResult result = requestValidator.validate(bidRequest);

        // then
        assertThat(result.getErrors()).hasSize(1)
                .containsOnly("request.imp[0].ext.prebid.bidder must be object");
    }

    @Test
    public void validateShouldReturnValidationMessagesWhenImpExtPrebidBidderIsUnknown() {
        // given
        final BidRequest bidRequest = validBidRequestBuilder().build();
        given(bidderCatalog.isValidName(eq(RUBICON))).willReturn(false);

        // when
        final ValidationResult result = requestValidator.validate(bidRequest);

        // then
        assertThat(result.getErrors()).hasSize(1)
                .containsOnly("request.imp[0].ext.prebid.bidder contains unknown bidder: rubicon");
    }

    @Test
    public void validateShouldReturnValidationMessageWhenBidderExtIsInvalid() {
>>>>>>> 86f9821a
        // given
        final Map<String, Integer> bidders = new HashMap<>();
        bidders.put("rubicon", 0);
        bidders.put(OTHER_BIDDER, 0);
        final BidRequest bidRequest = validBidRequestBuilder().imp(singletonList(validImpBuilder()
                .ext(mapper.valueToTree(bidders)).build())).build();
        given(bidderParamValidator.validate(eq(OTHER_BIDDER), any()))
                .willReturn(new LinkedHashSet<>(asList("errorMessage1", "errorMessage2")));
        given(bidderParamValidator.validate(eq("rubicon"), any()))
                .willReturn(emptySet());

        // when
        final ValidationResult result = requestValidator.validate(bidRequest);

        // then
<<<<<<< HEAD
        assertThat(result.getWarnings()).hasSize(1)
                .containsOnly("WARNING: Bidder 'other' was ignored for request.imp[0] for a reason : "
                        + "request.imp[0].ext.other failed validation.\nerrorMessage1\nerrorMessage2");
        assertThat(bidRequest.getImp())
                .extracting(Imp::getExt)
                .containsOnly(mapper.valueToTree(singletonMap("rubicon", 0)));
=======
        assertThat(result.getErrors()).hasSize(1)
                .containsOnly(
                        "request.imp[0].ext.prebid.bidder.rubicon failed validation.\nerrorMessage1\nerrorMessage2");
>>>>>>> 86f9821a
    }

    @Test
    public void validateShouldNotReturnValidationMessageIfUserExtIsEmptyJsonObject() {
        // given
        final BidRequest bidRequest = validBidRequestBuilder()
                .user(User.builder()
                        .ext(ExtUser.builder().build())
                        .build())
                .build();

        // when
        final ValidationResult result = requestValidator.validate(bidRequest);

        // then
        assertThat(result.getErrors()).isEmpty();
    }

    @Test
    public void validateShouldNotReturnErrorMessageWhenRegsExtIsEmptyJsonObject() {
        // given
        final BidRequest bidRequest = validBidRequestBuilder()
                .regs(Regs.of(null, ExtRegs.of(null, null)))
                .build();

        // when
        final ValidationResult result = requestValidator.validate(bidRequest);

        // then
        assertThat(result.getErrors()).isEmpty();
    }

    @Test
    public void validateShouldReturnValidationMessageWhenPrebidBuyerIdsContainsNoValues() {
        // given
        final BidRequest bidRequest = validBidRequestBuilder()
                .user(User.builder()
                        .ext(ExtUser.builder()
                                .prebid(ExtUserPrebid.of(emptyMap()))
                                .build())
                        .build())
                .build();

        // when
        final ValidationResult result = requestValidator.validate(bidRequest);

        // then
        assertThat(result.getErrors()).hasSize(1)
                .containsOnly("request.user.ext.prebid requires a \"buyeruids\" property with at least one ID defined."
                        + " If none exist, then request.user.ext.prebid should not be defined");
    }

    @Test
    public void validateShouldReturnValidationMessageWhenCantParseTargetingPriceGranularity() {
        // given
        final BidRequest bidRequest = validBidRequestBuilder()
                .ext(ExtRequest.of(ExtRequestPrebid.builder()
                        .targeting(ExtRequestTargeting.builder()
                                .pricegranularity(new TextNode("pricegranularity"))
                                .build())
                        .build()))
                .build();

        // when
        final ValidationResult result = requestValidator.validate(bidRequest);

        // then
        assertThat(result.getErrors()).hasSize(1)
                .containsOnly("Error while parsing request.ext.prebid.targeting.pricegranularity");
    }

    @Test
    public void validateShouldReturnValidationMessageWhenRangesAreEmptyList() {
        // given
        final BidRequest bidRequest = validBidRequestBuilder()
                .ext(ExtRequest.of(ExtRequestPrebid.builder()
                        .targeting(ExtRequestTargeting.builder()
                                .pricegranularity(mapper.valueToTree(ExtPriceGranularity.of(2, emptyList())))
                                .build())
                        .build()))
                .build();

        // when
        final ValidationResult result = requestValidator.validate(bidRequest);

        // then
        assertThat(result.getErrors()).hasSize(1)
                .containsOnly("Price granularity error: empty granularity definition supplied");
    }

    @Test
    public void validateShouldReturnValidationMessageWhenIncrementIsZero() {
        // given
        final BidRequest bidRequest = validBidRequestBuilder()
                .ext(ExtRequest.of(ExtRequestPrebid.builder()
                        .targeting(ExtRequestTargeting.builder()
                                .pricegranularity(mapper.valueToTree(ExtPriceGranularity
                                        .of(2, singletonList(ExtGranularityRange.of(BigDecimal.valueOf(5),
                                                BigDecimal.valueOf(0))))))
                                .build())
                        .build()))
                .build();

        // when
        final ValidationResult result = requestValidator.validate(bidRequest);

        // then
        assertThat(result.getErrors()).hasSize(1)
                .containsOnly("Price granularity error: increment must be a nonzero positive number");
    }

    @Test
    public void validateShouldReturnValidationMessageWhenIncrementIsNegative() {
        // given
        final BidRequest bidRequest = validBidRequestBuilder()
                .ext(ExtRequest.of(ExtRequestPrebid.builder()
                        .targeting(ExtRequestTargeting.builder()
                                .pricegranularity(mapper.valueToTree(ExtPriceGranularity.of(
                                        2,
                                        singletonList(ExtGranularityRange.of(
                                                BigDecimal.valueOf(5), BigDecimal.valueOf(-1))))))
                                .build())
                        .build()))
                .build();
        // when
        final ValidationResult result = requestValidator.validate(bidRequest);

        // then
        assertThat(result.getErrors()).hasSize(1)
                .containsOnly("Price granularity error: increment must be a nonzero positive number");
    }

    @Test
    public void validateShouldReturnValidationMessageWhenPrecisionIsNegative() {
        // given
        final BidRequest bidRequest = validBidRequestBuilder()
                .ext(ExtRequest.of(ExtRequestPrebid.builder()
                        .targeting(ExtRequestTargeting.builder()
                                .pricegranularity(mapper.valueToTree(ExtPriceGranularity.of(-1, singletonList(
                                        ExtGranularityRange.of(BigDecimal.valueOf(5), BigDecimal.valueOf(0.01))))))
                                .build())
                        .build()))
                .build();
        // when
        final ValidationResult result = requestValidator.validate(bidRequest);

        // then
        assertThat(result.getErrors()).hasSize(1)
                .containsOnly("Price granularity error: precision must be non-negative");
    }

    @Test
    public void validateShouldReturnValidationMessageWhenMediaTypePriceGranularityTypesAreAllNull() {
        // given
        final ExtPriceGranularity priceGranularity = ExtPriceGranularity.of(1, singletonList(
                ExtGranularityRange.of(BigDecimal.valueOf(5), BigDecimal.valueOf(0.01))));

        final BidRequest bidRequest = validBidRequestBuilder()
                .ext(ExtRequest.of(ExtRequestPrebid.builder()
                        .targeting(ExtRequestTargeting.builder()
                                .pricegranularity(mapper.valueToTree(priceGranularity))
                                .mediatypepricegranularity(ExtMediaTypePriceGranularity.of(null, null, null))
                                .build())
                        .build()))
                .build();

        // when
        final ValidationResult result = requestValidator.validate(bidRequest);

        // then
        assertThat(result.getErrors()).hasSize(1)
                .containsOnly("Media type price granularity error: must have at least one media type present");
    }

    @Test
    public void validateShouldReturnValidationMessageWithCorrectMediaType() {
        // given
        final ExtPriceGranularity priceGranularity = ExtPriceGranularity.of(1, singletonList(
                ExtGranularityRange.of(BigDecimal.valueOf(5), BigDecimal.valueOf(0.01))));
        final ExtMediaTypePriceGranularity mediaTypePriceGranuality = ExtMediaTypePriceGranularity.of(
                mapper.valueToTree(ExtPriceGranularity.of(
                        -1,
                        singletonList(ExtGranularityRange.of(BigDecimal.valueOf(5), BigDecimal.valueOf(1))))),
                null,
                null);
        final BidRequest bidRequest = validBidRequestBuilder()
                .ext(ExtRequest.of(ExtRequestPrebid.builder()
                        .targeting(ExtRequestTargeting.builder()
                                .pricegranularity(mapper.valueToTree(priceGranularity))
                                .mediatypepricegranularity(mediaTypePriceGranuality)
                                .build())
                        .build()))
                .build();

        // when
        final ValidationResult result = requestValidator.validate(bidRequest);

        // then
        assertThat(result.getErrors()).hasSize(1)
                .containsOnly("Banner price granularity error: precision must be non-negative");
    }

    @Test
    public void validateShouldReturnValidationMessageForInvalidTargeting() {
        // given
        final ExtPriceGranularity priceGranularity = ExtPriceGranularity.of(1, singletonList(
                ExtGranularityRange.of(BigDecimal.valueOf(5), BigDecimal.valueOf(0.01))));
        final BidRequest bidRequest = validBidRequestBuilder()
                .ext(ExtRequest.of(ExtRequestPrebid.builder()
                        .targeting(ExtRequestTargeting.builder()
                                .pricegranularity(mapper.valueToTree(priceGranularity))
                                .includebidderkeys(false)
                                .includewinners(false)
                                .build())
                        .build()))
                .build();

        // when
        final ValidationResult result = requestValidator.validate(bidRequest);

        // then
        assertThat(result.getErrors()).hasSize(1)
                .containsOnly("ext.prebid.targeting: At least one of includewinners or includebidderkeys"
                        + " must be enabled to enable targeting support");
    }

    @Test
    public void validateShouldReturnValidationMessageWhenRangesAreNotOrderedByMaxValue() {
        final ExtPriceGranularity priceGranuality = ExtPriceGranularity.of(2,
                asList(ExtGranularityRange.of(BigDecimal.valueOf(5), BigDecimal.valueOf(0.01)),
                        ExtGranularityRange.of(BigDecimal.valueOf(2), BigDecimal.valueOf(0.05))));
        final BidRequest bidRequest = validBidRequestBuilder()
                .ext(ExtRequest.of(ExtRequestPrebid.builder()
                        .targeting(ExtRequestTargeting.builder()
                                .pricegranularity(mapper.valueToTree(priceGranuality))
                                .build())
                        .build()))
                .build();

        // when
        final ValidationResult result = requestValidator.validate(bidRequest);

        // then
        assertThat(result.getErrors()).hasSize(1)
                .containsOnly("Price granularity error: range list must be ordered with increasing \"max\"");
    }

    @Test
    public void validateShouldReturnValidationMessageWhenRangesAreNotOrderedByMaxValueInTheMiddleOfRangeList() {
        // given
        final ExtPriceGranularity priceGranuality = ExtPriceGranularity.of(2,
                asList(ExtGranularityRange.of(BigDecimal.valueOf(5), BigDecimal.valueOf(0.01)),
                        ExtGranularityRange.of(BigDecimal.valueOf(10), BigDecimal.valueOf(0.05)),
                        ExtGranularityRange.of(BigDecimal.valueOf(8), BigDecimal.valueOf(0.05))));
        final BidRequest bidRequest = validBidRequestBuilder()
                .ext(ExtRequest.of(ExtRequestPrebid.builder()
                        .targeting(ExtRequestTargeting.builder()
                                .pricegranularity(mapper.valueToTree(priceGranuality))
                                .build())
                        .build()))
                .build();

        // when
        final ValidationResult result = requestValidator.validate(bidRequest);

        // then
        assertThat(result.getErrors()).hasSize(1)
                .containsOnly("Price granularity error: range list must be ordered with increasing \"max\"");
    }

    @Test
    public void validateShouldReturnValidationMessageWhenIncrementIsNegativeInNotLeadingElement() {
        // given
        final ExtPriceGranularity priceGranularity = ExtPriceGranularity.of(2,
                asList(ExtGranularityRange.of(BigDecimal.valueOf(5), BigDecimal.valueOf(0.01)),
                        ExtGranularityRange.of(BigDecimal.valueOf(10), BigDecimal.valueOf(-0.05))));
        final BidRequest bidRequest = validBidRequestBuilder()
                .ext(ExtRequest.of(ExtRequestPrebid.builder()
                        .targeting(ExtRequestTargeting.builder()
                                .pricegranularity(mapper.valueToTree(priceGranularity))
                                .build())
                        .build()))
                .build();

        // when
        final ValidationResult result = requestValidator.validate(bidRequest);

        // then
        assertThat(result.getErrors()).hasSize(1)
                .containsOnly("Price granularity error: increment must be a nonzero positive number");
    }

    @Test
    public void validateShouldReturnValidationMessageWhenPrebidBuyerIdsContainsUnknownBidder() {
        // given
        final BidRequest bidRequest = validBidRequestBuilder()
                .user(User.builder()
                        .ext(ExtUser.builder()
                                .prebid(ExtUserPrebid.of(singletonMap("unknown-bidder", "42")))
                                .build())
                        .build())
                .build();

        // when
        final ValidationResult result = requestValidator.validate(bidRequest);

        // then
        assertThat(result.getErrors()).hasSize(1)
                .containsOnly("request.user.ext.unknown-bidder is neither a known bidder name "
                        + "nor an alias in request.ext.prebid.aliases");
    }

    @Test
    public void validateShouldNotReturnAnyErrorInValidationResultWhenPrebidBuyerIdIsKnownBidderAlias() {
        // given
        final BidRequest bidRequest = validBidRequestBuilder()
                .ext(ExtRequest.of(ExtRequestPrebid.builder()
                        .aliases(singletonMap("unknown-bidder", "rubicon"))
                        .build()))
                .user(User.builder()
                        .ext(ExtUser.builder()
                                .prebid(ExtUserPrebid.of(singletonMap("unknown-bidder", "42")))
                                .build())
                        .build())
                .build();

        // when
        final ValidationResult result = requestValidator.validate(bidRequest);

        // then
        assertThat(result.getErrors()).isEmpty();
    }

    @Test
    public void validateShouldNotReturnAnyErrorInValidationResultWhenPrebidBuyerIdIsKnownBidder() {
        // given
        final BidRequest bidRequest = validBidRequestBuilder()
                .user(User.builder()
                        .ext(ExtUser.builder()
                                .prebid(ExtUserPrebid.of(singletonMap("rubicon", "42")))
                                .build())
                        .build())
                .build();

        // when
        final ValidationResult result = requestValidator.validate(bidRequest);

        // then
        assertThat(result.getErrors()).isEmpty();
    }

    @Test
    public void validateShouldReturnValidationMessageWhenEidsIsEmpty() {
        // given
        final BidRequest bidRequest = validBidRequestBuilder()
                .user(User.builder()
                        .ext(ExtUser.builder()
                                .eids(emptyList())
                                .build())
                        .build())
                .build();

        // when
        final ValidationResult result = requestValidator.validate(bidRequest);

        // then
        assertThat(result.getErrors()).hasSize(1)
                .containsOnly("request.user.ext.eids must contain at least one element or be undefined");
    }

    @Test
    public void validateShouldReturnValidationMessageWhenEidHasEmptySource() {
        // given
        final BidRequest bidRequest = validBidRequestBuilder()
                .user(User.builder()
                        .ext(ExtUser.builder()
                                .eids(singletonList(ExtUserEid.of(null, null, null, null)))
                                .build())
                        .build())
                .build();

        // when
        final ValidationResult result = requestValidator.validate(bidRequest);

        // then
        assertThat(result.getErrors()).hasSize(1)
                .containsOnly("request.user.ext.eids[0] missing required field: \"source\"");
    }

    @Test
    public void validateShouldReturnValidationMessageWhenEidHasNoIdOrUids() {
        // given
        final BidRequest bidRequest = validBidRequestBuilder()
                .user(User.builder()
                        .ext(ExtUser.builder()
                                .eids(singletonList(ExtUserEid.of("source", null, null, null)))
                                .build())
                        .build())
                .build();

        // when
        final ValidationResult result = requestValidator.validate(bidRequest);

        // then
        assertThat(result.getErrors()).hasSize(1)
                .containsOnly("request.user.ext.eids[0] must contain either \"id\" or \"uids\" field");
    }

    @Test
    public void validateShouldReturnValidationMessageWhenEidUidsIsEmpty() {
        // given
        final BidRequest bidRequest = validBidRequestBuilder()
                .user(User.builder()
                        .ext(ExtUser.builder()
                                .eids(singletonList(ExtUserEid.of("source", null, emptyList(), null)))
                                .build())
                        .build())
                .build();

        // when
        final ValidationResult result = requestValidator.validate(bidRequest);

        // then
        assertThat(result.getErrors()).hasSize(1)
                .containsOnly("request.user.ext.eids[0].uids must contain at least one element or be undefined");
    }

    @Test
    public void validateShouldReturnValidationMessageWhenEidUidIdIsMissing() {
        // given
        final BidRequest bidRequest = validBidRequestBuilder()
                .user(User.builder()
                        .ext(ExtUser.builder()
                                .eids(singletonList(ExtUserEid.of("source", null,
                                        singletonList(ExtUserEidUid.of(null, null, null)), null)))
                                .build())
                        .build())
                .build();

        // when
        final ValidationResult result = requestValidator.validate(bidRequest);

        // then
        assertThat(result.getErrors()).hasSize(1)
                .containsOnly("request.user.ext.eids[0].uids[0] missing required field: \"id\"");
    }

    @Test
    public void validateShouldReturnErrorWhenEidSourceIsNotUnique() {
        // given
        final BidRequest bidRequest = validBidRequestBuilder()
                .user(User.builder()
                        .ext(ExtUser.builder()
                                .eids(asList(
                                        ExtUserEid.of("source", null,
                                                singletonList(ExtUserEidUid.of("id1", null, null)), null),
                                        ExtUserEid.of("source", null,
                                                singletonList(ExtUserEidUid.of("id2", null, null)), null)))
                                .build())
                        .build())
                .build();

        // when
        final ValidationResult result = requestValidator.validate(bidRequest);

        // then
        assertThat(result.getErrors()).containsExactly("request.user.ext.eids must contain unique sources");
    }

    @Test
    public void validateShouldReturnValidationMessageWhenAliasNameEqualsToBidderItPointsOn() {
        // given
        final ExtRequest ext = ExtRequest.of(ExtRequestPrebid.builder()
                .aliases(singletonMap("rubicon", "rubicon"))
                .build());
        final BidRequest bidRequest = validBidRequestBuilder().ext(ext).build();

        // when
        final ValidationResult result = requestValidator.validate(bidRequest);

        // then
        assertThat(result.getErrors()).hasSize(1)
                .containsOnly("request.ext.prebid.aliases.rubicon defines a no-op alias."
                        + " Choose a different alias, or remove this entry");
    }

    @Test
    public void validateShouldReturnValidationMessageWhenAliasPointOnNotValidBidderName() {
        // given
        final ExtRequest ext = ExtRequest.of(ExtRequestPrebid.builder()
                .aliases(singletonMap("alias", "fake"))
                .build());
        final BidRequest bidRequest = validBidRequestBuilder().ext(ext).build();

        // when
        final ValidationResult result = requestValidator.validate(bidRequest);

        // then
        assertThat(result.getErrors()).hasSize(1)
                .containsOnly("request.ext.prebid.aliases.alias refers to unknown bidder: fake");
    }

    @Test
    public void validateShouldReturnEmptyValidationMessagesWhenAliasesWasUsed() {
        // given
        final ExtRequest ext = ExtRequest.of(ExtRequestPrebid.builder()
                .aliases(singletonMap("alias", "rubicon"))
                .build());
        final BidRequest bidRequest = validBidRequestBuilder().ext(ext).build();

        // when
        final ValidationResult result = requestValidator.validate(bidRequest);

        // then
        assertThat(result.getErrors()).isEmpty();
    }

    @Test
    public void validateShouldReturnValidationResultWithErrorsWhenGdprIsNotOneOrZero() {
        // given
        final BidRequest bidRequest = validBidRequestBuilder()
                .regs(Regs.of(null, ExtRegs.of(2, null)))
                .build();

        // when
        final ValidationResult result = requestValidator.validate(bidRequest);

        // then
        assertThat(result.getErrors()).hasSize(1)
                .containsOnly("request.regs.ext.gdpr must be either 0 or 1");
    }

    @Test
    public void validateShouldThrowExceptionWhenNativeRequestEmpty() {
        // given
        final BidRequest bidRequest = givenBidRequest(Function.identity());

        // when
        final ValidationResult result = requestValidator.validate(bidRequest);

        // then
        assertThat(result.getErrors()).hasSize(1)
                .containsOnly("request.imp[0].native contains empty request value");
    }

    @Test
    public void validateShouldThrowExceptionWhenNativeRequestMalformed() {
        // given
        final BidRequest bidRequest = givenBidRequest(nativeCustomizer -> nativeCustomizer.request("broken-request"));

        // when
        final ValidationResult result = requestValidator.validate(bidRequest);

        // then
        assertThat(result.getErrors()).hasSize(1)
                .containsOnly("Error while parsing request.imp[0].native.request");
    }

    @Test
    public void validateShouldReturnValidationResultWithErrorWhenContextTypeOutOfPossibleValuesRange()
            throws JsonProcessingException {
        // given
        final BidRequest bidRequest = givenBidRequestWithNativeRequest(nativeReqCustomizer ->
                nativeReqCustomizer.context(100));

        // when
        final ValidationResult result = requestValidator.validate(bidRequest);

        // then
        assertThat(result.getErrors()).hasSize(1)
                .containsOnly("request.imp[0].native.request.context is invalid. "
                        + "See https://iabtechlab.com/wp-content/uploads/2016/07/"
                        + "OpenRTB-Native-Ads-Specification-Final-1.2.pdf#page=39");
    }

    @Test
    public void validateShouldReturnValidationResultWithErrorWhenContextSubTypeOutOfPossibleValuesRange()
            throws JsonProcessingException {
        // given
        final BidRequest bidRequest = givenBidRequestWithNativeRequest(nativeReqCustomizer ->
                nativeReqCustomizer.context(2).contextsubtype(100));

        // when
        final ValidationResult result = requestValidator.validate(bidRequest);

        // then
        assertThat(result.getErrors()).hasSize(1)
                .containsOnly("request.imp[0].native.request.contextsubtype is invalid. "
                        + "See https://iabtechlab.com/wp-content/uploads/2016/07/"
                        + "OpenRTB-Native-Ads-Specification-Final-1.2.pdf#page=39");
    }

    @Test
    public void validateShouldReturnErrorWhenContextSubTypeAndContextTypeOutOfPossibleContentValuesRange()
            throws JsonProcessingException {
        // given
        final BidRequest bidRequest = givenBidRequestWithNativeRequest(nativeReqCustomizer ->
                nativeReqCustomizer.context(2).contextsubtype(11));

        // when
        final ValidationResult result = requestValidator.validate(bidRequest);

        // then
        assertThat(result.getErrors()).hasSize(1)
                .containsOnly("request.imp[0].native.request.context is 2, but contextsubtype is 11. "
                        + "This is an invalid combination. See https://iabtechlab.com/wp-content/uploads/2016/07/"
                        + "OpenRTB-Native-Ads-Specification-Final-1.2.pdf#page=39");
    }

    @Test
    public void validateShouldReturnErrorWhenContextSubTypeAndContextTypeOutOfPossibleSocialValuesRange()
            throws JsonProcessingException {
        // given
        final BidRequest bidRequest = givenBidRequestWithNativeRequest(nativeReqCustomizer ->
                nativeReqCustomizer.context(3).contextsubtype(21));

        // when
        final ValidationResult result = requestValidator.validate(bidRequest);

        // then
        assertThat(result.getErrors()).hasSize(1)
                .containsOnly("request.imp[0].native.request.context is 3, but contextsubtype is 21. "
                        + "This is an invalid combination. See https://iabtechlab.com/wp-content/uploads/2016/07/"
                        + "OpenRTB-Native-Ads-Specification-Final-1.2.pdf#page=39");
    }

    @Test
    public void validateShouldReturnErrorWhenContextSubTypeAndContextTypeOutOfPossibleProductValuesRange()
            throws JsonProcessingException {
        // given
        final BidRequest bidRequest = givenBidRequestWithNativeRequest(nativeReqCustomizer ->
                nativeReqCustomizer.context(2).contextsubtype(31));

        // when
        final ValidationResult result = requestValidator.validate(bidRequest);

        // then
        assertThat(result.getErrors()).hasSize(1)
                .containsOnly("request.imp[0].native.request.context is 2, but contextsubtype is 31. "
                        + "This is an invalid combination. See https://iabtechlab.com/wp-content/uploads/2016/07/"
                        + "OpenRTB-Native-Ads-Specification-Final-1.2.pdf#page=39");
    }

    @Test
    public void validateShouldReturnValidationResultWithEmptyErrorWhenContextSubTypeAndContextTypeValid()
            throws JsonProcessingException {
        // given
        final BidRequest bidRequest = givenBidRequestWithNativeRequest(nativeReqCustomizer ->
                nativeReqCustomizer.context(1).contextsubtype(12).assets(singletonList(Asset.builder().build())));

        // when
        final ValidationResult result = requestValidator.validate(bidRequest);

        // then
        assertThat(result.getErrors()).isEmpty();
    }

    @Test
    public void validateShouldReturnValidationResultWithEmptyErrorWhenContextIsNull()
            throws JsonProcessingException {
        // given
        final BidRequest bidRequest = givenBidRequestWithNativeRequest(nativeReqCustomizer ->
                nativeReqCustomizer.context(null).assets(singletonList(Asset.builder().build())));

        // when
        final ValidationResult result = requestValidator.validate(bidRequest);

        // then
        assertThat(result.getErrors()).isEmpty();
    }

    @Test
    public void validateShouldReturnValidationResultWithEmptyErrorWhenSubTypeContextIsNull()
            throws JsonProcessingException {
        // given
        final BidRequest bidRequest = givenBidRequestWithNativeRequest(nativeReqCustomizer ->
                nativeReqCustomizer.context(1).contextsubtype(null).assets(singletonList(Asset.builder().build())));

        // when
        final ValidationResult result = requestValidator.validate(bidRequest);

        // then
        assertThat(result.getErrors()).isEmpty();
    }

    @Test
    public void validateShouldReturnValidationResultWithErrorWhenEventTrackersOutOfPossibleValuesRange()
            throws JsonProcessingException {
        // given
        final BidRequest bidRequest = givenBidRequestWithNativeRequest(nativeReqCustomizer ->
                nativeReqCustomizer.context(1).contextsubtype(12).eventtrackers(singletonList(EventTracker.builder()
                        .event(5).build())).assets(singletonList(Asset.builder().build())));

        // when
        final ValidationResult result = requestValidator.validate(bidRequest);

        // then
        assertThat(result.getErrors()).hasSize(1)
                .containsOnly("request.imp[0].native.request.eventtrackers[0].event is invalid. See section 7.6: "
                        + "https://iabtechlab.com/wp-content/uploads/2016/07/"
                        + "OpenRTB-Native-Ads-Specification-Final-1.2.pdf#page=43");
    }

    @Test
    public void validateShouldReturnValidationResultWithErrorWhenEventTrackerEmptyMethods()
            throws JsonProcessingException {
        // given
        final BidRequest bidRequest = givenBidRequestWithNativeRequest(nativeReqCustomizer ->
                nativeReqCustomizer.context(1).contextsubtype(12).eventtrackers(singletonList(EventTracker.builder()
                        .event(1).build())).assets(singletonList(Asset.builder().build())));

        // when
        final ValidationResult result = requestValidator.validate(bidRequest);

        // then
        assertThat(result.getErrors()).hasSize(1)
                .containsOnly("request.imp[0].native.request.eventtrackers[0].method is required. "
                        + "See section 7.7: https://iabtechlab.com/wp-content/uploads/2016/07/"
                        + "OpenRTB-Native-Ads-Specification-Final-1.2.pdf#page=43");
    }

    @Test
    public void validateShouldReturnValidationResultWithErrorWhenEventTrackerInvalidMethod()
            throws JsonProcessingException {
        // given
        final BidRequest bidRequest = givenBidRequestWithNativeRequest(nativeReqCustomizer ->
                nativeReqCustomizer.context(1).contextsubtype(12).eventtrackers(singletonList(EventTracker.builder()
                        .event(1).methods(singletonList(3)).build())).assets(singletonList(Asset.builder().build())));

        // when
        final ValidationResult result = requestValidator.validate(bidRequest);

        // then
        assertThat(result.getErrors()).hasSize(1)
                .containsOnly("request.imp[0].native.request.eventtrackers[0].methods[0] is invalid. "
                        + "See section 7.7: https://iabtechlab.com/wp-content/uploads/2016/07/"
                        + "OpenRTB-Native-Ads-Specification-Final-1.2.pdf#page=43");
    }

    @Test
    public void validateShouldReturnValidationResultWithEmptyErrorWhenValidEventTracker()
            throws JsonProcessingException {
        // given
        final BidRequest bidRequest = givenBidRequestWithNativeRequest(nativeReqCustomizer ->
                nativeReqCustomizer.context(1).contextsubtype(12).eventtrackers(singletonList(EventTracker.builder()
                        .event(1).methods(singletonList(2)).build())).assets(singletonList(Asset.builder().build())));

        // when
        final ValidationResult result = requestValidator.validate(bidRequest);

        // then
        assertThat(result.getErrors()).isEmpty();
    }

    @Test
    public void validateShouldReturnValidationResultWithErrorWhenPlacementTypeOutOfPossibleValuesRange()
            throws JsonProcessingException {
        // given
        final BidRequest bidRequest = givenBidRequestWithNativeRequest(nativeReqCustomizer ->
                nativeReqCustomizer.plcmttype(100));

        // when
        final ValidationResult result = requestValidator.validate(bidRequest);

        // then
        assertThat(result.getErrors()).hasSize(1)
                .containsOnly("request.imp[0].native.request.plcmttype is invalid. "
                        + "See https://iabtechlab.com/wp-content/uploads/2016/07/"
                        + "OpenRTB-Native-Ads-Specification-Final-1.2.pdf#page=40");
    }

    @Test
    public void validateShouldReturnValidationResultWithErrorWhenAssetsContainsZeroElements()
            throws JsonProcessingException {
        // given
        final BidRequest bidRequest = givenBidRequestWithNativeRequest(nativeReqCustomizer ->
                nativeReqCustomizer.assets(emptyList()));

        // when
        final ValidationResult result = requestValidator.validate(bidRequest);

        // then
        assertThat(result.getErrors()).hasSize(1)
                .containsOnly("request.imp[0].native.request.assets must be an array containing at least one object");
    }

    @Test
    public void validateShouldReturnValidationResultWithErrorWhenElementInAssetsHasWhichIsNotUnique()
            throws JsonProcessingException {
        // given
        final BidRequest bidRequest = givenBidRequestWithNativeRequest(nativeReqCustomizer ->
                nativeReqCustomizer.assets(asList(
                        Asset.builder().id(1).build(),
                        // this should get ID set on second iteration (i = 1) and result in conflict with previous id
                        Asset.builder().build())));

        // when
        final ValidationResult result = requestValidator.validate(bidRequest);

        // then
        assertThat(result.getErrors()).hasSize(1)
                .containsOnly("request.imp[0].native.request.assets[1].id is already being used by another asset. "
                        + "Each asset ID must be unique.");
    }

    @Test
    public void validateShouldReturnValidationResultWithErrorWhenIndividualAssetHasTitleAndImage()
            throws JsonProcessingException {
        // given
        final BidRequest bidRequest = givenBidRequestWithNativeRequest(nativeReqCustomizer ->
                nativeReqCustomizer.assets(singletonList(Asset.builder()
                        .title(TitleObject.builder().build())
                        .img(ImageObject.builder().build())
                        .build())));

        // when
        final ValidationResult result = requestValidator.validate(bidRequest);

        // then
        assertThat(result.getErrors()).hasSize(1)
                .containsOnly("request.imp[0].native.request.assets[0] must define at most one of"
                        + " {title, img, video, data}");
    }

    @Test
    public void validateShouldReturnValidationResultWithErrorWhenIndividualAssetHasTitleAndVideo()
            throws JsonProcessingException {
        // given
        final BidRequest bidRequest = givenBidRequestWithNativeRequest(nativeReqCustomizer ->
                nativeReqCustomizer.assets(singletonList(Asset.builder()
                        .title(TitleObject.builder().build())
                        .video(VideoObject.builder().build())
                        .build())));

        // when
        final ValidationResult result = requestValidator.validate(bidRequest);

        // then
        assertThat(result.getErrors()).hasSize(1)
                .containsOnly("request.imp[0].native.request.assets[0] must define at most one of"
                        + " {title, img, video, data}");
    }

    @Test
    public void validateShouldReturnValidationResultWithErrorWhenIndividualAssetHasTitleAndData()
            throws JsonProcessingException {

        // given
        final BidRequest bidRequest = givenBidRequestWithNativeRequest(nativeReqCustomizer ->
                nativeReqCustomizer.assets(singletonList(Asset.builder()
                        .title(TitleObject.builder().build())
                        .data(DataObject.builder().build())
                        .build())));

        // when
        final ValidationResult result = requestValidator.validate(bidRequest);

        // then
        assertThat(result.getErrors()).hasSize(1)
                .containsOnly("request.imp[0].native.request.assets[0] must define at most one of"
                        + " {title, img, video, data}");
    }

    @Test
    public void validateShouldReturnValidationResultWithErrorWhenIndividualAssetHasImageAndVideo()
            throws JsonProcessingException {
        // given
        final BidRequest bidRequest = givenBidRequestWithNativeRequest(nativeReqCustomizer ->
                nativeReqCustomizer.assets(singletonList(Asset.builder()
                        .img(ImageObject.builder().build())
                        .video(VideoObject.builder().build())
                        .build())));

        // when
        final ValidationResult result = requestValidator.validate(bidRequest);

        // then
        assertThat(result.getErrors()).hasSize(1)
                .containsOnly(
                        "request.imp[0].native.request.assets[0] must define at most one of {title, img, video, data}");
    }

    @Test
    public void validateShouldReturnValidationResultWithErrorWhenIndividualAssetHasImageAndData()
            throws JsonProcessingException {
        // given
        final BidRequest bidRequest = givenBidRequestWithNativeRequest(nativeReqCustomizer ->
                nativeReqCustomizer.assets(singletonList(Asset.builder()
                        .img(ImageObject.builder().build())
                        .data(DataObject.builder().build())
                        .build())));

        // when
        final ValidationResult result = requestValidator.validate(bidRequest);

        // then
        assertThat(result.getErrors()).hasSize(1)
                .containsOnly(
                        "request.imp[0].native.request.assets[0] must define at most one of {title, img, video, data}");
    }

    @Test
    public void validateShouldReturnValidationResultWithErrorWhenHasZeroTitleLen() throws JsonProcessingException {
        // given
        final BidRequest bidRequest = givenBidRequestWithNativeRequest(nativeReqCustomizer ->
                nativeReqCustomizer.assets(singletonList(Asset.builder()
                        .title(TitleObject.builder().len(0).build()).build())));

        // when
        final ValidationResult result = requestValidator.validate(bidRequest);

        // then
        assertThat(result.getErrors()).hasSize(1)
                .containsOnly("request.imp[0].native.request.assets[0].title.len must be a positive integer");
    }

    @Test
    public void validateShouldReturnValidationResultWithErrorWhenHasNullTitleLen() throws JsonProcessingException {
        // given
        final BidRequest bidRequest = givenBidRequestWithNativeRequest(nativeReqCustomizer ->
                nativeReqCustomizer.assets(singletonList(Asset.builder()
                        .title(TitleObject.builder().len(null).build()).build())));

        // when
        final ValidationResult result = requestValidator.validate(bidRequest);

        // then
        assertThat(result.getErrors()).hasSize(1)
                .containsOnly("request.imp[0].native.request.assets[0].title.len must be a positive integer");
    }

    @Test
    public void validateShouldReturnValidationResultWithErrorWhenDataTypeOutOfPossibleValuesRange()
            throws JsonProcessingException {
        // given
        final BidRequest bidRequest = givenBidRequestWithNativeRequest(nativeReqCustomizer ->
                nativeReqCustomizer.assets(singletonList(Asset.builder()
                        .data(DataObject.builder().type(100).build()).build())));

        // when
        final ValidationResult result = requestValidator.validate(bidRequest);

        // then
        assertThat(result.getErrors()).hasSize(1)
                .containsOnly(
                        "request.imp[0].native.request.assets[0].data.type must in the range [1, 12]. Got 100");
    }

    @Test
    public void validateShouldReturnValidationResultWithErrorWhenNativeVideoHasEmptyMimes()
            throws JsonProcessingException {
        // given
        final BidRequest bidRequest = givenBidRequestWithNativeRequest(nativeReqCustomizer ->
                nativeReqCustomizer.assets(singletonList(Asset.builder()
                        .video(VideoObject.builder().mimes(emptyList()).build()).build())));

        // when
        final ValidationResult result = requestValidator.validate(bidRequest);

        // then
        assertThat(result.getErrors()).hasSize(1)
                .containsOnly(
                        "request.imp[0].native.request.assets[0].video.mimes must be an array with at least one"
                                + " MIME type");
    }

    @Test
    public void validateShouldReturnValidationResultWithErrorWhenNativeVideoHasEmptyMinDuration()
            throws JsonProcessingException {
        // given
        final BidRequest bidRequest = givenBidRequestWithNativeRequest(nativeReqCustomizer ->
                nativeReqCustomizer.assets(singletonList(Asset.builder()
                        .video(VideoObject.builder()
                                .mimes(singletonList("mime"))
                                .minduration(null)
                                .build())
                        .build())));

        // when
        final ValidationResult result = requestValidator.validate(bidRequest);

        // then
        assertThat(result.getErrors()).hasSize(1)
                .containsOnly("request.imp[0].native.request.assets[0].video.minduration must be a positive integer");
    }

    @Test
    public void validateShouldReturnValidationResultWithErrorWhenNativeVideoHasMinDurationLessThanOne()
            throws JsonProcessingException {
        // given
        final BidRequest bidRequest = givenBidRequestWithNativeRequest(nativeReqCustomizer ->
                nativeReqCustomizer.assets(singletonList(Asset.builder()
                        .video(VideoObject.builder()
                                .mimes(singletonList("mime"))
                                .minduration(0)
                                .build())
                        .build())));

        // when
        final ValidationResult result = requestValidator.validate(bidRequest);

        // then
        assertThat(result.getErrors()).hasSize(1)
                .containsOnly("request.imp[0].native.request.assets[0].video.minduration must be a positive integer");
    }

    @Test
    public void validateShouldReturnValidationResultWithErrorWhenNativeVideoHasEmptyMaxDuration()
            throws JsonProcessingException {
        // given
        final BidRequest bidRequest = givenBidRequestWithNativeRequest(nativeReqCustomizer ->
                nativeReqCustomizer.assets(singletonList(Asset.builder()
                        .video(VideoObject.builder()
                                .mimes(singletonList("mime"))
                                .minduration(2)
                                .maxduration(null)
                                .build())
                        .build())));

        // when
        final ValidationResult result = requestValidator.validate(bidRequest);

        // then
        assertThat(result.getErrors()).hasSize(1)
                .containsOnly("request.imp[0].native.request.assets[0].video.maxduration must be a positive integer");
    }

    @Test
    public void validateShouldReturnValidationResultWithErrorWhenNativeVideoHasMaxDurationLessThanOne()
            throws JsonProcessingException {
        // given
        final BidRequest bidRequest = givenBidRequestWithNativeRequest(nativeReqCustomizer ->
                nativeReqCustomizer.assets(singletonList(Asset.builder()
                        .video(VideoObject.builder()
                                .mimes(singletonList("mime"))
                                .minduration(2)
                                .maxduration(0)
                                .build())
                        .build())));

        // when
        final ValidationResult result = requestValidator.validate(bidRequest);

        // then
        assertThat(result.getErrors()).hasSize(1)
                .containsOnly("request.imp[0].native.request.assets[0].video.maxduration must be a positive integer");
    }

    @Test
    public void validateShouldReturnValidationResultWithErrorWhenNativeVideoHasEmptyProtocols()
            throws JsonProcessingException {
        // given
        final BidRequest bidRequest = givenBidRequestWithNativeRequest(nativeReqCustomizer ->
                nativeReqCustomizer.assets(singletonList(Asset.builder()
                        .video(VideoObject.builder()
                                .mimes(singletonList("mime"))
                                .minduration(2)
                                .maxduration(0)
                                .protocols(emptyList())
                                .build())
                        .build())));

        // when
        final ValidationResult result = requestValidator.validate(bidRequest);

        // then
        assertThat(result.getErrors()).hasSize(1)
                .containsOnly("request.imp[0].native.request.assets[0].video.maxduration must be a positive integer");
    }

    @Test
    public void validateShouldReturnValidationResultWithErrorWhenNativeVideoProtocolsOutOfPossibleValues()
            throws JsonProcessingException {
        // given
        final BidRequest bidRequest = givenBidRequestWithNativeRequest(nativeReqCustomizer ->
                nativeReqCustomizer.assets(singletonList(Asset.builder()
                        .video(VideoObject.builder()
                                .mimes(singletonList("mime"))
                                .minduration(2)
                                .maxduration(0)
                                .protocols(singletonList(20))
                                .build())
                        .build())));

        // when
        final ValidationResult result = requestValidator.validate(bidRequest);

        // then
        assertThat(result.getErrors()).hasSize(1)
                .containsOnly("request.imp[0].native.request.assets[0].video.maxduration must be a positive integer");
    }

    @Test
    public void validateShouldReturnEmptyValidationMessagesWhenNativeVideoIsValid()
            throws JsonProcessingException {
        // given
        final BidRequest bidRequest = givenBidRequestWithNativeRequest(nativeReqCustomizer ->
                nativeReqCustomizer.assets(singletonList(Asset.builder()
                        .video(VideoObject.builder()
                                .mimes(singletonList("mime"))
                                .minduration(2)
                                .maxduration(2)
                                .protocols(singletonList(0))
                                .build())
                        .build())));

        // when
        final ValidationResult result = requestValidator.validate(bidRequest);

        // then
        assertThat(result.getErrors()).hasSize(1)
                .containsOnly(
                        "request.imp[0].native.request.assets[0].video.protocols[0] must be in the range [1, 10]."
                                + " Got 0");
    }

    @Test
    public void validateShouldUpdateNativeRequestAssetsIds() throws JsonProcessingException {
        // given
        final BidRequest bidRequest = givenBidRequestWithNativeRequest(nativeReqCustomizer ->
                nativeReqCustomizer.assets(asList(Asset.builder().build(), Asset.builder().build())));

        // when
        requestValidator.validate(bidRequest);

        assertThat(bidRequest.getImp()).hasSize(1)
                .extracting(Imp::getXNative).doesNotContainNull()
                .extracting(Native::getRequest).doesNotContainNull()
                .extracting(req -> mapper.readValue(req, Request.class))
                .flatExtracting(Request::getAssets)
                .flatExtracting(Asset::getId)
                .containsOnly(0, 1);
    }

    @Test
    public void validateShouldReturnValidationMessageWhenMetricTypeNullOrEmpty() {
        // given
        final BidRequest bidRequest = validBidRequestBuilder()
                .imp(singletonList(validImpBuilder()
                        .metric(singletonList(Metric.builder().type(null).build())).build()))
                .build();

        // when
        final ValidationResult result = requestValidator.validate(bidRequest);

        // then
        assertThat(result.getErrors()).hasSize(1)
                .element(0).isEqualTo("Missing request.imp[0].metric[0].type");
    }

    @Test
    public void validateShouldReturnValidationMessageWhenMetricValueIsNotValid() {
        // given
        final BidRequest bidRequest = validBidRequestBuilder()
                .imp(singletonList(validImpBuilder()
                        .metric(singletonList(Metric.builder().type("viewability").value(2).build())).build()))
                .build();

        // when
        final ValidationResult result = requestValidator.validate(bidRequest);

        // then
        assertThat(result.getErrors()).hasSize(1)
                .element(0).isEqualTo("request.imp[0].metric[0].value must be in the range [0.0, 1.0]");
    }

    @Test
    public void validateShouldReturnValidationMessageWhenAdjustmentFactorNegative() {
        // given
        final BidRequest bidRequest = validBidRequestBuilder()
                .ext(ExtRequest.of(
                        ExtRequestPrebid.builder()
                                .bidadjustmentfactors(singletonMap("rubicon", BigDecimal.valueOf(-1.1))).build()))
                .build();

        // when
        final ValidationResult result = requestValidator.validate(bidRequest);

        // then
        assertThat(result.getErrors()).hasSize(1)
                .containsOnly(
                        "request.ext.prebid.bidadjustmentfactors.rubicon must be a positive number. Got -1.100000");
    }

    @Test
    public void validateShouldReturnValidationMessageWhenBidderUnknown() {
        // given
        final BidRequest bidRequest = validBidRequestBuilder()
                .ext(ExtRequest.of(
                        ExtRequestPrebid.builder()
                                .bidadjustmentfactors(singletonMap("unknownBidder", BigDecimal.valueOf(1.1F)))
                                .build()))
                .build();

        // when
        final ValidationResult result = requestValidator.validate(bidRequest);

        // then
        assertThat(result.getErrors()).hasSize(1)
                .containsOnly("request.ext.prebid.bidadjustmentfactors.unknownBidder is not a known bidder or alias");
    }

    @Test
    public void validateShouldEmptyValidationMessagesWhenBidderIsKnownAndAdjustmentIsValid() {
        // given
        final BidRequest bidRequest = validBidRequestBuilder()
                .ext(ExtRequest.of(
                        ExtRequestPrebid.builder()
                                .bidadjustmentfactors(singletonMap("rubicon", BigDecimal.valueOf(1.1))).build()))
                .build();

        // when
        final ValidationResult result = requestValidator.validate(bidRequest);

        // then
        assertThat(result.getErrors()).isEmpty();
    }

    @Test
    public void validateShouldEmptyValidationMessagesWhenBidderIsKnownAliasForCoreBidderAndAdjustmentIsValid() {
        // given
        final BidRequest bidRequest = validBidRequestBuilder()
                .ext(ExtRequest.of(
                        ExtRequestPrebid.builder()
                                .aliases(singletonMap("rubicon_alias", "rubicon"))
                                .bidadjustmentfactors(singletonMap("rubicon_alias", BigDecimal.valueOf(1.1)))
                                .build()))
                .build();

        // when
        final ValidationResult result = requestValidator.validate(bidRequest);

        // then
        assertThat(result.getErrors()).isEmpty();
    }

    @Test
    public void validateShouldReturnValidationMessageWhenMultipleSchainsForSameBidder() {
        // given
        final BidRequest bidRequest = validBidRequestBuilder()
                .ext(ExtRequest.of(
                        ExtRequestPrebid.builder()
                                .schains(asList(
                                        ExtRequestPrebidSchain.of(asList("bidder1", "bidder2"), null),
                                        ExtRequestPrebidSchain.of(asList("bidder2", "bidder3"), null)))
                                .build()))
                .build();

        // when
        final ValidationResult result = requestValidator.validate(bidRequest);

        // then
        assertThat(result.getErrors())
                .containsOnly("request.ext.prebid.schains contains multiple schains for bidder bidder2; "
                        + "it must contain no more than one per bidder.");
    }

    @Test
    public void validateShouldReturnValidationMessageWhenRequestHaveDuplicatedImpIds() {
        // given
        final BidRequest bidRequest = validBidRequestBuilder()
                .imp(asList(Imp.builder()
                                .id("11")
                                .build(),
                        Imp.builder()
                                .id("11")
                                .build()))
                .build();

        // when
        final ValidationResult result = requestValidator.validate(bidRequest);

        // then
        assertThat(result.getErrors()).hasSize(1)
                .containsOnly("request.imp[0].id and request.imp[1].id are both \"11\". Imp IDs must be unique.");
    }

    private static BidRequest givenBidRequest(
            Function<Native.NativeBuilder<?, ?>, Native.NativeBuilder<?, ?>> nativeCustomizer) {
        return validBidRequestBuilder()
                .imp(singletonList(validImpBuilder()
                        .xNative(nativeCustomizer.apply(Native.builder()).build()).build())).build();
    }

    private static BidRequest givenBidRequestWithNativeRequest(
            Function<Request.RequestBuilder, Request.RequestBuilder> nativeRequestCustomizer)
            throws JsonProcessingException {
        return validBidRequestBuilder()
                .imp(singletonList(validImpBuilder()
                        .xNative(Native.builder()
                                .request(mapper.writeValueAsString(nativeRequestCustomizer.apply(
                                        Request.builder()).build()))
                                .build())
                        .build()))
                .build();
    }

    private static BidRequest.BidRequestBuilder validBidRequestBuilder() {
        return BidRequest.builder().id("1").tmax(300L)
                .cur(singletonList("USD"))
                .imp(singletonList(validImpBuilder().build()))
                .site(Site.builder().id("1").page("2").build());
    }

    private static Imp.ImpBuilder validImpBuilder() {
        return Imp.builder().id("200")
                .video(Video.builder().mimes(singletonList("vmime"))
                        .build())
                .banner(Banner.builder()
                        .format(singletonList(Format.builder().wmin(1).wratio(5).hratio(1).build()))
                        .build())
                .pmp(Pmp.builder().deals(singletonList(Deal.builder().id("1").build())).build())
                .ext(mapper.valueToTree(singletonMap("prebid", singletonMap("bidder", singletonMap("rubicon", 0)))));
    }

    private static BidRequest overwriteBannerFormatInFirstImp(
            BidRequest bidRequest, Function<FormatBuilder, FormatBuilder> formatModifier) {
        final Banner banner = bidRequest.getImp().get(0).getBanner().toBuilder()
                .format(singletonList(formatModifier.apply(Format.builder()).build())).build();

        return bidRequest.toBuilder().imp(singletonList(validImpBuilder().banner(banner).build())).build();
    }

    private static BidRequest overwritePmpFirstDealInFirstImp(
            BidRequest bidRequest, Function<DealBuilder, DealBuilder> dealModifier) {
        final Pmp pmp = bidRequest.getImp().get(0).getPmp().toBuilder()
                .deals(singletonList(dealModifier.apply(dealModifier.apply(Deal.builder())).build())).build();

        return bidRequest.toBuilder().imp(singletonList(validImpBuilder().pmp(pmp).build())).build();
    }

    private static BidRequest.BidRequestBuilder overwriteSite(
            BidRequest.BidRequestBuilder builder, Function<SiteBuilder, SiteBuilder> siteModifier) {
        return builder.site(siteModifier.apply(Site.builder()).build());
    }

    private static BidRequest.BidRequestBuilder overwriteApp(
            BidRequest.BidRequestBuilder builder, Function<AppBuilder, AppBuilder> appModifier) {
        return builder.app(appModifier.apply(App.builder()).build());
    }
}<|MERGE_RESOLUTION|>--- conflicted
+++ resolved
@@ -56,15 +56,12 @@
 
 import java.math.BigDecimal;
 import java.util.Collections;
-import java.util.HashMap;
 import java.util.LinkedHashSet;
-import java.util.Map;
 import java.util.function.Function;
 
 import static java.util.Arrays.asList;
 import static java.util.Collections.emptyList;
 import static java.util.Collections.emptyMap;
-import static java.util.Collections.emptySet;
 import static java.util.Collections.singletonList;
 import static java.util.Collections.singletonMap;
 import static org.assertj.core.api.Assertions.assertThat;
@@ -75,7 +72,6 @@
 public class RequestValidatorTest extends VertxTest {
 
     private static final String RUBICON = "rubicon";
-    private static final String OTHER_BIDDER = "other";
 
     @Rule
     public final MockitoRule mockitoRule = MockitoJUnit.rule();
@@ -91,7 +87,6 @@
     public void setUp() {
         given(bidderParamValidator.validate(any(), any())).willReturn(Collections.emptySet());
         given(bidderCatalog.isValidName(eq(RUBICON))).willReturn(true);
-        given(bidderCatalog.isValidName(eq(OTHER_BIDDER))).willReturn(true);
 
         requestValidator = new RequestValidator(bidderCatalog, bidderParamValidator, jacksonMapper);
     }
@@ -1178,22 +1173,6 @@
         final ValidationResult result = requestValidator.validate(bidRequest);
 
         // then
-<<<<<<< HEAD
-        assertThat(result.getWarnings()).hasSize(1)
-                .containsOnly("WARNING: request.imp[0].ext must be defined");
-    }
-
-    @Test
-    public void validateShouldReturnWarningAndRemoveBidderFromImpWhenImpExtBidderIsUnknown() {
-        // given
-        final Map<String, Integer> bidders = new HashMap<>();
-        bidders.put("rubicon", 0);
-        bidders.put(OTHER_BIDDER, 0);
-        final BidRequest bidRequest = validBidRequestBuilder().imp(singletonList(validImpBuilder()
-                .ext(mapper.valueToTree(bidders)).build())).build();
-
-        given(bidderCatalog.isValidName(eq(OTHER_BIDDER))).willReturn(false);
-=======
         assertThat(result.getErrors()).hasSize(1)
                 .containsOnly("request.imp[0].ext.prebid must be non-empty object");
     }
@@ -1204,28 +1183,17 @@
         final BidRequest bidRequest = validBidRequestBuilder()
                 .imp(singletonList(validImpBuilder().ext(mapper.valueToTree(singletonMap("prebid", "test"))).build()))
                 .build();
->>>>>>> 86f9821a
-
-        // when
-        final ValidationResult result = requestValidator.validate(bidRequest);
-
-        // then
-<<<<<<< HEAD
-        assertThat(result.getWarnings()).hasSize(1)
-                .containsOnly("WARNING: Bidder 'other' was ignored for request.imp[0] for a reason :"
-                        + " request.imp[0].ext contains unknown bidder: other");
-    }
-
-    @Test
-    public void validateShouldReturnWarningMessageWhenThereIsNoValidBiddersInImp() {
-=======
+
+        // when
+        final ValidationResult result = requestValidator.validate(bidRequest);
+
+        // then
         assertThat(result.getErrors()).hasSize(1)
                 .containsOnly("request.imp[0].ext.prebid must be non-empty object");
     }
 
     @Test
     public void validateShouldReturnEmptyValidationMessagesWhenOnlyImpExtPrebidExist() {
->>>>>>> 86f9821a
         // given
         final BidRequest bidRequest = validBidRequestBuilder()
                 .imp(singletonList(validImpBuilder()
@@ -1236,15 +1204,10 @@
         final ValidationResult result = requestValidator.validate(bidRequest);
 
         // then
-        assertThat(result.getWarnings())
-                .hasSize(1)
-                .containsOnly("WARNING: request.imp[0].ext must contain at least one valid bidder");
-    }
-
-    @Test
-<<<<<<< HEAD
-    public void validateShouldReturnMessageInWarningsAndRemoveInvalidBidderFromImp() {
-=======
+        assertThat(result.getErrors()).isEmpty();
+    }
+
+    @Test
     public void validateShouldReturnValidationMessageWhenImpExtPrebidBidderIsNotObject() {
         // given
         final BidRequest bidRequest = validBidRequestBuilder()
@@ -1262,7 +1225,7 @@
     }
 
     @Test
-    public void validateShouldReturnValidationMessagesWhenImpExtPrebidBidderIsUnknown() {
+    public void validateShouldReturnWarningAndDropBidderWhenImpExtPrebidBidderIsUnknown() {
         // given
         final BidRequest bidRequest = validBidRequestBuilder().build();
         given(bidderCatalog.isValidName(eq(RUBICON))).willReturn(false);
@@ -1271,40 +1234,39 @@
         final ValidationResult result = requestValidator.validate(bidRequest);
 
         // then
-        assertThat(result.getErrors()).hasSize(1)
-                .containsOnly("request.imp[0].ext.prebid.bidder contains unknown bidder: rubicon");
-    }
-
-    @Test
-    public void validateShouldReturnValidationMessageWhenBidderExtIsInvalid() {
->>>>>>> 86f9821a
-        // given
-        final Map<String, Integer> bidders = new HashMap<>();
-        bidders.put("rubicon", 0);
-        bidders.put(OTHER_BIDDER, 0);
-        final BidRequest bidRequest = validBidRequestBuilder().imp(singletonList(validImpBuilder()
-                .ext(mapper.valueToTree(bidders)).build())).build();
-        given(bidderParamValidator.validate(eq(OTHER_BIDDER), any()))
-                .willReturn(new LinkedHashSet<>(asList("errorMessage1", "errorMessage2")));
-        given(bidderParamValidator.validate(eq("rubicon"), any()))
-                .willReturn(emptySet());
-
-        // when
-        final ValidationResult result = requestValidator.validate(bidRequest);
-
-        // then
-<<<<<<< HEAD
-        assertThat(result.getWarnings()).hasSize(1)
-                .containsOnly("WARNING: Bidder 'other' was ignored for request.imp[0] for a reason : "
-                        + "request.imp[0].ext.other failed validation.\nerrorMessage1\nerrorMessage2");
+        assertThat(result.getErrors()).isEmpty();
+        assertThat(result.getWarnings()).hasSize(2)
+                .containsOnly("WARNING: request.imp[0].ext.prebid.rubicon was dropped with a reason: "
+                        + "request.imp[0].ext.prebid.bidder contains unknown bidder: rubicon",
+                        "WARNING: request.imp[0].ext must contain at least one valid bidder");
         assertThat(bidRequest.getImp())
                 .extracting(Imp::getExt)
-                .containsOnly(mapper.valueToTree(singletonMap("rubicon", 0)));
-=======
-        assertThat(result.getErrors()).hasSize(1)
-                .containsOnly(
-                        "request.imp[0].ext.prebid.bidder.rubicon failed validation.\nerrorMessage1\nerrorMessage2");
->>>>>>> 86f9821a
+                .extracting(impExt -> impExt.get("prebid"))
+                .extracting(prebid -> prebid.get("bidder"))
+                .containsOnly(mapper.createObjectNode());
+    }
+
+    @Test
+    public void validateShouldReturnWarningMessageAndDropBidderWhenBidderExtIsInvalid() {
+        // given
+        final BidRequest bidRequest = validBidRequestBuilder().build();
+        given(bidderParamValidator.validate(any(), any()))
+                .willReturn(new LinkedHashSet<>(asList("errorMessage1", "errorMessage2")));
+
+        // when
+        final ValidationResult result = requestValidator.validate(bidRequest);
+
+        // then
+        assertThat(result.getErrors()).isEmpty();
+        assertThat(result.getWarnings()).hasSize(2)
+                .containsOnly("WARNING: request.imp[0].ext.prebid.rubicon was dropped with a reason: request.imp[0]"
+                        + ".ext.prebid.bidder.rubicon failed validation.\nerrorMessage1\nerrorMessage2",
+                        "WARNING: request.imp[0].ext must contain at least one valid bidder");
+        assertThat(bidRequest.getImp())
+                .extracting(Imp::getExt)
+                .extracting(impExt -> impExt.get("prebid"))
+                .extracting(prebid -> prebid.get("bidder"))
+                .containsOnly(mapper.createObjectNode());
     }
 
     @Test
