package org.prebid.server.validation;

import com.fasterxml.jackson.core.JsonProcessingException;
import com.fasterxml.jackson.databind.node.ObjectNode;
import com.fasterxml.jackson.databind.node.TextNode;
import com.iab.openrtb.request.App;
import com.iab.openrtb.request.App.AppBuilder;
import com.iab.openrtb.request.Asset;
import com.iab.openrtb.request.Audio;
import com.iab.openrtb.request.Banner;
import com.iab.openrtb.request.BidRequest;
import com.iab.openrtb.request.DataObject;
import com.iab.openrtb.request.Deal;
import com.iab.openrtb.request.Deal.DealBuilder;
import com.iab.openrtb.request.Device;
import com.iab.openrtb.request.Eid;
import com.iab.openrtb.request.EventTracker;
import com.iab.openrtb.request.Format;
import com.iab.openrtb.request.Format.FormatBuilder;
import com.iab.openrtb.request.ImageObject;
import com.iab.openrtb.request.Imp;
import com.iab.openrtb.request.Metric;
import com.iab.openrtb.request.Native;
import com.iab.openrtb.request.Pmp;
import com.iab.openrtb.request.Regs;
import com.iab.openrtb.request.Request;
import com.iab.openrtb.request.Site;
import com.iab.openrtb.request.Site.SiteBuilder;
import com.iab.openrtb.request.TitleObject;
import com.iab.openrtb.request.Uid;
import com.iab.openrtb.request.User;
import com.iab.openrtb.request.Video;
import com.iab.openrtb.request.VideoObject;
import org.junit.Before;
import org.junit.Rule;
import org.junit.Test;
import org.mockito.Mock;
import org.mockito.junit.MockitoJUnit;
import org.mockito.junit.MockitoRule;
import org.prebid.server.VertxTest;
import org.prebid.server.bidder.BidderCatalog;
import org.prebid.server.proto.openrtb.ext.request.ExtDevice;
import org.prebid.server.proto.openrtb.ext.request.ExtDeviceInt;
import org.prebid.server.proto.openrtb.ext.request.ExtDevicePrebid;
import org.prebid.server.proto.openrtb.ext.request.ExtGranularityRange;
import org.prebid.server.proto.openrtb.ext.request.ExtImpPrebid;
import org.prebid.server.proto.openrtb.ext.request.ExtMediaTypePriceGranularity;
import org.prebid.server.proto.openrtb.ext.request.ExtPriceGranularity;
import org.prebid.server.proto.openrtb.ext.request.ExtRequest;
import org.prebid.server.proto.openrtb.ext.request.ExtRequestBidAdjustmentFactors;
import org.prebid.server.proto.openrtb.ext.request.ExtRequestPrebid;
import org.prebid.server.proto.openrtb.ext.request.ExtRequestPrebidData;
import org.prebid.server.proto.openrtb.ext.request.ExtRequestPrebidDataEidPermissions;
import org.prebid.server.proto.openrtb.ext.request.ExtRequestPrebidSchain;
import org.prebid.server.proto.openrtb.ext.request.ExtRequestTargeting;
import org.prebid.server.proto.openrtb.ext.request.ExtSite;
import org.prebid.server.proto.openrtb.ext.request.ExtStoredAuctionResponse;
import org.prebid.server.proto.openrtb.ext.request.ExtStoredBidResponse;
import org.prebid.server.proto.openrtb.ext.request.ExtUser;
import org.prebid.server.proto.openrtb.ext.request.ExtUserPrebid;
import org.prebid.server.proto.openrtb.ext.request.ImpMediaType;
import org.prebid.server.validation.model.ValidationResult;

import java.math.BigDecimal;
import java.util.Collections;
import java.util.EnumMap;
import java.util.LinkedHashSet;
import java.util.function.UnaryOperator;

import static java.util.Arrays.asList;
import static java.util.Collections.emptyList;
import static java.util.Collections.emptyMap;
import static java.util.Collections.singletonList;
import static java.util.Collections.singletonMap;
import static java.util.function.UnaryOperator.identity;
import static org.assertj.core.api.Assertions.assertThat;
import static org.mockito.ArgumentMatchers.any;
import static org.mockito.ArgumentMatchers.eq;
import static org.mockito.BDDMockito.given;
import static org.mockito.Mockito.verify;

public class RequestValidatorTest extends VertxTest {

    private static final String RUBICON = "rubicon";

    @Rule
    public final MockitoRule mockitoRule = MockitoJUnit.rule();

    @Mock
    private BidderCatalog bidderCatalog;
    @Mock
    private BidderParamValidator bidderParamValidator;

    private RequestValidator requestValidator;

    @Before
    public void setUp() {
        given(bidderParamValidator.validate(any(), any())).willReturn(Collections.emptySet());
        given(bidderCatalog.isValidName(eq(RUBICON))).willReturn(true);
        given(bidderCatalog.isActive(eq(RUBICON))).willReturn(true);

        requestValidator = new RequestValidator(bidderCatalog, bidderParamValidator, jacksonMapper);
    }

    @Test
    public void validateShouldReturnOnlyOneErrorAtATime() {
        // given
        final BidRequest bidRequest = BidRequest.builder().build();

        // when
        final ValidationResult result = requestValidator.validate(bidRequest);

        // then
        assertThat(result).isNotNull();
        assertThat(result.getErrors()).hasSize(1);
    }

    @Test
    public void validateShouldReturnValidationMessageWhenRequestIdIsEmpty() {
        // given
        final BidRequest bidRequest = validBidRequestBuilder().id("").build();

        // when
        final ValidationResult result = requestValidator.validate(bidRequest);

        // then
        assertThat(result.getErrors()).hasSize(1)
                .containsOnly("request missing required field: \"id\"");
    }

    @Test
    public void validateShouldReturnValidationMessageWhenRequestIdIsNull() {
        // given
        final BidRequest bidRequest = validBidRequestBuilder().id(null).build();

        // when
        final ValidationResult result = requestValidator.validate(bidRequest);

        // then
        assertThat(result.getErrors()).hasSize(1)
                .containsOnly("request missing required field: \"id\"");
    }

    @Test
    public void validateShouldReturnValidationMessageWhenTmaxIsNegative() {
        // given
        final BidRequest bidRequest = validBidRequestBuilder().id("1").tmax(-100L).build();

        // when
        final ValidationResult result = requestValidator.validate(bidRequest);

        // then
        assertThat(result.getErrors()).hasSize(1)
                .containsOnly("request.tmax must be nonnegative. Got -100");
    }

    @Test
    public void validateShouldNotReturnValidationMessageWhenTmaxIsNull() {
        // given
        final BidRequest bidRequest = validBidRequestBuilder().tmax(null).build();

        // when
        final ValidationResult result = requestValidator.validate(bidRequest);

        // then
        assertThat(result.getErrors()).isEmpty();
    }

    @Test
    public void validateShouldReturnValidationMessageWhenCurIsNull() {
        // given
        final BidRequest bidRequest = validBidRequestBuilder().cur(null).build();

        // when
        final ValidationResult result = requestValidator.validate(bidRequest);

        // then
        assertThat(result.getErrors()).hasSize(1)
                .containsOnly(
                        "currency was not defined either in request.cur or in configuration field adServerCurrency");
    }

    @Test
    public void validateShouldReturnValidationMessageWhenNumberOfImpsIsZero() {
        // given
        final BidRequest bidRequest = validBidRequestBuilder().imp(null).build();

        // when
        final ValidationResult result = requestValidator.validate(bidRequest);

        // then
        assertThat(result.getErrors()).hasSize(1)
                .containsOnly("request.imp must contain at least one element");
    }

    @Test
    public void validateShouldReturnValidationMessageWhenImpIdNull() {
        // given
        final BidRequest bidRequest = validBidRequestBuilder()
                .imp(singletonList(validImpBuilder().id(null).build()))
                .build();

        // when
        final ValidationResult result = requestValidator.validate(bidRequest);

        // then
        assertThat(result.getErrors()).hasSize(1)
                .containsOnly("request.imp[0] missing required field: \"id\"");
    }

    @Test
    public void validateShouldReturnValidationMessageWhenImpIdEmptyString() {
        // given
        final BidRequest bidRequest = validBidRequestBuilder()
                .imp(singletonList(validImpBuilder().id("").build()))
                .build();

        // when
        final ValidationResult result = requestValidator.validate(bidRequest);

        // then
        assertThat(result.getErrors()).hasSize(1)
                .containsOnly("request.imp[0] missing required field: \"id\"");
    }

    @Test
    public void validateShouldReturnValidationMessageWhenNoneOfMediaTypeIsPresent() {
        // given
        final BidRequest bidRequest = validBidRequestBuilder()
                .imp(singletonList(validImpBuilder()
                        .video(null)
                        .audio(null)
                        .banner(null)
                        .xNative(null)
                        .build()))
                .build();

        // when
        final ValidationResult result = requestValidator.validate(bidRequest);

        // then
        assertThat(result.getErrors()).hasSize(1)
                .containsOnly("request.imp[0] must contain at least one of \"banner\", \"video\", \"audio\", or "
                        + "\"native\"");
    }

    @Test
    public void validateShouldReturnValidationMessageWhenVideoAttributeIsPresentButVideaMimesMissed() {
        // given
        final BidRequest bidRequest = validBidRequestBuilder()
                .imp(singletonList(validImpBuilder()
                        .video(Video.builder().mimes(emptyList())
                                .build())
                        .build()))
                .build();

        // when
        final ValidationResult result = requestValidator.validate(bidRequest);

        // then
        assertThat(result.getErrors()).hasSize(1)
                .containsOnly("request.imp[0].video.mimes must contain at least one supported MIME type");
    }

    @Test
    public void validateShouldReturnValidationMessageWhenAudioAttributePresentButAudioMimesMissed() {
        // given
        final BidRequest bidRequest = validBidRequestBuilder()
                .imp(singletonList(validImpBuilder()
                        .audio(Audio.builder().mimes(emptyList())
                                .build())
                        .build()))
                .build();

        // when
        final ValidationResult result = requestValidator.validate(bidRequest);

        // then
        assertThat(result.getErrors()).hasSize(1)
                .containsOnly("request.imp[0].audio.mimes must contain at least one supported MIME type");
    }

    @Test
    public void validateShouldReturnValidationMessageWhenBannerHasNullFormatAndNoSizes() {
        // given
        final BidRequest bidRequest = validBidRequestBuilder()
                .imp(singletonList(Imp.builder()
                        .id("11")
                        .banner(Banner.builder()
                                .format(null)
                                .build())
                        .ext(mapper.valueToTree(
                                singletonMap("prebid", singletonMap("bidder", singletonMap("rubicon", 0)))))
                        .build()))
                .build();

        // when
        final ValidationResult result = requestValidator.validate(bidRequest);

        // then
        assertThat(result.getErrors()).hasSize(1)
                .containsOnly(
                        "request.imp[0].banner has no sizes. Define \"w\" and \"h\", or include \"format\" elements");
    }

    @Test
    public void validateShouldReturnEmptyValidationMessagesWhenBannerHasNullFormatAndValidSizes() {
        // given
        final BidRequest bidRequest = validBidRequestBuilder()
                .imp(singletonList(Imp.builder()
                        .id("11")
                        .banner(Banner.builder()
                                .w(300)
                                .h(250)
                                .format(null)
                                .build())
                        .ext(mapper.valueToTree(
                                singletonMap("prebid", singletonMap("bidder", singletonMap("rubicon", 0)))))
                        .build()))
                .build();

        // when
        final ValidationResult result = requestValidator.validate(bidRequest);

        // then
        assertThat(result.hasErrors()).isFalse();
    }

    @Test
    public void validateShouldReturnValidationMessageWhenBannerHasEmptyFormatAndNoSizes() {
        // given
        final BidRequest bidRequest = validBidRequestBuilder()
                .imp(singletonList(Imp.builder()
                        .id("11")
                        .banner(Banner.builder()
                                .format(emptyList())
                                .build())
                        .ext(mapper.valueToTree(
                                singletonMap("prebid", singletonMap("bidder", singletonMap("rubicon", 0)))))
                        .build()))
                .build();

        // when
        final ValidationResult result = requestValidator.validate(bidRequest);

        // then
        assertThat(result.getErrors()).hasSize(1)
                .containsOnly(
                        "request.imp[0].banner has no sizes. Define \"w\" and \"h\", or include \"format\" elements");
    }

    @Test
    public void validateShouldReturnValidationMessageWhenBannerHasEmptyFormatAndNoHeight() {
        // given
        final BidRequest bidRequest = validBidRequestBuilder()
                .imp(singletonList(Imp.builder()
                        .id("11")
                        .banner(Banner.builder()
                                .w(300)
                                .format(emptyList())
                                .build())
                        .ext(mapper.valueToTree(
                                singletonMap("prebid", singletonMap("bidder", singletonMap("rubicon", 0)))))
                        .build()))
                .build();

        // when
        final ValidationResult result = requestValidator.validate(bidRequest);

        // then
        assertThat(result.getErrors()).hasSize(1)
                .containsOnly(
                        "request.imp[0].banner has no sizes. Define \"w\" and \"h\", or include \"format\" elements");
    }

    @Test
    public void validateShouldReturnValidationMessageWhenBannerHasEmptyFormatAndNoWidth() {
        // given
        final BidRequest bidRequest = validBidRequestBuilder()
                .imp(singletonList(Imp.builder()
                        .id("11")
                        .banner(Banner.builder()
                                .h(600)
                                .format(emptyList())
                                .build())
                        .ext(mapper.valueToTree(
                                singletonMap("prebid", singletonMap("bidder", singletonMap("rubicon", 0)))))
                        .build()))
                .build();

        // when
        final ValidationResult result = requestValidator.validate(bidRequest);

        // then
        assertThat(result.getErrors()).hasSize(1)
                .containsOnly(
                        "request.imp[0].banner has no sizes. Define \"w\" and \"h\", or include \"format\" elements");
    }

    @Test
    public void validateShouldReturnValidationMessageWhenBannerHasEmptyFormatAndZeroHeight() {
        // given
        final BidRequest bidRequest = validBidRequestBuilder()
                .imp(singletonList(Imp.builder()
                        .id("11")
                        .banner(Banner.builder()
                                .w(300)
                                .h(0)
                                .format(emptyList())
                                .build())
                        .ext(mapper.valueToTree(
                                singletonMap("prebid", singletonMap("bidder", singletonMap("rubicon", 0)))))
                        .build()))
                .build();

        // when
        final ValidationResult result = requestValidator.validate(bidRequest);

        // then
        assertThat(result.getErrors()).hasSize(1)
                .containsOnly(
                        "request.imp[0].banner has no sizes. Define \"w\" and \"h\", or include \"format\" elements");
    }

    @Test
    public void validateShouldReturnValidationMessageWhenBannerHasZeroHeight() {
        // given
        final BidRequest bidRequest = validBidRequestBuilder()
                .imp(singletonList(Imp.builder()
                        .id("11")
                        .banner(Banner.builder()
                                .w(300)
                                .h(0)
                                .format(singletonList(Format.builder().build()))
                                .build())
                        .ext(mapper.valueToTree(
                                singletonMap("prebid", singletonMap("bidder", singletonMap("rubicon", 0)))))
                        .build()))
                .build();

        // when
        final ValidationResult result = requestValidator.validate(bidRequest);

        // then
        assertThat(result.getErrors()).hasSize(1)
                .containsOnly("Request imp[0].banner must define a valid \"h\" and \"w\" properties");
    }

    @Test
    public void validateShouldNotReturnValidationMessageForSizesIfImpIsInterstitial() {
        // given
        final BidRequest bidRequest = validBidRequestBuilder()
                .imp(singletonList(Imp.builder()
                        .id("11")
                        .instl(1)
                        .banner(Banner.builder()
                                .w(0)
                                .h(300)
                                .format(singletonList(Format.builder().w(1).h(1).build()))
                                .build())
                        .ext(mapper.valueToTree(
                                singletonMap("prebid", singletonMap("bidder", singletonMap("rubicon", 0)))))
                        .build()))
                .build();

        // when
        final ValidationResult result = requestValidator.validate(bidRequest);

        // then
        assertThat(result.getErrors()).isEmpty();
    }

    @Test
    public void validateShouldReturnValidationMessageWhenAliasesKeyDoesntContainAliasgvlidsKey() {
        // given
        final BidRequest bidRequest = validBidRequestBuilder()
                .ext(ExtRequest.of(ExtRequestPrebid.builder()
                        .aliases(singletonMap("pubmatic", "rubicon"))
                        .aliasgvlids(singletonMap("between", 2))
                        .build()))
                .build();

        // when
        final ValidationResult result = requestValidator.validate(bidRequest);

        // then
        assertThat(result.getErrors())
                .containsExactly("request.ext.prebid.aliasgvlids. vendorId 2 refers to unknown bidder alias: between");
    }

    @Test
    public void validateShouldReturnValidationMessageWhenAliasgvlidsValueLowerThatOne() {
        // given
        final BidRequest bidRequest = validBidRequestBuilder()
                .ext(ExtRequest.of(ExtRequestPrebid.builder()
                        .aliases(singletonMap("pubmatic", "rubicon"))
                        .aliasgvlids(singletonMap("pubmatic", 0))
                        .build()))
                .build();

        // when
        final ValidationResult result = requestValidator.validate(bidRequest);

        // then
        assertThat(result.getErrors())
                .containsExactly("request.ext.prebid.aliasgvlids. Invalid vendorId 0 for alias: pubmatic. "
                        + "Choose a different vendorId, or remove this entry.");
    }

    @Test
    public void validateShouldReturnValidationMessageWhenBannerHasEmptyFormatAndZeroWidth() {
        // given
        final BidRequest bidRequest = validBidRequestBuilder()
                .imp(singletonList(Imp.builder()
                        .id("11")
                        .banner(Banner.builder()
                                .h(600)
                                .w(0)
                                .format(emptyList())
                                .build())
                        .ext(mapper.valueToTree(
                                singletonMap("prebid", singletonMap("bidder", singletonMap("rubicon", 0)))))
                        .build()))
                .build();

        // when
        final ValidationResult result = requestValidator.validate(bidRequest);

        // then
        assertThat(result.getErrors()).hasSize(1)
                .containsOnly(
                        "request.imp[0].banner has no sizes. Define \"w\" and \"h\", or include \"format\" elements");
    }

    @Test
    public void validateShouldReturnValidationMessageWhenBannerHasZeroWidth() {
        // given
        final BidRequest bidRequest = validBidRequestBuilder()
                .imp(singletonList(Imp.builder()
                        .id("11")
                        .banner(Banner.builder()
                                .h(600)
                                .w(0)
                                .format(singletonList(Format.builder().build()))
                                .build())
                        .ext(mapper.valueToTree(
                                singletonMap("prebid", singletonMap("bidder", singletonMap("rubicon", 0)))))
                        .build()))
                .build();

        // when
        final ValidationResult result = requestValidator.validate(bidRequest);

        // then
        assertThat(result.getErrors()).hasSize(1)
                .containsOnly("Request imp[0].banner must define a valid \"h\" and \"w\" properties");
    }

    @Test
    public void validateShouldReturnValidationMessageWhenBannerHasEmptyFormatAndNegativeWidth() {
        // given
        final BidRequest bidRequest = validBidRequestBuilder()
                .imp(singletonList(Imp.builder()
                        .id("11")
                        .banner(Banner.builder()
                                .h(600)
                                .w(-300)
                                .format(emptyList())
                                .build())
                        .ext(mapper.valueToTree(
                                singletonMap("prebid", singletonMap("bidder", singletonMap("rubicon", 0)))))
                        .build()))
                .build();

        // when
        final ValidationResult result = requestValidator.validate(bidRequest);

        // then
        assertThat(result.getErrors()).hasSize(1)
                .containsOnly(
                        "request.imp[0].banner has no sizes. Define \"w\" and \"h\", or include \"format\" elements");
    }

    @Test
    public void validateShouldReturnValidationMessageWhenBannerHasNegativeWidth() {
        // given
        final BidRequest bidRequest = validBidRequestBuilder()
                .imp(singletonList(Imp.builder()
                        .id("11")
                        .banner(Banner.builder()
                                .h(600)
                                .w(-300)
                                .format(singletonList(Format.builder().build()))
                                .build())
                        .ext(mapper.valueToTree(
                                singletonMap("prebid", singletonMap("bidder", singletonMap("rubicon", 0)))))
                        .build()))
                .build();

        // when
        final ValidationResult result = requestValidator.validate(bidRequest);

        // then
        assertThat(result.getErrors()).hasSize(1)
                .containsOnly("Request imp[0].banner must define a valid \"h\" and \"w\" properties");
    }

    @Test
    public void validateShouldReturnValidationMessageWhenBannerHasEmptyFormatAndNegativeHeight() {
        // given
        final BidRequest bidRequest = validBidRequestBuilder()
                .imp(singletonList(Imp.builder()
                        .id("11")
                        .banner(Banner.builder()
                                .h(-300)
                                .w(600)
                                .format(emptyList())
                                .build())
                        .ext(mapper.valueToTree(
                                singletonMap("prebid", singletonMap("bidder", singletonMap("rubicon", 0)))))
                        .build()))
                .build();

        // when
        final ValidationResult result = requestValidator.validate(bidRequest);

        // then
        assertThat(result.getErrors()).hasSize(1)
                .containsOnly(
                        "request.imp[0].banner has no sizes. Define \"w\" and \"h\", or include \"format\" elements");
    }

    @Test
    public void validateShouldReturnValidationMessageWhenBannerHasNegativeHeight() {
        // given
        final BidRequest bidRequest = validBidRequestBuilder()
                .imp(singletonList(Imp.builder()
                        .id("11")
                        .banner(Banner.builder()
                                .h(-300)
                                .w(600)
                                .format(singletonList(Format.builder().build()))
                                .build())
                        .ext(mapper.valueToTree(
                                singletonMap("prebid", singletonMap("bidder", singletonMap("rubicon", 0)))))
                        .build()))
                .build();

        // when
        final ValidationResult result = requestValidator.validate(bidRequest);

        // then
        assertThat(result.getErrors()).hasSize(1)
                .containsOnly("Request imp[0].banner must define a valid \"h\" and \"w\" properties");
    }

    @Test
    public void validateShouldReturnValidationMessageWhenBannerFormatHWAndRatiosPresent() {
        // given
        final BidRequest bidRequest = overwriteBannerFormatInFirstImp(validBidRequestBuilder().build(),
                formatBuilder -> Format.builder().h(1).w(2).wmin(3).wratio(4).hratio(5));

        // when
        final ValidationResult result = requestValidator.validate(bidRequest);

        // then
        assertThat(result.getErrors()).hasSize(1)
                .containsOnly("Request imp[0].banner.format[0] should define *either* {w, h} *or* {wmin, wratio, "
                        + "hratio}, but not both. If both are valid, send two \"format\" objects in the request");
    }

    @Test
    public void validateShouldReturnValidationMessageWhenBannerFormatHeightWeightAndOneOfRatiosPresent() {
        // given
        final BidRequest bidRequest = overwriteBannerFormatInFirstImp(validBidRequestBuilder().build(),
                formatBuilder -> Format.builder().h(1).w(2).hratio(5));

        // when
        final ValidationResult result = requestValidator.validate(bidRequest);

        // then
        assertThat(result.getErrors()).hasSize(1)
                .containsOnly("Request imp[0].banner.format[0] should define *either* {w, h} *or* {wmin, wratio, "
                        + "hratio}, but not both. If both are valid, send two \"format\" objects in the request");
    }

    @Test
    public void validateShouldReturnValidationMessageWhenBannerFormatRatiosAndOneOfSizesPresent() {
        // given
        final BidRequest bidRequest = overwriteBannerFormatInFirstImp(validBidRequestBuilder().build(),
                formatBuilder -> Format.builder().h(1).wmin(3).wratio(4).hratio(5));

        // when
        final ValidationResult result = requestValidator.validate(bidRequest);

        // then
        assertThat(result.getErrors()).hasSize(1)
                .containsOnly("Request imp[0].banner.format[0] should define *either* {w, h} *or* {wmin, wratio, "
                        + "hratio}, but not both. If both are valid, send two \"format\" objects in the request");
    }

    @Test
    public void validateShouldReturnEmptyValidationMessagesWhenBannerFormatSizesSpecifiedOnly() {
        // given
        final BidRequest bidRequest = overwriteBannerFormatInFirstImp(validBidRequestBuilder().build(),
                formatBuilder -> Format.builder().h(1).w(2));

        // when
        final ValidationResult result = requestValidator.validate(bidRequest);

        // then
        assertThat(result.getErrors()).isEmpty();
    }

    @Test
    public void validateShouldReturnEmptyValidationMessagesWhenBannerFormatRatiosSpecifiedOnly() {
        // given
        final BidRequest bidRequest = overwriteBannerFormatInFirstImp(validBidRequestBuilder().build(),
                formatBuilder -> Format.builder().wmin(3).wratio(4).hratio(5));

        // when
        final ValidationResult result = requestValidator.validate(bidRequest);

        // then
        assertThat(result.getErrors()).isEmpty();
    }

    @Test
    public void validateShouldReturnValidationMessageWhenBannerFormatSizesAndRatiosPresent() {
        // given
        final BidRequest bidRequest = overwriteBannerFormatInFirstImp(validBidRequestBuilder().build(), identity());

        // when
        final ValidationResult result = requestValidator.validate(bidRequest);

        // then
        assertThat(result.getErrors()).hasSize(1)
                .containsOnly("Request imp[0].banner.format[0] should define *either* {w, h} (for static size "
                        + "requirements) *or* {wmin, wratio, hratio} (for flexible sizes) to be non-zero positive");
    }

    @Test
    public void validateShouldReturnValidationMessageWhenBannerFormatStaticSizesUsedAndHeightIsNull() {
        // given
        final BidRequest bidRequest = overwriteBannerFormatInFirstImp(validBidRequestBuilder().build(),
                formatBuilder -> Format.builder().h(null).w(1));

        // when
        final ValidationResult result = requestValidator.validate(bidRequest);

        // then
        assertThat(result.getErrors()).hasSize(1)
                .containsOnly("Request imp[0].banner.format[0] must define a valid \"h\" and \"w\" properties");
    }

    @Test
    public void validateShouldReturnValidationMessageWhenBannerFormatStaticSizesUsedAndHeightIsZero() {
        // given
        final BidRequest bidRequest = overwriteBannerFormatInFirstImp(validBidRequestBuilder().build(),
                formatBuilder -> Format.builder().h(0).w(1));

        // when
        final ValidationResult result = requestValidator.validate(bidRequest);

        // then
        assertThat(result.getErrors()).hasSize(1)
                .containsOnly("Request imp[0].banner.format[0] must define a valid \"h\" and \"w\" properties");
    }

    @Test
    public void validateShouldReturnValidationMessageWhenBannerFormatStaticSizesUsedAndWeightIsNull() {
        // given
        final BidRequest bidRequest = overwriteBannerFormatInFirstImp(validBidRequestBuilder().build(),
                formatBuilder -> Format.builder().h(1).w(null));

        // when
        final ValidationResult result = requestValidator.validate(bidRequest);

        // then
        assertThat(result.getErrors()).hasSize(1)
                .containsOnly("Request imp[0].banner.format[0] must define a valid \"h\" and \"w\" properties");
    }

    @Test
    public void validateShouldReturnValidationMessageWhenBannerFormatStaticSizesUsedAndWeightIsZero() {
        // given
        final BidRequest bidRequest = overwriteBannerFormatInFirstImp(validBidRequestBuilder().build(),
                formatBuilder -> Format.builder().h(1).w(0));

        // when
        final ValidationResult result = requestValidator.validate(bidRequest);

        // then
        assertThat(result.getErrors()).hasSize(1)
                .containsOnly("Request imp[0].banner.format[0] must define a valid \"h\" and \"w\" properties");
    }

    @Test
    public void validateShouldReturnValidationMessageWhenBannerFormatHeightIsNegative() {
        // given
        final BidRequest bidRequest = overwriteBannerFormatInFirstImp(validBidRequestBuilder().build(),
                formatBuilder -> Format.builder().h(-1).w(2));

        // when
        final ValidationResult result = requestValidator.validate(bidRequest);

        // then
        assertThat(result.getErrors()).hasSize(1)
                .containsOnly("Request imp[0].banner.format[0] must define a valid \"h\" and \"w\" properties");
    }

    @Test
    public void validateShouldReturnValidationMessageWhenBannerFormatWidthIsNegative() {
        // given
        final BidRequest bidRequest = overwriteBannerFormatInFirstImp(validBidRequestBuilder().build(),
                formatBuilder -> Format.builder().h(2).w(-1));

        // when
        final ValidationResult result = requestValidator.validate(bidRequest);

        // then
        assertThat(result.getErrors()).hasSize(1)
                .containsOnly("Request imp[0].banner.format[0] must define a valid \"h\" and \"w\" properties");
    }

    @Test
    public void validateShouldReturnValidationMessageWhenBannerFormatRatiosUsedAndWMinIsNull() {
        // given
        final BidRequest bidRequest = overwriteBannerFormatInFirstImp(validBidRequestBuilder().build(),
                formatBuilder -> Format.builder().wmin(null).wratio(2).hratio(1));

        // when
        final ValidationResult result = requestValidator.validate(bidRequest);

        // then
        assertThat(result.getErrors()).hasSize(1)
                .containsOnly("Request imp[0].banner.format[0] must define"
                        + " a valid \"wmin\", \"wratio\", and \"hratio\" properties");
    }

    @Test
    public void validateShouldReturnValidationMessageWhenBannerFormatRatiosUsedAndWMinIsZero() {
        // given
        final BidRequest bidRequest = overwriteBannerFormatInFirstImp(validBidRequestBuilder().build(),
                formatBuilder -> Format.builder().wmin(0).wratio(2).hratio(1));

        // when
        final ValidationResult result = requestValidator.validate(bidRequest);

        // then
        assertThat(result.getErrors()).hasSize(1)
                .containsOnly("Request imp[0].banner.format[0] must define "
                        + "a valid \"wmin\", \"wratio\", and \"hratio\" properties");
    }

    @Test
    public void validateShouldReturnValidationMessageWhenBannerFormatRatiosUsedAndWMinIsNegative() {
        // given
        final BidRequest bidRequest = overwriteBannerFormatInFirstImp(validBidRequestBuilder().build(),
                formatBuilder -> Format.builder().wmin(-1).wratio(2).hratio(1));

        // when
        final ValidationResult result = requestValidator.validate(bidRequest);

        // then
        assertThat(result.getErrors()).hasSize(1)
                .containsOnly("Request imp[0].banner.format[0] must define "
                        + "a valid \"wmin\", \"wratio\", and \"hratio\" properties");
    }

    @Test
    public void validateShouldReturnValidationMessageWhenBannerFormatRatiosUsedAndWRatioIsNull() {
        // given
        final BidRequest bidRequest = overwriteBannerFormatInFirstImp(validBidRequestBuilder().build(),
                formatBuilder -> Format.builder().wmin(1).wratio(null).hratio(1));

        // when
        final ValidationResult result = requestValidator.validate(bidRequest);

        // then
        assertThat(result.getErrors()).hasSize(1)
                .containsOnly("Request imp[0].banner.format[0] must define a valid \"wmin\", \"wratio\","
                        + " and \"hratio\" properties");
    }

    @Test
    public void validateShouldReturnValidationMessageWhenBannerFormatRatiosUsedAndWRatioIsZero() {
        // given
        final BidRequest bidRequest = overwriteBannerFormatInFirstImp(validBidRequestBuilder().build(),
                formatBuilder -> Format.builder().wmin(1).wratio(0).hratio(1));

        // when
        final ValidationResult result = requestValidator.validate(bidRequest);

        // then
        assertThat(result.getErrors()).hasSize(1)
                .containsOnly("Request imp[0].banner.format[0] must define a valid \"wmin\", \"wratio\", and "
                        + "\"hratio\" properties");
    }

    @Test
    public void validateShouldReturnValidationMessageWhenBannerFormatRatiosUsedAndWRatioIsNegative() {
        // given
        final BidRequest bidRequest = overwriteBannerFormatInFirstImp(validBidRequestBuilder().build(),
                formatBuilder -> Format.builder().wmin(1).wratio(-1).hratio(1));

        // when
        final ValidationResult result = requestValidator.validate(bidRequest);

        // then
        assertThat(result.getErrors()).hasSize(1)
                .containsOnly("Request imp[0].banner.format[0] must define a valid \"wmin\", \"wratio\", and "
                        + "\"hratio\" properties");
    }

    @Test
    public void validateShouldReturnValidationMessageWhenBannerFormatRatiosUsedAndHRatioIsNull() {
        // given
        final BidRequest bidRequest = overwriteBannerFormatInFirstImp(validBidRequestBuilder().build(),
                formatBuilder -> Format.builder().wmin(1).wratio(5).hratio(null));

        // when
        final ValidationResult result = requestValidator.validate(bidRequest);

        // then
        assertThat(result.getErrors()).hasSize(1)
                .containsOnly("Request imp[0].banner.format[0] must define a valid \"wmin\", \"wratio\", and"
                        + " \"hratio\" properties");
    }

    @Test
    public void validateShouldReturnValidationMessageWhenBannerFormatRatiosUsedAndHRatioIsZero() {
        // given
        final BidRequest bidRequest = overwriteBannerFormatInFirstImp(validBidRequestBuilder().build(),
                formatBuilder -> Format.builder().wmin(1).wratio(5).hratio(0));

        // when
        final ValidationResult result = requestValidator.validate(bidRequest);

        // then
        assertThat(result.getErrors()).hasSize(1)
                .containsOnly("Request imp[0].banner.format[0] must define a valid \"wmin\", \"wratio\", and"
                        + " \"hratio\" properties");
    }

    @Test
    public void validateShouldReturnValidationMessageWhenBannerFormatRatiosUsedAndHRatioIsNegative() {
        // given
        final BidRequest bidRequest = overwriteBannerFormatInFirstImp(validBidRequestBuilder().build(),
                formatBuilder -> Format.builder().wmin(1).wratio(5).hratio(-1));

        // when
        final ValidationResult result = requestValidator.validate(bidRequest);

        // then
        assertThat(result.getErrors()).hasSize(1)
                .containsOnly("Request imp[0].banner.format[0] must define a valid \"wmin\", \"wratio\", and"
                        + " \"hratio\" properties");
    }

    @Test
    public void validateShouldReturnValidationMessageWhenPmpDealIdIsNull() {
        // given
        final BidRequest bidRequest = overwritePmpFirstDealInFirstImp(validBidRequestBuilder().build(),
                dealBuilder -> Deal.builder().id(null));

        // when
        final ValidationResult result = requestValidator.validate(bidRequest);

        // then
        assertThat(result.getErrors()).hasSize(1)
                .containsOnly("request.imp[0].pmp.deals[0] missing required field: \"id\"");
    }

    @Test
    public void validateShouldReturnValidationMessageWhenPmpDealIdIsEmptyString() {
        // given
        final BidRequest bidRequest = overwritePmpFirstDealInFirstImp(validBidRequestBuilder().build(),
                dealBuilder -> Deal.builder().id(""));

        // when
        final ValidationResult result = requestValidator.validate(bidRequest);

        // then
        assertThat(result.getErrors()).hasSize(1)
                .containsOnly("request.imp[0].pmp.deals[0] missing required field: \"id\"");
    }

    @Test
    public void validateShouldReturnValidationMessageWhenSiteIdAndPageIsNull() {
        // given
        final BidRequest bidRequest = overwriteSite(validBidRequestBuilder(),
                siteBuilder -> Site.builder().id(null)).build();

        // when
        final ValidationResult result = requestValidator.validate(bidRequest);

        // then
        assertThat(result.getErrors()).hasSize(1)
                .containsOnly("request.site should include at least one of request.site.id or request.site.page");
    }

    @Test
    public void validateShouldReturnValidationMessageWhenSiteIdIsEmptyStringAndPageIsNull() {
        // given
        final BidRequest bidRequest = overwriteSite(validBidRequestBuilder(),
                siteBuilder -> Site.builder().id("")).build();

        // when
        final ValidationResult result = requestValidator.validate(bidRequest);

        // then
        assertThat(result.getErrors()).hasSize(1)
                .containsOnly("request.site should include at least one of request.site.id or request.site.page");
    }

    @Test
    public void validateShouldReturnEmptyValidationMessagesWhenPageIdIsNullAndSiteIdIsPresent() {
        // given
        final BidRequest bidRequest = overwriteSite(validBidRequestBuilder(),
                siteBuilder -> Site.builder().id("1").page(null)).build();

        // when
        final ValidationResult result = requestValidator.validate(bidRequest);

        // then
        assertThat(result.hasErrors()).isFalse();
    }

    @Test
    public void validateShouldEmptyValidationMessagesWhenSitePageIsEmptyString() {
        // given
        final BidRequest bidRequest = overwriteSite(validBidRequestBuilder(),
                siteBuilder -> Site.builder().id("1").page("")).build();

        // when
        final ValidationResult result = requestValidator.validate(bidRequest);

        // then
        assertThat(result.hasErrors()).isFalse();
    }

    @Test
    public void validateShouldReturnValidationMessageWhenSiteIdAndPageBothEmpty() {
        // given
        final BidRequest bidRequest = overwriteSite(validBidRequestBuilder(),
                siteBuilder -> Site.builder().id("").page("")).build();

        // when
        final ValidationResult result = requestValidator.validate(bidRequest);

        // then
        assertThat(result.getErrors()).hasSize(1)
                .containsOnly("request.site should include at least one of request.site.id or request.site.page");
    }

    @Test
    public void validateShouldReturnValidationMessageWhenSiteExtAmpIsNegative() {
        // given
        final BidRequest bidRequest = overwriteSite(validBidRequestBuilder(),
                siteBuilder -> Site.builder().id("id").page("page")
                        .ext(ExtSite.of(-1, null))).build();

        // when
        final ValidationResult result = requestValidator.validate(bidRequest);

        // then
        assertThat(result.getErrors()).hasSize(1)
                .containsOnly("request.site.ext.amp must be either 1, 0, or undefined");
    }

    @Test
    public void validateShouldReturnValidationMessageWhenSiteExtAmpIsGreaterThanOne() {
        // given
        final BidRequest bidRequest = overwriteSite(validBidRequestBuilder(),
                siteBuilder -> Site.builder().id("id").page("page")
                        .ext(ExtSite.of(2, null))).build();

        // when
        final ValidationResult result = requestValidator.validate(bidRequest);

        // then
        assertThat(result.getErrors()).hasSize(1)
                .containsOnly("request.site.ext.amp must be either 1, 0, or undefined");
    }

    @Test
    public void validateShouldNotValidateSiteIfAppPresent() {
        // given
        final BidRequest bidRequest = requestWithBothSiteAndApp(
                validBidRequestBuilder(),
                identity(),
                identity()).build();

        // when
        final ValidationResult result = requestValidator.validate(bidRequest);

        // then
        assertThat(result.getErrors()).isEmpty();
    }

    @Test
    public void validateShouldReturnValidationMessageWhenRequestAppAndRequestSiteBothMissed() {
        // given
        final BidRequest bidRequest = validBidRequestBuilder()
                .site(null)
                .app(null)
                .build();

        // when
        final ValidationResult result = requestValidator.validate(bidRequest);

        // then
        assertThat(result.getErrors()).hasSize(1).containsOnly("request.site or request.app must be defined");
    }

    @Test
    public void validateShouldReturnValidationMessageWhenMinWidthPercIsNull() {
        // given
        final BidRequest bidRequest = validBidRequestBuilder()
                .device(Device.builder()
                        .ext(ExtDevice.of(null, ExtDevicePrebid.of(ExtDeviceInt.of(null, null))))
                        .build())
                .build();

        // when
        final ValidationResult result = requestValidator.validate(bidRequest);

        // then
        assertThat(result.getErrors()).hasSize(1)
                .containsOnly("request.device.ext.prebid.interstitial.minwidthperc must be a number between 0 and 100");
    }

    @Test
    public void validateShouldReturnValidationMessageWhenMinWidthPercIsLessThanZero() {
        // given
        final BidRequest bidRequest = validBidRequestBuilder()
                .device(Device.builder()
                        .ext(ExtDevice.of(null, ExtDevicePrebid.of(ExtDeviceInt.of(-1, null))))
                        .build())
                .build();

        // when
        final ValidationResult result = requestValidator.validate(bidRequest);

        // then
        assertThat(result.getErrors()).hasSize(1)
                .containsOnly("request.device.ext.prebid.interstitial.minwidthperc must be a number between 0 and 100");
    }

    @Test
    public void validateShouldReturnValidationMessageWhenMinWidthPercGreaterThanHundred() {
        // given
        final BidRequest bidRequest = validBidRequestBuilder()
                .device(Device.builder()
                        .ext(ExtDevice.of(null, ExtDevicePrebid.of(ExtDeviceInt.of(101, null))))
                        .build())
                .build();

        // when
        final ValidationResult result = requestValidator.validate(bidRequest);

        // then
        assertThat(result.getErrors()).hasSize(1)
                .containsOnly("request.device.ext.prebid.interstitial.minwidthperc must be a number between 0 and 100");
    }

    @Test
    public void validateShouldReturnValidationMessageWhenMinHeightPercIsNull() {
        // given
        final BidRequest bidRequest = validBidRequestBuilder()
                .device(Device.builder()
                        .ext(ExtDevice.of(null, ExtDevicePrebid.of(ExtDeviceInt.of(50, null))))
                        .build())
                .build();

        // when
        final ValidationResult result = requestValidator.validate(bidRequest);

        // then
        assertThat(result.getErrors()).hasSize(1)
                .containsOnly(
                        "request.device.ext.prebid.interstitial.minheightperc must be a number between 0 and 100");
    }

    @Test
    public void validateShouldReturnValidationMessageWhenMinHeightPercIsLessThanZero() {
        // given
        final BidRequest bidRequest = validBidRequestBuilder()
                .device(Device.builder()
                        .ext(ExtDevice.of(null, ExtDevicePrebid.of(ExtDeviceInt.of(50, -1))))
                        .build())
                .build();

        // when
        final ValidationResult result = requestValidator.validate(bidRequest);

        // then
        assertThat(result.getErrors()).hasSize(1)
                .containsOnly(
                        "request.device.ext.prebid.interstitial.minheightperc must be a number between 0 and 100");
    }

    @Test
    public void validateShouldReturnValidationMessageWhenMinHeightPercGreaterThanHundred() {
        // given
        final BidRequest bidRequest = validBidRequestBuilder()
                .device(Device.builder()
                        .ext(ExtDevice.of(null, ExtDevicePrebid.of(ExtDeviceInt.of(50, 101))))
                        .build())
                .build();

        // when
        final ValidationResult result = requestValidator.validate(bidRequest);

        // then
        assertThat(result.getErrors()).hasSize(1)
                .containsOnly(
                        "request.device.ext.prebid.interstitial.minheightperc must be a number between 0 and 100");
    }

    @Test
    public void validateShouldReturnEmptyValidationMessagesWhenBidRequestIsOk() {
        // given
        final BidRequest bidRequest = validBidRequestBuilder().build();

        // when
        final ValidationResult result = requestValidator.validate(bidRequest);

        // then
        assertThat(result.getErrors()).isEmpty();
    }

    @Test
    public void validateShouldReturnValidationMessageWhenNoImpExtPrebidPresent() {
        // given
        final BidRequest bidRequest = validBidRequestBuilder()
                .imp(singletonList(validImpBuilder().ext(null).build()))
                .build();

        // when
        final ValidationResult result = requestValidator.validate(bidRequest);

        // then
        assertThat(result.getErrors()).hasSize(1)
                .containsOnly("request.imp[0].ext.prebid must be defined");
    }

    @Test
    public void validateShouldReturnValidationMessageWhenImpExtPrebidIsNotObject() {
        // given
        final BidRequest bidRequest = validBidRequestBuilder()
                .imp(singletonList(validImpBuilder().ext(mapper.valueToTree(singletonMap("prebid", "test"))).build()))
                .build();

        // when
        final ValidationResult result = requestValidator.validate(bidRequest);

        // then
        assertThat(result.getErrors()).hasSize(1)
                .containsOnly("request.imp[0].ext.prebid must an object type");
    }

    @Test
    public void validateShouldReturnValidationMessagesWhenExtImpPrebidBidderWasNotDefined() {
        // given
        final BidRequest bidRequest = validBidRequestBuilder()
                .imp(singletonList(validImpBuilder()
                        .ext(mapper.valueToTree(singletonMap("prebid", singletonMap("attr", "value")))).build()))
                .build();

        // when
        final ValidationResult result = requestValidator.validate(bidRequest);

        // then
        assertThat(result.getErrors()).hasSize(1)
                .containsOnly("request.imp[0].ext.prebid.bidder must be defined");
    }

    @Test
    public void validateShouldReturnValidationMessageWhenImpExtPrebidBiddersNotDefinedForStoredBidResponse() {
        // given
        final ObjectNode prebid = mapper.valueToTree(ExtImpPrebid.builder()
                .storedBidResponse(singletonList(ExtStoredBidResponse.of("bidder", "id")))
                .storedAuctionResponse(ExtStoredAuctionResponse.of("id"))
                .build());

        final BidRequest bidRequest = validBidRequestBuilder()
                .imp(singletonList(validImpBuilder()
                        .ext(mapper.valueToTree(singletonMap("prebid", prebid))).build()))
                .build();

        // when
        final ValidationResult result = requestValidator.validate(bidRequest);

        // then
        assertThat(result.getErrors()).hasSize(1)
                .containsOnly("request.imp[0].ext.prebid.bidder should be defined for storedbidresponse");
    }

    @Test
    public void validateShouldReturnValidationMessageWhenStoredBidResponseBidderMissed() {
        // given
        final ObjectNode prebid = mapper.valueToTree(ExtImpPrebid.builder()
                .storedBidResponse(singletonList(ExtStoredBidResponse.of(null, "id")))
                .bidder(mapper.createObjectNode().put("rubicon", 1))
                .build());

        final BidRequest bidRequest = validBidRequestBuilder()
                .imp(singletonList(validImpBuilder()
                        .ext(mapper.valueToTree(singletonMap("prebid", prebid))).build()))
                .build();

        // when
        final ValidationResult result = requestValidator.validate(bidRequest);

        // then
        assertThat(result.getErrors()).hasSize(1)
                .containsOnly("request.imp[0].ext.prebid.storedbidresponse.bidder was not defined");
    }

    @Test
    public void validateShouldReturnValidationMessageWhenStoredBidResponseIdMissed() {
        // given
        final ObjectNode prebid = mapper.valueToTree(ExtImpPrebid.builder()
                .storedBidResponse(singletonList(ExtStoredBidResponse.of("bidder", null)))
                .bidder(mapper.createObjectNode().put("rubicon", 1))
                .build());

        final BidRequest bidRequest = validBidRequestBuilder()
                .imp(singletonList(validImpBuilder()
                        .ext(mapper.valueToTree(singletonMap("prebid", prebid))).build()))
                .build();

        // when
        final ValidationResult result = requestValidator.validate(bidRequest);

        // then
        assertThat(result.getErrors()).hasSize(1)
                .containsOnly("Id was not defined for request.imp[0].ext.prebid.storedbidresponse.id");
    }

    @Test
    public void validateShouldReturnValidationMessageWhenStoredBidResponseBidderIsNotValidBidder() {
        // given
        final ObjectNode prebid = mapper.valueToTree(ExtImpPrebid.builder()
                .storedBidResponse(singletonList(ExtStoredBidResponse.of("bidder", "id")))
                .bidder(mapper.createObjectNode().put("rubicon", 1))
                .build());

        given(bidderCatalog.isValidName(eq("bidder"))).willReturn(false);

        final BidRequest bidRequest = validBidRequestBuilder()
                .imp(singletonList(validImpBuilder()
                        .ext(mapper.valueToTree(singletonMap("prebid", prebid))).build()))
                .build();

        // when
        final ValidationResult result = requestValidator.validate(bidRequest);

        // then
        assertThat(result.getErrors()).hasSize(1)
                .containsOnly("request.imp[0].ext.prebid.storedbidresponse.bidder is not valid bidder");
    }

    @Test
    public void validateShouldReturnValidationMessageWhenStoredBidResponseBidderIsNotInImpExtPrebidBidder() {
        // given
        final ObjectNode prebid = mapper.valueToTree(ExtImpPrebid.builder()
                .storedBidResponse(singletonList(ExtStoredBidResponse.of("bidder", "id")))
                .bidder(mapper.createObjectNode().put("rubicon", 1))
                .build());

        given(bidderCatalog.isValidName(eq("bidder"))).willReturn(true);

        final BidRequest bidRequest = validBidRequestBuilder()
                .imp(singletonList(validImpBuilder()
                        .ext(mapper.valueToTree(singletonMap("prebid", prebid))).build()))
                .build();

        // when
        final ValidationResult result = requestValidator.validate(bidRequest);

        // then
        assertThat(result.getErrors()).hasSize(1)
                .containsOnly("request.imp[0].ext.prebid.storedbidresponse.bidder does not have correspondent"
                        + " bidder parameters");
    }

    @Test
    public void validateShouldReturnEmptyMessagesWhenExtImpPrebidBidderWasMissedAndHasStoredAuctionResponseWas() {
        // given
        final BidRequest bidRequest = validBidRequestBuilder()
                .imp(singletonList(validImpBuilder()
                        .ext(mapper.valueToTree(singletonMap("prebid", singletonMap("storedauctionresponse",
                                mapper.createObjectNode().put("id", "1"))))).build()))
                .build();

        // when
        final ValidationResult result = requestValidator.validate(bidRequest);

        // then
        assertThat(result.getErrors()).isEmpty();
    }

    @Test
    public void validateShouldReturnValidationMessageWhenImpExtPrebidBidderIsNotObject() {
        // given
        final BidRequest bidRequest = validBidRequestBuilder()
                .imp(singletonList(validImpBuilder()
                        .ext(mapper.valueToTree(singletonMap("prebid", singletonMap("bidder", "test"))))
                        .build()))
                .build();

        // when
        final ValidationResult result = requestValidator.validate(bidRequest);

        // then
        assertThat(result.getErrors()).hasSize(1)
                .containsOnly("request.imp[0].ext.prebid.bidder must be an object type");
    }

    @Test
    public void validateShouldReturnWarningAndDropBidderWhenImpExtPrebidBidderIsUnknown() {
        // given
        final BidRequest bidRequest = validBidRequestBuilder().build();
        given(bidderCatalog.isValidName(eq(RUBICON))).willReturn(false);

        // when
        final ValidationResult result = requestValidator.validate(bidRequest);

        // then
        assertThat(result.getErrors()).isEmpty();
        assertThat(result.getWarnings()).hasSize(2)
                .containsOnly("WARNING: request.imp[0].ext.prebid.bidder.rubicon was dropped with a reason: "
                                + "request.imp[0].ext.prebid.bidder contains unknown bidder: rubicon",
                        "WARNING: request.imp[0].ext must contain at least one valid bidder");
        assertThat(bidRequest.getImp())
                .extracting(Imp::getExt)
                .extracting(impExt -> impExt.get("prebid"))
                .extracting(prebid -> prebid.get("bidder"))
                .containsOnly(mapper.createObjectNode());
    }

    @Test
    public void validateShouldReturnWarningMessageAndDropBidderWhenBidderExtIsInvalid() {
        // given
        final BidRequest bidRequest = validBidRequestBuilder().build();
        given(bidderParamValidator.validate(any(), any()))
                .willReturn(new LinkedHashSet<>(asList("errorMessage1", "errorMessage2")));

        // when
        final ValidationResult result = requestValidator.validate(bidRequest);

        // then
        assertThat(result.getErrors()).isEmpty();
<<<<<<< HEAD
        assertThat(result.getWarnings())
                .containsExactly(
                        "WARNING: request.imp[0].ext.prebid.bidder.rubicon was dropped with a reason: request.imp[0]"
                                + ".ext.prebid.bidder.rubicon failed validation.\nerrorMessage1\nerrorMessage2",
=======
        assertThat(result.getWarnings()).hasSize(2)
                .containsExactlyInAnyOrder(
                        """
                                WARNING: request.imp[0].ext.prebid.bidder.rubicon was dropped with a reason: \
                                request.imp[0].ext.prebid.bidder.rubicon failed validation.
                                errorMessage1
                                errorMessage2""",
>>>>>>> 486d7834
                        "WARNING: request.imp[0].ext must contain at least one valid bidder");
        assertThat(bidRequest.getImp())
                .extracting(Imp::getExt)
                .extracting(impExt -> impExt.get("prebid"))
                .extracting(prebid -> prebid.get("bidder"))
                .containsOnly(mapper.createObjectNode());
    }

    @Test
    public void validateShouldNotReturnValidationMessageIfUserExtIsEmptyJsonObject() {
        // given
        final BidRequest bidRequest = validBidRequestBuilder()
                .user(User.builder()
                        .ext(ExtUser.builder().build())
                        .build())
                .build();

        // when
        final ValidationResult result = requestValidator.validate(bidRequest);

        // then
        assertThat(result.getErrors()).isEmpty();
    }

    @Test
    public void validateShouldNotReturnErrorMessageWhenRegsIsEmptyObject() {
        // given
        final BidRequest bidRequest = validBidRequestBuilder()
                .regs(Regs.builder().build())
                .build();

        // when
        final ValidationResult result = requestValidator.validate(bidRequest);

        // then
        assertThat(result.getErrors()).isEmpty();
    }

    @Test
    public void validateShouldReturnValidationMessageWhenPrebidBuyerIdsContainsNoValues() {
        // given
        final BidRequest bidRequest = validBidRequestBuilder()
                .user(User.builder()
                        .ext(ExtUser.builder()
                                .prebid(ExtUserPrebid.of(emptyMap()))
                                .build())
                        .build())
                .build();

        // when
        final ValidationResult result = requestValidator.validate(bidRequest);

        // then
        assertThat(result.getErrors()).hasSize(1)
                .containsOnly("request.user.ext.prebid requires a \"buyeruids\" property with at least one ID defined."
                        + " If none exist, then request.user.ext.prebid should not be defined");
    }

    @Test
    public void validateShouldReturnValidationMessageWhenEidsPermissionsHasNullElement() {
        // given
        final BidRequest bidRequest = validBidRequestBuilder()
                .ext(ExtRequest.of(ExtRequestPrebid.builder()
                        .data(ExtRequestPrebidData.of(null, singletonList(null)))
                        .build()))
                .build();

        // when
        final ValidationResult result = requestValidator.validate(bidRequest);

        // then
        assertThat(result.getErrors()).hasSize(1)
                .containsOnly("request.ext.prebid.data.eidpermissions[] can't be null");
    }

    @Test
    public void validateShouldReturnValidationMessageWhenEidsPermissionsBiddersIsNull() {
        // given
        final BidRequest bidRequest = validBidRequestBuilder()
                .ext(ExtRequest.of(ExtRequestPrebid.builder()
                        .data(ExtRequestPrebidData.of(null,
                                singletonList(ExtRequestPrebidDataEidPermissions.of("source", null))))
                        .build()))
                .build();

        // when
        final ValidationResult result = requestValidator.validate(bidRequest);

        // then
        assertThat(result.getErrors()).hasSize(1)
                .containsOnly("request.ext.prebid.data.eidpermissions[].bidders[] required values but was empty or"
                        + " null");
    }

    @Test
    public void validateShouldReturnValidationMessageWhenEidsPermissionsBiddersIsEmpty() {
        // given
        final BidRequest bidRequest = validBidRequestBuilder()
                .ext(ExtRequest.of(ExtRequestPrebid.builder()
                        .data(ExtRequestPrebidData.of(null,
                                singletonList(ExtRequestPrebidDataEidPermissions.of("source", emptyList()))))
                        .build()))
                .build();

        // when
        final ValidationResult result = requestValidator.validate(bidRequest);

        // then
        assertThat(result.getErrors()).hasSize(1)
                .containsOnly("request.ext.prebid.data.eidpermissions[].bidders[] required values but was empty or"
                        + " null");
    }

    @Test
    public void validateShouldReturnValidationMessageWhenEidsPermissionsBidderIsNotRecognizedBidder() {
        // given
        given(bidderCatalog.isValidName(eq("bidder1"))).willReturn(false);
        final BidRequest bidRequest = validBidRequestBuilder()
                .ext(ExtRequest.of(ExtRequestPrebid.builder()
                        .data(ExtRequestPrebidData.of(null,
                                singletonList(
                                        ExtRequestPrebidDataEidPermissions.of("source", singletonList("bidder1")))))
                        .build()))
                .build();

        // when
        final ValidationResult result = requestValidator.validate(bidRequest);

        // then
        assertThat(result.getErrors()).hasSize(1)
                .containsOnly(
                        "request.ext.prebid.data.eidPermissions[].bidders[] unrecognized biddercode: 'bidder1'");
    }

    @Test
    public void validateShouldReturnValidationMessageWhenEidsPermissionsBidderHasBlankValue() {
        // given
        final BidRequest bidRequest = validBidRequestBuilder()
                .ext(ExtRequest.of(ExtRequestPrebid.builder()
                        .data(ExtRequestPrebidData.of(null,
                                singletonList(
                                        ExtRequestPrebidDataEidPermissions.of("source", singletonList(" ")))))
                        .build()))
                .build();

        // when
        final ValidationResult result = requestValidator.validate(bidRequest);

        // then
        assertThat(result.getErrors()).hasSize(1)
                .containsOnly("request.ext.prebid.data.eidPermissions[].bidders[] unrecognized biddercode: ' '");
    }

    @Test
    public void validateShouldNotReturnValidationErrorWhenBidderIsAlias() {
        // given
        given(bidderCatalog.isValidName(eq("bidder1Alias"))).willReturn(false);
        given(bidderCatalog.isValidName(eq("bidder1"))).willReturn(true);
        given(bidderCatalog.isActive(eq("bidder1"))).willReturn(true);

        final BidRequest bidRequest = validBidRequestBuilder()
                .ext(ExtRequest.of(ExtRequestPrebid.builder()
                        .aliases(singletonMap("bidder1Alias", "bidder1"))
                        .data(ExtRequestPrebidData.of(null,
                                singletonList(
                                        ExtRequestPrebidDataEidPermissions.of("source", singletonList("bidder1")))))
                        .build()))
                .build();

        // when
        final ValidationResult result = requestValidator.validate(bidRequest);

        // then
        assertThat(result.getErrors()).isEmpty();
    }

    @Test
    public void validateShouldNotReturenValidationErrorWhenBidderIsAterisk() {
        // given
        final BidRequest bidRequest = validBidRequestBuilder()
                .ext(ExtRequest.of(ExtRequestPrebid.builder()
                        .data(ExtRequestPrebidData.of(null,
                                singletonList(
                                        ExtRequestPrebidDataEidPermissions.of("source", singletonList("*")))))
                        .build()))
                .build();

        // when
        final ValidationResult result = requestValidator.validate(bidRequest);

        // then
        assertThat(result.getErrors()).isEmpty();
    }

    @Test
    public void validateShouldReturnValidationMessageWhenEidsPermissionsHasMissingSource() {
        // given
        final BidRequest bidRequest = validBidRequestBuilder()
                .ext(ExtRequest.of(ExtRequestPrebid.builder()
                        .data(ExtRequestPrebidData.of(null,
                                singletonList(
                                        ExtRequestPrebidDataEidPermissions.of(null, singletonList("bidder1")))))
                        .build()))
                .build();

        // when
        final ValidationResult result = requestValidator.validate(bidRequest);

        // then
        assertThat(result.getErrors()).hasSize(1)
                .containsOnly("Missing required value request.ext.prebid.data.eidPermissions[].source");
    }

    @Test
    public void validateShouldReturnValidationMessageWhenEidsPermissionsContainsDuplicatedSources() {
        // given
        final BidRequest bidRequest = validBidRequestBuilder()
                .ext(ExtRequest.of(ExtRequestPrebid.builder()
                        .data(ExtRequestPrebidData.of(null,
                                asList(
                                        ExtRequestPrebidDataEidPermissions.of("source", singletonList("*")),
                                        ExtRequestPrebidDataEidPermissions.of("source", singletonList("*")))))
                        .build()))
                .build();

        // when
        final ValidationResult result = requestValidator.validate(bidRequest);

        // then
        assertThat(result.getErrors()).hasSize(1)
                .containsOnly("Duplicate source source in request.ext.prebid.data.eidpermissions[]");
    }

    @Test
    public void validateShouldReturnValidationMessageWhenCantParseTargetingPriceGranularity() {
        // given
        final BidRequest bidRequest = validBidRequestBuilder()
                .ext(ExtRequest.of(ExtRequestPrebid.builder()
                        .targeting(ExtRequestTargeting.builder()
                                .pricegranularity(new TextNode("pricegranularity"))
                                .build())
                        .build()))
                .build();

        // when
        final ValidationResult result = requestValidator.validate(bidRequest);

        // then
        assertThat(result.getErrors()).hasSize(1)
                .containsOnly("Error while parsing request.ext.prebid.targeting.pricegranularity");
    }

    @Test
    public void validateShouldReturnValidationMessageWhenRangesAreEmptyList() {
        // given
        final BidRequest bidRequest = validBidRequestBuilder()
                .ext(ExtRequest.of(ExtRequestPrebid.builder()
                        .targeting(ExtRequestTargeting.builder()
                                .pricegranularity(mapper.valueToTree(ExtPriceGranularity.of(2, emptyList())))
                                .build())
                        .build()))
                .build();

        // when
        final ValidationResult result = requestValidator.validate(bidRequest);

        // then
        assertThat(result.getErrors()).hasSize(1)
                .containsOnly("Price granularity error: empty granularity definition supplied");
    }

    @Test
    public void validateShouldReturnValidationMessageWhenIncrementIsZero() {
        // given
        final BidRequest bidRequest = validBidRequestBuilder()
                .ext(ExtRequest.of(ExtRequestPrebid.builder()
                        .targeting(ExtRequestTargeting.builder()
                                .pricegranularity(mapper.valueToTree(ExtPriceGranularity
                                        .of(2, singletonList(ExtGranularityRange.of(BigDecimal.valueOf(5),
                                                BigDecimal.valueOf(0))))))
                                .build())
                        .build()))
                .build();

        // when
        final ValidationResult result = requestValidator.validate(bidRequest);

        // then
        assertThat(result.getErrors()).hasSize(1)
                .containsOnly("Price granularity error: increment must be a nonzero positive number");
    }

    @Test
    public void validateShouldReturnValidationMessageWhenIncrementIsMissed() {
        // given
        final BidRequest bidRequest = validBidRequestBuilder()
                .ext(ExtRequest.of(ExtRequestPrebid.builder()
                        .targeting(ExtRequestTargeting.builder()
                                .pricegranularity(mapper.valueToTree(ExtPriceGranularity.of(
                                        2,
                                        singletonList(ExtGranularityRange.of(BigDecimal.valueOf(5), null)))))
                                .build())
                        .build()))
                .build();
        // when
        final ValidationResult result = requestValidator.validate(bidRequest);

        // then
        assertThat(result.getErrors()).hasSize(1)
                .containsOnly("Price granularity error: increment must be a nonzero positive number");
    }

    @Test
    public void validateShouldReturnValidationMessageWhenIncrementIsNegative() {
        // given
        final BidRequest bidRequest = validBidRequestBuilder()
                .ext(ExtRequest.of(ExtRequestPrebid.builder()
                        .targeting(ExtRequestTargeting.builder()
                                .pricegranularity(mapper.valueToTree(ExtPriceGranularity.of(
                                        2,
                                        singletonList(ExtGranularityRange.of(
                                                BigDecimal.valueOf(5), BigDecimal.valueOf(-1))))))
                                .build())
                        .build()))
                .build();
        // when
        final ValidationResult result = requestValidator.validate(bidRequest);

        // then
        assertThat(result.getErrors()).hasSize(1)
                .containsOnly("Price granularity error: increment must be a nonzero positive number");
    }

    @Test
    public void validateShouldReturnValidationMessageWhenPrecisionIsNegative() {
        // given
        final BidRequest bidRequest = validBidRequestBuilder()
                .ext(ExtRequest.of(ExtRequestPrebid.builder()
                        .targeting(ExtRequestTargeting.builder()
                                .pricegranularity(mapper.valueToTree(ExtPriceGranularity.of(-1, singletonList(
                                        ExtGranularityRange.of(BigDecimal.valueOf(5), BigDecimal.valueOf(0.01))))))
                                .build())
                        .build()))
                .build();
        // when
        final ValidationResult result = requestValidator.validate(bidRequest);

        // then
        assertThat(result.getErrors()).hasSize(1)
                .containsOnly("Price granularity error: precision must be non-negative");
    }

    @Test
    public void validateShouldReturnValidationMessageWhenMediaTypePriceGranularityTypesAreAllNull() {
        // given
        final ExtPriceGranularity priceGranularity = ExtPriceGranularity.of(1, singletonList(
                ExtGranularityRange.of(BigDecimal.valueOf(5), BigDecimal.valueOf(0.01))));

        final BidRequest bidRequest = validBidRequestBuilder()
                .ext(ExtRequest.of(ExtRequestPrebid.builder()
                        .targeting(ExtRequestTargeting.builder()
                                .pricegranularity(mapper.valueToTree(priceGranularity))
                                .mediatypepricegranularity(ExtMediaTypePriceGranularity.of(null, null, null))
                                .build())
                        .build()))
                .build();

        // when
        final ValidationResult result = requestValidator.validate(bidRequest);

        // then
        assertThat(result.getErrors()).hasSize(1)
                .containsOnly("Media type price granularity error: must have at least one media type present");
    }

    @Test
    public void validateShouldReturnValidationMessageWithCorrectMediaType() {
        // given
        final ExtPriceGranularity priceGranularity = ExtPriceGranularity.of(1, singletonList(
                ExtGranularityRange.of(BigDecimal.valueOf(5), BigDecimal.valueOf(0.01))));
        final ExtMediaTypePriceGranularity mediaTypePriceGranuality = ExtMediaTypePriceGranularity.of(
                mapper.valueToTree(ExtPriceGranularity.of(
                        -1,
                        singletonList(ExtGranularityRange.of(BigDecimal.valueOf(5), BigDecimal.valueOf(1))))),
                null,
                null);
        final BidRequest bidRequest = validBidRequestBuilder()
                .ext(ExtRequest.of(ExtRequestPrebid.builder()
                        .targeting(ExtRequestTargeting.builder()
                                .pricegranularity(mapper.valueToTree(priceGranularity))
                                .mediatypepricegranularity(mediaTypePriceGranuality)
                                .build())
                        .build()))
                .build();

        // when
        final ValidationResult result = requestValidator.validate(bidRequest);

        // then
        assertThat(result.getErrors()).hasSize(1)
                .containsOnly("Banner price granularity error: precision must be non-negative");
    }

    @Test
    public void validateShouldReturnValidationMessageForInvalidTargeting() {
        // given
        final ExtPriceGranularity priceGranularity = ExtPriceGranularity.of(1, singletonList(
                ExtGranularityRange.of(BigDecimal.valueOf(5), BigDecimal.valueOf(0.01))));
        final BidRequest bidRequest = validBidRequestBuilder()
                .ext(ExtRequest.of(ExtRequestPrebid.builder()
                        .targeting(ExtRequestTargeting.builder()
                                .pricegranularity(mapper.valueToTree(priceGranularity))
                                .includebidderkeys(false)
                                .includewinners(false)
                                .build())
                        .build()))
                .build();

        // when
        final ValidationResult result = requestValidator.validate(bidRequest);

        // then
        assertThat(result.getErrors()).hasSize(1)
                .containsOnly("ext.prebid.targeting: At least one of includewinners or includebidderkeys"
                        + " must be enabled to enable targeting support");
    }

    @Test
    public void validateShouldReturnValidationMessageWhenRangesContainsMissedMaxValue() {
        final ExtPriceGranularity priceGranuality = ExtPriceGranularity.of(2,
                asList(ExtGranularityRange.of(BigDecimal.valueOf(5), BigDecimal.valueOf(0.01)),
                        ExtGranularityRange.of(null, BigDecimal.valueOf(0.05))));
        final BidRequest bidRequest = validBidRequestBuilder()
                .ext(ExtRequest.of(ExtRequestPrebid.builder()
                        .targeting(ExtRequestTargeting.builder()
                                .pricegranularity(mapper.valueToTree(priceGranuality))
                                .build())
                        .build()))
                .build();

        // when
        final ValidationResult result = requestValidator.validate(bidRequest);

        // then
        assertThat(result.getErrors()).hasSize(1)
                .containsOnly("Price granularity error: max value should not be missed");
    }

    @Test
    public void validateShouldReturnValidationMessageWhenRangesAreNotOrderedByMaxValue() {
        final ExtPriceGranularity priceGranuality = ExtPriceGranularity.of(2,
                asList(ExtGranularityRange.of(BigDecimal.valueOf(5), BigDecimal.valueOf(0.01)),
                        ExtGranularityRange.of(BigDecimal.valueOf(2), BigDecimal.valueOf(0.05))));
        final BidRequest bidRequest = validBidRequestBuilder()
                .ext(ExtRequest.of(ExtRequestPrebid.builder()
                        .targeting(ExtRequestTargeting.builder()
                                .pricegranularity(mapper.valueToTree(priceGranuality))
                                .build())
                        .build()))
                .build();

        // when
        final ValidationResult result = requestValidator.validate(bidRequest);

        // then
        assertThat(result.getErrors()).hasSize(1)
                .containsOnly("Price granularity error: range list must be ordered with increasing \"max\"");
    }

    @Test
    public void validateShouldReturnValidationMessageWhenRangesAreNotOrderedByMaxValueInTheMiddleOfRangeList() {
        // given
        final ExtPriceGranularity priceGranuality = ExtPriceGranularity.of(2,
                asList(ExtGranularityRange.of(BigDecimal.valueOf(5), BigDecimal.valueOf(0.01)),
                        ExtGranularityRange.of(BigDecimal.valueOf(10), BigDecimal.valueOf(0.05)),
                        ExtGranularityRange.of(BigDecimal.valueOf(8), BigDecimal.valueOf(0.05))));
        final BidRequest bidRequest = validBidRequestBuilder()
                .ext(ExtRequest.of(ExtRequestPrebid.builder()
                        .targeting(ExtRequestTargeting.builder()
                                .pricegranularity(mapper.valueToTree(priceGranuality))
                                .build())
                        .build()))
                .build();

        // when
        final ValidationResult result = requestValidator.validate(bidRequest);

        // then
        assertThat(result.getErrors()).hasSize(1)
                .containsOnly("Price granularity error: range list must be ordered with increasing \"max\"");
    }

    @Test
    public void validateShouldReturnValidationMessageWhenIncrementIsNegativeInNotLeadingElement() {
        // given
        final ExtPriceGranularity priceGranularity = ExtPriceGranularity.of(2,
                asList(ExtGranularityRange.of(BigDecimal.valueOf(5), BigDecimal.valueOf(0.01)),
                        ExtGranularityRange.of(BigDecimal.valueOf(10), BigDecimal.valueOf(-0.05))));
        final BidRequest bidRequest = validBidRequestBuilder()
                .ext(ExtRequest.of(ExtRequestPrebid.builder()
                        .targeting(ExtRequestTargeting.builder()
                                .pricegranularity(mapper.valueToTree(priceGranularity))
                                .build())
                        .build()))
                .build();

        // when
        final ValidationResult result = requestValidator.validate(bidRequest);

        // then
        assertThat(result.getErrors()).hasSize(1)
                .containsOnly("Price granularity error: increment must be a nonzero positive number");
    }

    @Test
    public void validateShouldReturnValidationMessageWhenPrebidBuyerIdsContainsUnknownBidder() {
        // given
        final BidRequest bidRequest = validBidRequestBuilder()
                .user(User.builder()
                        .ext(ExtUser.builder()
                                .prebid(ExtUserPrebid.of(singletonMap("unknown-bidder", "42")))
                                .build())
                        .build())
                .build();

        // when
        final ValidationResult result = requestValidator.validate(bidRequest);

        // then
        assertThat(result.getErrors()).hasSize(1)
                .containsOnly("request.user.ext.unknown-bidder is neither a known bidder name "
                        + "nor an alias in request.ext.prebid.aliases");
    }

    @Test
    public void validateShouldNotReturnAnyErrorInValidationResultWhenPrebidBuyerIdIsKnownBidderAlias() {
        // given
        final BidRequest bidRequest = validBidRequestBuilder()
                .ext(ExtRequest.of(ExtRequestPrebid.builder()
                        .aliases(singletonMap("unknown-bidder", "rubicon"))
                        .build()))
                .user(User.builder()
                        .ext(ExtUser.builder()
                                .prebid(ExtUserPrebid.of(singletonMap("unknown-bidder", "42")))
                                .build())
                        .build())
                .build();

        // when
        final ValidationResult result = requestValidator.validate(bidRequest);

        // then
        assertThat(result.getErrors()).isEmpty();
    }

    @Test
    public void validateShouldNotReturnAnyErrorInValidationResultWhenPrebidBuyerIdIsKnownBidder() {
        // given
        final BidRequest bidRequest = validBidRequestBuilder()
                .user(User.builder()
                        .ext(ExtUser.builder()
                                .prebid(ExtUserPrebid.of(singletonMap("rubicon", "42")))
                                .build())
                        .build())
                .build();

        // when
        final ValidationResult result = requestValidator.validate(bidRequest);

        // then
        assertThat(result.getErrors()).isEmpty();
    }

    @Test
    public void validateShouldReturnValidationMessageWhenEidsIsEmpty() {
        // given
        final BidRequest bidRequest = validBidRequestBuilder()
                .user(User.builder()
                        .eids(emptyList())
                        .build())
                .build();

        // when
        final ValidationResult result = requestValidator.validate(bidRequest);

        // then
        assertThat(result.getErrors()).hasSize(1)
                .containsOnly("request.user.eids must contain at least one element or be undefined");
    }

    @Test
    public void validateShouldReturnValidationMessageWhenEidHasEmptySource() {
        // given
        final BidRequest bidRequest = validBidRequestBuilder()
                .user(User.builder()
                        .eids(singletonList(Eid.of(null, null, null)))
                        .build())
                .build();

        // when
        final ValidationResult result = requestValidator.validate(bidRequest);

        // then
        assertThat(result.getErrors()).hasSize(1)
                .containsOnly("request.user.eids[0] missing required field: \"source\"");
    }

    @Test
    public void validateShouldReturnValidationMessageWhenEidHasNoUids() {
        // given
        final BidRequest bidRequest = validBidRequestBuilder()
                .user(User.builder()
                        .eids(singletonList(Eid.of("source", null, null)))
                        .build())
                .build();

        // when
        final ValidationResult result = requestValidator.validate(bidRequest);

        // then
        assertThat(result.getErrors()).hasSize(1)
                .containsOnly("request.user.eids[0].uids must contain at least one element");
    }

    @Test
    public void validateShouldReturnValidationMessageWhenEidUidsIsEmpty() {
        // given
        final BidRequest bidRequest = validBidRequestBuilder()
                .user(User.builder()
                        .eids(singletonList(Eid.of("source", emptyList(), null)))
                        .build())
                .build();

        // when
        final ValidationResult result = requestValidator.validate(bidRequest);

        // then
        assertThat(result.getErrors()).hasSize(1)
                .containsOnly("request.user.eids[0].uids must contain at least one element");
    }

    @Test
    public void validateShouldReturnValidationMessageWhenEidUidIdIsMissing() {
        // given
        final BidRequest bidRequest = validBidRequestBuilder()
                .user(User.builder()
                        .eids(singletonList(Eid.of(
                                "source",
                                singletonList(Uid.of(null, null, null)),
                                null)))
                        .build())
                .build();

        // when
        final ValidationResult result = requestValidator.validate(bidRequest);

        // then
        assertThat(result.getErrors()).hasSize(1)
                .containsOnly("request.user.eids[0].uids[0] missing required field: \"id\"");
    }

    @Test
    public void validateShouldReturnErrorWhenEidSourceIsNotUnique() {
        // given
        final BidRequest bidRequest = validBidRequestBuilder()
                .user(User.builder()
                        .eids(asList(
                                Eid.of("source", singletonList(Uid.of("id1", null, null)), null),
                                Eid.of("source", singletonList(Uid.of("id2", null, null)), null)))
                        .build())
                .build();

        // when
        final ValidationResult result = requestValidator.validate(bidRequest);

        // then
        assertThat(result.getErrors()).containsExactly("request.user.eids must contain unique sources");
    }

    @Test
    public void validateShouldReturnValidationMessageWhenAliasNameEqualsToBidderItPointsOn() {
        // given
        final ExtRequest ext = ExtRequest.of(ExtRequestPrebid.builder()
                .aliases(singletonMap("rubicon", "rubicon"))
                .build());
        final BidRequest bidRequest = validBidRequestBuilder().ext(ext).build();

        // when
        final ValidationResult result = requestValidator.validate(bidRequest);

        // then
        assertThat(result.getErrors()).hasSize(1)
                .containsOnly("""
                        request.ext.prebid.aliases.rubicon defines a no-op alias. \
                        Choose a different alias, or remove this entry""");
    }

    @Test
    public void validateShouldReturnValidationMessageWhenAliasPointOnNotValidBidderName() {
        // given
        final ExtRequest ext = ExtRequest.of(ExtRequestPrebid.builder()
                .aliases(singletonMap("alias", "fake"))
                .build());
        final BidRequest bidRequest = validBidRequestBuilder().ext(ext).build();

        // when
        final ValidationResult result = requestValidator.validate(bidRequest);

        // then
        assertThat(result.getErrors()).hasSize(1)
                .containsOnly("request.ext.prebid.aliases.alias refers to unknown bidder: fake");
    }

    @Test
    public void validateShouldReturnValidationMessageWhenAliasPointOnDisabledBidder() {
        // given
        final ExtRequest ext = ExtRequest.of(ExtRequestPrebid.builder()
                .aliases(singletonMap("alias", "appnexus"))
                .build());
        final BidRequest bidRequest = validBidRequestBuilder().ext(ext).build();
        given(bidderCatalog.isValidName("appnexus")).willReturn(true);
        given(bidderCatalog.isActive("appnexus")).willReturn(false);

        // when
        final ValidationResult result = requestValidator.validate(bidRequest);

        // then
        assertThat(result.getErrors()).hasSize(1)
                .containsOnly("request.ext.prebid.aliases.alias refers to disabled bidder: appnexus");
    }

    @Test
    public void validateShouldReturnEmptyValidationMessagesWhenAliasesWasUsed() {
        // given
        final ExtRequest ext = ExtRequest.of(ExtRequestPrebid.builder()
                .aliases(singletonMap("alias", "rubicon"))
                .build());
        final BidRequest bidRequest = validBidRequestBuilder().ext(ext).build();

        // when
        final ValidationResult result = requestValidator.validate(bidRequest);

        // then
        assertThat(result.getErrors()).isEmpty();
    }

    @Test
    public void validateShouldReturnValidationResultWithErrorsWhenGdprIsNotOneOrZero() {
        // given
        final BidRequest bidRequest = validBidRequestBuilder()
                .regs(Regs.builder().gdpr(2).build())
                .build();

        // when
        final ValidationResult result = requestValidator.validate(bidRequest);

        // then
        assertThat(result.getErrors()).hasSize(1)
                .containsOnly("request.regs.ext.gdpr must be either 0 or 1");
    }

    @Test
    public void validateShouldThrowExceptionWhenNativeRequestEmpty() {
        // given
        final BidRequest bidRequest = givenBidRequest(identity());

        // when
        final ValidationResult result = requestValidator.validate(bidRequest);

        // then
        assertThat(result.getErrors()).hasSize(1)
                .containsOnly("request.imp[0].native contains empty request value");
    }

    @Test
    public void validateShouldThrowExceptionWhenNativeRequestMalformed() {
        // given
        final BidRequest bidRequest = givenBidRequest(nativeCustomizer -> nativeCustomizer.request("broken-request"));

        // when
        final ValidationResult result = requestValidator.validate(bidRequest);

        // then
        assertThat(result.getErrors()).hasSize(1)
                .containsOnly("Error while parsing request.imp[0].native.request");
    }

    @Test
    public void validateShouldReturnValidationResultWithoutErrorsForNativeSpecificContextTypes()
            throws JsonProcessingException {
        // given
        final BidRequest bidRequest = givenBidRequestWithNativeRequest(nativeReqCustomizer ->
                nativeReqCustomizer.context(500).assets(singletonList(Asset.builder().build())));

        // when
        final ValidationResult result = requestValidator.validate(bidRequest);

        // then
        assertThat(result.getErrors()).isEmpty();
    }

    @Test
    public void validateShouldReturnValidationResultWithErrorWhenContextTypeOutOfPossibleValuesRange()
            throws JsonProcessingException {
        // given
        final BidRequest bidRequest = givenBidRequestWithNativeRequest(nativeReqCustomizer ->
                nativeReqCustomizer.context(323));

        // when
        final ValidationResult result = requestValidator.validate(bidRequest);

        // then
        assertThat(result.getErrors()).hasSize(1)
                .containsOnly("request.imp[0].native.request.context is invalid. "
                        + "See https://iabtechlab.com/wp-content/uploads/2016/07/"
                        + "OpenRTB-Native-Ads-Specification-Final-1.2.pdf#page=39");
    }

    @Test
    public void validateShouldReturnValidationResultWithErrorWhenContextSubTypeOutOfPossibleValuesRange()
            throws JsonProcessingException {
        // given
        final BidRequest bidRequest = givenBidRequestWithNativeRequest(nativeReqCustomizer ->
                nativeReqCustomizer.context(2).contextsubtype(100));

        // when
        final ValidationResult result = requestValidator.validate(bidRequest);

        // then
        assertThat(result.getErrors()).hasSize(1)
                .containsOnly("request.imp[0].native.request.contextsubtype is invalid. "
                        + "See https://iabtechlab.com/wp-content/uploads/2016/07/"
                        + "OpenRTB-Native-Ads-Specification-Final-1.2.pdf#page=39");
    }

    @Test
    public void validateShouldReturnErrorWhenContextSubTypeAndContextTypeOutOfPossibleContentValuesRange()
            throws JsonProcessingException {
        // given
        final BidRequest bidRequest = givenBidRequestWithNativeRequest(nativeReqCustomizer ->
                nativeReqCustomizer.context(2).contextsubtype(11));

        // when
        final ValidationResult result = requestValidator.validate(bidRequest);

        // then
        assertThat(result.getErrors()).hasSize(1)
                .containsOnly("request.imp[0].native.request.context is 2, but contextsubtype is 11. "
                        + "This is an invalid combination. See https://iabtechlab.com/wp-content/uploads/2016/07/"
                        + "OpenRTB-Native-Ads-Specification-Final-1.2.pdf#page=39");
    }

    @Test
    public void validateShouldReturnErrorWhenContextSubTypeAndContextTypeOutOfPossibleSocialValuesRange()
            throws JsonProcessingException {
        // given
        final BidRequest bidRequest = givenBidRequestWithNativeRequest(nativeReqCustomizer ->
                nativeReqCustomizer.context(3).contextsubtype(21));

        // when
        final ValidationResult result = requestValidator.validate(bidRequest);

        // then
        assertThat(result.getErrors()).hasSize(1)
                .containsOnly("request.imp[0].native.request.context is 3, but contextsubtype is 21. "
                        + "This is an invalid combination. See https://iabtechlab.com/wp-content/uploads/2016/07/"
                        + "OpenRTB-Native-Ads-Specification-Final-1.2.pdf#page=39");
    }

    @Test
    public void validateShouldReturnErrorWhenContextSubTypeAndContextTypeOutOfPossibleProductValuesRange()
            throws JsonProcessingException {
        // given
        final BidRequest bidRequest = givenBidRequestWithNativeRequest(nativeReqCustomizer ->
                nativeReqCustomizer.context(2).contextsubtype(31));

        // when
        final ValidationResult result = requestValidator.validate(bidRequest);

        // then
        assertThat(result.getErrors()).hasSize(1)
                .containsOnly("request.imp[0].native.request.context is 2, but contextsubtype is 31. "
                        + "This is an invalid combination. See https://iabtechlab.com/wp-content/uploads/2016/07/"
                        + "OpenRTB-Native-Ads-Specification-Final-1.2.pdf#page=39");
    }

    @Test
    public void validateShouldReturnValidationResultWithEmptyErrorWhenContextSubTypeAndContextTypeValid()
            throws JsonProcessingException {
        // given
        final BidRequest bidRequest = givenBidRequestWithNativeRequest(nativeReqCustomizer ->
                nativeReqCustomizer.context(1).contextsubtype(12).assets(singletonList(Asset.builder().build())));

        // when
        final ValidationResult result = requestValidator.validate(bidRequest);

        // then
        assertThat(result.getErrors()).isEmpty();
    }

    @Test
    public void validateShouldReturnValidationResultWithEmptyErrorWhenContextIsNull()
            throws JsonProcessingException {
        // given
        final BidRequest bidRequest = givenBidRequestWithNativeRequest(nativeReqCustomizer ->
                nativeReqCustomizer.context(null).assets(singletonList(Asset.builder().build())));

        // when
        final ValidationResult result = requestValidator.validate(bidRequest);

        // then
        assertThat(result.getErrors()).isEmpty();
    }

    @Test
    public void validateShouldReturnValidationResultWithEmptyErrorWhenSubTypeContextIsNull()
            throws JsonProcessingException {
        // given
        final BidRequest bidRequest = givenBidRequestWithNativeRequest(nativeReqCustomizer ->
                nativeReqCustomizer.context(1).contextsubtype(null).assets(singletonList(Asset.builder().build())));

        // when
        final ValidationResult result = requestValidator.validate(bidRequest);

        // then
        assertThat(result.getErrors()).isEmpty();
    }

    @Test
    public void validateShouldReturnValidationResultWithErrorWhenEventTrackersOutOfPossibleValuesRange()
            throws JsonProcessingException {
        // given
        final BidRequest bidRequest = givenBidRequestWithNativeRequest(nativeReqCustomizer ->
                nativeReqCustomizer.context(1).contextsubtype(12).eventtrackers(singletonList(EventTracker.builder()
                        .event(323).build())).assets(singletonList(Asset.builder().build())));

        // when
        final ValidationResult result = requestValidator.validate(bidRequest);

        // then
        assertThat(result.getErrors()).hasSize(1)
                .containsOnly("request.imp[0].native.request.eventtrackers[0].event is invalid. See section 7.6: "
                        + "https://iabtechlab.com/wp-content/uploads/2016/07/"
                        + "OpenRTB-Native-Ads-Specification-Final-1.2.pdf#page=43");
    }

    @Test
    public void validateShouldReturnValidationResultWithErrorWhenEventTrackerEmptyMethods()
            throws JsonProcessingException {
        // given
        final BidRequest bidRequest = givenBidRequestWithNativeRequest(nativeReqCustomizer ->
                nativeReqCustomizer.context(1).contextsubtype(12).eventtrackers(singletonList(EventTracker.builder()
                        .event(1).build())).assets(singletonList(Asset.builder().build())));

        // when
        final ValidationResult result = requestValidator.validate(bidRequest);

        // then
        assertThat(result.getErrors()).hasSize(1)
                .containsOnly("request.imp[0].native.request.eventtrackers[0].method is required. "
                        + "See section 7.7: https://iabtechlab.com/wp-content/uploads/2016/07/"
                        + "OpenRTB-Native-Ads-Specification-Final-1.2.pdf#page=43");
    }

    @Test
    public void validateShouldReturnValidationResultWithErrorWhenEventTrackerInvalidMethod()
            throws JsonProcessingException {
        // given
        final BidRequest bidRequest = givenBidRequestWithNativeRequest(nativeReqCustomizer ->
                nativeReqCustomizer.context(1).contextsubtype(12).eventtrackers(singletonList(EventTracker.builder()
                        .event(1).methods(singletonList(3)).build())).assets(singletonList(Asset.builder().build())));

        // when
        final ValidationResult result = requestValidator.validate(bidRequest);

        // then
        assertThat(result.getErrors()).hasSize(1)
                .containsOnly("request.imp[0].native.request.eventtrackers[0].methods[0] is invalid. "
                        + "See section 7.7: https://iabtechlab.com/wp-content/uploads/2016/07/"
                        + "OpenRTB-Native-Ads-Specification-Final-1.2.pdf#page=43");
    }

    @Test
    public void validateShouldReturnValidationResultWithEmptyErrorWhenValidEventTracker()
            throws JsonProcessingException {
        // given
        final BidRequest bidRequest = givenBidRequestWithNativeRequest(nativeReqCustomizer ->
                nativeReqCustomizer.context(1).contextsubtype(12).eventtrackers(singletonList(EventTracker.builder()
                        .event(1).methods(singletonList(2)).build())).assets(singletonList(Asset.builder().build())));

        // when
        final ValidationResult result = requestValidator.validate(bidRequest);

        // then
        assertThat(result.getErrors()).isEmpty();
    }

    @Test
    public void validateShouldReturnValidationResultWithEmptyErrorWhenEventTrackerHasSpecificType()
            throws JsonProcessingException {
        // given
        final BidRequest bidRequest = givenBidRequestWithNativeRequest(nativeReqCustomizer ->
                nativeReqCustomizer.context(1).contextsubtype(12).eventtrackers(singletonList(EventTracker.builder()
                        .event(500).methods(singletonList(2)).build())).assets(singletonList(Asset.builder().build())));

        // when
        final ValidationResult result = requestValidator.validate(bidRequest);

        // then
        assertThat(result.getErrors()).isEmpty();
    }

    @Test
    public void validateShouldReturnValidationResultWithoutErrorsForNativeSpecificPlacementTypes()
            throws JsonProcessingException {
        // given
        final BidRequest bidRequest = givenBidRequestWithNativeRequest(nativeReqCustomizer ->
                nativeReqCustomizer.plcmttype(500).assets(singletonList(Asset.builder().build())));

        // when
        final ValidationResult result = requestValidator.validate(bidRequest);

        // then
        assertThat(result.getErrors()).isEmpty();
    }

    @Test
    public void validateShouldReturnValidationResultWithErrorWhenPlacementTypeOutOfPossibleValuesRange()
            throws JsonProcessingException {
        // given
        final BidRequest bidRequest = givenBidRequestWithNativeRequest(nativeReqCustomizer ->
                nativeReqCustomizer.plcmttype(323));

        // when
        final ValidationResult result = requestValidator.validate(bidRequest);

        // then
        assertThat(result.getErrors()).hasSize(1)
                .containsOnly("request.imp[0].native.request.plcmttype is invalid. "
                        + "See https://iabtechlab.com/wp-content/uploads/2016/07/"
                        + "OpenRTB-Native-Ads-Specification-Final-1.2.pdf#page=40");
    }

    @Test
    public void validateShouldReturnValidationResultWithErrorWhenAssetsContainsZeroElements()
            throws JsonProcessingException {
        // given
        final BidRequest bidRequest = givenBidRequestWithNativeRequest(nativeReqCustomizer ->
                nativeReqCustomizer.assets(emptyList()));

        // when
        final ValidationResult result = requestValidator.validate(bidRequest);

        // then
        assertThat(result.getErrors()).hasSize(1)
                .containsOnly("request.imp[0].native.request.assets must be an array containing at least one object");
    }

    @Test
    public void validateShouldReturnValidationResultWithErrorWhenElementInAssetsHasWhichIsNotUnique()
            throws JsonProcessingException {
        // given
        final BidRequest bidRequest = givenBidRequestWithNativeRequest(nativeReqCustomizer ->
                nativeReqCustomizer.assets(asList(
                        Asset.builder().id(1).build(),
                        // this should get ID set on second iteration (i = 1) and result in conflict with previous id
                        Asset.builder().build())));

        // when
        final ValidationResult result = requestValidator.validate(bidRequest);

        // then
        assertThat(result.getErrors()).hasSize(1)
                .containsOnly("request.imp[0].native.request.assets[1].id is already being used by another asset. "
                        + "Each asset ID must be unique.");
    }

    @Test
    public void validateShouldReturnValidationResultWithErrorWhenIndividualAssetHasTitleAndImage()
            throws JsonProcessingException {
        // given
        final BidRequest bidRequest = givenBidRequestWithNativeRequest(nativeReqCustomizer ->
                nativeReqCustomizer.assets(singletonList(Asset.builder()
                        .title(TitleObject.builder().build())
                        .img(ImageObject.builder().build())
                        .build())));

        // when
        final ValidationResult result = requestValidator.validate(bidRequest);

        // then
        assertThat(result.getErrors()).hasSize(1)
                .containsOnly("request.imp[0].native.request.assets[0] must define at most one of"
                        + " {title, img, video, data}");
    }

    @Test
    public void validateShouldReturnValidationResultWithErrorWhenIndividualAssetHasTitleAndVideo()
            throws JsonProcessingException {
        // given
        final BidRequest bidRequest = givenBidRequestWithNativeRequest(nativeReqCustomizer ->
                nativeReqCustomizer.assets(singletonList(Asset.builder()
                        .title(TitleObject.builder().build())
                        .video(VideoObject.builder().build())
                        .build())));

        // when
        final ValidationResult result = requestValidator.validate(bidRequest);

        // then
        assertThat(result.getErrors()).hasSize(1)
                .containsOnly("request.imp[0].native.request.assets[0] must define at most one of"
                        + " {title, img, video, data}");
    }

    @Test
    public void validateShouldReturnValidationResultWithErrorWhenIndividualAssetHasTitleAndData()
            throws JsonProcessingException {

        // given
        final BidRequest bidRequest = givenBidRequestWithNativeRequest(nativeReqCustomizer ->
                nativeReqCustomizer.assets(singletonList(Asset.builder()
                        .title(TitleObject.builder().build())
                        .data(DataObject.builder().build())
                        .build())));

        // when
        final ValidationResult result = requestValidator.validate(bidRequest);

        // then
        assertThat(result.getErrors()).hasSize(1)
                .containsOnly("request.imp[0].native.request.assets[0] must define at most one of"
                        + " {title, img, video, data}");
    }

    @Test
    public void validateShouldReturnValidationResultWithErrorWhenIndividualAssetHasImageAndVideo()
            throws JsonProcessingException {
        // given
        final BidRequest bidRequest = givenBidRequestWithNativeRequest(nativeReqCustomizer ->
                nativeReqCustomizer.assets(singletonList(Asset.builder()
                        .img(ImageObject.builder().build())
                        .video(VideoObject.builder().build())
                        .build())));

        // when
        final ValidationResult result = requestValidator.validate(bidRequest);

        // then
        assertThat(result.getErrors()).hasSize(1)
                .containsOnly(
                        "request.imp[0].native.request.assets[0] must define at most one of {title, img, video, data}");
    }

    @Test
    public void validateShouldReturnValidationResultWithErrorWhenIndividualAssetHasImageAndData()
            throws JsonProcessingException {
        // given
        final BidRequest bidRequest = givenBidRequestWithNativeRequest(nativeReqCustomizer ->
                nativeReqCustomizer.assets(singletonList(Asset.builder()
                        .img(ImageObject.builder().build())
                        .data(DataObject.builder().build())
                        .build())));

        // when
        final ValidationResult result = requestValidator.validate(bidRequest);

        // then
        assertThat(result.getErrors()).hasSize(1)
                .containsOnly(
                        "request.imp[0].native.request.assets[0] must define at most one of {title, img, video, data}");
    }

    @Test
    public void validateShouldReturnValidationResultWithErrorWhenHasZeroTitleLen() throws JsonProcessingException {
        // given
        final BidRequest bidRequest = givenBidRequestWithNativeRequest(nativeReqCustomizer ->
                nativeReqCustomizer.assets(singletonList(Asset.builder()
                        .title(TitleObject.builder().len(0).build()).build())));

        // when
        final ValidationResult result = requestValidator.validate(bidRequest);

        // then
        assertThat(result.getErrors()).hasSize(1)
                .containsOnly("request.imp[0].native.request.assets[0].title.len must be a positive integer");
    }

    @Test
    public void validateShouldReturnValidationResultWithErrorWhenHasNullTitleLen() throws JsonProcessingException {
        // given
        final BidRequest bidRequest = givenBidRequestWithNativeRequest(nativeReqCustomizer ->
                nativeReqCustomizer.assets(singletonList(Asset.builder()
                        .title(TitleObject.builder().len(null).build()).build())));

        // when
        final ValidationResult result = requestValidator.validate(bidRequest);

        // then
        assertThat(result.getErrors()).hasSize(1)
                .containsOnly("request.imp[0].native.request.assets[0].title.len must be a positive integer");
    }

    @Test
    public void validateShouldReturnValidationResultWithErrorWhenDataTypeOutOfPossibleValuesRange()
            throws JsonProcessingException {
        // given
        final BidRequest bidRequest = givenBidRequestWithNativeRequest(nativeReqCustomizer ->
                nativeReqCustomizer.assets(singletonList(Asset.builder()
                        .data(DataObject.builder().type(100).build()).build())));

        // when
        final ValidationResult result = requestValidator.validate(bidRequest);

        // then
        assertThat(result.getErrors()).hasSize(1)
                .containsOnly(
                        "request.imp[0].native.request.assets[0].data.type is invalid. See section 7.4: "
                                + "https://iabtechlab.com/wp-content/uploads/2016/07/"
                                + "OpenRTB-Native-Ads-Specification-Final-1.2.pdf#page=40");
    }

    @Test
    public void validateShouldReturnValidationResultWithoutErrorsWhenDataHasSpecicNativeTypes()
            throws JsonProcessingException {
        // given
        final BidRequest bidRequest = givenBidRequestWithNativeRequest(nativeReqCustomizer ->
                nativeReqCustomizer.assets(singletonList(Asset.builder()
                        .data(DataObject.builder().type(500).build()).build())));

        // when
        final ValidationResult result = requestValidator.validate(bidRequest);

        // then
        assertThat(result.getErrors()).isEmpty();
    }

    @Test
    public void validateShouldReturnValidationResultWithErrorWhenNativeVideoHasEmptyMimes()
            throws JsonProcessingException {
        // given
        final BidRequest bidRequest = givenBidRequestWithNativeRequest(nativeReqCustomizer ->
                nativeReqCustomizer.assets(singletonList(Asset.builder()
                        .video(VideoObject.builder().mimes(emptyList()).build()).build())));

        // when
        final ValidationResult result = requestValidator.validate(bidRequest);

        // then
        assertThat(result.getErrors()).hasSize(1)
                .containsOnly(
                        "request.imp[0].native.request.assets[0].video.mimes must be an array with at least one"
                                + " MIME type");
    }

    @Test
    public void validateShouldReturnValidationResultWithErrorWhenNativeVideoHasEmptyMinDuration()
            throws JsonProcessingException {
        // given
        final BidRequest bidRequest = givenBidRequestWithNativeRequest(nativeReqCustomizer ->
                nativeReqCustomizer.assets(singletonList(Asset.builder()
                        .video(VideoObject.builder()
                                .mimes(singletonList("mime"))
                                .minduration(null)
                                .build())
                        .build())));

        // when
        final ValidationResult result = requestValidator.validate(bidRequest);

        // then
        assertThat(result.getErrors()).hasSize(1)
                .containsOnly("request.imp[0].native.request.assets[0].video.minduration must be a positive integer");
    }

    @Test
    public void validateShouldReturnValidationResultWithErrorWhenNativeVideoHasMinDurationLessThanOne()
            throws JsonProcessingException {
        // given
        final BidRequest bidRequest = givenBidRequestWithNativeRequest(nativeReqCustomizer ->
                nativeReqCustomizer.assets(singletonList(Asset.builder()
                        .video(VideoObject.builder()
                                .mimes(singletonList("mime"))
                                .minduration(0)
                                .build())
                        .build())));

        // when
        final ValidationResult result = requestValidator.validate(bidRequest);

        // then
        assertThat(result.getErrors()).hasSize(1)
                .containsOnly("request.imp[0].native.request.assets[0].video.minduration must be a positive integer");
    }

    @Test
    public void validateShouldReturnValidationResultWithErrorWhenNativeVideoHasEmptyMaxDuration()
            throws JsonProcessingException {
        // given
        final BidRequest bidRequest = givenBidRequestWithNativeRequest(nativeReqCustomizer ->
                nativeReqCustomizer.assets(singletonList(Asset.builder()
                        .video(VideoObject.builder()
                                .mimes(singletonList("mime"))
                                .minduration(2)
                                .maxduration(null)
                                .build())
                        .build())));

        // when
        final ValidationResult result = requestValidator.validate(bidRequest);

        // then
        assertThat(result.getErrors()).hasSize(1)
                .containsOnly("request.imp[0].native.request.assets[0].video.maxduration must be a positive integer");
    }

    @Test
    public void validateShouldReturnValidationResultWithErrorWhenNativeVideoHasMaxDurationLessThanOne()
            throws JsonProcessingException {
        // given
        final BidRequest bidRequest = givenBidRequestWithNativeRequest(nativeReqCustomizer ->
                nativeReqCustomizer.assets(singletonList(Asset.builder()
                        .video(VideoObject.builder()
                                .mimes(singletonList("mime"))
                                .minduration(2)
                                .maxduration(0)
                                .build())
                        .build())));

        // when
        final ValidationResult result = requestValidator.validate(bidRequest);

        // then
        assertThat(result.getErrors()).hasSize(1)
                .containsOnly("request.imp[0].native.request.assets[0].video.maxduration must be a positive integer");
    }

    @Test
    public void validateShouldReturnValidationResultWithErrorWhenNativeVideoHasEmptyProtocols()
            throws JsonProcessingException {
        // given
        final BidRequest bidRequest = givenBidRequestWithNativeRequest(nativeReqCustomizer ->
                nativeReqCustomizer.assets(singletonList(Asset.builder()
                        .video(VideoObject.builder()
                                .mimes(singletonList("mime"))
                                .minduration(2)
                                .maxduration(0)
                                .protocols(emptyList())
                                .build())
                        .build())));

        // when
        final ValidationResult result = requestValidator.validate(bidRequest);

        // then
        assertThat(result.getErrors()).hasSize(1)
                .containsOnly("request.imp[0].native.request.assets[0].video.maxduration must be a positive integer");
    }

    @Test
    public void validateShouldReturnValidationResultWithErrorWhenNativeVideoProtocolsOutOfPossibleValues()
            throws JsonProcessingException {
        // given
        final BidRequest bidRequest = givenBidRequestWithNativeRequest(nativeReqCustomizer ->
                nativeReqCustomizer.assets(singletonList(Asset.builder()
                        .video(VideoObject.builder()
                                .mimes(singletonList("mime"))
                                .minduration(2)
                                .maxduration(0)
                                .protocols(singletonList(20))
                                .build())
                        .build())));

        // when
        final ValidationResult result = requestValidator.validate(bidRequest);

        // then
        assertThat(result.getErrors()).hasSize(1)
                .containsOnly("request.imp[0].native.request.assets[0].video.maxduration must be a positive integer");
    }

    @Test
    public void validateShouldReturnEmptyValidationMessagesWhenNativeVideoIsValid()
            throws JsonProcessingException {
        // given
        final BidRequest bidRequest = givenBidRequestWithNativeRequest(nativeReqCustomizer ->
                nativeReqCustomizer.assets(singletonList(Asset.builder()
                        .video(VideoObject.builder()
                                .mimes(singletonList("mime"))
                                .minduration(2)
                                .maxduration(2)
                                .protocols(singletonList(0))
                                .build())
                        .build())));

        // when
        final ValidationResult result = requestValidator.validate(bidRequest);

        // then
        assertThat(result.getErrors()).hasSize(1)
                .containsOnly(
                        "request.imp[0].native.request.assets[0].video.protocols[0] must be in the range [1, 10]."
                                + " Got 0");
    }

    @Test
    public void validateShouldUpdateNativeRequestAssetsIds() throws JsonProcessingException {
        // given
        final BidRequest bidRequest = givenBidRequestWithNativeRequest(nativeReqCustomizer ->
                nativeReqCustomizer.assets(asList(Asset.builder().build(), Asset.builder().build())));

        // when
        requestValidator.validate(bidRequest);

        assertThat(bidRequest.getImp()).hasSize(1)
                .extracting(Imp::getXNative).doesNotContainNull()
                .extracting(Native::getRequest).doesNotContainNull()
                .extracting(req -> mapper.readValue(req, Request.class))
                .flatExtracting(Request::getAssets)
                .flatExtracting(Asset::getId)
                .containsOnly(0, 1);
    }

    @Test
    public void validateShouldReturnValidationMessageWhenMetricTypeNullOrEmpty() {
        // given
        final BidRequest bidRequest = validBidRequestBuilder()
                .imp(singletonList(validImpBuilder()
                        .metric(singletonList(Metric.builder().type(null).build())).build()))
                .build();

        // when
        final ValidationResult result = requestValidator.validate(bidRequest);

        // then
        assertThat(result.getErrors()).hasSize(1)
                .element(0).isEqualTo("Missing request.imp[0].metric[0].type");
    }

    @Test
    public void validateShouldReturnValidationMessageWhenMetricValueIsNotValid() {
        // given
        final BidRequest bidRequest = validBidRequestBuilder()
                .imp(singletonList(validImpBuilder()
                        .metric(singletonList(Metric.builder().type("viewability").value(2.0f).build())).build()))
                .build();

        // when
        final ValidationResult result = requestValidator.validate(bidRequest);

        // then
        assertThat(result.getErrors()).hasSize(1)
                .element(0).isEqualTo("request.imp[0].metric[0].value must be in the range [0.0, 1.0]");
    }

    @Test
    public void validateShouldReturnValidationMessageWhenAdjustmentFactorNegative() {
        // given
        final ExtRequestBidAdjustmentFactors givenAdjustments = ExtRequestBidAdjustmentFactors.builder().build();
        givenAdjustments.addFactor("rubicon", BigDecimal.valueOf(-1.1));
        final BidRequest bidRequest = validBidRequestBuilder()
                .ext(ExtRequest.of(
                        ExtRequestPrebid.builder()
                                .bidadjustmentfactors(givenAdjustments)
                                .build()))
                .build();
        // when
        final ValidationResult result = requestValidator.validate(bidRequest);

        // then
        assertThat(result.getErrors()).hasSize(1)
                .containsOnly(
                        "request.ext.prebid.bidadjustmentfactors.rubicon must be a positive number. Got -1.100000");
    }

    @Test
    public void validateShouldReturnValidationMessageWhenAdjustmentMediaFactorNegative() {
        // given
        final ExtRequestBidAdjustmentFactors givenAdjustments = ExtRequestBidAdjustmentFactors.builder()
                .mediatypes(new EnumMap<>(Collections.singletonMap(ImpMediaType.banner,
                        Collections.singletonMap("rubicon", BigDecimal.valueOf(-1.1)))))
                .build();
        final BidRequest bidRequest = validBidRequestBuilder()
                .ext(ExtRequest.of(
                        ExtRequestPrebid.builder()
                                .bidadjustmentfactors(givenAdjustments)
                                .build()))
                .build();
        // when
        final ValidationResult result = requestValidator.validate(bidRequest);

        // then
        assertThat(result.getErrors()).hasSize(1)
                .containsOnly(
                        "request.ext.prebid.bidadjustmentfactors.banner.rubicon "
                                + "must be a positive number. Got -1.100000");
    }

    @Test
    public void validateShouldReturnValidationMessageWhenBidderUnknown() {
        // given
        final ExtRequestBidAdjustmentFactors givenAdjustments = ExtRequestBidAdjustmentFactors.builder().build();
        givenAdjustments.addFactor("unknownBidder", BigDecimal.valueOf(1.1F));
        final BidRequest bidRequest = validBidRequestBuilder()
                .ext(ExtRequest.of(
                        ExtRequestPrebid.builder()
                                .bidadjustmentfactors(givenAdjustments)
                                .build()))
                .build();

        // when
        final ValidationResult result = requestValidator.validate(bidRequest);

        // then
        assertThat(result.getErrors()).hasSize(1)
                .containsOnly("request.ext.prebid.bidadjustmentfactors.unknownBidder is not a known bidder or alias");
    }

    @Test
    public void validateShouldReturnValidationMessageWhenMediaBidderUnknown() {
        // given
        final ExtRequestBidAdjustmentFactors givenAdjustments = ExtRequestBidAdjustmentFactors.builder()
                .mediatypes(new EnumMap<>(Collections.singletonMap(ImpMediaType.xNative,
                        Collections.singletonMap("unknownBidder", BigDecimal.valueOf(1.1)))))
                .build();
        final BidRequest bidRequest = validBidRequestBuilder()
                .ext(ExtRequest.of(
                        ExtRequestPrebid.builder()
                                .bidadjustmentfactors(givenAdjustments)
                                .build()))
                .build();
        // when
        final ValidationResult result = requestValidator.validate(bidRequest);

        // then
        assertThat(result.getErrors()).hasSize(1)
                .containsOnly(
                        "request.ext.prebid.bidadjustmentfactors.native.unknownBidder is not a known bidder or alias");
    }

    @Test
    public void validateShouldReturnEmptyValidationMessagesWhenBidderIsKnownAndAdjustmentIsValid() {
        // given
        final ExtRequestBidAdjustmentFactors givenAdjustments = ExtRequestBidAdjustmentFactors.builder()
                .mediatypes(new EnumMap<>(Collections.singletonMap(ImpMediaType.xNative,
                        Collections.singletonMap("rubicon", BigDecimal.valueOf(2.1)))))
                .build();
        givenAdjustments.addFactor("rubicon", BigDecimal.valueOf(1.1));
        final BidRequest bidRequest = validBidRequestBuilder()
                .ext(ExtRequest.of(
                        ExtRequestPrebid.builder()
                                .bidadjustmentfactors(givenAdjustments)
                                .build()))
                .build();

        // when
        final ValidationResult result = requestValidator.validate(bidRequest);

        // then
        assertThat(result.getErrors()).isEmpty();
    }

    @Test
    public void validateShouldReturnEmptyValidationMessagesWhenBidderIsKnownAliasForCoreBidderAndAdjustmentIsValid() {
        // given
        final String rubiconAlias = "rubicon_alias";
        final ExtRequestBidAdjustmentFactors givenAdjustments = ExtRequestBidAdjustmentFactors.builder()
                .mediatypes(new EnumMap<>(Collections.singletonMap(ImpMediaType.xNative,
                        Collections.singletonMap("rubicon_alias", BigDecimal.valueOf(2.1)))))
                .build();
        givenAdjustments.addFactor(rubiconAlias, BigDecimal.valueOf(1.1));
        final BidRequest bidRequest = validBidRequestBuilder()
                .ext(ExtRequest.of(
                        ExtRequestPrebid.builder()
                                .aliases(singletonMap(rubiconAlias, "rubicon"))
                                .bidadjustmentfactors(givenAdjustments)
                                .build()))
                .build();

        // when
        final ValidationResult result = requestValidator.validate(bidRequest);

        // then
        assertThat(result.getErrors()).isEmpty();
    }

    @Test
    public void validateShouldReturnEmptyValidationMessagesWhenBidderIsKnownBidderConfigAliasAndAdjustmentIsValid() {
        // given
        final String rubiconAlias = "rubicon_alias";
        final ExtRequestBidAdjustmentFactors givenAdjustments = ExtRequestBidAdjustmentFactors.builder().build();
        givenAdjustments.addFactor(rubiconAlias, BigDecimal.valueOf(1.1));
        final BidRequest bidRequest = validBidRequestBuilder()
                .ext(ExtRequest.of(
                        ExtRequestPrebid.builder()
                                .aliases(singletonMap(rubiconAlias, "rubicon"))
                                .bidadjustmentfactors(givenAdjustments)
                                .build()))
                .build();

        // when
        final ValidationResult result = requestValidator.validate(bidRequest);

        // then
        verify(bidderCatalog).isValidName(rubiconAlias);

        assertThat(result.getErrors()).isEmpty();
    }

    @Test
    public void validateShouldReturnValidationMessageWhenMultipleSchainsForSameBidder() {
        // given
        final BidRequest bidRequest = validBidRequestBuilder()
                .ext(ExtRequest.of(
                        ExtRequestPrebid.builder()
                                .schains(asList(
                                        ExtRequestPrebidSchain.of(asList("bidder1", "bidder2"), null),
                                        ExtRequestPrebidSchain.of(asList("bidder2", "bidder3"), null)))
                                .build()))
                .build();

        // when
        final ValidationResult result = requestValidator.validate(bidRequest);

        // then
        assertThat(result.getErrors())
                .containsOnly("request.ext.prebid.schains contains multiple schains for bidder bidder2; "
                        + "it must contain no more than one per bidder.");
    }

    @Test
    public void validateShouldReturnValidationMessageWhenRequestHaveDuplicatedImpIds() {
        // given
        final BidRequest bidRequest = validBidRequestBuilder()
                .imp(asList(Imp.builder()
                                .id("11")
                                .build(),
                        Imp.builder()
                                .id("11")
                                .build()))
                .build();

        // when
        final ValidationResult result = requestValidator.validate(bidRequest);

        // then
        assertThat(result.getErrors()).hasSize(1)
                .containsOnly("request.imp[0].id and request.imp[1].id are both \"11\". Imp IDs must be unique.");
    }

    private static BidRequest givenBidRequest(
            UnaryOperator<Native.NativeBuilder> nativeCustomizer) {
        return validBidRequestBuilder()
                .imp(singletonList(validImpBuilder()
                        .xNative(nativeCustomizer.apply(Native.builder()).build()).build())).build();
    }

    private static BidRequest givenBidRequestWithNativeRequest(
            UnaryOperator<Request.RequestBuilder> nativeRequestCustomizer)
            throws JsonProcessingException {
        return validBidRequestBuilder()
                .imp(singletonList(validImpBuilder()
                        .xNative(Native.builder()
                                .request(mapper.writeValueAsString(nativeRequestCustomizer.apply(
                                        Request.builder()).build()))
                                .build())
                        .build()))
                .build();
    }

    private static BidRequest.BidRequestBuilder validBidRequestBuilder() {
        return BidRequest.builder().id("1").tmax(300L)
                .cur(singletonList("USD"))
                .imp(singletonList(validImpBuilder().build()))
                .site(Site.builder().id("1").page("2").build());
    }

    private static Imp.ImpBuilder validImpBuilder() {
        return Imp.builder().id("200")
                .video(Video.builder().mimes(singletonList("vmime"))
                        .build())
                .banner(Banner.builder()
                        .format(singletonList(Format.builder().wmin(1).wratio(5).hratio(1).build()))
                        .build())
                .pmp(Pmp.builder().deals(singletonList(Deal.builder().id("1").build())).build())
                .ext(mapper.valueToTree(singletonMap("prebid", singletonMap("bidder", singletonMap("rubicon", 0)))));
    }

    private static BidRequest overwriteBannerFormatInFirstImp(
            BidRequest bidRequest, UnaryOperator<FormatBuilder> formatModifier) {
        final Banner banner = bidRequest.getImp().get(0).getBanner().toBuilder()
                .format(singletonList(formatModifier.apply(Format.builder()).build())).build();

        return bidRequest.toBuilder().imp(singletonList(validImpBuilder().banner(banner).build())).build();
    }

    private static BidRequest overwritePmpFirstDealInFirstImp(
            BidRequest bidRequest, UnaryOperator<DealBuilder> dealModifier) {
        final Pmp pmp = bidRequest.getImp().get(0).getPmp().toBuilder()
                .deals(singletonList(dealModifier.apply(dealModifier.apply(Deal.builder())).build())).build();

        return bidRequest.toBuilder().imp(singletonList(validImpBuilder().pmp(pmp).build())).build();
    }

    private static BidRequest.BidRequestBuilder overwriteSite(
            BidRequest.BidRequestBuilder builder, UnaryOperator<SiteBuilder> siteModifier) {
        return builder.site(siteModifier.apply(Site.builder()).build());
    }

    private static BidRequest.BidRequestBuilder requestWithBothSiteAndApp(
            BidRequest.BidRequestBuilder builder,
            UnaryOperator<SiteBuilder> siteModifier,
            UnaryOperator<AppBuilder> appModifier) {

        return builder.site(siteModifier.apply(Site.builder()).build())
                .app(appModifier.apply(App.builder()).build());
    }
}<|MERGE_RESOLUTION|>--- conflicted
+++ resolved
@@ -1454,20 +1454,13 @@
 
         // then
         assertThat(result.getErrors()).isEmpty();
-<<<<<<< HEAD
         assertThat(result.getWarnings())
                 .containsExactly(
-                        "WARNING: request.imp[0].ext.prebid.bidder.rubicon was dropped with a reason: request.imp[0]"
-                                + ".ext.prebid.bidder.rubicon failed validation.\nerrorMessage1\nerrorMessage2",
-=======
-        assertThat(result.getWarnings()).hasSize(2)
-                .containsExactlyInAnyOrder(
                         """
                                 WARNING: request.imp[0].ext.prebid.bidder.rubicon was dropped with a reason: \
                                 request.imp[0].ext.prebid.bidder.rubicon failed validation.
                                 errorMessage1
                                 errorMessage2""",
->>>>>>> 486d7834
                         "WARNING: request.imp[0].ext must contain at least one valid bidder");
         assertThat(bidRequest.getImp())
                 .extracting(Imp::getExt)
