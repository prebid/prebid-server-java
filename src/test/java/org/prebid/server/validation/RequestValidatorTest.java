package org.prebid.server.validation;

import com.fasterxml.jackson.core.JsonProcessingException;
import com.fasterxml.jackson.databind.node.NullNode;
import com.fasterxml.jackson.databind.node.ObjectNode;
import com.fasterxml.jackson.databind.node.TextNode;
import com.iab.openrtb.request.App;
import com.iab.openrtb.request.App.AppBuilder;
import com.iab.openrtb.request.Asset;
import com.iab.openrtb.request.Audio;
import com.iab.openrtb.request.Banner;
import com.iab.openrtb.request.BidRequest;
import com.iab.openrtb.request.DataObject;
import com.iab.openrtb.request.Deal;
import com.iab.openrtb.request.Deal.DealBuilder;
import com.iab.openrtb.request.Device;
import com.iab.openrtb.request.EventTracker;
import com.iab.openrtb.request.Format;
import com.iab.openrtb.request.Format.FormatBuilder;
import com.iab.openrtb.request.ImageObject;
import com.iab.openrtb.request.Imp;
import com.iab.openrtb.request.Metric;
import com.iab.openrtb.request.Native;
import com.iab.openrtb.request.Pmp;
import com.iab.openrtb.request.Regs;
import com.iab.openrtb.request.Request;
import com.iab.openrtb.request.Site;
import com.iab.openrtb.request.Site.SiteBuilder;
import com.iab.openrtb.request.TitleObject;
import com.iab.openrtb.request.User;
import com.iab.openrtb.request.Video;
import com.iab.openrtb.request.VideoObject;
import org.junit.Before;
import org.junit.Rule;
import org.junit.Test;
import org.mockito.Mock;
import org.mockito.junit.MockitoJUnit;
import org.mockito.junit.MockitoRule;
import org.prebid.server.VertxTest;
import org.prebid.server.bidder.BidderCatalog;
import org.prebid.server.proto.openrtb.ext.request.ExtBidRequest;
import org.prebid.server.proto.openrtb.ext.request.ExtDevice;
import org.prebid.server.proto.openrtb.ext.request.ExtDeviceInt;
import org.prebid.server.proto.openrtb.ext.request.ExtDevicePrebid;
import org.prebid.server.proto.openrtb.ext.request.ExtGranularityRange;
import org.prebid.server.proto.openrtb.ext.request.ExtMediaTypePriceGranularity;
import org.prebid.server.proto.openrtb.ext.request.ExtPriceGranularity;
import org.prebid.server.proto.openrtb.ext.request.ExtRegs;
import org.prebid.server.proto.openrtb.ext.request.ExtRequestPrebid;
import org.prebid.server.proto.openrtb.ext.request.ExtRequestTargeting;
import org.prebid.server.proto.openrtb.ext.request.ExtSite;
import org.prebid.server.proto.openrtb.ext.request.ExtUser;
import org.prebid.server.proto.openrtb.ext.request.ExtUserDigiTrust;
import org.prebid.server.proto.openrtb.ext.request.ExtUserPrebid;
import org.prebid.server.proto.openrtb.ext.request.ExtUserTpId;
import org.prebid.server.validation.model.ValidationResult;

import java.math.BigDecimal;
import java.util.Collections;
import java.util.LinkedHashSet;
import java.util.function.Function;

import static java.util.Arrays.asList;
import static java.util.Collections.emptyList;
import static java.util.Collections.emptyMap;
import static java.util.Collections.singletonList;
import static java.util.Collections.singletonMap;
import static org.assertj.core.api.Assertions.assertThat;
import static org.mockito.ArgumentMatchers.any;
import static org.mockito.ArgumentMatchers.eq;
import static org.mockito.BDDMockito.given;

public class RequestValidatorTest extends VertxTest {

    public static final String RUBICON = "rubicon";

    @Rule
    public final MockitoRule mockitoRule = MockitoJUnit.rule();

    @Mock
    private BidderCatalog bidderCatalog;
    @Mock
    private BidderParamValidator bidderParamValidator;

    private RequestValidator requestValidator;

    @Before
    public void setUp() {
        given(bidderParamValidator.validate(any(), any())).willReturn(Collections.emptySet());
        given(bidderCatalog.isValidName(eq(RUBICON))).willReturn(true);

        requestValidator = new RequestValidator(bidderCatalog, bidderParamValidator);
    }

    @Test
    public void validateShouldReturnOnlyOneErrorAtATime() {
        // given
        final BidRequest bidRequest = BidRequest.builder().build();

        // when
        final ValidationResult result = requestValidator.validate(bidRequest);

        // then
        assertThat(result).isNotNull();
        assertThat(result.getErrors()).hasSize(1);
    }

    @Test
    public void validateShouldReturnValidationMessageWhenRequestIdIsEmpty() {
        // given
        final BidRequest bidRequest = validBidRequestBuilder().id("").build();

        // when
        final ValidationResult result = requestValidator.validate(bidRequest);

        // then
        assertThat(result.getErrors()).hasSize(1).containsOnly("request missing required field: \"id\"");
    }

    @Test
    public void validateShouldReturnValidationMessageWhenRequestIdIsNull() {
        // given
        final BidRequest bidRequest = validBidRequestBuilder().id(null).build();

        // when
        final ValidationResult result = requestValidator.validate(bidRequest);

        // then
        assertThat(result.getErrors()).hasSize(1).containsOnly("request missing required field: \"id\"");
    }

    @Test
    public void validateShouldReturnValidationMessageWhenTmaxIsNegative() {
        // given
        final BidRequest bidRequest = validBidRequestBuilder().id("1").tmax(-100L).build();

        // when
        final ValidationResult result = requestValidator.validate(bidRequest);

        // then
        assertThat(result.getErrors()).hasSize(1).containsOnly("request.tmax must be nonnegative. Got -100");
    }

    @Test
    public void validateShouldNotReturnValidationMessageWhenTmaxIsNull() {
        // given
        final BidRequest bidRequest = validBidRequestBuilder().tmax(null).build();

        // when
        final ValidationResult result = requestValidator.validate(bidRequest);

        // then
        assertThat(result.getErrors()).isEmpty();
    }

    @Test
    public void validateShouldReturnValidationMessageWhenCurIsNull() {
        // given
        final BidRequest bidRequest = validBidRequestBuilder().cur(null).build();

        // when
        final ValidationResult result = requestValidator.validate(bidRequest);

        // then
        assertThat(result.getErrors()).hasSize(1).containsOnly("currency was not defined either in request.cur or in"
                + " configuration field adServerCurrency");
    }

    @Test
    public void validateShouldReturnValidationMessageWhenExtIsInvalid() {
        // given
        final ObjectNode ext = mapper.createObjectNode();
        ext.set("prebid", new TextNode("invalid-prebid"));
        final BidRequest bidRequest = validBidRequestBuilder().ext(ext).build();

        // when
        final ValidationResult result = requestValidator.validate(bidRequest);

        // then
        assertThat(result.getErrors()).hasSize(1).element(0).asString().startsWith("request.ext is invalid");
    }

    @Test
    public void validateShouldReturnValidationMessageWhenNumberOfImpsIsZero() {
        // given
        final BidRequest bidRequest = validBidRequestBuilder().imp(null).build();

        // when
        final ValidationResult result = requestValidator.validate(bidRequest);

        // then
        assertThat(result.getErrors()).hasSize(1).containsOnly("request.imp must contain at least one element");
    }

    @Test
    public void validateShouldReturnValidationMessageWhenImpIdNull() {
        // given
        final BidRequest bidRequest = validBidRequestBuilder()
                .imp(singletonList(validImpBuilder().id(null).build()))
                .build();

        // when
        final ValidationResult result = requestValidator.validate(bidRequest);

        // then
        assertThat(result.getErrors()).hasSize(1).containsOnly("request.imp[0] missing required field: \"id\"");
    }

    @Test
    public void validateShouldReturnValidationMessageWhenImpIdEmptyString() {
        // given
        final BidRequest bidRequest = validBidRequestBuilder()
                .imp(singletonList(validImpBuilder().id("").build()))
                .build();

        // when
        final ValidationResult result = requestValidator.validate(bidRequest);

        // then
        assertThat(result.getErrors()).hasSize(1).containsOnly("request.imp[0] missing required field: \"id\"");
    }

    @Test
    public void validateShouldReturnValidationMessageWhenNoneOfMediaTypeIsPresent() {
        // given
        final BidRequest bidRequest = validBidRequestBuilder()
                .imp(singletonList(validImpBuilder()
                        .video(null)
                        .audio(null)
                        .banner(null)
                        .xNative(null)
                        .build()))
                .build();

        // when
        final ValidationResult result = requestValidator.validate(bidRequest);

        // then
        assertThat(result.getErrors()).hasSize(1)
                .containsOnly("request.imp[0] must contain at least one of \"banner\", \"video\", \"audio\", or "
                        + "\"native\"");
    }

    @Test
    public void validateShouldReturnValidationMessageWhenVideoAttributeIsPresentButVideaMimesMissed() {
        // given
        final BidRequest bidRequest = validBidRequestBuilder()
                .imp(singletonList(validImpBuilder()
                        .video(Video.builder().mimes(emptyList())
                                .build())
                        .build()))
                .build();

        // when
        final ValidationResult result = requestValidator.validate(bidRequest);

        // then
        assertThat(result.getErrors()).hasSize(1)
                .containsOnly("request.imp[0].video.mimes must contain at least one supported MIME type");
    }

    @Test
    public void validateShouldReturnValidationMessageWhenAudioAttributePresentButAudioMimesMissed() {
        // given
        final BidRequest bidRequest = validBidRequestBuilder()
                .imp(singletonList(validImpBuilder()
                        .audio(Audio.builder().mimes(emptyList())
                                .build())
                        .build()))
                .build();

        // when
        final ValidationResult result = requestValidator.validate(bidRequest);

        // then
        assertThat(result.getErrors()).hasSize(1)
                .containsOnly("request.imp[0].audio.mimes must contain at least one supported MIME type");
    }

    @Test
    public void validateShouldReturnValidationMessageWhenBannerHasNullFormatAndNoSizes() {
        // given
        final BidRequest bidRequest = validBidRequestBuilder()
                .imp(singletonList(Imp.builder()
                        .id("11")
                        .banner(Banner.builder()
                                .format(null)
                                .build())
                        .ext(mapper.valueToTree(singletonMap("rubicon", 0)))
                        .build()))
                .build();

        // when
        final ValidationResult result = requestValidator.validate(bidRequest);

        // then
        assertThat(result.getErrors()).hasSize(1)
                .containsOnly(
                        "request.imp[0].banner has no sizes. Define \"w\" and \"h\", or include \"format\" elements");
    }

    @Test
    public void validateShouldReturnEmptyValidationMessagesWhenBannerHasNullFormatAndValidSizes() {
        // given
        final BidRequest bidRequest = validBidRequestBuilder()
                .imp(singletonList(Imp.builder()
                        .id("11")
                        .banner(Banner.builder()
                                .w(300)
                                .h(250)
                                .format(null)
                                .build())
                        .ext(mapper.valueToTree(singletonMap("rubicon", 0)))
                        .build()))
                .build();

        // when
        final ValidationResult result = requestValidator.validate(bidRequest);

        // then
        assertThat(result.hasErrors()).isFalse();
    }

    @Test
    public void validateShouldReturnValidationMessageWhenBannerHasEmptyFormatAndNoSizes() {
        // given
        final BidRequest bidRequest = validBidRequestBuilder()
                .imp(singletonList(Imp.builder()
                        .id("11")
                        .banner(Banner.builder()
                                .format(emptyList())
                                .build())
                        .ext(mapper.valueToTree(singletonMap("rubicon", 0)))
                        .build()))
                .build();

        // when
        final ValidationResult result = requestValidator.validate(bidRequest);

        // then
        assertThat(result.getErrors()).hasSize(1)
                .containsOnly(
                        "request.imp[0].banner has no sizes. Define \"w\" and \"h\", or include \"format\" elements");
    }

    @Test
    public void validateShouldReturnValidationMessageWhenBannerHasEmptyFormatAndNoHeight() {
        // given
        final BidRequest bidRequest = validBidRequestBuilder()
                .imp(singletonList(Imp.builder()
                        .id("11")
                        .banner(Banner.builder()
                                .w(300)
                                .format(emptyList())
                                .build())
                        .ext(mapper.valueToTree(singletonMap("rubicon", 0)))
                        .build()))
                .build();

        // when
        final ValidationResult result = requestValidator.validate(bidRequest);

        // then
        assertThat(result.getErrors()).hasSize(1)
                .containsOnly(
                        "request.imp[0].banner has no sizes. Define \"w\" and \"h\", or include \"format\" elements");
    }

    @Test
    public void validateShouldReturnValidationMessageWhenBannerHasEmptyFormatAndNoWidth() {
        // given
        final BidRequest bidRequest = validBidRequestBuilder()
                .imp(singletonList(Imp.builder()
                        .id("11")
                        .banner(Banner.builder()
                                .h(600)
                                .format(emptyList())
                                .build())
                        .ext(mapper.valueToTree(singletonMap("rubicon", 0)))
                        .build()))
                .build();

        // when
        final ValidationResult result = requestValidator.validate(bidRequest);

        // then
        assertThat(result.getErrors()).hasSize(1)
                .containsOnly(
                        "request.imp[0].banner has no sizes. Define \"w\" and \"h\", or include \"format\" elements");
    }

    @Test
    public void validateShouldReturnValidationMessageWhenBannerHasEmptyFormatAndZeroHeight() {
        // given
        final BidRequest bidRequest = validBidRequestBuilder()
                .imp(singletonList(Imp.builder()
                        .id("11")
                        .banner(Banner.builder()
                                .w(300)
                                .h(0)
                                .format(emptyList())
                                .build())
                        .ext(mapper.valueToTree(singletonMap("rubicon", 0)))
                        .build()))
                .build();

        // when
        final ValidationResult result = requestValidator.validate(bidRequest);

        // then
        assertThat(result.getErrors()).hasSize(1)
                .containsOnly(
                        "request.imp[0].banner has no sizes. Define \"w\" and \"h\", or include \"format\" elements");
    }

    @Test
    public void validateShouldReturnValidationMessageWhenBannerHasZeroHeight() {
        // given
        final BidRequest bidRequest = validBidRequestBuilder()
                .imp(singletonList(Imp.builder()
                        .id("11")
                        .banner(Banner.builder()
                                .w(300)
                                .h(0)
                                .format(singletonList(Format.builder().build()))
                                .build())
                        .ext(mapper.valueToTree(singletonMap("rubicon", 0)))
                        .build()))
                .build();

        // when
        final ValidationResult result = requestValidator.validate(bidRequest);

        // then
        assertThat(result.getErrors()).hasSize(1)
                .containsOnly("Request imp[0].banner must define a valid \"h\" and \"w\" properties");
    }

    @Test
    public void validateShouldReturnValidationMessageWhenBannerHasEmptyFormatAndZeroWidth() {
        // given
        final BidRequest bidRequest = validBidRequestBuilder()
                .imp(singletonList(Imp.builder()
                        .id("11")
                        .banner(Banner.builder()
                                .h(600)
                                .w(0)
                                .format(emptyList())
                                .build())
                        .ext(mapper.valueToTree(singletonMap("rubicon", 0)))
                        .build()))
                .build();

        // when
        final ValidationResult result = requestValidator.validate(bidRequest);

        // then
        assertThat(result.getErrors()).hasSize(1)
                .containsOnly(
                        "request.imp[0].banner has no sizes. Define \"w\" and \"h\", or include \"format\" elements");
    }

    @Test
    public void validateShouldReturnValidationMessageWhenBannerHasZeroWidth() {
        // given
        final BidRequest bidRequest = validBidRequestBuilder()
                .imp(singletonList(Imp.builder()
                        .id("11")
                        .banner(Banner.builder()
                                .h(600)
                                .w(0)
                                .format(singletonList(Format.builder().build()))
                                .build())
                        .ext(mapper.valueToTree(singletonMap("rubicon", 0)))
                        .build()))
                .build();

        // when
        final ValidationResult result = requestValidator.validate(bidRequest);

        // then
        assertThat(result.getErrors()).hasSize(1)
                .containsOnly("Request imp[0].banner must define a valid \"h\" and \"w\" properties");
    }

    @Test
    public void validateShouldReturnValidationMessageWhenBannerHasEmptyFormatAndNegativeWidth() {
        // given
        final BidRequest bidRequest = validBidRequestBuilder()
                .imp(singletonList(Imp.builder()
                        .id("11")
                        .banner(Banner.builder()
                                .h(600)
                                .w(-300)
                                .format(emptyList())
                                .build())
                        .ext(mapper.valueToTree(singletonMap("rubicon", 0)))
                        .build()))
                .build();

        // when
        final ValidationResult result = requestValidator.validate(bidRequest);

        // then
        assertThat(result.getErrors()).hasSize(1)
                .containsOnly(
                        "request.imp[0].banner has no sizes. Define \"w\" and \"h\", or include \"format\" elements");
    }

    @Test
    public void validateShouldReturnValidationMessageWhenBannerHasNegativeWidth() {
        // given
        final BidRequest bidRequest = validBidRequestBuilder()
                .imp(singletonList(Imp.builder()
                        .id("11")
                        .banner(Banner.builder()
                                .h(600)
                                .w(-300)
                                .format(singletonList(Format.builder().build()))
                                .build())
                        .ext(mapper.valueToTree(singletonMap("rubicon", 0)))
                        .build()))
                .build();

        // when
        final ValidationResult result = requestValidator.validate(bidRequest);

        // then
        assertThat(result.getErrors()).hasSize(1)
                .containsOnly("Request imp[0].banner must define a valid \"h\" and \"w\" properties");
    }

    @Test
    public void validateShouldReturnValidationMessageWhenBannerHasEmptyFormatAndNegativeHeight() {
        // given
        final BidRequest bidRequest = validBidRequestBuilder()
                .imp(singletonList(Imp.builder()
                        .id("11")
                        .banner(Banner.builder()
                                .h(-300)
                                .w(600)
                                .format(emptyList())
                                .build())
                        .ext(mapper.valueToTree(singletonMap("rubicon", 0)))
                        .build()))
                .build();

        // when
        final ValidationResult result = requestValidator.validate(bidRequest);

        // then
        assertThat(result.getErrors()).hasSize(1)
                .containsOnly(
                        "request.imp[0].banner has no sizes. Define \"w\" and \"h\", or include \"format\" elements");
    }

    @Test
    public void validateShouldReturnValidationMessageWhenBannerHasNegativeHeight() {
        // given
        final BidRequest bidRequest = validBidRequestBuilder()
                .imp(singletonList(Imp.builder()
                        .id("11")
                        .banner(Banner.builder()
                                .h(-300)
                                .w(600)
                                .format(singletonList(Format.builder().build()))
                                .build())
                        .ext(mapper.valueToTree(singletonMap("rubicon", 0)))
                        .build()))
                .build();

        // when
        final ValidationResult result = requestValidator.validate(bidRequest);

        // then
        assertThat(result.getErrors()).hasSize(1)
                .containsOnly("Request imp[0].banner must define a valid \"h\" and \"w\" properties");
    }

    @Test
    public void validateShouldReturnValidationMessageWhenBannerFormatHWAndRatiosPresent() {
        // given
        final BidRequest bidRequest = overwriteBannerFormatInFirstImp(validBidRequestBuilder().build(),
                formatBuilder -> Format.builder().h(1).w(2).wmin(3).wratio(4).hratio(5));

        // when
        final ValidationResult result = requestValidator.validate(bidRequest);

        // then
        assertThat(result.getErrors()).hasSize(1)
                .containsOnly("Request imp[0].banner.format[0] should define *either* {w, h} *or* {wmin, wratio, "
                        + "hratio}, but not both. If both are valid, send two \"format\" objects in the request");
    }

    @Test
    public void validateShouldReturnValidationMessageWhenBannerFormatHeightWeightAndOneOfRatiosPresent() {
        // given
        final BidRequest bidRequest = overwriteBannerFormatInFirstImp(validBidRequestBuilder().build(),
                formatBuilder -> Format.builder().h(1).w(2).hratio(5));

        // when
        final ValidationResult result = requestValidator.validate(bidRequest);

        // then
        assertThat(result.getErrors()).hasSize(1)
                .containsOnly("Request imp[0].banner.format[0] should define *either* {w, h} *or* {wmin, wratio, "
                        + "hratio}, but not both. If both are valid, send two \"format\" objects in the request");
    }

    @Test
    public void validateShouldReturnValidationMessageWhenBannerFormatRatiosAndOneOfSizesPresent() {
        // given
        final BidRequest bidRequest = overwriteBannerFormatInFirstImp(validBidRequestBuilder().build(),
                formatBuilder -> Format.builder().h(1).wmin(3).wratio(4).hratio(5));

        // when
        final ValidationResult result = requestValidator.validate(bidRequest);

        // then
        assertThat(result.getErrors()).hasSize(1)
                .containsOnly("Request imp[0].banner.format[0] should define *either* {w, h} *or* {wmin, wratio, "
                        + "hratio}, but not both. If both are valid, send two \"format\" objects in the request");
    }

    @Test
    public void validateShouldReturnEmptyValidationMessagesWhenBannerFormatSizesSpecifiedOnly() {
        // given
        final BidRequest bidRequest = overwriteBannerFormatInFirstImp(validBidRequestBuilder().build(),
                formatBuilder -> Format.builder().h(1).w(2));

        // when
        final ValidationResult result = requestValidator.validate(bidRequest);

        // then
        assertThat(result.getErrors()).isEmpty();
    }

    @Test
    public void validateShouldReturnEmptyValidationMessagesWhenBannerFormatRatiosSpecifiedOnly() {
        // given
        final BidRequest bidRequest = overwriteBannerFormatInFirstImp(validBidRequestBuilder().build(),
                formatBuilder -> Format.builder().wmin(3).wratio(4).hratio(5));

        // when
        final ValidationResult result = requestValidator.validate(bidRequest);

        // then
        assertThat(result.getErrors()).isEmpty();
    }

    @Test
    public void validateShouldReturnValidationMessageWhenBannerFormatSizesAndRatiosPresent() {
        // given
        final BidRequest bidRequest = overwriteBannerFormatInFirstImp(validBidRequestBuilder().build(),
                Function.identity());

        // when
        final ValidationResult result = requestValidator.validate(bidRequest);

        // then
        assertThat(result.getErrors()).hasSize(1)
                .containsOnly("Request imp[0].banner.format[0] should define *either* {w, h} (for static size "
                        + "requirements) *or* {wmin, wratio, hratio} (for flexible sizes) to be non-zero positive");
    }

    @Test
    public void validateShouldReturnValidationMessageWhenBannerFormatStaticSizesUsedAndHeightIsNull() {
        // given
        final BidRequest bidRequest = overwriteBannerFormatInFirstImp(validBidRequestBuilder().build(),
                formatBuilder -> Format.builder().h(null).w(1));

        // when
        final ValidationResult result = requestValidator.validate(bidRequest);

        // then
        assertThat(result.getErrors()).hasSize(1)
                .containsOnly("Request imp[0].banner.format[0] must define a valid \"h\" and \"w\" properties");
    }

    @Test
    public void validateShouldReturnValidationMessageWhenBannerFormatStaticSizesUsedAndHeightIsZero() {
        // given
        final BidRequest bidRequest = overwriteBannerFormatInFirstImp(validBidRequestBuilder().build(),
                formatBuilder -> Format.builder().h(0).w(1));

        // when
        final ValidationResult result = requestValidator.validate(bidRequest);

        // then
        assertThat(result.getErrors()).hasSize(1)
                .containsOnly("Request imp[0].banner.format[0] must define a valid \"h\" and \"w\" properties");
    }

    @Test
    public void validateShouldReturnValidationMessageWhenBannerFormatStaticSizesUsedAndWeightIsNull() {
        // given
        final BidRequest bidRequest = overwriteBannerFormatInFirstImp(validBidRequestBuilder().build(),
                formatBuilder -> Format.builder().h(1).w(null));

        // when
        final ValidationResult result = requestValidator.validate(bidRequest);

        // then
        assertThat(result.getErrors()).hasSize(1)
                .containsOnly("Request imp[0].banner.format[0] must define a valid \"h\" and \"w\" properties");
    }

    @Test
    public void validateShouldReturnValidationMessageWhenBannerFormatStaticSizesUsedAndWeightIsZero() {
        // given
        final BidRequest bidRequest = overwriteBannerFormatInFirstImp(validBidRequestBuilder().build(),
                formatBuilder -> Format.builder().h(1).w(0));

        // when
        final ValidationResult result = requestValidator.validate(bidRequest);

        // then
        assertThat(result.getErrors()).hasSize(1)
                .containsOnly("Request imp[0].banner.format[0] must define a valid \"h\" and \"w\" properties");
    }

    @Test
    public void validateShouldReturnValidationMessageWhenBannerFormatHeightIsNegative() {
        // given
        final BidRequest bidRequest = overwriteBannerFormatInFirstImp(validBidRequestBuilder().build(),
                formatBuilder -> Format.builder().h(-1).w(2));

        // when
        final ValidationResult result = requestValidator.validate(bidRequest);

        // then
        assertThat(result.getErrors()).hasSize(1)
                .containsOnly("Request imp[0].banner.format[0] must define a valid \"h\" and \"w\" properties");
    }

    @Test
    public void validateShouldReturnValidationMessageWhenBannerFormatWidthIsNegative() {
        // given
        final BidRequest bidRequest = overwriteBannerFormatInFirstImp(validBidRequestBuilder().build(),
                formatBuilder -> Format.builder().h(2).w(-1));

        // when
        final ValidationResult result = requestValidator.validate(bidRequest);

        // then
        assertThat(result.getErrors()).hasSize(1)
                .containsOnly("Request imp[0].banner.format[0] must define a valid \"h\" and \"w\" properties");
    }

    @Test
    public void validateShouldReturnValidationMessageWhenBannerFormatRatiosUsedAndWMinIsNull() {
        // given
        final BidRequest bidRequest = overwriteBannerFormatInFirstImp(validBidRequestBuilder().build(),
                formatBuilder -> Format.builder().wmin(null).wratio(2).hratio(1));

        // when
        final ValidationResult result = requestValidator.validate(bidRequest);

        // then
        assertThat(result.getErrors()).hasSize(1)
                .containsOnly("Request imp[0].banner.format[0] must define"
                        + " a valid \"wmin\", \"wratio\", and \"hratio\" properties");
    }

    @Test
    public void validateShouldReturnValidationMessageWhenBannerFormatRatiosUsedAndWMinIsZero() {
        // given
        final BidRequest bidRequest = overwriteBannerFormatInFirstImp(validBidRequestBuilder().build(),
                formatBuilder -> Format.builder().wmin(0).wratio(2).hratio(1));

        // when
        final ValidationResult result = requestValidator.validate(bidRequest);

        // then
        assertThat(result.getErrors()).hasSize(1).containsOnly("Request imp[0].banner.format[0] must define "
                + "a valid \"wmin\", \"wratio\", and \"hratio\" properties");
    }

    @Test
    public void validateShouldReturnValidationMessageWhenBannerFormatRatiosUsedAndWMinIsNegative() {
        // given
        final BidRequest bidRequest = overwriteBannerFormatInFirstImp(validBidRequestBuilder().build(),
                formatBuilder -> Format.builder().wmin(-1).wratio(2).hratio(1));

        // when
        final ValidationResult result = requestValidator.validate(bidRequest);

        // then
        assertThat(result.getErrors()).hasSize(1).containsOnly("Request imp[0].banner.format[0] must define "
                + "a valid \"wmin\", \"wratio\", and \"hratio\" properties");
    }

    @Test
    public void validateShouldReturnValidationMessageWhenBannerFormatRatiosUsedAndWRatioIsNull() {
        // given
        final BidRequest bidRequest = overwriteBannerFormatInFirstImp(validBidRequestBuilder().build(),
                formatBuilder -> Format.builder().wmin(1).wratio(null).hratio(1));

        // when
        final ValidationResult result = requestValidator.validate(bidRequest);

        // then
        assertThat(result.getErrors()).hasSize(1)
                .containsOnly("Request imp[0].banner.format[0] must define a valid \"wmin\", \"wratio\","
                        + " and \"hratio\" properties");
    }

    @Test
    public void validateShouldReturnValidationMessageWhenBannerFormatRatiosUsedAndWRatioIsZero() {
        // given
        final BidRequest bidRequest = overwriteBannerFormatInFirstImp(validBidRequestBuilder().build(),
                formatBuilder -> Format.builder().wmin(1).wratio(0).hratio(1));

        // when
        final ValidationResult result = requestValidator.validate(bidRequest);

        // then
        assertThat(result.getErrors()).hasSize(1)
                .containsOnly("Request imp[0].banner.format[0] must define a valid \"wmin\", \"wratio\", and "
                        + "\"hratio\" properties");
    }

    @Test
    public void validateShouldReturnValidationMessageWhenBannerFormatRatiosUsedAndWRatioIsNegative() {
        // given
        final BidRequest bidRequest = overwriteBannerFormatInFirstImp(validBidRequestBuilder().build(),
                formatBuilder -> Format.builder().wmin(1).wratio(-1).hratio(1));

        // when
        final ValidationResult result = requestValidator.validate(bidRequest);

        // then
        assertThat(result.getErrors()).hasSize(1)
                .containsOnly("Request imp[0].banner.format[0] must define a valid \"wmin\", \"wratio\", and "
                        + "\"hratio\" properties");
    }

    @Test
    public void validateShouldReturnValidationMessageWhenBannerFormatRatiosUsedAndHRatioIsNull() {
        // given
        final BidRequest bidRequest = overwriteBannerFormatInFirstImp(validBidRequestBuilder().build(),
                formatBuilder -> Format.builder().wmin(1).wratio(5).hratio(null));

        // when
        final ValidationResult result = requestValidator.validate(bidRequest);

        // then
        assertThat(result.getErrors()).hasSize(1)
                .containsOnly("Request imp[0].banner.format[0] must define a valid \"wmin\", \"wratio\", and"
                        + " \"hratio\" properties");
    }

    @Test
    public void validateShouldReturnValidationMessageWhenBannerFormatRatiosUsedAndHRatioIsZero() {
        // given
        final BidRequest bidRequest = overwriteBannerFormatInFirstImp(validBidRequestBuilder().build(),
                formatBuilder -> Format.builder().wmin(1).wratio(5).hratio(0));

        // when
        final ValidationResult result = requestValidator.validate(bidRequest);

        // then
        assertThat(result.getErrors()).hasSize(1)
                .containsOnly("Request imp[0].banner.format[0] must define a valid \"wmin\", \"wratio\", and"
                        + " \"hratio\" properties");
    }

    @Test
    public void validateShouldReturnValidationMessageWhenBannerFormatRatiosUsedAndHRatioIsNegative() {
        // given
        final BidRequest bidRequest = overwriteBannerFormatInFirstImp(validBidRequestBuilder().build(),
                formatBuilder -> Format.builder().wmin(1).wratio(5).hratio(-1));

        // when
        final ValidationResult result = requestValidator.validate(bidRequest);

        // then
        assertThat(result.getErrors()).hasSize(1)
                .containsOnly("Request imp[0].banner.format[0] must define a valid \"wmin\", \"wratio\", and"
                        + " \"hratio\" properties");
    }

    @Test
    public void validateShouldReturnValidationMessageWhenPmpDealIdIsNull() {
        // given
        final BidRequest bidRequest = overwritePmpFirstDealInFirstImp(validBidRequestBuilder().build(),
                dealBuilder -> Deal.builder().id(null));

        // when
        final ValidationResult result = requestValidator.validate(bidRequest);

        // then
        assertThat(result.getErrors()).hasSize(1)
                .containsOnly("request.imp[0].pmp.deals[0] missing required field: \"id\"");
    }

    @Test
    public void validateShouldReturnValidationMessageWhenPmpDealIdIsEmptyString() {
        // given
        final BidRequest bidRequest = overwritePmpFirstDealInFirstImp(validBidRequestBuilder().build(),
                dealBuilder -> Deal.builder().id(""));

        // when
        final ValidationResult result = requestValidator.validate(bidRequest);

        // then
        assertThat(result.getErrors()).hasSize(1)
                .containsOnly("request.imp[0].pmp.deals[0] missing required field: \"id\"");
    }

    @Test
    public void validateShouldReturnValidationMessageWhenSiteIdAndPageIsNull() {
        // given
        final BidRequest bidRequest = overwriteSite(validBidRequestBuilder(),
                siteBuilder -> Site.builder().id(null)).build();

        // when
        final ValidationResult result = requestValidator.validate(bidRequest);

        // then
        assertThat(result.getErrors()).hasSize(1)
                .containsOnly("request.site should include at least one of request.site.id or request.site.page");
    }

    @Test
    public void validateShouldReturnValidationMessageWhenSiteIdIsEmptyStringAndPageIsNull() {
        // given
        final BidRequest bidRequest = overwriteSite(validBidRequestBuilder(),
                siteBuilder -> Site.builder().id("")).build();

        // when
        final ValidationResult result = requestValidator.validate(bidRequest);

        // then
        assertThat(result.getErrors()).hasSize(1)
                .containsOnly("request.site should include at least one of request.site.id or request.site.page");
    }

    @Test
    public void validateShouldReturnEmptyValidationMessagesWhenPageIdIsNullAndSiteIdIsPresent() {
        // given
        final BidRequest bidRequest = overwriteSite(validBidRequestBuilder(),
                siteBuilder -> Site.builder().id("1").page(null)).build();

        // when
        final ValidationResult result = requestValidator.validate(bidRequest);

        // then
        assertThat(result.hasErrors()).isFalse();
    }

    @Test
    public void validateShouldEmptyValidationMessagesWhenSitePageIsEmptyString() {
        // given
        final BidRequest bidRequest = overwriteSite(validBidRequestBuilder(),
                siteBuilder -> Site.builder().id("1").page("")).build();

        // when
        final ValidationResult result = requestValidator.validate(bidRequest);

        // then
        assertThat(result.hasErrors()).isFalse();
    }

    @Test
    public void validateShouldReturnValidationMessageWhenSiteIdAndPageBothEmpty() {
        // given
        final BidRequest bidRequest = overwriteSite(validBidRequestBuilder(),
                siteBuilder -> Site.builder().id("").page("")).build();

        // when
        final ValidationResult result = requestValidator.validate(bidRequest);

        // then
        assertThat(result.getErrors()).hasSize(1)
                .containsOnly("request.site should include at least one of request.site.id or request.site.page");
    }

    @Test
    public void validateShouldReturnValidationMessageWhenSiteExtAmpIsNegative() {
        // given
        final BidRequest bidRequest = overwriteSite(validBidRequestBuilder(),
                siteBuilder -> Site.builder().id("id").page("page")
                        .ext(mapper.valueToTree(ExtSite.of(-1, null)))).build();

        // when
        final ValidationResult result = requestValidator.validate(bidRequest);

        // then
        assertThat(result.getErrors()).hasSize(1)
                .containsOnly("request.site.ext.amp must be either 1, 0, or undefined");
    }

    @Test
    public void validateShouldReturnValidationMessageWhenSiteExtAmpIsGreaterThanOne() {
        // given
        final BidRequest bidRequest = overwriteSite(validBidRequestBuilder(),
                siteBuilder -> Site.builder().id("id").page("page")
                        .ext(mapper.valueToTree(ExtSite.of(2, null)))).build();

        // when
        final ValidationResult result = requestValidator.validate(bidRequest);

        // then
        assertThat(result.getErrors()).hasSize(1)
                .containsOnly("request.site.ext.amp must be either 1, 0, or undefined");
    }

    @Test
    public void validateShouldReturnValidationMessageWhenSiteExtCannotBeParsed() {
        // given
        final BidRequest bidRequest = overwriteSite(validBidRequestBuilder(),
                siteBuilder -> Site.builder()
                        .id("id")
                        .page("page")
                        .ext(mapper.createObjectNode().put("amp", "value")))
                .build();

        // when
        final ValidationResult result = requestValidator.validate(bidRequest);

        // then
        assertThat(result.getErrors()).hasSize(1);
        assertThat(result.getErrors().get(0)).startsWith("request.site.ext object is not valid: ");
    }

    @Test
    public void validateShouldReturnValidationMessageWhenAppExtIsNotValid() {
        // given
        final ObjectNode invalidExt = mapper.createObjectNode();
        invalidExt.put("prebid", "invalid");

        final BidRequest bidRequest = overwriteApp(
                BidRequest.builder()
                        .id("123")
                        .cur(singletonList("USD"))
                        .imp(singletonList(validImpBuilder().build())),
                appBuilder -> App.builder()
                        .id("3").ext(invalidExt))
                .build();

        // when
        final ValidationResult result = requestValidator.validate(bidRequest);

        // then
        assertThat(result.getErrors()).hasSize(1).element(0).asString()
                .startsWith("request.app.ext object is not valid: ");
    }

    @Test
    public void validateShouldReturnValidationMessageWhenRequestAppAndRequestSiteBothMissed() {
        // given
        final BidRequest.BidRequestBuilder bidRequestBuilder = overwriteSite(validBidRequestBuilder(),
                Function.identity());

        final BidRequest bidRequest = overwriteApp(bidRequestBuilder, Function.identity()).build();

        // when
        final ValidationResult result = requestValidator.validate(bidRequest);

        // then
        assertThat(result.getErrors()).hasSize(1)
                .containsOnly("request.site or request.app must be defined, but not both");
    }

    @Test
    public void validateShouldReturnValidationMessageWhenRequestAppAndRequestSiteBothPresent() {
        // given
        final BidRequest.BidRequestBuilder bidRequestBuilder = overwriteSite(validBidRequestBuilder(),
                siteBuilder -> Site.builder().id("1").page("2"));

        final BidRequest bidRequest = overwriteApp(bidRequestBuilder, appBuilder -> App.builder().id("3")).build();

        // when
        final ValidationResult result = requestValidator.validate(bidRequest);

        // then
        assertThat(result.getErrors()).hasSize(1)
                .containsOnly("request.site or request.app must be defined, but not both");
    }

    @Test
    public void validateShouldReturnValidationMessageWhenMinWidthPercIsNull() {
        // given
        final BidRequest bidRequest = validBidRequestBuilder().device(Device.builder()
                .ext(mapper.valueToTree(ExtDevice.of(ExtDevicePrebid.of(ExtDeviceInt.of(null, null))))).build()).build();

        // when
        final ValidationResult result = requestValidator.validate(bidRequest);

        // then
        assertThat(result.getErrors()).hasSize(1)
                .containsOnly("request.device.ext.prebid.interstitial.minwidthperc must be a number between 0 and 100");
    }

    @Test
    public void validateShouldReturnValidationMessageWhenMinWidthPercIsLessThanZero() {
        // given
        final BidRequest bidRequest = validBidRequestBuilder().device(Device.builder()
                .ext(mapper.valueToTree(ExtDevice.of(ExtDevicePrebid.of(ExtDeviceInt.of(-1, null))))).build()).build();

        // when
        final ValidationResult result = requestValidator.validate(bidRequest);

        // then
        assertThat(result.getErrors()).hasSize(1)
                .containsOnly("request.device.ext.prebid.interstitial.minwidthperc must be a number between 0 and 100");
    }

    @Test
    public void validateShouldReturnValidationMessageWhenMinWidthPercGreaterThanHundred() {
        // given
        final BidRequest bidRequest = validBidRequestBuilder().device(Device.builder()
                .ext(mapper.valueToTree(ExtDevice.of(ExtDevicePrebid.of(ExtDeviceInt.of(101, null))))).build()).build();

        // when
        final ValidationResult result = requestValidator.validate(bidRequest);

        // then
        assertThat(result.getErrors()).hasSize(1)
                .containsOnly("request.device.ext.prebid.interstitial.minwidthperc must be a number between 0 and 100");
    }

    @Test
    public void validateShouldReturnValidationMessageWhenMinHeightPercIsNull() {
        // given
        final BidRequest bidRequest = validBidRequestBuilder().device(Device.builder()
                .ext(mapper.valueToTree(ExtDevice.of(ExtDevicePrebid.of(ExtDeviceInt.of(50, null))))).build()).build();

        // when
        final ValidationResult result = requestValidator.validate(bidRequest);

        // then
        assertThat(result.getErrors()).hasSize(1)
                .containsOnly("request.device.ext.prebid.interstitial.minheightperc must be a number between 0 and 100");
    }

    @Test
    public void validateShouldReturnValidationMessageWhenMinHeightPercIsLessThanZero() {
        // given
        final BidRequest bidRequest = validBidRequestBuilder().device(Device.builder()
                .ext(mapper.valueToTree(ExtDevice.of(ExtDevicePrebid.of(ExtDeviceInt.of(50, -1))))).build()).build();

        // when
        final ValidationResult result = requestValidator.validate(bidRequest);

        // then
        assertThat(result.getErrors()).hasSize(1)
                .containsOnly("request.device.ext.prebid.interstitial.minheightperc must be a number between 0 and 100");
    }

    @Test
    public void validateShouldReturnValidationMessageWhenMinHeightPercGreaterThanHundred() {
        // given
        final BidRequest bidRequest = validBidRequestBuilder().device(Device.builder()
                .ext(mapper.valueToTree(ExtDevice.of(ExtDevicePrebid.of(ExtDeviceInt.of(50, 101))))).build()).build();

        // when
        final ValidationResult result = requestValidator.validate(bidRequest);

        // then
        assertThat(result.getErrors()).hasSize(1)
                .containsOnly("request.device.ext.prebid.interstitial.minheightperc must be a number between 0 and 100");
    }

    @Test
    public void validateShouldReturnEmptyValidationMessagesWhenBidRequestIsOk() {
        // given
        final BidRequest bidRequest = validBidRequestBuilder().build();

        // when
        final ValidationResult result = requestValidator.validate(bidRequest);

        // then
        assertThat(result.getErrors()).isEmpty();
    }

    @Test
    public void validateShouldReturnValidationMessageWhenNoImpExtBiddersPresent() {
        // given
        final BidRequest bidRequest = validBidRequestBuilder()
                .imp(singletonList(validImpBuilder()
                        .ext(null).build())).build();

        // when
        final ValidationResult result = requestValidator.validate(bidRequest);

        // then
        assertThat(result.getErrors()).hasSize(1).containsOnly("request.imp[0].ext must contain at least one bidder");
    }

    @Test
    public void validateShouldReturnValidationMessagesWhenImpExtBidderIsUnknown() {
        // given
        final BidRequest bidRequest = validBidRequestBuilder().build();
        given(bidderCatalog.isValidName(eq(RUBICON))).willReturn(false);

        // when
        final ValidationResult result = requestValidator.validate(bidRequest);

        // then
        assertThat(result.getErrors()).hasSize(1).containsOnly("request.imp[0].ext contains unknown bidder: rubicon");
    }

    @Test
    public void validateShouldReturnEmptyValidationMessagesWhenOnlyPrebidImpExtExist() {
        // given
        final BidRequest bidRequest = validBidRequestBuilder()
                .imp(singletonList(validImpBuilder()
                        .ext(mapper.valueToTree(singletonMap("prebid", "test"))).build())).build();

        // when
        final ValidationResult result = requestValidator.validate(bidRequest);

        // then
        assertThat(result.getErrors()).isEmpty();
    }

    @Test
    public void validateShouldReturnValidationMessageWhenBidderExtIsInvalid() {
        // given
        final BidRequest bidRequest = validBidRequestBuilder().build();
        given(bidderParamValidator.validate(any(), any()))
                .willReturn(new LinkedHashSet<>(asList("errorMessage1", "errorMessage2")));

        // when
        final ValidationResult result = requestValidator.validate(bidRequest);

        // then
        assertThat(result.getErrors()).hasSize(1)
                .containsOnly("request.imp[0].ext.rubicon failed validation.\nerrorMessage1\nerrorMessage2");
    }

    @Test
    public void validateShouldNotReturnValidationMessageIfUserExtIsEmptyJsonObject() {
        // given
        final BidRequest bidRequest = validBidRequestBuilder().user(User.builder()
                .ext(mapper.valueToTree(ExtUser.of(null, null, null, null, null))).build())
                .build();

        // when
        final ValidationResult result = requestValidator.validate(bidRequest);

        // then
        assertThat(result.getErrors()).hasSize(0);
    }

    @Test
    public void validateShouldNotReturnErrorMessageWhenRegsExtIsEmptyJsonObject() {
        // given
        final BidRequest bidRequest = validBidRequestBuilder().regs(Regs.of(null, mapper.valueToTree(ExtRegs.of(null))))
                .build();

        // when
        final ValidationResult result = requestValidator.validate(bidRequest);

        // then
        assertThat(result.getErrors()).hasSize(0);
    }

    @Test
    public void validateShouldReturnValidationMessageWhenPrebidBuyerIdsContainsNoValues() {
        // given
        final BidRequest bidRequest = validBidRequestBuilder().user(User.builder()
                .ext(mapper.valueToTree(
                        ExtUser.of(ExtUserPrebid.of(emptyMap()), null,
                                ExtUserDigiTrust.of(null, null, 0), null, null))).build())
                .build();

        // when
        final ValidationResult result = requestValidator.validate(bidRequest);

        // then
        assertThat(result.getErrors()).hasSize(1).containsOnly("request.user.ext.prebid requires a "
                + "\"buyeruids\" property with at least one ID defined. If none exist, then request.user.ext.prebid "
                + "should not be defined");
    }

    @Test
    public void validateShouldReturnValidationMessageWhenCantParseTargetingPriceGranularity() {
        // given
        final BidRequest bidRequest = validBidRequestBuilder()
<<<<<<< HEAD
                .ext(mapper.valueToTree(ExtBidRequest.of(ExtRequestPrebid.builder()
                        .targeting(ExtRequestTargeting.of(new TextNode("pricegranularity"), null, null, null))
                        .build())))
=======
                .ext(mapper.valueToTree(ExtBidRequest.of(ExtRequestPrebid.of(null, null,
                        ExtRequestTargeting.of(new TextNode("pricegranularity"), null, null,
                                null, null), null, null))))
>>>>>>> bf2cfb5d
                .build();
        // when
        final ValidationResult result = requestValidator.validate(bidRequest);

        // then
        assertThat(result.getErrors()).hasSize(1).containsOnly(
                "Error while parsing request.ext.prebid.targeting.pricegranularity");
    }

    @Test
    public void validateShouldReturnValidationMessageWhenRangesAreEmptyList() {
        // given
        final BidRequest bidRequest = validBidRequestBuilder()
<<<<<<< HEAD
                .ext(mapper.valueToTree(ExtBidRequest.of(ExtRequestPrebid.builder()
                        .targeting(ExtRequestTargeting.of(mapper.valueToTree(ExtPriceGranularity.of(2, emptyList())),
                                null, null, null))
                        .build())))
=======
                .ext(mapper.valueToTree(ExtBidRequest.of(ExtRequestPrebid.of(
                        null, null, ExtRequestTargeting.of(mapper.valueToTree(ExtPriceGranularity.of(2, emptyList())),
                                null, null, null, null), null, null))))
>>>>>>> bf2cfb5d
                .build();
        // when
        final ValidationResult result = requestValidator.validate(bidRequest);

        // then
        assertThat(result.getErrors()).hasSize(1).containsOnly(
                "Price granularity error: empty granularity definition supplied");
    }

    @Test
    public void validateShouldReturnValidationMessageWhenIncrementIsZero() {
        // given
        final BidRequest bidRequest = validBidRequestBuilder()
                .ext(mapper.valueToTree(ExtBidRequest.of(ExtRequestPrebid.builder()
                        .targeting(ExtRequestTargeting.of(mapper.valueToTree(ExtPriceGranularity
                                .of(2, singletonList(ExtGranularityRange.of(BigDecimal.valueOf(5),
<<<<<<< HEAD
                                        BigDecimal.valueOf(0))))), null, null, null))
                        .build())))
=======
                                        BigDecimal.valueOf(0))))), null, null, null, null), null, null))))
>>>>>>> bf2cfb5d
                .build();
        // when
        final ValidationResult result = requestValidator.validate(bidRequest);

        // then
        assertThat(result.getErrors()).hasSize(1).containsOnly(
                "Price granularity error: increment must be a nonzero positive number");
    }

    @Test
    public void validateShouldReturnValidationMessageWhenIncrementIsNegative() {
        // given
        final BidRequest bidRequest = validBidRequestBuilder()
                .ext(mapper.valueToTree(ExtBidRequest.of(ExtRequestPrebid.builder()
                        .targeting(ExtRequestTargeting.of(mapper.valueToTree(ExtPriceGranularity.of(2,
                                singletonList(ExtGranularityRange.of(BigDecimal.valueOf(5), BigDecimal.valueOf(-1))))),
<<<<<<< HEAD
                                null, null, null))
                        .build())))
=======
                                null, null, null, null),
                        null, null))))
>>>>>>> bf2cfb5d
                .build();
        // when
        final ValidationResult result = requestValidator.validate(bidRequest);

        // then
        assertThat(result.getErrors()).hasSize(1).containsOnly(
                "Price granularity error: increment must be a nonzero positive number");
    }

    @Test
    public void validateShouldReturnValidationMessageWhenPrecisionIsNegative() {
        // given
        final BidRequest bidRequest = validBidRequestBuilder()
                .ext(mapper.valueToTree(ExtBidRequest.of(ExtRequestPrebid.builder()
                        .targeting(ExtRequestTargeting.of(mapper.valueToTree(ExtPriceGranularity.of(-1,
                                singletonList(
                                        ExtGranularityRange.of(BigDecimal.valueOf(5), BigDecimal.valueOf(0.01))))),
<<<<<<< HEAD
                                null, null, null))
                        .build())))
=======
                                null, null, null, null),
                        null, null))))
>>>>>>> bf2cfb5d
                .build();
        // when
        final ValidationResult result = requestValidator.validate(bidRequest);

        // then
        assertThat(result.getErrors()).hasSize(1).containsOnly(
                "Price granularity error: precision must be non-negative");
    }

    @Test
    public void validateShouldReturnValidationMessageWhenMediaTypePriceGranularityTypesAreAllNull() {
        // given
        final BidRequest bidRequest = validBidRequestBuilder()
                .ext(mapper.valueToTree(ExtBidRequest.of(ExtRequestPrebid.of(
                        null, null, ExtRequestTargeting.of(mapper.valueToTree(ExtPriceGranularity.of(1,
                                singletonList(
                                        ExtGranularityRange.of(BigDecimal.valueOf(5), BigDecimal.valueOf(0.01))))),
                                ExtMediaTypePriceGranularity.of(null, null, null),
                                null, null, null),
                        null, null))))
                .build();
        // when
        final ValidationResult result = requestValidator.validate(bidRequest);

        // then
        assertThat(result.getErrors()).hasSize(1).containsOnly(
                "Media type price granularity error: must have at least one media type present");
    }

    @Test
    public void validateShouldReturnValidationMessageWhenMediaTypePriceGranularityTypeNodesAreNull() {
        // given
        final NullNode nullNode = NullNode.getInstance();
        final BidRequest bidRequest = validBidRequestBuilder()
                .ext(mapper.valueToTree(ExtBidRequest.of(ExtRequestPrebid.of(
                        null, null, ExtRequestTargeting.of(mapper.valueToTree(ExtPriceGranularity.of(1,
                                singletonList(
                                        ExtGranularityRange.of(BigDecimal.valueOf(5), BigDecimal.valueOf(0.01))))),
                                ExtMediaTypePriceGranularity.of(nullNode, nullNode, nullNode),
                                null, null, null),
                        null, null))))
                .build();
        // when
        final ValidationResult result = requestValidator.validate(bidRequest);

        // then
        assertThat(result.getErrors()).hasSize(1).containsOnly(
                "Media type price granularity error: must have at least one media type present");
    }

    @Test
    public void validateShouldReturnValidationMessageWhenAnyPresentMediaTypePriceGranularityIsInvalid() {
        // given
        final BidRequest bidRequest = validBidRequestBuilder()
                .ext(mapper.valueToTree(ExtBidRequest.of(ExtRequestPrebid.of(
                        null, null, ExtRequestTargeting.of(mapper.valueToTree(ExtPriceGranularity.of(1,
                                singletonList(
                                        ExtGranularityRange.of(BigDecimal.valueOf(5), BigDecimal.valueOf(0.01))))),
                                ExtMediaTypePriceGranularity.of(mapper.valueToTree(ExtPriceGranularity.of(2,
                                        singletonList(ExtGranularityRange.of(BigDecimal.valueOf(5),
                                                BigDecimal.valueOf(1))))), null, new TextNode("pricegranularity")),
                                null, null, null),
                        null, null))))
                .build();
        // when
        final ValidationResult result = requestValidator.validate(bidRequest);

        // then
        assertThat(result.getErrors()).hasSize(1).containsOnly(
                "Error while parsing request.ext.prebid.targeting.mediatypepricegranularity.xNative");
    }

    @Test
    public void validateShouldReturnValidationMessageWithCorrectMediaType() {
        // given
        final BidRequest bidRequest = validBidRequestBuilder()
                .ext(mapper.valueToTree(ExtBidRequest.of(ExtRequestPrebid.of(
                        null, null, ExtRequestTargeting.of(mapper.valueToTree(ExtPriceGranularity.of(1,
                                singletonList(
                                        ExtGranularityRange.of(BigDecimal.valueOf(5), BigDecimal.valueOf(0.01))))),
                                ExtMediaTypePriceGranularity.of(mapper.valueToTree(ExtPriceGranularity.of(-1,
                                        singletonList(ExtGranularityRange.of(BigDecimal.valueOf(5),
                                                BigDecimal.valueOf(1))))), null, null),
                                null, null, null),
                        null, null))))
                .build();
        // when
        final ValidationResult result = requestValidator.validate(bidRequest);

        // then
        assertThat(result.getErrors()).hasSize(1).containsOnly(
                "Banner price granularity error: precision must be non-negative");
    }

    @Test
    public void validateShouldReturnValidationMessageForInvalidTargeting() {
        // given
        final BidRequest bidRequest = validBidRequestBuilder()
                .ext(mapper.valueToTree(ExtBidRequest.of(ExtRequestPrebid.builder()
                        .targeting(ExtRequestTargeting.of(mapper.valueToTree(ExtPriceGranularity.of(1,
                                singletonList(
                                        ExtGranularityRange.of(BigDecimal.valueOf(5), BigDecimal.valueOf(0.01))))),
<<<<<<< HEAD
                                null, false, false))
                        .build())))
=======
                                null, null, false, false),
                        null, null))))
>>>>>>> bf2cfb5d
                .build();
        // when
        final ValidationResult result = requestValidator.validate(bidRequest);

        // then
        assertThat(result.getErrors()).hasSize(1)
                .containsOnly("ext.prebid.targeting: At least one of includewinners or includebidderkeys"
                        + " must be enabled to enable targeting support");
    }

    @Test
    public void validateShouldReturnValidationMessageWhenRangesAreNotOrderedByMaxValue() {
        final BidRequest bidRequest = validBidRequestBuilder()
                .ext(mapper.valueToTree(ExtBidRequest.of(ExtRequestPrebid.builder()
                        .targeting(ExtRequestTargeting.of(mapper.valueToTree(ExtPriceGranularity.of(2,
                                asList(ExtGranularityRange.of(BigDecimal.valueOf(5), BigDecimal.valueOf(0.01)),
                                        ExtGranularityRange.of(BigDecimal.valueOf(2), BigDecimal.valueOf(0.05))))),
<<<<<<< HEAD
                                null, null, null))
                        .build())))
=======
                                null, null, null, null), null, null))))
>>>>>>> bf2cfb5d
                .build();

        // when
        final ValidationResult result = requestValidator.validate(bidRequest);

        // then
        assertThat(result.getErrors()).hasSize(1).containsOnly(
                "Price granularity error: range list must be ordered with increasing \"max\"");
    }

    @Test
    public void validateShouldReturnValidationMessageWhenRangesAreNotOrderedByMaxValueInTheMiddleOfRangeList() {
        // given
        final BidRequest bidRequest = validBidRequestBuilder()
                .ext(mapper.valueToTree(ExtBidRequest.of(ExtRequestPrebid.builder()
                        .targeting(ExtRequestTargeting.of(mapper.valueToTree(ExtPriceGranularity.of(2,
                                asList(ExtGranularityRange.of(BigDecimal.valueOf(5), BigDecimal.valueOf(0.01)),
                                        ExtGranularityRange.of(BigDecimal.valueOf(10), BigDecimal.valueOf(0.05)),
                                        ExtGranularityRange.of(BigDecimal.valueOf(8), BigDecimal.valueOf(0.05))))),
<<<<<<< HEAD
                                null, null, null))
                        .build())))
=======
                                null, null, null, null), null, null))))
>>>>>>> bf2cfb5d
                .build();

        // when
        final ValidationResult result = requestValidator.validate(bidRequest);

        // then
        assertThat(result.getErrors()).hasSize(1).containsOnly(
                "Price granularity error: range list must be ordered with increasing \"max\"");
    }

    @Test
    public void validateShouldReturnValidationMessageWhenIncrementIsNegativeInNotLeadingElement() {
        // given
        final BidRequest bidRequest = validBidRequestBuilder()
                .ext(mapper.valueToTree(ExtBidRequest.of(ExtRequestPrebid.builder()
                        .targeting(ExtRequestTargeting.of(mapper.valueToTree(ExtPriceGranularity.of(2,
                                asList(ExtGranularityRange.of(BigDecimal.valueOf(5), BigDecimal.valueOf(0.01)),
                                        ExtGranularityRange.of(BigDecimal.valueOf(10), BigDecimal.valueOf(-0.05))))),
<<<<<<< HEAD
                                null, null, null))
                        .build())))
=======
                                null, null, null, null), null, null))))
>>>>>>> bf2cfb5d
                .build();

        // when
        final ValidationResult result = requestValidator.validate(bidRequest);

        // then
        assertThat(result.getErrors()).hasSize(1).containsOnly(
                "Price granularity error: increment must be a nonzero positive number");
    }

    @Test
    public void validateShouldReturnValidationMessageWhenPrebidBuyerIdsContainsUnknownBidder() {
        // given
        final BidRequest bidRequest = validBidRequestBuilder().user(User.builder()
                .ext(mapper.valueToTree(ExtUser.of(
                        ExtUserPrebid.of(singletonMap("unknown-bidder", "42")),
                        null,
                        ExtUserDigiTrust.of(null, null, 0), null, null))).build())
                .build();

        // when
        final ValidationResult result = requestValidator.validate(bidRequest);

        // then
        assertThat(result.getErrors()).hasSize(1).containsOnly("request.user.ext.unknown-bidder "
                + "is neither a known bidder name nor an alias in request.ext.prebid.aliases");
    }

    @Test
    public void validateShouldNotReturnAnyErrorInValidationResultWhenPrebidBuyerIdIsKnownBidderAlias() {
        // given
        final BidRequest bidRequest = validBidRequestBuilder()
                .ext(mapper.valueToTree(ExtBidRequest.of(ExtRequestPrebid.builder()
                        .aliases(singletonMap("unknown-bidder", "rubicon")).build())))
                .user(User.builder()
                        .ext(mapper.valueToTree(ExtUser.of(
                                ExtUserPrebid.of(singletonMap("unknown-bidder", "42")),
                                null,
                                ExtUserDigiTrust.of(null, null, 0), null, null))).build())
                .build();

        // when
        final ValidationResult result = requestValidator.validate(bidRequest);

        // then
        assertThat(result.getErrors()).isEmpty();
    }

    @Test
    public void validateShouldNotReturnAnyErrorInValidationResultWhenPrebidBuyerIdIsKnownBidder() {
        // given
        final BidRequest bidRequest = validBidRequestBuilder()
                .user(User.builder()
                        .ext(mapper.valueToTree(ExtUser.of(
                                ExtUserPrebid.of(singletonMap("rubicon", "42")),
                                null,
                                ExtUserDigiTrust.of(null, null, 0), null, null))).build())
                .build();

        // when
        final ValidationResult result = requestValidator.validate(bidRequest);

        // then
        assertThat(result.getErrors()).isEmpty();
    }

    @Test
    public void validateShouldReturnValidationMessageWhenDigiTrustPrefNotEqualZero() {
        // given;
        final BidRequest bidRequest = validBidRequestBuilder()
                .user(User.builder().ext(mapper.valueToTree(ExtUser.of(
                        ExtUserPrebid.of(singletonMap("bidder", "uidval")),
                        null,
                        ExtUserDigiTrust.of(null, null, 1), null, null)))
                        .build())
                .build();

        // when
        final ValidationResult result = requestValidator.validate(bidRequest);

        // then
        assertThat(result.getErrors()).hasSize(1)
                .containsOnly("request.user contains a digitrust object that is not valid");
    }

    @Test
    public void validateShouldReturnValidationMessageWhenUserExtFailedToBeParsed() {
        // given
        final ObjectNode ext = mapper.createObjectNode();
        ext.put("digitrust", "invalid");
        final BidRequest bidRequest = validBidRequestBuilder().user(User.builder().ext(ext).build())
                .build();

        // when
        final ValidationResult result = requestValidator.validate(bidRequest);

        // then
        assertThat(result.getErrors()).hasSize(1).element(0).asString()
                .contains("request.user.ext object is not valid:");
    }

    @Test
    public void validateShouldReturnValidationMessageWhenTpidIsEmpty() {
        // given
        final BidRequest bidRequest = validBidRequestBuilder()
                .user(User.builder()
                        .ext(mapper.valueToTree(ExtUser.of(
                                ExtUserPrebid.of(singletonMap("rubicon", "42")),
                                null,
                                ExtUserDigiTrust.of(null, null, 0), emptyList(), null))).build())
                .build();

        // when
        final ValidationResult result = requestValidator.validate(bidRequest);

        // then
        assertThat(result.getErrors()).hasSize(1)
                .containsOnly("request.user.ext.tpid must contain at least one element or be undefined");
    }

    @Test
    public void validateShouldReturnValidationMessageWhenTpidHasNullSource() {
        // given
        final BidRequest bidRequest = validBidRequestBuilder()
                .user(User.builder()
                        .ext(mapper.valueToTree(ExtUser.of(
                                ExtUserPrebid.of(singletonMap("rubicon", "42")),
                                null,
                                ExtUserDigiTrust.of(null, null, 0),
                                singletonList(ExtUserTpId.of(null, null)), null))).build())
                .build();

        // when
        final ValidationResult result = requestValidator.validate(bidRequest);

        // then
        assertThat(result.getErrors()).hasSize(1)
                .containsOnly("request.user.ext.tpid[0].source missing required field: \"source\"");
    }

    @Test
    public void validateShouldReturnValidationMessageWhenTpidHasNullUid() {
        // given
        final BidRequest bidRequest = validBidRequestBuilder()
                .user(User.builder()
                        .ext(mapper.valueToTree(ExtUser.of(
                                ExtUserPrebid.of(singletonMap("rubicon", "42")),
                                null,
                                ExtUserDigiTrust.of(null, null, 0),
                                singletonList(ExtUserTpId.of("source", null)), null))).build())
                .build();

        // when
        final ValidationResult result = requestValidator.validate(bidRequest);

        // then
        assertThat(result.getErrors()).hasSize(1)
                .containsOnly("request.user.ext.tpid[0].uid missing required field: \"uid\"");
    }

    @Test
    public void validateShouldReturnValidationMessageWhenTpidHasEmptySource() {
        // given
        final BidRequest bidRequest = validBidRequestBuilder()
                .user(User.builder()
                        .ext(mapper.valueToTree(ExtUser.of(
                                ExtUserPrebid.of(singletonMap("rubicon", "42")),
                                null,
                                ExtUserDigiTrust.of(null, null, 0),
                                singletonList(ExtUserTpId.of("", null)), null))).build())
                .build();

        // when
        final ValidationResult result = requestValidator.validate(bidRequest);

        // then
        assertThat(result.getErrors()).hasSize(1)
                .containsOnly("request.user.ext.tpid[0].source missing required field: \"source\"");
    }

    @Test
    public void validateShouldReturnValidationMessageWhenTpidHasEmptyUid() {
        // given
        final BidRequest bidRequest = validBidRequestBuilder()
                .user(User.builder()
                        .ext(mapper.valueToTree(ExtUser.of(
                                ExtUserPrebid.of(singletonMap("rubicon", "42")),
                                null,
                                ExtUserDigiTrust.of(null, null, 0),
                                singletonList(ExtUserTpId.of("source", "")), null))).build())
                .build();

        // when
        final ValidationResult result = requestValidator.validate(bidRequest);

        // then
        assertThat(result.getErrors()).hasSize(1)
                .containsOnly("request.user.ext.tpid[0].uid missing required field: \"uid\"");
    }

    @Test
    public void validateShouldReturnValidationMessageWhenTpidHasBlankSource() {
        // given
        final BidRequest bidRequest = validBidRequestBuilder()
                .user(User.builder()
                        .ext(mapper.valueToTree(ExtUser.of(
                                ExtUserPrebid.of(singletonMap("rubicon", "42")),
                                null,
                                ExtUserDigiTrust.of(null, null, 0),
                                singletonList(ExtUserTpId.of("   ", null)), null))).build())
                .build();

        // when
        final ValidationResult result = requestValidator.validate(bidRequest);

        // then
        assertThat(result.getErrors()).hasSize(1)
                .containsOnly("request.user.ext.tpid[0].source missing required field: \"source\"");
    }

    @Test
    public void validateShouldReturnValidationMessageWhenTpidHasBlankUid() {
        // given
        final BidRequest bidRequest = validBidRequestBuilder()
                .user(User.builder()
                        .ext(mapper.valueToTree(ExtUser.of(
                                ExtUserPrebid.of(singletonMap("rubicon", "42")),
                                null,
                                ExtUserDigiTrust.of(null, null, 0),
                                singletonList(ExtUserTpId.of("source", "   ")), null))).build())
                .build();

        // when
        final ValidationResult result = requestValidator.validate(bidRequest);

        // then
        assertThat(result.getErrors()).hasSize(1)
                .containsOnly("request.user.ext.tpid[0].uid missing required field: \"uid\"");
    }

    @Test
    public void validateShouldReturnValidationMessageWhenAliasNameEqualsToBidderItPointsOn() {
        // given
        final ObjectNode ext = mapper.valueToTree(ExtBidRequest.of(ExtRequestPrebid.builder()
                .aliases(singletonMap("rubicon", "rubicon")).build()));
        final BidRequest bidRequest = validBidRequestBuilder().ext(ext).build();

        // when
        final ValidationResult result = requestValidator.validate(bidRequest);

        // then
        assertThat(result.getErrors()).hasSize(1).containsOnly(
                "request.ext.prebid.aliases.rubicon defines a no-op alias."
                        + " Choose a different alias, or remove this entry");
    }

    @Test
    public void validateShouldReturnValidationMessageWhenAliasPointOnNotValidBidderName() {
        // given
        final ObjectNode ext = mapper.valueToTree(ExtBidRequest.of(ExtRequestPrebid.builder()
                .aliases(singletonMap("alias", "fake")).build()));
        final BidRequest bidRequest = validBidRequestBuilder().ext(ext).build();

        // when
        final ValidationResult result = requestValidator.validate(bidRequest);

        // then
        assertThat(result.getErrors()).hasSize(1).containsOnly(
                "request.ext.prebid.aliases.alias refers to unknown bidder: fake");
    }

    @Test
    public void validateShouldReturnEmptyValidationMessagesWhenAliasesWasUsed() {
        // given
        final ObjectNode ext = mapper.valueToTree(ExtBidRequest.of(ExtRequestPrebid.builder()
                .aliases(singletonMap("alias", "rubicon")).build()));
        final BidRequest bidRequest = validBidRequestBuilder().ext(ext).build();

        // when
        final ValidationResult result = requestValidator.validate(bidRequest);

        // then
        assertThat(result.getErrors()).isEmpty();
    }

    @Test
    public void validateShouldReturnValidationResultWithErrorsWhenGdprIsNotOneOrZero() {
        // given
        final ObjectNode ext = mapper.valueToTree(ExtRegs.of(2));
        final BidRequest bidRequest = validBidRequestBuilder().regs(Regs.of(null, ext)).build();

        // when
        final ValidationResult result = requestValidator.validate(bidRequest);

        // then
        assertThat(result.getErrors()).hasSize(1).containsOnly("request.regs.ext.gdpr must be either 0 or 1");
    }

    @Test
    public void validateShouldReturnValidationResultWithErrorsWhenRegsExtIsNotValidJson() {
        // given
        final ObjectNode ext = mapper.createObjectNode().put("gdpr", "String");
        final BidRequest bidRequest = validBidRequestBuilder().regs(Regs.of(null, ext)).build();

        // when
        final ValidationResult result = requestValidator.validate(bidRequest);

        // then
        assertThat(result.getErrors()).hasSize(1).element(0).asString().contains("request.regs.ext is invalid:");
    }

    @Test
    public void validateShouldThrowExceptionWhenNativeRequestEmpty() {
        // given
        final BidRequest bidRequest = givenBidRequest(Function.identity());

        // when
        final ValidationResult result = requestValidator.validate(bidRequest);

        // then
        assertThat(result.getErrors()).hasSize(1)
                .containsOnly("request.imp.[0].ext.native contains empty request value");
    }

    @Test
    public void validateShouldThrowExceptionWhenNativeRequestMalformed() {
        // given
        final BidRequest bidRequest = givenBidRequest(nativeCustomizer -> nativeCustomizer.request("broken-request"));

        // when
        final ValidationResult result = requestValidator.validate(bidRequest);

        // then
        assertThat(result.getErrors()).hasSize(1)
                .containsOnly("Error while parsing request.imp.[0].ext.native.request");
    }

    @Test
    public void validateShouldReturnValidationResultWithErrorWhenContextTypeOutOfPossibleValuesRange()
            throws JsonProcessingException {
        // given
        final BidRequest bidRequest = givenBidRequestWithNativeRequest(nativeReqCustomizer ->
                nativeReqCustomizer.context(100));

        // when
        final ValidationResult result = requestValidator.validate(bidRequest);

        // then
        assertThat(result.getErrors()).hasSize(1)
                .containsOnly(
                        "request.imp[0].native.request.context is invalid. See https://iabtechlab.com/wp-content/uploads/2016/07/OpenRTB-Native-Ads-Specification-Final-1.2.pdf#page=39");
    }

    @Test
    public void validateShouldReturnValidationResultWithErrorWhenContextSubTypeOutOfPossibleValuesRange()
            throws JsonProcessingException {
        // given
        final BidRequest bidRequest = givenBidRequestWithNativeRequest(nativeReqCustomizer ->
                nativeReqCustomizer.context(2).contextsubtype(100));
        // when
        final ValidationResult result = requestValidator.validate(bidRequest);

        // then
        assertThat(result.getErrors()).hasSize(1)
                .containsOnly(
                        "request.imp[0].native.request.contextsubtype is invalid. See https://iabtechlab.com/wp-content/uploads/2016/07/OpenRTB-Native-Ads-Specification-Final-1.2.pdf#page=39");

    }

    @Test
    public void validateShouldReturnValidationResultWithErrorWhenContextSubTypeAndContextTypeOutOfPossibleContentValuesRange()
            throws JsonProcessingException {
        // given
        final BidRequest bidRequest = givenBidRequestWithNativeRequest(nativeReqCustomizer ->
                nativeReqCustomizer.context(2).contextsubtype(11));
        // when
        final ValidationResult result = requestValidator.validate(bidRequest);

        // then
        assertThat(result.getErrors()).hasSize(1)
                .containsOnly(
                        "request.imp[0].native.request.context is 2, but contextsubtype is 11. This is an invalid combination. See https://iabtechlab.com/wp-content/uploads/2016/07/OpenRTB-Native-Ads-Specification-Final-1.2.pdf#page=39");

    }

    @Test
    public void validateShouldReturnValidationResultWithErrorWhenContextSubTypeAndContextTypeOutOfPossibleSocialValuesRange()
            throws JsonProcessingException {
        // given
        final BidRequest bidRequest = givenBidRequestWithNativeRequest(nativeReqCustomizer ->
                nativeReqCustomizer.context(3).contextsubtype(21));
        // when
        final ValidationResult result = requestValidator.validate(bidRequest);

        // then
        assertThat(result.getErrors()).hasSize(1)
                .containsOnly(
                        "request.imp[0].native.request.context is 3, but contextsubtype is 21. This is an invalid combination. See https://iabtechlab.com/wp-content/uploads/2016/07/OpenRTB-Native-Ads-Specification-Final-1.2.pdf#page=39");

    }

    @Test
    public void validateShouldReturnValidationResultWithErrorWhenContextSubTypeAndContextTypeOutOfPossibleProductValuesRange()
            throws JsonProcessingException {
        // given
        final BidRequest bidRequest = givenBidRequestWithNativeRequest(nativeReqCustomizer ->
                nativeReqCustomizer.context(2).contextsubtype(31));
        // when
        final ValidationResult result = requestValidator.validate(bidRequest);

        // then
        assertThat(result.getErrors()).hasSize(1)
                .containsOnly(
                        "request.imp[0].native.request.context is 2, but contextsubtype is 31. This is an invalid combination. See https://iabtechlab.com/wp-content/uploads/2016/07/OpenRTB-Native-Ads-Specification-Final-1.2.pdf#page=39");

    }

    @Test
    public void validateShouldReturnValidationResultWithEmptyErrorWhenContextSubTypeAndContextTypeValid()
            throws JsonProcessingException {
        // given
        final BidRequest bidRequest = givenBidRequestWithNativeRequest(nativeReqCustomizer ->
                nativeReqCustomizer.context(1).contextsubtype(12).assets(singletonList(Asset.builder().build())));
        // when
        final ValidationResult result = requestValidator.validate(bidRequest);

        // then
        assertThat(result.getErrors()).isEmpty();
    }

    @Test
    public void validateShouldReturnValidationResultWithEmptyErrorWhenContextIsNull()
            throws JsonProcessingException {
        // given
        final BidRequest bidRequest = givenBidRequestWithNativeRequest(nativeReqCustomizer ->
                nativeReqCustomizer.context(null).assets(singletonList(Asset.builder().build())));
        // when
        final ValidationResult result = requestValidator.validate(bidRequest);

        // then
        assertThat(result.getErrors()).isEmpty();
    }

    @Test
    public void validateShouldReturnValidationResultWithEmptyErrorWhenSubTypeContextIsNull()
            throws JsonProcessingException {
        // given
        final BidRequest bidRequest = givenBidRequestWithNativeRequest(nativeReqCustomizer ->
                nativeReqCustomizer.context(1).contextsubtype(null).assets(singletonList(Asset.builder().build())));
        // when
        final ValidationResult result = requestValidator.validate(bidRequest);

        // then
        assertThat(result.getErrors()).isEmpty();
    }

    @Test
    public void validateShouldReturnValidationResultWithErrorWhenEventTrackersOutOfPossibleValuesRange()
            throws JsonProcessingException {
        // given
        final BidRequest bidRequest = givenBidRequestWithNativeRequest(nativeReqCustomizer ->
                nativeReqCustomizer.context(1).contextsubtype(12).eventtrackers(singletonList(EventTracker.builder()
                        .event(5).build())).assets(singletonList(Asset.builder().build())));
        // when
        final ValidationResult result = requestValidator.validate(bidRequest);

        // then
        assertThat(result.getErrors()).hasSize(1)
                .containsOnly(
                        "request.imp[0].native.request.eventtrackers[0].event is invalid. See section 7.6: https://iabtechlab.com/wp-content/uploads/2016/07/OpenRTB-Native-Ads-Specification-Final-1.2.pdf#page=43");

    }

    @Test
    public void validateShouldReturnValidationResultWithErrorWhenEventTrackerEmptyMethods()
            throws JsonProcessingException {
        // given
        final BidRequest bidRequest = givenBidRequestWithNativeRequest(nativeReqCustomizer ->
                nativeReqCustomizer.context(1).contextsubtype(12).eventtrackers(singletonList(EventTracker.builder()
                        .event(1).build())).assets(singletonList(Asset.builder().build())));
        // when
        final ValidationResult result = requestValidator.validate(bidRequest);

        // then
        assertThat(result.getErrors()).hasSize(1)
                .containsOnly(
                        "request.imp[0].native.request.eventtrackers[0].method is required. See section 7.7: https://iabtechlab.com/wp-content/uploads/2016/07/OpenRTB-Native-Ads-Specification-Final-1.2.pdf#page=43");

    }

    @Test
    public void validateShouldReturnValidationResultWithErrorWhenEventTrackerInvalidMethod()
            throws JsonProcessingException {
        // given
        final BidRequest bidRequest = givenBidRequestWithNativeRequest(nativeReqCustomizer ->
                nativeReqCustomizer.context(1).contextsubtype(12).eventtrackers(singletonList(EventTracker.builder()
                        .event(1).methods(singletonList(3)).build())).assets(singletonList(Asset.builder().build())));
        // when
        final ValidationResult result = requestValidator.validate(bidRequest);

        // then
        assertThat(result.getErrors()).hasSize(1)
                .containsOnly(
                        "request.imp[0].native.request.eventtrackers[0].methods[0] is invalid. See section 7.7: https://iabtechlab.com/wp-content/uploads/2016/07/OpenRTB-Native-Ads-Specification-Final-1.2.pdf#page=43");

    }

    @Test
    public void validateShouldReturnValidationResultWithEmptyErrorWhenValidEventTracker()
            throws JsonProcessingException {
        // given
        final BidRequest bidRequest = givenBidRequestWithNativeRequest(nativeReqCustomizer ->
                nativeReqCustomizer.context(1).contextsubtype(12).eventtrackers(singletonList(EventTracker.builder()
                        .event(1).methods(singletonList(2)).build())).assets(singletonList(Asset.builder().build())));
        // when
        final ValidationResult result = requestValidator.validate(bidRequest);

        // then
        assertThat(result.getErrors()).isEmpty();

    }

    @Test
    public void validateShouldReturnValidationResultWithErrorWhenPlacementTypeOutOfPossibleValuesRange()
            throws JsonProcessingException {
        // given
        final BidRequest bidRequest = givenBidRequestWithNativeRequest(nativeReqCustomizer ->
                nativeReqCustomizer.plcmttype(100));

        // when
        final ValidationResult result = requestValidator.validate(bidRequest);

        // then
        assertThat(result.getErrors()).hasSize(1)
                .containsOnly(
                        "request.imp[0].native.request.plcmttype is invalid. See https://iabtechlab.com/wp-content/uploads/2016/07/OpenRTB-Native-Ads-Specification-Final-1.2.pdf#page=40");
    }

    @Test
    public void validateShouldReturnValidationResultWithErrorWhenAssetsContainsZeroElements()
            throws JsonProcessingException {
        // given
        final BidRequest bidRequest = givenBidRequestWithNativeRequest(nativeReqCustomizer ->
                nativeReqCustomizer.assets(emptyList()));

        // when
        final ValidationResult result = requestValidator.validate(bidRequest);

        // then
        assertThat(result.getErrors()).hasSize(1)
                .containsOnly("request.imp[0].native.request.assets must be an array containing at least one object");
    }

    @Test
    public void validateShouldReturnValidationResultWithErrorWhenElementInAssetsHasIdSet()
            throws JsonProcessingException {
        // given
        final BidRequest bidRequest = givenBidRequestWithNativeRequest(nativeReqCustomizer ->
                nativeReqCustomizer.assets(singletonList(Asset.builder().id(1).build())));

        // when
        final ValidationResult result = requestValidator.validate(bidRequest);

        // then
        assertThat(result.getErrors()).hasSize(1)
                .containsOnly("request.imp[0].native.request.assets[0].id must not be defined. Prebid Server will"
                        + " set this automatically, using the index of the asset in the array as the ID");
    }

    @Test
    public void validateShouldReturnValidationResultWithErrorWhenIndividualAssetHasTitleAndImage()
            throws JsonProcessingException {
        // given
        final BidRequest bidRequest = givenBidRequestWithNativeRequest(nativeReqCustomizer ->
                nativeReqCustomizer.assets(singletonList(Asset.builder()
                        .title(TitleObject.builder().build())
                        .img(ImageObject.builder().build())
                        .build())));

        // when
        final ValidationResult result = requestValidator.validate(bidRequest);

        // then
        assertThat(result.getErrors()).hasSize(1)
                .containsOnly("request.imp[0].native.request.assets[0] must define at most one of"
                        + " {title, img, video, data}");
    }

    @Test
    public void validateShouldReturnValidationResultWithErrorWhenIndividualAssetHasTitleAndVideo()
            throws JsonProcessingException {
        // given
        final BidRequest bidRequest = givenBidRequestWithNativeRequest(nativeReqCustomizer ->
                nativeReqCustomizer.assets(singletonList(Asset.builder()
                        .title(TitleObject.builder().build())
                        .video(VideoObject.builder().build())
                        .build())));

        // when
        final ValidationResult result = requestValidator.validate(bidRequest);

        // then
        assertThat(result.getErrors()).hasSize(1)
                .containsOnly("request.imp[0].native.request.assets[0] must define at most one of"
                        + " {title, img, video, data}");
    }


    @Test
    public void validateShouldReturnValidationResultWithErrorWhenIndividualAssetHasTitleAndData()
            throws JsonProcessingException {

        // given
        final BidRequest bidRequest = givenBidRequestWithNativeRequest(nativeReqCustomizer ->
                nativeReqCustomizer.assets(singletonList(Asset.builder()
                        .title(TitleObject.builder().build())
                        .data(DataObject.builder().build())
                        .build())));

        // when
        final ValidationResult result = requestValidator.validate(bidRequest);

        // then
        assertThat(result.getErrors()).hasSize(1)
                .containsOnly("request.imp[0].native.request.assets[0] must define at most one of"
                        + " {title, img, video, data}");
    }

    @Test
    public void validateShouldReturnValidationResultWithErrorWhenIndividualAssetHasImageAndVideo()
            throws JsonProcessingException {
        // given
        final BidRequest bidRequest = givenBidRequestWithNativeRequest(nativeReqCustomizer ->
                nativeReqCustomizer.assets(singletonList(Asset.builder()
                        .img(ImageObject.builder().build())
                        .video(VideoObject.builder().build())
                        .build())));

        // when
        final ValidationResult result = requestValidator.validate(bidRequest);

        // then
        assertThat(result.getErrors()).hasSize(1)
                .containsOnly("request.imp[0].native.request.assets[0] must define at most one of"
                        + " {title, img, video, data}");
    }

    @Test
    public void validateShouldReturnValidationResultWithErrorWhenIndividualAssetHasImageAndData()
            throws JsonProcessingException {
        // given
        final BidRequest bidRequest = givenBidRequestWithNativeRequest(nativeReqCustomizer ->
                nativeReqCustomizer.assets(singletonList(Asset.builder()
                        .img(ImageObject.builder().build())
                        .data(DataObject.builder().build())
                        .build())));

        // when
        final ValidationResult result = requestValidator.validate(bidRequest);

        // then
        assertThat(result.getErrors()).hasSize(1)
                .containsOnly("request.imp[0].native.request.assets[0] must define at most one of"
                        + " {title, img, video, data}");
    }


    @Test
    public void validateShouldReturnValidationResultWithErrorWhenHasZeroTitleLen() throws JsonProcessingException {
        // given
        final BidRequest bidRequest = givenBidRequestWithNativeRequest(nativeReqCustomizer ->
                nativeReqCustomizer.assets(singletonList(Asset.builder()
                        .title(TitleObject.builder().len(0).build()).build())));

        // when
        final ValidationResult result = requestValidator.validate(bidRequest);

        // then
        assertThat(result.getErrors()).hasSize(1)
                .containsOnly("request.imp[0].native.request.assets[0].title.len must be a positive integer");
    }

    @Test
    public void validateShouldReturnValidationResultWithErrorWhenHasNullTitleLen() throws JsonProcessingException {
        // given
        final BidRequest bidRequest = givenBidRequestWithNativeRequest(nativeReqCustomizer ->
                nativeReqCustomizer.assets(singletonList(Asset.builder()
                        .title(TitleObject.builder().len(null).build()).build())));

        // when
        final ValidationResult result = requestValidator.validate(bidRequest);

        // then
        assertThat(result.getErrors()).hasSize(1)
                .containsOnly("request.imp[0].native.request.assets[0].title.len must be a positive integer");
    }

    @Test
    public void validateShouldReturnValidationResultWithErrorWhenImageWidthsNull() throws JsonProcessingException {
        // given
        final BidRequest bidRequest0 = givenBidRequestWithNativeRequest(nativeReqCustomizer ->
                nativeReqCustomizer.assets(singletonList(Asset.builder()
                        .img(ImageObject.builder()
                                .w(null).wmin(null)
                                .h(1).hmin(1)
                                .build())
                        .build())));

        // when
        final ValidationResult result0 = requestValidator.validate(bidRequest0);

        // then
        assertThat(result0.getErrors()).hasSize(1).containsOnly(
                "request.imp[0].native.request.assets[0].img must contain at least one of \"w\" or \"wmin\"");
    }

    @Test
    public void validateShouldReturnValidationResultWithErrorWhenImageWidthsZero() throws JsonProcessingException {
        // given
        final BidRequest bidRequest1 = givenBidRequestWithNativeRequest(nativeReqCustomizer ->
                nativeReqCustomizer.assets(singletonList(Asset.builder()
                        .img(ImageObject.builder()
                                .w(0).wmin(0)
                                .h(1).hmin(1)
                                .build())
                        .build())));

        // when
        final ValidationResult result1 = requestValidator.validate(bidRequest1);

        // then
        assertThat(result1.getErrors()).hasSize(1).containsOnly(
                "request.imp[0].native.request.assets[0].img must contain at least one of \"w\" or \"wmin\"");
    }

    @Test
    public void validateShouldReturnValidationResultWithErrorWhenImageWidthNullAndWidthMinZero()
            throws JsonProcessingException {

        // given
        final BidRequest bidRequest2 = givenBidRequestWithNativeRequest(nativeReqCustomizer ->
                nativeReqCustomizer.assets(singletonList(Asset.builder()
                        .img(ImageObject.builder()
                                .w(null).wmin(0)
                                .h(1).hmin(1)
                                .build())
                        .build())));

        // when
        final ValidationResult result2 = requestValidator.validate(bidRequest2);

        // then
        assertThat(result2.getErrors()).hasSize(1).containsOnly(
                "request.imp[0].native.request.assets[0].img must contain at least one of \"w\" or \"wmin\"");
    }

    @Test
    public void validateShouldReturnValidationResultWithErrorWhenImageWidthZeroAndWidthMinNull()
            throws JsonProcessingException {

        // given
        final BidRequest bidRequest2 = givenBidRequestWithNativeRequest(nativeReqCustomizer ->
                nativeReqCustomizer.assets(singletonList(Asset.builder()
                        .img(ImageObject.builder()
                                .w(0).wmin(null)
                                .h(1).hmin(1)
                                .build())
                        .build())));

        // when
        final ValidationResult result2 = requestValidator.validate(bidRequest2);

        // then
        assertThat(result2.getErrors()).hasSize(1).containsOnly(
                "request.imp[0].native.request.assets[0].img must contain at least one of \"w\" or \"wmin\"");
    }

    @Test
    public void validateShouldReturnValidationResultWithErrorWhenImageHeightsNull() throws JsonProcessingException {
        // given
        final BidRequest bidRequest0 = givenBidRequestWithNativeRequest(nativeReqCustomizer ->
                nativeReqCustomizer.assets(singletonList(Asset.builder()
                        .img(ImageObject.builder()
                                .h(null).hmin(null)
                                .w(1).wmin(1)
                                .build())
                        .build())));

        // when
        final ValidationResult result0 = requestValidator.validate(bidRequest0);

        // then
        assertThat(result0.getErrors()).hasSize(1).containsOnly(
                "request.imp[0].native.request.assets[0].img must contain at least one of \"h\" or \"hmin\"");
    }

    @Test
    public void validateShouldReturnValidationResultWithErrorWhenImageHeightsZero() throws JsonProcessingException {
        // given
        final BidRequest bidRequest = givenBidRequestWithNativeRequest(nativeReqCustomizer ->
                nativeReqCustomizer.assets(singletonList(Asset.builder()
                        .img(ImageObject.builder()
                                .h(0).hmin(0)
                                .w(1).wmin(1)
                                .build())
                        .build())));

        // when
        final ValidationResult result = requestValidator.validate(bidRequest);

        // then
        assertThat(result.getErrors()).hasSize(1).containsOnly(
                "request.imp[0].native.request.assets[0].img must contain at least one of \"h\" or \"hmin\"");
    }

    @Test
    public void validateShouldReturnValidationResultWithErrorWhenImageHeightZeroAndHeightMinNull()
            throws JsonProcessingException {
        // given
        final BidRequest bidRequest = givenBidRequestWithNativeRequest(nativeReqCustomizer ->
                nativeReqCustomizer.assets(singletonList(Asset.builder()
                        .img(ImageObject.builder()
                                .h(0).hmin(null)
                                .w(1).wmin(1)
                                .build())
                        .build())));

        // when
        final ValidationResult result = requestValidator.validate(bidRequest);

        // then
        assertThat(result.getErrors()).hasSize(1).containsOnly(
                "request.imp[0].native.request.assets[0].img must contain at least one of \"h\" or \"hmin\"");
    }

    @Test
    public void validateShouldReturnValidationResultWithErrorWhenImageHeightNullAndHeightMinZero()
            throws JsonProcessingException {
        // given
        final BidRequest bidRequest = givenBidRequestWithNativeRequest(nativeReqCustomizer ->
                nativeReqCustomizer.assets(singletonList(Asset.builder()
                        .img(ImageObject.builder()
                                .h(0).hmin(0)
                                .w(1).wmin(1)
                                .build())
                        .build())));

        // when
        final ValidationResult result = requestValidator.validate(bidRequest);

        // then
        assertThat(result.getErrors()).hasSize(1).containsOnly(
                "request.imp[0].native.request.assets[0].img must contain at least one of \"h\" or \"hmin\"");
    }

    @Test
    public void validateShouldReturnValidationResultWithErrorWhenDataTypeOutOfPossibleValuesRange()
            throws JsonProcessingException {
        // given
        final BidRequest bidRequest = givenBidRequestWithNativeRequest(nativeReqCustomizer ->
                nativeReqCustomizer.assets(singletonList(Asset.builder()
                        .data(DataObject.builder().type(100).build()).build())));

        // when
        final ValidationResult result = requestValidator.validate(bidRequest);

        // then
        assertThat(result.getErrors()).hasSize(1).containsOnly(
                "request.imp[0].native.request.assets[0].data.type must in the range [1, 12]. Got 100");
    }

    @Test
    public void validateShouldReturnValidationResultWithErrorWhenNativeVideoHasEmptyMimes()
            throws JsonProcessingException {
        // given
        final BidRequest bidRequest = givenBidRequestWithNativeRequest(nativeReqCustomizer ->
                nativeReqCustomizer.assets(singletonList(Asset.builder()
                        .video(VideoObject.builder().mimes(emptyList()).build()).build())));

        // when
        final ValidationResult result = requestValidator.validate(bidRequest);

        // then
        assertThat(result.getErrors()).hasSize(1)
                .containsOnly("request.imp[0].native.request.assets[0].video.mimes must be an array with at least one"
                        + " MIME type");
    }

    @Test
    public void validateShouldReturnValidationResultWithErrorWhenNativeVideoHasEmptyMinDuration()
            throws JsonProcessingException {
        // given
        final BidRequest bidRequest = givenBidRequestWithNativeRequest(nativeReqCustomizer ->
                nativeReqCustomizer.assets(singletonList(Asset.builder()
                        .video(VideoObject.builder()
                                .mimes(singletonList("mime"))
                                .minduration(null)
                                .build())
                        .build())));

        // when
        final ValidationResult result = requestValidator.validate(bidRequest);

        // then
        assertThat(result.getErrors()).hasSize(1)
                .containsOnly("request.imp[0].native.request.assets[0].video.minduration must be a positive integer");
    }

    @Test
    public void validateShouldReturnValidationResultWithErrorWhenNativeVideoHasMinDurationLessThanOne()
            throws JsonProcessingException {
        // given
        final BidRequest bidRequest = givenBidRequestWithNativeRequest(nativeReqCustomizer ->
                nativeReqCustomizer.assets(singletonList(Asset.builder()
                        .video(VideoObject.builder()
                                .mimes(singletonList("mime"))
                                .minduration(0)
                                .build())
                        .build())));

        // when
        final ValidationResult result = requestValidator.validate(bidRequest);

        // then
        assertThat(result.getErrors()).hasSize(1)
                .containsOnly("request.imp[0].native.request.assets[0].video.minduration must be a positive integer");
    }

    @Test
    public void validateShouldReturnValidationResultWithErrorWhenNativeVideoHasEmptyMaxDuration()
            throws JsonProcessingException {
        // given
        final BidRequest bidRequest = givenBidRequestWithNativeRequest(nativeReqCustomizer ->
                nativeReqCustomizer.assets(singletonList(Asset.builder()
                        .video(VideoObject.builder()
                                .mimes(singletonList("mime"))
                                .minduration(2)
                                .maxduration(null)
                                .build())
                        .build())));

        // when
        final ValidationResult result = requestValidator.validate(bidRequest);

        // then
        assertThat(result.getErrors()).hasSize(1)
                .containsOnly("request.imp[0].native.request.assets[0].video.maxduration must be a positive integer");
    }

    @Test
    public void validateShouldReturnValidationResultWithErrorWhenNativeVideoHasMaxDurationLessThanOne()
            throws JsonProcessingException {
        // given
        final BidRequest bidRequest = givenBidRequestWithNativeRequest(nativeReqCustomizer ->
                nativeReqCustomizer.assets(singletonList(Asset.builder()
                        .video(VideoObject.builder()
                                .mimes(singletonList("mime"))
                                .minduration(2)
                                .maxduration(0)
                                .build())
                        .build())));

        // when
        final ValidationResult result = requestValidator.validate(bidRequest);

        // then
        assertThat(result.getErrors()).hasSize(1)
                .containsOnly("request.imp[0].native.request.assets[0].video.maxduration must be a positive integer");
    }

    @Test
    public void validateShouldReturnValidationResultWithErrorWhenNativeVideoHasEmptyProtocols()
            throws JsonProcessingException {
        // given
        final BidRequest bidRequest = givenBidRequestWithNativeRequest(nativeReqCustomizer ->
                nativeReqCustomizer.assets(singletonList(Asset.builder()
                        .video(VideoObject.builder()
                                .mimes(singletonList("mime"))
                                .minduration(2)
                                .maxduration(0)
                                .protocols(emptyList())
                                .build())
                        .build())));

        // when
        final ValidationResult result = requestValidator.validate(bidRequest);

        // then
        assertThat(result.getErrors()).hasSize(1)
                .containsOnly("request.imp[0].native.request.assets[0].video.maxduration must be a positive integer");
    }

    @Test
    public void validateShouldReturnValidationResultWithErrorWhenNativeVideoProtocolsOutOfPossibleValues()
            throws JsonProcessingException {
        // given
        final BidRequest bidRequest = givenBidRequestWithNativeRequest(nativeReqCustomizer ->
                nativeReqCustomizer.assets(singletonList(Asset.builder()
                        .video(VideoObject.builder()
                                .mimes(singletonList("mime"))
                                .minduration(2)
                                .maxduration(0)
                                .protocols(singletonList(20))
                                .build())
                        .build())));

        // when
        final ValidationResult result = requestValidator.validate(bidRequest);

        // then
        assertThat(result.getErrors()).hasSize(1)
                .containsOnly("request.imp[0].native.request.assets[0].video.maxduration must be a positive integer");
    }

    @Test
    public void validateShouldReturnEmptyValidationMessagesWhenNativeVideoIsValid()
            throws JsonProcessingException {
        // given
        final BidRequest bidRequest = givenBidRequestWithNativeRequest(nativeReqCustomizer ->
                nativeReqCustomizer.assets(singletonList(Asset.builder()
                        .video(VideoObject.builder()
                                .mimes(singletonList("mime"))
                                .minduration(2)
                                .maxduration(2)
                                .protocols(singletonList(0))
                                .build())
                        .build())));

        // when
        final ValidationResult result = requestValidator.validate(bidRequest);

        // then
        assertThat(result.getErrors()).hasSize(1)
                .containsOnly(
                        "request.imp[0].native.request.assets[0].video.protocols[0] must be in the range [1, 10]. Got 0");
    }

    @Test
    public void validateShouldUpdateNativeRequestAssetsIds() throws JsonProcessingException {
        // given
        final BidRequest bidRequest = givenBidRequestWithNativeRequest(nativeReqCustomizer ->
                nativeReqCustomizer.assets(asList(Asset.builder().build(), Asset.builder().build())));

        // when
        requestValidator.validate(bidRequest);

        assertThat(bidRequest.getImp()).hasSize(1)
                .extracting(Imp::getXNative).doesNotContainNull()
                .extracting(Native::getRequest).doesNotContainNull()
                .extracting(req -> mapper.readValue(req, Request.class))
                .flatExtracting(Request::getAssets)
                .flatExtracting(Asset::getId)
                .containsOnly(0, 1);
    }

    private BidRequest givenBidRequest(
            Function<Native.NativeBuilder, Native.NativeBuilder> nativeCustomizer) {
        return validBidRequestBuilder()
                .imp(singletonList(validImpBuilder()
                        .xNative(nativeCustomizer.apply(Native.builder()).build()).build())).build();
    }

    private BidRequest givenBidRequestWithNativeRequest(
            Function<Request.RequestBuilder, Request.RequestBuilder> nativeRequestCustomizer)
            throws JsonProcessingException {
        return validBidRequestBuilder()
                .imp(singletonList(validImpBuilder()
                        .xNative(Native.builder()
                                .request(mapper.writeValueAsString(nativeRequestCustomizer.apply(
                                        Request.builder()).build()))
                                .build())
                        .build()))
                .build();
    }

    @Test
    public void validateShouldReturnValidationMessageWhenMetricTypeNullOrEmpty() {
        // given
        final BidRequest bidRequest = validBidRequestBuilder()
                .imp(singletonList(validImpBuilder()
                        .metric(singletonList(Metric.builder().type(null).build())).build()))
                .build();

        // when
        final ValidationResult result = requestValidator.validate(bidRequest);

        // then
        assertThat(result.getErrors()).hasSize(1).element(0).isEqualTo("Missing request.imp[0].metric[0].type");
    }

    @Test
    public void validateShouldReturnValidationMessageWhenMetricValueIsNotValid() {
        // given
        final BidRequest bidRequest = validBidRequestBuilder()
                .imp(singletonList(validImpBuilder()
                        .metric(singletonList(Metric.builder().type("viewability").value(2).build())).build()))
                .build();

        // when
        final ValidationResult result = requestValidator.validate(bidRequest);

        // then
        assertThat(result.getErrors()).hasSize(1).element(0)
                .isEqualTo("request.imp[0].metric[0].value must be in the range [0.0, 1.0]");
    }

    @Test
    public void validateShouldReturnValidationMessageWhenAdjustmentFactorNegative() {
        // given
        final BidRequest bidRequest = validBidRequestBuilder()
                .ext(mapper.valueToTree(ExtBidRequest.of(
                        ExtRequestPrebid.builder()
                                .bidadjustmentfactors(singletonMap("rubicon", BigDecimal.valueOf(-1.1))).build())))
                .build();

        // when
        final ValidationResult result = requestValidator.validate(bidRequest);

        // then
        assertThat(result.getErrors()).hasSize(1).containsOnly(
                "request.ext.prebid.bidadjustmentfactors.rubicon must be a positive number. Got -1.100000");
    }


    @Test
    public void validateShouldReturnValidationMessageWhenBidderUnknown() {
        // given
        final BidRequest bidRequest = validBidRequestBuilder()
                .ext(mapper.valueToTree(ExtBidRequest.of(
                        ExtRequestPrebid.builder()
                                .bidadjustmentfactors(singletonMap("unknownBidder", BigDecimal.valueOf(1.1F)))
                                .build())))
                .build();

        // when
        final ValidationResult result = requestValidator.validate(bidRequest);

        // then
        assertThat(result.getErrors()).hasSize(1).containsOnly(
                "request.ext.prebid.bidadjustmentfactors.unknownBidder is not a known bidder or alias");
    }

    @Test
    public void validateShouldEmptyValidationMessagesWhenBidderIsKnownAndAdjustmentIsValid() {
        // given
        final BidRequest bidRequest = validBidRequestBuilder()
                .ext(mapper.valueToTree(ExtBidRequest.of(
                        ExtRequestPrebid.builder()
                                .bidadjustmentfactors(singletonMap("rubicon", BigDecimal.valueOf(1.1))).build())))
                .build();

        // when
        final ValidationResult result = requestValidator.validate(bidRequest);

        // then
        assertThat(result.getErrors()).isEmpty();
    }

    @Test
    public void validateShouldEmptyValidationMessagesWhenBidderIsKnownAliasForCoreBidderAndAdjustmentIsValid() {
        // given
        final BidRequest bidRequest = validBidRequestBuilder()
                .ext(mapper.valueToTree(ExtBidRequest.of(
                        ExtRequestPrebid.builder()
                                .aliases(singletonMap("rubicon_alias", "rubicon"))
                                .bidadjustmentfactors(singletonMap("rubicon_alias", BigDecimal.valueOf(1.1)))
                                .build())))
                .build();

        // when
        final ValidationResult result = requestValidator.validate(bidRequest);

        // then
        assertThat(result.getErrors()).isEmpty();
    }

    @Test
    public void validateShouldReturnValidationMessageWhenRequestHaveDuplicatedImpIds() {
        // given
        final BidRequest bidRequest = validBidRequestBuilder()
                .imp(asList(Imp.builder()
                                .id("11")
                                .build(),
                        Imp.builder()
                                .id("11")
                                .build()))
                .build();

        // when
        final ValidationResult result = requestValidator.validate(bidRequest);

        // then
        assertThat(result.getErrors()).hasSize(1).containsOnly(
                "request.imp[0].id and request.imp[1].id are both \"11\". Imp IDs must be unique.");
    }

    private static BidRequest.BidRequestBuilder validBidRequestBuilder() {
        return BidRequest.builder().id("1").tmax(300L)
                .cur(singletonList("USD"))
                .imp(singletonList(validImpBuilder().build()))
                .site(Site.builder().id("1").page("2").build());
    }

    private static Imp.ImpBuilder validImpBuilder() {
        return Imp.builder().id("200")
                .video(Video.builder().mimes(singletonList("vmime"))
                        .build())
                .banner(Banner.builder()
                        .format(singletonList(Format.builder().wmin(1).wratio(5).hratio(1).build()))
                        .build())
                .pmp(Pmp.builder().deals(singletonList(Deal.builder().id("1").build())).build())
                .ext(mapper.valueToTree(singletonMap("rubicon", 0)));
    }

    private static BidRequest overwriteBannerFormatInFirstImp(
            BidRequest bidRequest, Function<FormatBuilder, FormatBuilder> formatModifier) {
        final Banner banner = bidRequest.getImp().get(0).getBanner().toBuilder()
                .format(singletonList(formatModifier.apply(Format.builder()).build())).build();

        return bidRequest.toBuilder().imp(singletonList(validImpBuilder().banner(banner).build())).build();
    }

    private static BidRequest overwritePmpFirstDealInFirstImp(
            BidRequest bidRequest, Function<DealBuilder, DealBuilder> dealModifier) {
        final Pmp pmp = bidRequest.getImp().get(0).getPmp().toBuilder()
                .deals(singletonList(dealModifier.apply(dealModifier.apply(Deal.builder())).build())).build();

        return bidRequest.toBuilder().imp(singletonList(validImpBuilder().pmp(pmp).build())).build();
    }

    private static BidRequest.BidRequestBuilder overwriteSite(
            BidRequest.BidRequestBuilder builder, Function<SiteBuilder, SiteBuilder> siteModifier) {
        return builder.site(siteModifier.apply(Site.builder()).build());
    }

    private static BidRequest.BidRequestBuilder overwriteApp(
            BidRequest.BidRequestBuilder builder, Function<AppBuilder, AppBuilder> appModifier) {
        return builder.app(appModifier.apply(App.builder()).build());
    }
}<|MERGE_RESOLUTION|>--- conflicted
+++ resolved
@@ -61,10 +61,7 @@
 import java.util.function.Function;
 
 import static java.util.Arrays.asList;
-import static java.util.Collections.emptyList;
-import static java.util.Collections.emptyMap;
-import static java.util.Collections.singletonList;
-import static java.util.Collections.singletonMap;
+import static java.util.Collections.*;
 import static org.assertj.core.api.Assertions.assertThat;
 import static org.mockito.ArgumentMatchers.any;
 import static org.mockito.ArgumentMatchers.eq;
@@ -1083,7 +1080,8 @@
     public void validateShouldReturnValidationMessageWhenMinWidthPercIsNull() {
         // given
         final BidRequest bidRequest = validBidRequestBuilder().device(Device.builder()
-                .ext(mapper.valueToTree(ExtDevice.of(ExtDevicePrebid.of(ExtDeviceInt.of(null, null))))).build()).build();
+                .ext(mapper.valueToTree(
+                        ExtDevice.of(ExtDevicePrebid.of(ExtDeviceInt.of(null, null))))).build()).build();
 
         // when
         final ValidationResult result = requestValidator.validate(bidRequest);
@@ -1132,7 +1130,8 @@
 
         // then
         assertThat(result.getErrors()).hasSize(1)
-                .containsOnly("request.device.ext.prebid.interstitial.minheightperc must be a number between 0 and 100");
+                .containsOnly(
+                        "request.device.ext.prebid.interstitial.minheightperc must be a number between 0 and 100");
     }
 
     @Test
@@ -1146,7 +1145,8 @@
 
         // then
         assertThat(result.getErrors()).hasSize(1)
-                .containsOnly("request.device.ext.prebid.interstitial.minheightperc must be a number between 0 and 100");
+                .containsOnly(
+                        "request.device.ext.prebid.interstitial.minheightperc must be a number between 0 and 100");
     }
 
     @Test
@@ -1160,7 +1160,8 @@
 
         // then
         assertThat(result.getErrors()).hasSize(1)
-                .containsOnly("request.device.ext.prebid.interstitial.minheightperc must be a number between 0 and 100");
+                .containsOnly(
+                        "request.device.ext.prebid.interstitial.minheightperc must be a number between 0 and 100");
     }
 
     @Test
@@ -1280,15 +1281,10 @@
     public void validateShouldReturnValidationMessageWhenCantParseTargetingPriceGranularity() {
         // given
         final BidRequest bidRequest = validBidRequestBuilder()
-<<<<<<< HEAD
                 .ext(mapper.valueToTree(ExtBidRequest.of(ExtRequestPrebid.builder()
-                        .targeting(ExtRequestTargeting.of(new TextNode("pricegranularity"), null, null, null))
+                        .targeting(ExtRequestTargeting.of(new TextNode("pricegranularity"), null, null,
+                                null, null))
                         .build())))
-=======
-                .ext(mapper.valueToTree(ExtBidRequest.of(ExtRequestPrebid.of(null, null,
-                        ExtRequestTargeting.of(new TextNode("pricegranularity"), null, null,
-                                null, null), null, null))))
->>>>>>> bf2cfb5d
                 .build();
         // when
         final ValidationResult result = requestValidator.validate(bidRequest);
@@ -1302,16 +1298,10 @@
     public void validateShouldReturnValidationMessageWhenRangesAreEmptyList() {
         // given
         final BidRequest bidRequest = validBidRequestBuilder()
-<<<<<<< HEAD
                 .ext(mapper.valueToTree(ExtBidRequest.of(ExtRequestPrebid.builder()
                         .targeting(ExtRequestTargeting.of(mapper.valueToTree(ExtPriceGranularity.of(2, emptyList())),
-                                null, null, null))
+                                null, null, null, null))
                         .build())))
-=======
-                .ext(mapper.valueToTree(ExtBidRequest.of(ExtRequestPrebid.of(
-                        null, null, ExtRequestTargeting.of(mapper.valueToTree(ExtPriceGranularity.of(2, emptyList())),
-                                null, null, null, null), null, null))))
->>>>>>> bf2cfb5d
                 .build();
         // when
         final ValidationResult result = requestValidator.validate(bidRequest);
@@ -1328,12 +1318,8 @@
                 .ext(mapper.valueToTree(ExtBidRequest.of(ExtRequestPrebid.builder()
                         .targeting(ExtRequestTargeting.of(mapper.valueToTree(ExtPriceGranularity
                                 .of(2, singletonList(ExtGranularityRange.of(BigDecimal.valueOf(5),
-<<<<<<< HEAD
-                                        BigDecimal.valueOf(0))))), null, null, null))
+                                        BigDecimal.valueOf(0))))), null, null, null, null))
                         .build())))
-=======
-                                        BigDecimal.valueOf(0))))), null, null, null, null), null, null))))
->>>>>>> bf2cfb5d
                 .build();
         // when
         final ValidationResult result = requestValidator.validate(bidRequest);
@@ -1350,13 +1336,8 @@
                 .ext(mapper.valueToTree(ExtBidRequest.of(ExtRequestPrebid.builder()
                         .targeting(ExtRequestTargeting.of(mapper.valueToTree(ExtPriceGranularity.of(2,
                                 singletonList(ExtGranularityRange.of(BigDecimal.valueOf(5), BigDecimal.valueOf(-1))))),
-<<<<<<< HEAD
-                                null, null, null))
+                                null, null, null, null))
                         .build())))
-=======
-                                null, null, null, null),
-                        null, null))))
->>>>>>> bf2cfb5d
                 .build();
         // when
         final ValidationResult result = requestValidator.validate(bidRequest);
@@ -1374,13 +1355,8 @@
                         .targeting(ExtRequestTargeting.of(mapper.valueToTree(ExtPriceGranularity.of(-1,
                                 singletonList(
                                         ExtGranularityRange.of(BigDecimal.valueOf(5), BigDecimal.valueOf(0.01))))),
-<<<<<<< HEAD
-                                null, null, null))
+                                null, null, null, null))
                         .build())))
-=======
-                                null, null, null, null),
-                        null, null))))
->>>>>>> bf2cfb5d
                 .build();
         // when
         final ValidationResult result = requestValidator.validate(bidRequest);
@@ -1394,13 +1370,13 @@
     public void validateShouldReturnValidationMessageWhenMediaTypePriceGranularityTypesAreAllNull() {
         // given
         final BidRequest bidRequest = validBidRequestBuilder()
-                .ext(mapper.valueToTree(ExtBidRequest.of(ExtRequestPrebid.of(
-                        null, null, ExtRequestTargeting.of(mapper.valueToTree(ExtPriceGranularity.of(1,
+                .ext(mapper.valueToTree(ExtBidRequest.of(ExtRequestPrebid.builder()
+                        .targeting(ExtRequestTargeting.of(mapper.valueToTree(ExtPriceGranularity.of(1,
                                 singletonList(
                                         ExtGranularityRange.of(BigDecimal.valueOf(5), BigDecimal.valueOf(0.01))))),
                                 ExtMediaTypePriceGranularity.of(null, null, null),
-                                null, null, null),
-                        null, null))))
+                                null, null, null))
+                        .build())))
                 .build();
         // when
         final ValidationResult result = requestValidator.validate(bidRequest);
@@ -1415,13 +1391,13 @@
         // given
         final NullNode nullNode = NullNode.getInstance();
         final BidRequest bidRequest = validBidRequestBuilder()
-                .ext(mapper.valueToTree(ExtBidRequest.of(ExtRequestPrebid.of(
-                        null, null, ExtRequestTargeting.of(mapper.valueToTree(ExtPriceGranularity.of(1,
+                .ext(mapper.valueToTree(ExtBidRequest.of(ExtRequestPrebid.builder()
+                        .targeting(ExtRequestTargeting.of(mapper.valueToTree(ExtPriceGranularity.of(1,
                                 singletonList(
                                         ExtGranularityRange.of(BigDecimal.valueOf(5), BigDecimal.valueOf(0.01))))),
                                 ExtMediaTypePriceGranularity.of(nullNode, nullNode, nullNode),
-                                null, null, null),
-                        null, null))))
+                                null, null, null))
+                        .build())))
                 .build();
         // when
         final ValidationResult result = requestValidator.validate(bidRequest);
@@ -1435,15 +1411,15 @@
     public void validateShouldReturnValidationMessageWhenAnyPresentMediaTypePriceGranularityIsInvalid() {
         // given
         final BidRequest bidRequest = validBidRequestBuilder()
-                .ext(mapper.valueToTree(ExtBidRequest.of(ExtRequestPrebid.of(
-                        null, null, ExtRequestTargeting.of(mapper.valueToTree(ExtPriceGranularity.of(1,
+                .ext(mapper.valueToTree(ExtBidRequest.of(ExtRequestPrebid.builder()
+                        .targeting(ExtRequestTargeting.of(mapper.valueToTree(ExtPriceGranularity.of(1,
                                 singletonList(
                                         ExtGranularityRange.of(BigDecimal.valueOf(5), BigDecimal.valueOf(0.01))))),
                                 ExtMediaTypePriceGranularity.of(mapper.valueToTree(ExtPriceGranularity.of(2,
                                         singletonList(ExtGranularityRange.of(BigDecimal.valueOf(5),
                                                 BigDecimal.valueOf(1))))), null, new TextNode("pricegranularity")),
-                                null, null, null),
-                        null, null))))
+                                null, null, null))
+                        .build())))
                 .build();
         // when
         final ValidationResult result = requestValidator.validate(bidRequest);
@@ -1457,15 +1433,15 @@
     public void validateShouldReturnValidationMessageWithCorrectMediaType() {
         // given
         final BidRequest bidRequest = validBidRequestBuilder()
-                .ext(mapper.valueToTree(ExtBidRequest.of(ExtRequestPrebid.of(
-                        null, null, ExtRequestTargeting.of(mapper.valueToTree(ExtPriceGranularity.of(1,
+                .ext(mapper.valueToTree(ExtBidRequest.of(ExtRequestPrebid.builder()
+                        .targeting(ExtRequestTargeting.of(mapper.valueToTree(ExtPriceGranularity.of(1,
                                 singletonList(
                                         ExtGranularityRange.of(BigDecimal.valueOf(5), BigDecimal.valueOf(0.01))))),
                                 ExtMediaTypePriceGranularity.of(mapper.valueToTree(ExtPriceGranularity.of(-1,
                                         singletonList(ExtGranularityRange.of(BigDecimal.valueOf(5),
                                                 BigDecimal.valueOf(1))))), null, null),
-                                null, null, null),
-                        null, null))))
+                                null, null, null))
+                        .build())))
                 .build();
         // when
         final ValidationResult result = requestValidator.validate(bidRequest);
@@ -1483,13 +1459,8 @@
                         .targeting(ExtRequestTargeting.of(mapper.valueToTree(ExtPriceGranularity.of(1,
                                 singletonList(
                                         ExtGranularityRange.of(BigDecimal.valueOf(5), BigDecimal.valueOf(0.01))))),
-<<<<<<< HEAD
-                                null, false, false))
+                                null, null, false, false))
                         .build())))
-=======
-                                null, null, false, false),
-                        null, null))))
->>>>>>> bf2cfb5d
                 .build();
         // when
         final ValidationResult result = requestValidator.validate(bidRequest);
@@ -1507,12 +1478,8 @@
                         .targeting(ExtRequestTargeting.of(mapper.valueToTree(ExtPriceGranularity.of(2,
                                 asList(ExtGranularityRange.of(BigDecimal.valueOf(5), BigDecimal.valueOf(0.01)),
                                         ExtGranularityRange.of(BigDecimal.valueOf(2), BigDecimal.valueOf(0.05))))),
-<<<<<<< HEAD
-                                null, null, null))
+                                null, null, null, null))
                         .build())))
-=======
-                                null, null, null, null), null, null))))
->>>>>>> bf2cfb5d
                 .build();
 
         // when
@@ -1532,12 +1499,8 @@
                                 asList(ExtGranularityRange.of(BigDecimal.valueOf(5), BigDecimal.valueOf(0.01)),
                                         ExtGranularityRange.of(BigDecimal.valueOf(10), BigDecimal.valueOf(0.05)),
                                         ExtGranularityRange.of(BigDecimal.valueOf(8), BigDecimal.valueOf(0.05))))),
-<<<<<<< HEAD
-                                null, null, null))
+                                null, null, null, null))
                         .build())))
-=======
-                                null, null, null, null), null, null))))
->>>>>>> bf2cfb5d
                 .build();
 
         // when
@@ -1556,12 +1519,8 @@
                         .targeting(ExtRequestTargeting.of(mapper.valueToTree(ExtPriceGranularity.of(2,
                                 asList(ExtGranularityRange.of(BigDecimal.valueOf(5), BigDecimal.valueOf(0.01)),
                                         ExtGranularityRange.of(BigDecimal.valueOf(10), BigDecimal.valueOf(-0.05))))),
-<<<<<<< HEAD
-                                null, null, null))
+                                null, null, null, null))
                         .build())))
-=======
-                                null, null, null, null), null, null))))
->>>>>>> bf2cfb5d
                 .build();
 
         // when
