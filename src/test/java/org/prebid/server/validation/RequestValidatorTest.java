package org.prebid.server.validation;

import com.fasterxml.jackson.core.JsonProcessingException;
import com.fasterxml.jackson.databind.node.NullNode;
import com.fasterxml.jackson.databind.node.ObjectNode;
import com.fasterxml.jackson.databind.node.TextNode;
import com.iab.openrtb.request.App;
import com.iab.openrtb.request.App.AppBuilder;
import com.iab.openrtb.request.Asset;
import com.iab.openrtb.request.Audio;
import com.iab.openrtb.request.Banner;
import com.iab.openrtb.request.BidRequest;
import com.iab.openrtb.request.DataObject;
import com.iab.openrtb.request.Deal;
import com.iab.openrtb.request.Deal.DealBuilder;
import com.iab.openrtb.request.Device;
import com.iab.openrtb.request.EventTracker;
import com.iab.openrtb.request.Format;
import com.iab.openrtb.request.Format.FormatBuilder;
import com.iab.openrtb.request.ImageObject;
import com.iab.openrtb.request.Imp;
import com.iab.openrtb.request.Metric;
import com.iab.openrtb.request.Native;
import com.iab.openrtb.request.Pmp;
import com.iab.openrtb.request.Regs;
import com.iab.openrtb.request.Request;
import com.iab.openrtb.request.Site;
import com.iab.openrtb.request.Site.SiteBuilder;
import com.iab.openrtb.request.TitleObject;
import com.iab.openrtb.request.User;
import com.iab.openrtb.request.Video;
import com.iab.openrtb.request.VideoObject;
import org.junit.Before;
import org.junit.Rule;
import org.junit.Test;
import org.mockito.Mock;
import org.mockito.junit.MockitoJUnit;
import org.mockito.junit.MockitoRule;
import org.prebid.server.VertxTest;
import org.prebid.server.bidder.BidderCatalog;
import org.prebid.server.exception.BlacklistedAccountOrApp;
import org.prebid.server.proto.openrtb.ext.request.ExtBidRequest;
import org.prebid.server.proto.openrtb.ext.request.ExtDevice;
import org.prebid.server.proto.openrtb.ext.request.ExtDeviceInt;
import org.prebid.server.proto.openrtb.ext.request.ExtDevicePrebid;
import org.prebid.server.proto.openrtb.ext.request.ExtGranularityRange;
import org.prebid.server.proto.openrtb.ext.request.ExtMediaTypePriceGranularity;
import org.prebid.server.proto.openrtb.ext.request.ExtPriceGranularity;
import org.prebid.server.proto.openrtb.ext.request.ExtRegs;
import org.prebid.server.proto.openrtb.ext.request.ExtRequestPrebid;
import org.prebid.server.proto.openrtb.ext.request.ExtRequestTargeting;
import org.prebid.server.proto.openrtb.ext.request.ExtSite;
import org.prebid.server.proto.openrtb.ext.request.ExtUser;
import org.prebid.server.proto.openrtb.ext.request.ExtUserDigiTrust;
import org.prebid.server.proto.openrtb.ext.request.ExtUserEid;
import org.prebid.server.proto.openrtb.ext.request.ExtUserEidUid;
import org.prebid.server.proto.openrtb.ext.request.ExtUserPrebid;
import org.prebid.server.validation.model.ValidationResult;

import java.io.IOException;
import java.math.BigDecimal;
import java.util.Collections;
import java.util.LinkedHashSet;
import java.util.List;
import java.util.function.Function;

import static java.util.Arrays.asList;
import static java.util.Collections.emptyList;
import static java.util.Collections.emptyMap;
import static java.util.Collections.singletonList;
import static java.util.Collections.singletonMap;
import static org.assertj.core.api.Assertions.assertThat;
import static org.assertj.core.api.Assertions.assertThatThrownBy;
import static org.mockito.ArgumentMatchers.any;
import static org.mockito.ArgumentMatchers.eq;
import static org.mockito.BDDMockito.given;

public class RequestValidatorTest extends VertxTest {

    private static final String RUBICON = "rubicon";
    private static final List<String> BLACKLISTED_APPS = singletonList("bad_app");

    @Rule
    public final MockitoRule mockitoRule = MockitoJUnit.rule();

    @Mock
    private BidderCatalog bidderCatalog;
    @Mock
    private BidderParamValidator bidderParamValidator;

    private RequestValidator requestValidator;

    @Before
    public void setUp() {
        given(bidderParamValidator.validate(any(), any())).willReturn(Collections.emptySet());
        given(bidderCatalog.isValidName(eq(RUBICON))).willReturn(true);

        requestValidator = new RequestValidator(bidderCatalog, bidderParamValidator, BLACKLISTED_APPS);
    }

    @Test
    public void validateShouldReturnOnlyOneErrorAtATime() {
        // given
        final BidRequest bidRequest = BidRequest.builder().build();

        // when
        final ValidationResult result = requestValidator.validate(bidRequest);

        // then
        assertThat(result).isNotNull();
        assertThat(result.getErrors()).hasSize(1);
    }

    @Test
    public void validateShouldReturnValidationMessageWhenRequestIdIsEmpty() {
        // given
        final BidRequest bidRequest = validBidRequestBuilder().id("").build();

        // when
        final ValidationResult result = requestValidator.validate(bidRequest);

        // then
        assertThat(result.getErrors()).hasSize(1)
                .containsOnly("request missing required field: \"id\"");
    }

    @Test
    public void validateShouldReturnValidationMessageWhenRequestIdIsNull() {
        // given
        final BidRequest bidRequest = validBidRequestBuilder().id(null).build();

        // when
        final ValidationResult result = requestValidator.validate(bidRequest);

        // then
        assertThat(result.getErrors()).hasSize(1)
                .containsOnly("request missing required field: \"id\"");
    }

    @Test
    public void validateShouldReturnValidationMessageWhenTmaxIsNegative() {
        // given
        final BidRequest bidRequest = validBidRequestBuilder().id("1").tmax(-100L).build();

        // when
        final ValidationResult result = requestValidator.validate(bidRequest);

        // then
        assertThat(result.getErrors()).hasSize(1)
                .containsOnly("request.tmax must be nonnegative. Got -100");
    }

    @Test
    public void validateShouldNotReturnValidationMessageWhenTmaxIsNull() {
        // given
        final BidRequest bidRequest = validBidRequestBuilder().tmax(null).build();

        // when
        final ValidationResult result = requestValidator.validate(bidRequest);

        // then
        assertThat(result.getErrors()).isEmpty();
    }

    @Test
    public void validateShouldReturnValidationMessageWhenCurIsNull() {
        // given
        final BidRequest bidRequest = validBidRequestBuilder().cur(null).build();

        // when
        final ValidationResult result = requestValidator.validate(bidRequest);

        // then
        assertThat(result.getErrors()).hasSize(1)
                .containsOnly(
                        "currency was not defined either in request.cur or in configuration field adServerCurrency");
    }

    @Test
    public void validateShouldReturnValidationMessageWhenExtIsInvalid() {
        // given
        final ObjectNode ext = mapper.createObjectNode();
        ext.set("prebid", new TextNode("invalid-prebid"));
        final BidRequest bidRequest = validBidRequestBuilder().ext(ext).build();

        // when
        final ValidationResult result = requestValidator.validate(bidRequest);

        // then
        assertThat(result.getErrors()).hasSize(1)
                .element(0).asString().startsWith("request.ext is invalid");
    }

    @Test
    public void validateShouldReturnValidationMessageWhenNumberOfImpsIsZero() {
        // given
        final BidRequest bidRequest = validBidRequestBuilder().imp(null).build();

        // when
        final ValidationResult result = requestValidator.validate(bidRequest);

        // then
        assertThat(result.getErrors()).hasSize(1)
                .containsOnly("request.imp must contain at least one element");
    }

    @Test
    public void validateShouldReturnValidationMessageWhenImpIdNull() {
        // given
        final BidRequest bidRequest = validBidRequestBuilder()
                .imp(singletonList(validImpBuilder().id(null).build()))
                .build();

        // when
        final ValidationResult result = requestValidator.validate(bidRequest);

        // then
        assertThat(result.getErrors()).hasSize(1)
                .containsOnly("request.imp[0] missing required field: \"id\"");
    }

    @Test
    public void validateShouldReturnValidationMessageWhenImpIdEmptyString() {
        // given
        final BidRequest bidRequest = validBidRequestBuilder()
                .imp(singletonList(validImpBuilder().id("").build()))
                .build();

        // when
        final ValidationResult result = requestValidator.validate(bidRequest);

        // then
        assertThat(result.getErrors()).hasSize(1)
                .containsOnly("request.imp[0] missing required field: \"id\"");
    }

    @Test
    public void validateShouldReturnValidationMessageWhenNoneOfMediaTypeIsPresent() {
        // given
        final BidRequest bidRequest = validBidRequestBuilder()
                .imp(singletonList(validImpBuilder()
                        .video(null)
                        .audio(null)
                        .banner(null)
                        .xNative(null)
                        .build()))
                .build();

        // when
        final ValidationResult result = requestValidator.validate(bidRequest);

        // then
        assertThat(result.getErrors()).hasSize(1)
                .containsOnly("request.imp[0] must contain at least one of \"banner\", \"video\", \"audio\", or "
                        + "\"native\"");
    }

    @Test
    public void validateShouldReturnValidationMessageWhenVideoAttributeIsPresentButVideaMimesMissed() {
        // given
        final BidRequest bidRequest = validBidRequestBuilder()
                .imp(singletonList(validImpBuilder()
                        .video(Video.builder().mimes(emptyList())
                                .build())
                        .build()))
                .build();

        // when
        final ValidationResult result = requestValidator.validate(bidRequest);

        // then
        assertThat(result.getErrors()).hasSize(1)
                .containsOnly("request.imp[0].video.mimes must contain at least one supported MIME type");
    }

    @Test
    public void validateShouldReturnValidationMessageWhenAudioAttributePresentButAudioMimesMissed() {
        // given
        final BidRequest bidRequest = validBidRequestBuilder()
                .imp(singletonList(validImpBuilder()
                        .audio(Audio.builder().mimes(emptyList())
                                .build())
                        .build()))
                .build();

        // when
        final ValidationResult result = requestValidator.validate(bidRequest);

        // then
        assertThat(result.getErrors()).hasSize(1)
                .containsOnly("request.imp[0].audio.mimes must contain at least one supported MIME type");
    }

    @Test
    public void validateShouldReturnValidationMessageWhenBannerHasNullFormatAndNoSizes() {
        // given
        final BidRequest bidRequest = validBidRequestBuilder()
                .imp(singletonList(Imp.builder()
                        .id("11")
                        .banner(Banner.builder()
                                .format(null)
                                .build())
                        .ext(mapper.valueToTree(singletonMap("rubicon", 0)))
                        .build()))
                .build();

        // when
        final ValidationResult result = requestValidator.validate(bidRequest);

        // then
        assertThat(result.getErrors()).hasSize(1)
                .containsOnly(
                        "request.imp[0].banner has no sizes. Define \"w\" and \"h\", or include \"format\" elements");
    }

    @Test
    public void validateShouldReturnEmptyValidationMessagesWhenBannerHasNullFormatAndValidSizes() {
        // given
        final BidRequest bidRequest = validBidRequestBuilder()
                .imp(singletonList(Imp.builder()
                        .id("11")
                        .banner(Banner.builder()
                                .w(300)
                                .h(250)
                                .format(null)
                                .build())
                        .ext(mapper.valueToTree(singletonMap("rubicon", 0)))
                        .build()))
                .build();

        // when
        final ValidationResult result = requestValidator.validate(bidRequest);

        // then
        assertThat(result.hasErrors()).isFalse();
    }

    @Test
    public void validateShouldReturnValidationMessageWhenBannerHasEmptyFormatAndNoSizes() {
        // given
        final BidRequest bidRequest = validBidRequestBuilder()
                .imp(singletonList(Imp.builder()
                        .id("11")
                        .banner(Banner.builder()
                                .format(emptyList())
                                .build())
                        .ext(mapper.valueToTree(singletonMap("rubicon", 0)))
                        .build()))
                .build();

        // when
        final ValidationResult result = requestValidator.validate(bidRequest);

        // then
        assertThat(result.getErrors()).hasSize(1)
                .containsOnly(
                        "request.imp[0].banner has no sizes. Define \"w\" and \"h\", or include \"format\" elements");
    }

    @Test
    public void validateShouldReturnValidationMessageWhenBannerHasEmptyFormatAndNoHeight() {
        // given
        final BidRequest bidRequest = validBidRequestBuilder()
                .imp(singletonList(Imp.builder()
                        .id("11")
                        .banner(Banner.builder()
                                .w(300)
                                .format(emptyList())
                                .build())
                        .ext(mapper.valueToTree(singletonMap("rubicon", 0)))
                        .build()))
                .build();

        // when
        final ValidationResult result = requestValidator.validate(bidRequest);

        // then
        assertThat(result.getErrors()).hasSize(1)
                .containsOnly(
                        "request.imp[0].banner has no sizes. Define \"w\" and \"h\", or include \"format\" elements");
    }

    @Test
    public void validateShouldReturnValidationMessageWhenBannerHasEmptyFormatAndNoWidth() {
        // given
        final BidRequest bidRequest = validBidRequestBuilder()
                .imp(singletonList(Imp.builder()
                        .id("11")
                        .banner(Banner.builder()
                                .h(600)
                                .format(emptyList())
                                .build())
                        .ext(mapper.valueToTree(singletonMap("rubicon", 0)))
                        .build()))
                .build();

        // when
        final ValidationResult result = requestValidator.validate(bidRequest);

        // then
        assertThat(result.getErrors()).hasSize(1)
                .containsOnly(
                        "request.imp[0].banner has no sizes. Define \"w\" and \"h\", or include \"format\" elements");
    }

    @Test
    public void validateShouldReturnValidationMessageWhenBannerHasEmptyFormatAndZeroHeight() {
        // given
        final BidRequest bidRequest = validBidRequestBuilder()
                .imp(singletonList(Imp.builder()
                        .id("11")
                        .banner(Banner.builder()
                                .w(300)
                                .h(0)
                                .format(emptyList())
                                .build())
                        .ext(mapper.valueToTree(singletonMap("rubicon", 0)))
                        .build()))
                .build();

        // when
        final ValidationResult result = requestValidator.validate(bidRequest);

        // then
        assertThat(result.getErrors()).hasSize(1)
                .containsOnly(
                        "request.imp[0].banner has no sizes. Define \"w\" and \"h\", or include \"format\" elements");
    }

    @Test
    public void validateShouldReturnValidationMessageWhenBannerHasZeroHeight() {
        // given
        final BidRequest bidRequest = validBidRequestBuilder()
                .imp(singletonList(Imp.builder()
                        .id("11")
                        .banner(Banner.builder()
                                .w(300)
                                .h(0)
                                .format(singletonList(Format.builder().build()))
                                .build())
                        .ext(mapper.valueToTree(singletonMap("rubicon", 0)))
                        .build()))
                .build();

        // when
        final ValidationResult result = requestValidator.validate(bidRequest);

        // then
        assertThat(result.getErrors()).hasSize(1)
                .containsOnly("Request imp[0].banner must define a valid \"h\" and \"w\" properties");
    }

    @Test
    public void validateShouldReturnValidationMessageWhenBannerHasEmptyFormatAndZeroWidth() {
        // given
        final BidRequest bidRequest = validBidRequestBuilder()
                .imp(singletonList(Imp.builder()
                        .id("11")
                        .banner(Banner.builder()
                                .h(600)
                                .w(0)
                                .format(emptyList())
                                .build())
                        .ext(mapper.valueToTree(singletonMap("rubicon", 0)))
                        .build()))
                .build();

        // when
        final ValidationResult result = requestValidator.validate(bidRequest);

        // then
        assertThat(result.getErrors()).hasSize(1)
                .containsOnly(
                        "request.imp[0].banner has no sizes. Define \"w\" and \"h\", or include \"format\" elements");
    }

    @Test
    public void validateShouldReturnValidationMessageWhenBannerHasZeroWidth() {
        // given
        final BidRequest bidRequest = validBidRequestBuilder()
                .imp(singletonList(Imp.builder()
                        .id("11")
                        .banner(Banner.builder()
                                .h(600)
                                .w(0)
                                .format(singletonList(Format.builder().build()))
                                .build())
                        .ext(mapper.valueToTree(singletonMap("rubicon", 0)))
                        .build()))
                .build();

        // when
        final ValidationResult result = requestValidator.validate(bidRequest);

        // then
        assertThat(result.getErrors()).hasSize(1)
                .containsOnly("Request imp[0].banner must define a valid \"h\" and \"w\" properties");
    }

    @Test
    public void validateShouldReturnValidationMessageWhenBannerHasEmptyFormatAndNegativeWidth() {
        // given
        final BidRequest bidRequest = validBidRequestBuilder()
                .imp(singletonList(Imp.builder()
                        .id("11")
                        .banner(Banner.builder()
                                .h(600)
                                .w(-300)
                                .format(emptyList())
                                .build())
                        .ext(mapper.valueToTree(singletonMap("rubicon", 0)))
                        .build()))
                .build();

        // when
        final ValidationResult result = requestValidator.validate(bidRequest);

        // then
        assertThat(result.getErrors()).hasSize(1)
                .containsOnly(
                        "request.imp[0].banner has no sizes. Define \"w\" and \"h\", or include \"format\" elements");
    }

    @Test
    public void validateShouldReturnValidationMessageWhenBannerHasNegativeWidth() {
        // given
        final BidRequest bidRequest = validBidRequestBuilder()
                .imp(singletonList(Imp.builder()
                        .id("11")
                        .banner(Banner.builder()
                                .h(600)
                                .w(-300)
                                .format(singletonList(Format.builder().build()))
                                .build())
                        .ext(mapper.valueToTree(singletonMap("rubicon", 0)))
                        .build()))
                .build();

        // when
        final ValidationResult result = requestValidator.validate(bidRequest);

        // then
        assertThat(result.getErrors()).hasSize(1)
                .containsOnly("Request imp[0].banner must define a valid \"h\" and \"w\" properties");
    }

    @Test
    public void validateShouldReturnValidationMessageWhenBannerHasEmptyFormatAndNegativeHeight() {
        // given
        final BidRequest bidRequest = validBidRequestBuilder()
                .imp(singletonList(Imp.builder()
                        .id("11")
                        .banner(Banner.builder()
                                .h(-300)
                                .w(600)
                                .format(emptyList())
                                .build())
                        .ext(mapper.valueToTree(singletonMap("rubicon", 0)))
                        .build()))
                .build();

        // when
        final ValidationResult result = requestValidator.validate(bidRequest);

        // then
        assertThat(result.getErrors()).hasSize(1)
                .containsOnly(
                        "request.imp[0].banner has no sizes. Define \"w\" and \"h\", or include \"format\" elements");
    }

    @Test
    public void validateShouldReturnValidationMessageWhenBannerHasNegativeHeight() {
        // given
        final BidRequest bidRequest = validBidRequestBuilder()
                .imp(singletonList(Imp.builder()
                        .id("11")
                        .banner(Banner.builder()
                                .h(-300)
                                .w(600)
                                .format(singletonList(Format.builder().build()))
                                .build())
                        .ext(mapper.valueToTree(singletonMap("rubicon", 0)))
                        .build()))
                .build();

        // when
        final ValidationResult result = requestValidator.validate(bidRequest);

        // then
        assertThat(result.getErrors()).hasSize(1)
                .containsOnly("Request imp[0].banner must define a valid \"h\" and \"w\" properties");
    }

    @Test
    public void validateShouldReturnValidationMessageWhenBannerFormatHWAndRatiosPresent() {
        // given
        final BidRequest bidRequest = overwriteBannerFormatInFirstImp(validBidRequestBuilder().build(),
                formatBuilder -> Format.builder().h(1).w(2).wmin(3).wratio(4).hratio(5));

        // when
        final ValidationResult result = requestValidator.validate(bidRequest);

        // then
        assertThat(result.getErrors()).hasSize(1)
                .containsOnly("Request imp[0].banner.format[0] should define *either* {w, h} *or* {wmin, wratio, "
                        + "hratio}, but not both. If both are valid, send two \"format\" objects in the request");
    }

    @Test
    public void validateShouldReturnValidationMessageWhenBannerFormatHeightWeightAndOneOfRatiosPresent() {
        // given
        final BidRequest bidRequest = overwriteBannerFormatInFirstImp(validBidRequestBuilder().build(),
                formatBuilder -> Format.builder().h(1).w(2).hratio(5));

        // when
        final ValidationResult result = requestValidator.validate(bidRequest);

        // then
        assertThat(result.getErrors()).hasSize(1)
                .containsOnly("Request imp[0].banner.format[0] should define *either* {w, h} *or* {wmin, wratio, "
                        + "hratio}, but not both. If both are valid, send two \"format\" objects in the request");
    }

    @Test
    public void validateShouldReturnValidationMessageWhenBannerFormatRatiosAndOneOfSizesPresent() {
        // given
        final BidRequest bidRequest = overwriteBannerFormatInFirstImp(validBidRequestBuilder().build(),
                formatBuilder -> Format.builder().h(1).wmin(3).wratio(4).hratio(5));

        // when
        final ValidationResult result = requestValidator.validate(bidRequest);

        // then
        assertThat(result.getErrors()).hasSize(1)
                .containsOnly("Request imp[0].banner.format[0] should define *either* {w, h} *or* {wmin, wratio, "
                        + "hratio}, but not both. If both are valid, send two \"format\" objects in the request");
    }

    @Test
    public void validateShouldReturnEmptyValidationMessagesWhenBannerFormatSizesSpecifiedOnly() {
        // given
        final BidRequest bidRequest = overwriteBannerFormatInFirstImp(validBidRequestBuilder().build(),
                formatBuilder -> Format.builder().h(1).w(2));

        // when
        final ValidationResult result = requestValidator.validate(bidRequest);

        // then
        assertThat(result.getErrors()).isEmpty();
    }

    @Test
    public void validateShouldReturnEmptyValidationMessagesWhenBannerFormatRatiosSpecifiedOnly() {
        // given
        final BidRequest bidRequest = overwriteBannerFormatInFirstImp(validBidRequestBuilder().build(),
                formatBuilder -> Format.builder().wmin(3).wratio(4).hratio(5));

        // when
        final ValidationResult result = requestValidator.validate(bidRequest);

        // then
        assertThat(result.getErrors()).isEmpty();
    }

    @Test
    public void validateShouldReturnValidationMessageWhenBannerFormatSizesAndRatiosPresent() {
        // given
        final BidRequest bidRequest = overwriteBannerFormatInFirstImp(validBidRequestBuilder().build(),
                Function.identity());

        // when
        final ValidationResult result = requestValidator.validate(bidRequest);

        // then
        assertThat(result.getErrors()).hasSize(1)
                .containsOnly("Request imp[0].banner.format[0] should define *either* {w, h} (for static size "
                        + "requirements) *or* {wmin, wratio, hratio} (for flexible sizes) to be non-zero positive");
    }

    @Test
    public void validateShouldReturnValidationMessageWhenBannerFormatStaticSizesUsedAndHeightIsNull() {
        // given
        final BidRequest bidRequest = overwriteBannerFormatInFirstImp(validBidRequestBuilder().build(),
                formatBuilder -> Format.builder().h(null).w(1));

        // when
        final ValidationResult result = requestValidator.validate(bidRequest);

        // then
        assertThat(result.getErrors()).hasSize(1)
                .containsOnly("Request imp[0].banner.format[0] must define a valid \"h\" and \"w\" properties");
    }

    @Test
    public void validateShouldReturnValidationMessageWhenBannerFormatStaticSizesUsedAndHeightIsZero() {
        // given
        final BidRequest bidRequest = overwriteBannerFormatInFirstImp(validBidRequestBuilder().build(),
                formatBuilder -> Format.builder().h(0).w(1));

        // when
        final ValidationResult result = requestValidator.validate(bidRequest);

        // then
        assertThat(result.getErrors()).hasSize(1)
                .containsOnly("Request imp[0].banner.format[0] must define a valid \"h\" and \"w\" properties");
    }

    @Test
    public void validateShouldReturnValidationMessageWhenBannerFormatStaticSizesUsedAndWeightIsNull() {
        // given
        final BidRequest bidRequest = overwriteBannerFormatInFirstImp(validBidRequestBuilder().build(),
                formatBuilder -> Format.builder().h(1).w(null));

        // when
        final ValidationResult result = requestValidator.validate(bidRequest);

        // then
        assertThat(result.getErrors()).hasSize(1)
                .containsOnly("Request imp[0].banner.format[0] must define a valid \"h\" and \"w\" properties");
    }

    @Test
    public void validateShouldReturnValidationMessageWhenBannerFormatStaticSizesUsedAndWeightIsZero() {
        // given
        final BidRequest bidRequest = overwriteBannerFormatInFirstImp(validBidRequestBuilder().build(),
                formatBuilder -> Format.builder().h(1).w(0));

        // when
        final ValidationResult result = requestValidator.validate(bidRequest);

        // then
        assertThat(result.getErrors()).hasSize(1)
                .containsOnly("Request imp[0].banner.format[0] must define a valid \"h\" and \"w\" properties");
    }

    @Test
    public void validateShouldReturnValidationMessageWhenBannerFormatHeightIsNegative() {
        // given
        final BidRequest bidRequest = overwriteBannerFormatInFirstImp(validBidRequestBuilder().build(),
                formatBuilder -> Format.builder().h(-1).w(2));

        // when
        final ValidationResult result = requestValidator.validate(bidRequest);

        // then
        assertThat(result.getErrors()).hasSize(1)
                .containsOnly("Request imp[0].banner.format[0] must define a valid \"h\" and \"w\" properties");
    }

    @Test
    public void validateShouldReturnValidationMessageWhenBannerFormatWidthIsNegative() {
        // given
        final BidRequest bidRequest = overwriteBannerFormatInFirstImp(validBidRequestBuilder().build(),
                formatBuilder -> Format.builder().h(2).w(-1));

        // when
        final ValidationResult result = requestValidator.validate(bidRequest);

        // then
        assertThat(result.getErrors()).hasSize(1)
                .containsOnly("Request imp[0].banner.format[0] must define a valid \"h\" and \"w\" properties");
    }

    @Test
    public void validateShouldReturnValidationMessageWhenBannerFormatRatiosUsedAndWMinIsNull() {
        // given
        final BidRequest bidRequest = overwriteBannerFormatInFirstImp(validBidRequestBuilder().build(),
                formatBuilder -> Format.builder().wmin(null).wratio(2).hratio(1));

        // when
        final ValidationResult result = requestValidator.validate(bidRequest);

        // then
        assertThat(result.getErrors()).hasSize(1)
                .containsOnly("Request imp[0].banner.format[0] must define"
                        + " a valid \"wmin\", \"wratio\", and \"hratio\" properties");
    }

    @Test
    public void validateShouldReturnValidationMessageWhenBannerFormatRatiosUsedAndWMinIsZero() {
        // given
        final BidRequest bidRequest = overwriteBannerFormatInFirstImp(validBidRequestBuilder().build(),
                formatBuilder -> Format.builder().wmin(0).wratio(2).hratio(1));

        // when
        final ValidationResult result = requestValidator.validate(bidRequest);

        // then
        assertThat(result.getErrors()).hasSize(1)
                .containsOnly("Request imp[0].banner.format[0] must define "
                        + "a valid \"wmin\", \"wratio\", and \"hratio\" properties");
    }

    @Test
    public void validateShouldReturnValidationMessageWhenBannerFormatRatiosUsedAndWMinIsNegative() {
        // given
        final BidRequest bidRequest = overwriteBannerFormatInFirstImp(validBidRequestBuilder().build(),
                formatBuilder -> Format.builder().wmin(-1).wratio(2).hratio(1));

        // when
        final ValidationResult result = requestValidator.validate(bidRequest);

        // then
        assertThat(result.getErrors()).hasSize(1)
                .containsOnly("Request imp[0].banner.format[0] must define "
                        + "a valid \"wmin\", \"wratio\", and \"hratio\" properties");
    }

    @Test
    public void validateShouldReturnValidationMessageWhenBannerFormatRatiosUsedAndWRatioIsNull() {
        // given
        final BidRequest bidRequest = overwriteBannerFormatInFirstImp(validBidRequestBuilder().build(),
                formatBuilder -> Format.builder().wmin(1).wratio(null).hratio(1));

        // when
        final ValidationResult result = requestValidator.validate(bidRequest);

        // then
        assertThat(result.getErrors()).hasSize(1)
                .containsOnly("Request imp[0].banner.format[0] must define a valid \"wmin\", \"wratio\","
                        + " and \"hratio\" properties");
    }

    @Test
    public void validateShouldReturnValidationMessageWhenBannerFormatRatiosUsedAndWRatioIsZero() {
        // given
        final BidRequest bidRequest = overwriteBannerFormatInFirstImp(validBidRequestBuilder().build(),
                formatBuilder -> Format.builder().wmin(1).wratio(0).hratio(1));

        // when
        final ValidationResult result = requestValidator.validate(bidRequest);

        // then
        assertThat(result.getErrors()).hasSize(1)
                .containsOnly("Request imp[0].banner.format[0] must define a valid \"wmin\", \"wratio\", and "
                        + "\"hratio\" properties");
    }

    @Test
    public void validateShouldReturnValidationMessageWhenBannerFormatRatiosUsedAndWRatioIsNegative() {
        // given
        final BidRequest bidRequest = overwriteBannerFormatInFirstImp(validBidRequestBuilder().build(),
                formatBuilder -> Format.builder().wmin(1).wratio(-1).hratio(1));

        // when
        final ValidationResult result = requestValidator.validate(bidRequest);

        // then
        assertThat(result.getErrors()).hasSize(1)
                .containsOnly("Request imp[0].banner.format[0] must define a valid \"wmin\", \"wratio\", and "
                        + "\"hratio\" properties");
    }

    @Test
    public void validateShouldReturnValidationMessageWhenBannerFormatRatiosUsedAndHRatioIsNull() {
        // given
        final BidRequest bidRequest = overwriteBannerFormatInFirstImp(validBidRequestBuilder().build(),
                formatBuilder -> Format.builder().wmin(1).wratio(5).hratio(null));

        // when
        final ValidationResult result = requestValidator.validate(bidRequest);

        // then
        assertThat(result.getErrors()).hasSize(1)
                .containsOnly("Request imp[0].banner.format[0] must define a valid \"wmin\", \"wratio\", and"
                        + " \"hratio\" properties");
    }

    @Test
    public void validateShouldReturnValidationMessageWhenBannerFormatRatiosUsedAndHRatioIsZero() {
        // given
        final BidRequest bidRequest = overwriteBannerFormatInFirstImp(validBidRequestBuilder().build(),
                formatBuilder -> Format.builder().wmin(1).wratio(5).hratio(0));

        // when
        final ValidationResult result = requestValidator.validate(bidRequest);

        // then
        assertThat(result.getErrors()).hasSize(1)
                .containsOnly("Request imp[0].banner.format[0] must define a valid \"wmin\", \"wratio\", and"
                        + " \"hratio\" properties");
    }

    @Test
    public void validateShouldReturnValidationMessageWhenBannerFormatRatiosUsedAndHRatioIsNegative() {
        // given
        final BidRequest bidRequest = overwriteBannerFormatInFirstImp(validBidRequestBuilder().build(),
                formatBuilder -> Format.builder().wmin(1).wratio(5).hratio(-1));

        // when
        final ValidationResult result = requestValidator.validate(bidRequest);

        // then
        assertThat(result.getErrors()).hasSize(1)
                .containsOnly("Request imp[0].banner.format[0] must define a valid \"wmin\", \"wratio\", and"
                        + " \"hratio\" properties");
    }

    @Test
    public void validateShouldReturnValidationMessageWhenPmpDealIdIsNull() {
        // given
        final BidRequest bidRequest = overwritePmpFirstDealInFirstImp(validBidRequestBuilder().build(),
                dealBuilder -> Deal.builder().id(null));

        // when
        final ValidationResult result = requestValidator.validate(bidRequest);

        // then
        assertThat(result.getErrors()).hasSize(1)
                .containsOnly("request.imp[0].pmp.deals[0] missing required field: \"id\"");
    }

    @Test
    public void validateShouldReturnValidationMessageWhenPmpDealIdIsEmptyString() {
        // given
        final BidRequest bidRequest = overwritePmpFirstDealInFirstImp(validBidRequestBuilder().build(),
                dealBuilder -> Deal.builder().id(""));

        // when
        final ValidationResult result = requestValidator.validate(bidRequest);

        // then
        assertThat(result.getErrors()).hasSize(1)
                .containsOnly("request.imp[0].pmp.deals[0] missing required field: \"id\"");
    }

    @Test
    public void validateShouldReturnValidationMessageWhenSiteIdAndPageIsNull() {
        // given
        final BidRequest bidRequest = overwriteSite(validBidRequestBuilder(),
                siteBuilder -> Site.builder().id(null)).build();

        // when
        final ValidationResult result = requestValidator.validate(bidRequest);

        // then
        assertThat(result.getErrors()).hasSize(1)
                .containsOnly("request.site should include at least one of request.site.id or request.site.page");
    }

    @Test
    public void validateShouldReturnValidationMessageWhenSiteIdIsEmptyStringAndPageIsNull() {
        // given
        final BidRequest bidRequest = overwriteSite(validBidRequestBuilder(),
                siteBuilder -> Site.builder().id("")).build();

        // when
        final ValidationResult result = requestValidator.validate(bidRequest);

        // then
        assertThat(result.getErrors()).hasSize(1)
                .containsOnly("request.site should include at least one of request.site.id or request.site.page");
    }

    @Test
    public void validateShouldReturnEmptyValidationMessagesWhenPageIdIsNullAndSiteIdIsPresent() {
        // given
        final BidRequest bidRequest = overwriteSite(validBidRequestBuilder(),
                siteBuilder -> Site.builder().id("1").page(null)).build();

        // when
        final ValidationResult result = requestValidator.validate(bidRequest);

        // then
        assertThat(result.hasErrors()).isFalse();
    }

    @Test
    public void validateShouldEmptyValidationMessagesWhenSitePageIsEmptyString() {
        // given
        final BidRequest bidRequest = overwriteSite(validBidRequestBuilder(),
                siteBuilder -> Site.builder().id("1").page("")).build();

        // when
        final ValidationResult result = requestValidator.validate(bidRequest);

        // then
        assertThat(result.hasErrors()).isFalse();
    }

    @Test
    public void validateShouldReturnValidationMessageWhenSiteIdAndPageBothEmpty() {
        // given
        final BidRequest bidRequest = overwriteSite(validBidRequestBuilder(),
                siteBuilder -> Site.builder().id("").page("")).build();

        // when
        final ValidationResult result = requestValidator.validate(bidRequest);

        // then
        assertThat(result.getErrors()).hasSize(1)
                .containsOnly("request.site should include at least one of request.site.id or request.site.page");
    }

    @Test
    public void validateShouldReturnValidationMessageWhenSiteExtAmpIsNegative() {
        // given
        final BidRequest bidRequest = overwriteSite(validBidRequestBuilder(),
                siteBuilder -> Site.builder().id("id").page("page")
                        .ext(mapper.valueToTree(ExtSite.of(-1, null)))).build();

        // when
        final ValidationResult result = requestValidator.validate(bidRequest);

        // then
        assertThat(result.getErrors()).hasSize(1)
                .containsOnly("request.site.ext.amp must be either 1, 0, or undefined");
    }

    @Test
    public void validateShouldReturnValidationMessageWhenSiteExtAmpIsGreaterThanOne() {
        // given
        final BidRequest bidRequest = overwriteSite(validBidRequestBuilder(),
                siteBuilder -> Site.builder().id("id").page("page")
                        .ext(mapper.valueToTree(ExtSite.of(2, null)))).build();

        // when
        final ValidationResult result = requestValidator.validate(bidRequest);

        // then
        assertThat(result.getErrors()).hasSize(1)
                .containsOnly("request.site.ext.amp must be either 1, 0, or undefined");
    }

    @Test
    public void validateShouldReturnValidationMessageWhenSiteExtCannotBeParsed() {
        // given
        final BidRequest bidRequest = overwriteSite(validBidRequestBuilder(),
                siteBuilder -> Site.builder()
                        .id("id")
                        .page("page")
                        .ext(mapper.createObjectNode().put("amp", "value")))
                .build();

        // when
        final ValidationResult result = requestValidator.validate(bidRequest);

        // then
        assertThat(result.getErrors()).hasSize(1)
                .element(0).asString().startsWith("request.site.ext object is not valid: ");
    }

    @Test
<<<<<<< HEAD
    public void validateShouldThrowBlacklistedAccountOrAppException() {
=======
    public void validateShouldReturnValidationMessageWhenAppIdIsInABlacklist() {
>>>>>>> dfc2b4e2
        // given
        final BidRequest bidRequest = overwriteApp(
                BidRequest.builder()
                        .id("123")
                        .cur(singletonList("USD"))
                        .imp(singletonList(validImpBuilder().build())),
                appBuilder -> App.builder().id("bad_app")).build();

<<<<<<< HEAD
        // when and then
        assertThatThrownBy(() -> requestValidator.validate(bidRequest))
                .isInstanceOf(BlacklistedAccountOrApp.class)
                .hasMessage("Prebid-server does not process requests from App ID: bad_app")
                .hasFieldOrPropertyWithValue("isAccount", false);
=======
        // when
        final ValidationResult result = requestValidator.validate(bidRequest);

        // then
        assertThat(result.getErrors()).hasSize(1)
                .containsOnly("Prebid-server does not process requests from App ID: bad_app");
>>>>>>> dfc2b4e2
    }

    @Test
    public void validateShouldReturnValidationMessageWhenAppExtIsNotValid() {
        // given
        final ObjectNode invalidExt = mapper.createObjectNode();
        invalidExt.put("prebid", "invalid");

        final BidRequest bidRequest = overwriteApp(
                BidRequest.builder()
                        .id("123")
                        .cur(singletonList("USD"))
                        .imp(singletonList(validImpBuilder().build())),
                appBuilder -> App.builder()
                        .id("3").ext(invalidExt))
                .build();

        // when
        final ValidationResult result = requestValidator.validate(bidRequest);

        // then
        assertThat(result.getErrors()).hasSize(1)
                .element(0).asString().startsWith("request.app.ext object is not valid: ");
    }

    @Test
    public void validateShouldReturnValidationMessageWhenRequestAppAndRequestSiteBothMissed() {
        // given
        final BidRequest.BidRequestBuilder bidRequestBuilder = overwriteSite(validBidRequestBuilder(),
                Function.identity());

        final BidRequest bidRequest = overwriteApp(bidRequestBuilder, Function.identity()).build();

        // when
        final ValidationResult result = requestValidator.validate(bidRequest);

        // then
        assertThat(result.getErrors()).hasSize(1)
                .containsOnly("request.site or request.app must be defined, but not both");
    }

    @Test
    public void validateShouldReturnValidationMessageWhenRequestAppAndRequestSiteBothPresent() {
        // given
        final BidRequest.BidRequestBuilder bidRequestBuilder = overwriteSite(validBidRequestBuilder(),
                siteBuilder -> Site.builder().id("1").page("2"));

        final BidRequest bidRequest = overwriteApp(bidRequestBuilder, appBuilder -> App.builder().id("3")).build();

        // when
        final ValidationResult result = requestValidator.validate(bidRequest);

        // then
        assertThat(result.getErrors()).hasSize(1)
                .containsOnly("request.site or request.app must be defined, but not both");
    }

    @Test
    public void validateShouldReturnValidationMessageWhenMinWidthPercIsNull() {
        // given
        final BidRequest bidRequest = validBidRequestBuilder()
                .device(Device.builder()
                        .ext(mapper.valueToTree(ExtDevice.of(ExtDevicePrebid.of(ExtDeviceInt.of(null, null))))).build())
                .build();

        // when
        final ValidationResult result = requestValidator.validate(bidRequest);

        // then
        assertThat(result.getErrors()).hasSize(1)
                .containsOnly("request.device.ext.prebid.interstitial.minwidthperc must be a number between 0 and 100");
    }

    @Test
    public void validateShouldReturnValidationMessageWhenMinWidthPercIsLessThanZero() {
        // given
        final BidRequest bidRequest = validBidRequestBuilder()
                .device(Device.builder()
                        .ext(mapper.valueToTree(ExtDevice.of(ExtDevicePrebid.of(ExtDeviceInt.of(-1, null))))).build())
                .build();

        // when
        final ValidationResult result = requestValidator.validate(bidRequest);

        // then
        assertThat(result.getErrors()).hasSize(1)
                .containsOnly("request.device.ext.prebid.interstitial.minwidthperc must be a number between 0 and 100");
    }

    @Test
    public void validateShouldReturnValidationMessageWhenMinWidthPercGreaterThanHundred() {
        // given
        final BidRequest bidRequest = validBidRequestBuilder()
                .device(Device.builder()
                        .ext(mapper.valueToTree(ExtDevice.of(ExtDevicePrebid.of(ExtDeviceInt.of(101, null))))).build())
                .build();

        // when
        final ValidationResult result = requestValidator.validate(bidRequest);

        // then
        assertThat(result.getErrors()).hasSize(1)
                .containsOnly("request.device.ext.prebid.interstitial.minwidthperc must be a number between 0 and 100");
    }

    @Test
    public void validateShouldReturnValidationMessageWhenMinHeightPercIsNull() {
        // given
        final BidRequest bidRequest = validBidRequestBuilder()
                .device(Device.builder()
                        .ext(mapper.valueToTree(ExtDevice.of(ExtDevicePrebid.of(ExtDeviceInt.of(50, null))))).build())
                .build();

        // when
        final ValidationResult result = requestValidator.validate(bidRequest);

        // then
        assertThat(result.getErrors()).hasSize(1)
                .containsOnly(
                        "request.device.ext.prebid.interstitial.minheightperc must be a number between 0 and 100");
    }

    @Test
    public void validateShouldReturnValidationMessageWhenMinHeightPercIsLessThanZero() {
        // given
        final BidRequest bidRequest = validBidRequestBuilder()
                .device(Device.builder()
                        .ext(mapper.valueToTree(ExtDevice.of(ExtDevicePrebid.of(ExtDeviceInt.of(50, -1))))).build())
                .build();

        // when
        final ValidationResult result = requestValidator.validate(bidRequest);

        // then
        assertThat(result.getErrors()).hasSize(1)
                .containsOnly(
                        "request.device.ext.prebid.interstitial.minheightperc must be a number between 0 and 100");
    }

    @Test
    public void validateShouldReturnValidationMessageWhenMinHeightPercGreaterThanHundred() {
        // given
        final BidRequest bidRequest = validBidRequestBuilder()
                .device(Device.builder()
                        .ext(mapper.valueToTree(ExtDevice.of(ExtDevicePrebid.of(ExtDeviceInt.of(50, 101))))).build())
                .build();

        // when
        final ValidationResult result = requestValidator.validate(bidRequest);

        // then
        assertThat(result.getErrors()).hasSize(1)
                .containsOnly(
                        "request.device.ext.prebid.interstitial.minheightperc must be a number between 0 and 100");
    }

    @Test
    public void validateShouldReturnEmptyValidationMessagesWhenBidRequestIsOk() {
        // given
        final BidRequest bidRequest = validBidRequestBuilder().build();

        // when
        final ValidationResult result = requestValidator.validate(bidRequest);

        // then
        assertThat(result.getErrors()).isEmpty();
    }

    @Test
    public void validateShouldReturnValidationMessageWhenNoImpExtBiddersPresent() {
        // given
        final BidRequest bidRequest = validBidRequestBuilder()
                .imp(singletonList(validImpBuilder().ext(null).build()))
                .build();

        // when
        final ValidationResult result = requestValidator.validate(bidRequest);

        // then
        assertThat(result.getErrors()).hasSize(1)
                .containsOnly("request.imp[0].ext must contain at least one bidder");
    }

    @Test
    public void validateShouldReturnValidationMessagesWhenImpExtBidderIsUnknown() {
        // given
        final BidRequest bidRequest = validBidRequestBuilder().build();
        given(bidderCatalog.isValidName(eq(RUBICON))).willReturn(false);

        // when
        final ValidationResult result = requestValidator.validate(bidRequest);

        // then
        assertThat(result.getErrors()).hasSize(1)
                .containsOnly("request.imp[0].ext contains unknown bidder: rubicon");
    }

    @Test
    public void validateShouldReturnEmptyValidationMessagesWhenOnlyPrebidImpExtExist() {
        // given
        final BidRequest bidRequest = validBidRequestBuilder()
                .imp(singletonList(validImpBuilder()
                        .ext(mapper.valueToTree(singletonMap("prebid", "test"))).build()))
                .build();

        // when
        final ValidationResult result = requestValidator.validate(bidRequest);

        // then
        assertThat(result.getErrors()).isEmpty();
    }

    @Test
    public void validateShouldReturnValidationMessageWhenBidderExtIsInvalid() {
        // given
        final BidRequest bidRequest = validBidRequestBuilder().build();
        given(bidderParamValidator.validate(any(), any()))
                .willReturn(new LinkedHashSet<>(asList("errorMessage1", "errorMessage2")));

        // when
        final ValidationResult result = requestValidator.validate(bidRequest);

        // then
        assertThat(result.getErrors()).hasSize(1)
                .containsOnly("request.imp[0].ext.rubicon failed validation.\nerrorMessage1\nerrorMessage2");
    }

    @Test
    public void validateShouldNotReturnValidationMessageIfUserExtIsEmptyJsonObject() {
        // given
        final BidRequest bidRequest = validBidRequestBuilder()
                .user(User.builder()
                        .ext(mapper.valueToTree(ExtUser.builder().build()))
                        .build())
                .build();

        // when
        final ValidationResult result = requestValidator.validate(bidRequest);

        // then
        assertThat(result.getErrors()).isEmpty();
    }

    @Test
    public void validateShouldNotReturnErrorMessageWhenRegsExtIsEmptyJsonObject() {
        // given
        final BidRequest bidRequest = validBidRequestBuilder()
                .regs(Regs.of(null, mapper.valueToTree(ExtRegs.of(null))))
                .build();

        // when
        final ValidationResult result = requestValidator.validate(bidRequest);

        // then
        assertThat(result.getErrors()).isEmpty();
    }

    @Test
    public void validateShouldReturnValidationMessageWhenPrebidBuyerIdsContainsNoValues() {
        // given
        final BidRequest bidRequest = validBidRequestBuilder()
                .user(User.builder()
                        .ext(mapper.valueToTree(ExtUser.builder()
                                .prebid(ExtUserPrebid.of(emptyMap()))
                                .digitrust(ExtUserDigiTrust.of(null, null, 0))
                                .build()))
                        .build())
                .build();

        // when
        final ValidationResult result = requestValidator.validate(bidRequest);

        // then
        assertThat(result.getErrors()).hasSize(1)
                .containsOnly("request.user.ext.prebid requires a \"buyeruids\" property with at least one ID defined."
                        + " If none exist, then request.user.ext.prebid should not be defined");
    }

    @Test
    public void validateShouldReturnValidationMessageWhenCantParseTargetingPriceGranularity() {
        // given
        final BidRequest bidRequest = validBidRequestBuilder()
                .ext(mapper.valueToTree(ExtBidRequest.of(ExtRequestPrebid.builder()
                        .targeting(ExtRequestTargeting.of(new TextNode("pricegranularity"), null, null,
                                null, null))
                        .build())))
                .build();
        // when
        final ValidationResult result = requestValidator.validate(bidRequest);

        // then
        assertThat(result.getErrors()).hasSize(1)
                .containsOnly("Error while parsing request.ext.prebid.targeting.pricegranularity");
    }

    @Test
    public void validateShouldReturnValidationMessageWhenRangesAreEmptyList() {
        // given
        final BidRequest bidRequest = validBidRequestBuilder()
                .ext(mapper.valueToTree(ExtBidRequest.of(ExtRequestPrebid.builder()
                        .targeting(ExtRequestTargeting.of(mapper.valueToTree(ExtPriceGranularity.of(2, emptyList())),
                                null, null, null, null))
                        .build())))
                .build();
        // when
        final ValidationResult result = requestValidator.validate(bidRequest);

        // then
        assertThat(result.getErrors()).hasSize(1)
                .containsOnly("Price granularity error: empty granularity definition supplied");
    }

    @Test
    public void validateShouldReturnValidationMessageWhenIncrementIsZero() {
        // given
        final BidRequest bidRequest = validBidRequestBuilder()
                .ext(mapper.valueToTree(ExtBidRequest.of(ExtRequestPrebid.builder()
                        .targeting(ExtRequestTargeting.of(mapper.valueToTree(ExtPriceGranularity
                                .of(2, singletonList(ExtGranularityRange.of(BigDecimal.valueOf(5),
                                        BigDecimal.valueOf(0))))), null, null, null, null))
                        .build())))
                .build();
        // when
        final ValidationResult result = requestValidator.validate(bidRequest);

        // then
        assertThat(result.getErrors()).hasSize(1)
                .containsOnly("Price granularity error: increment must be a nonzero positive number");
    }

    @Test
    public void validateShouldReturnValidationMessageWhenIncrementIsNegative() {
        // given
        final BidRequest bidRequest = validBidRequestBuilder()
                .ext(mapper.valueToTree(ExtBidRequest.of(ExtRequestPrebid.builder()
                        .targeting(ExtRequestTargeting.of(mapper.valueToTree(ExtPriceGranularity.of(2,
                                singletonList(ExtGranularityRange.of(BigDecimal.valueOf(5), BigDecimal.valueOf(-1))))),
                                null, null, null, null))
                        .build())))
                .build();
        // when
        final ValidationResult result = requestValidator.validate(bidRequest);

        // then
        assertThat(result.getErrors()).hasSize(1)
                .containsOnly("Price granularity error: increment must be a nonzero positive number");
    }

    @Test
    public void validateShouldReturnValidationMessageWhenPrecisionIsNegative() {
        // given
        final BidRequest bidRequest = validBidRequestBuilder()
                .ext(mapper.valueToTree(ExtBidRequest.of(ExtRequestPrebid.builder()
                        .targeting(ExtRequestTargeting.of(mapper.valueToTree(ExtPriceGranularity.of(-1,
                                singletonList(
                                        ExtGranularityRange.of(BigDecimal.valueOf(5), BigDecimal.valueOf(0.01))))),
                                null, null, null, null))
                        .build())))
                .build();
        // when
        final ValidationResult result = requestValidator.validate(bidRequest);

        // then
        assertThat(result.getErrors()).hasSize(1)
                .containsOnly("Price granularity error: precision must be non-negative");
    }

    @Test
    public void validateShouldReturnValidationMessageWhenMediaTypePriceGranularityTypesAreAllNull() {
        // given
        final BidRequest bidRequest = validBidRequestBuilder()
                .ext(mapper.valueToTree(ExtBidRequest.of(ExtRequestPrebid.builder()
                        .targeting(ExtRequestTargeting.of(mapper.valueToTree(ExtPriceGranularity.of(1,
                                singletonList(
                                        ExtGranularityRange.of(BigDecimal.valueOf(5), BigDecimal.valueOf(0.01))))),
                                ExtMediaTypePriceGranularity.of(null, null, null),
                                null, null, null))
                        .build())))
                .build();
        // when
        final ValidationResult result = requestValidator.validate(bidRequest);

        // then
        assertThat(result.getErrors()).hasSize(1)
                .containsOnly("Media type price granularity error: must have at least one media type present");
    }

    @Test
    public void validateShouldReturnValidationMessageWithCorrectMediaType() {
        // given
        final BidRequest bidRequest = validBidRequestBuilder()
                .ext(mapper.valueToTree(ExtBidRequest.of(ExtRequestPrebid.builder()
                        .targeting(ExtRequestTargeting.of(mapper.valueToTree(ExtPriceGranularity.of(1,
                                singletonList(
                                        ExtGranularityRange.of(BigDecimal.valueOf(5), BigDecimal.valueOf(0.01))))),
                                ExtMediaTypePriceGranularity.of(mapper.valueToTree(ExtPriceGranularity.of(-1,
                                        singletonList(ExtGranularityRange.of(BigDecimal.valueOf(5),
                                                BigDecimal.valueOf(1))))), null, null),
                                null, null, null))
                        .build())))
                .build();
        // when
        final ValidationResult result = requestValidator.validate(bidRequest);

        // then
        assertThat(result.getErrors()).hasSize(1)
                .containsOnly("Banner price granularity error: precision must be non-negative");
    }

    @Test
    public void validateShouldReturnValidationMessageForInvalidTargeting() {
        // given
        final BidRequest bidRequest = validBidRequestBuilder()
                .ext(mapper.valueToTree(ExtBidRequest.of(ExtRequestPrebid.builder()
                        .targeting(ExtRequestTargeting.of(mapper.valueToTree(ExtPriceGranularity.of(1,
                                singletonList(
                                        ExtGranularityRange.of(BigDecimal.valueOf(5), BigDecimal.valueOf(0.01))))),
                                null, null, false, false))
                        .build())))
                .build();
        // when
        final ValidationResult result = requestValidator.validate(bidRequest);

        // then
        assertThat(result.getErrors()).hasSize(1)
                .containsOnly("ext.prebid.targeting: At least one of includewinners or includebidderkeys"
                        + " must be enabled to enable targeting support");
    }

    @Test
    public void validateShouldReturnValidationMessageWhenRangesAreNotOrderedByMaxValue() {
        final BidRequest bidRequest = validBidRequestBuilder()
                .ext(mapper.valueToTree(ExtBidRequest.of(ExtRequestPrebid.builder()
                        .targeting(ExtRequestTargeting.of(mapper.valueToTree(ExtPriceGranularity.of(2,
                                asList(ExtGranularityRange.of(BigDecimal.valueOf(5), BigDecimal.valueOf(0.01)),
                                        ExtGranularityRange.of(BigDecimal.valueOf(2), BigDecimal.valueOf(0.05))))),
                                null, null, null, null))
                        .build())))
                .build();

        // when
        final ValidationResult result = requestValidator.validate(bidRequest);

        // then
        assertThat(result.getErrors()).hasSize(1)
                .containsOnly("Price granularity error: range list must be ordered with increasing \"max\"");
    }

    @Test
    public void validateShouldReturnValidationMessageWhenRangesAreNotOrderedByMaxValueInTheMiddleOfRangeList() {
        // given
        final BidRequest bidRequest = validBidRequestBuilder()
                .ext(mapper.valueToTree(ExtBidRequest.of(ExtRequestPrebid.builder()
                        .targeting(ExtRequestTargeting.of(mapper.valueToTree(ExtPriceGranularity.of(2,
                                asList(ExtGranularityRange.of(BigDecimal.valueOf(5), BigDecimal.valueOf(0.01)),
                                        ExtGranularityRange.of(BigDecimal.valueOf(10), BigDecimal.valueOf(0.05)),
                                        ExtGranularityRange.of(BigDecimal.valueOf(8), BigDecimal.valueOf(0.05))))),
                                null, null, null, null))
                        .build())))
                .build();

        // when
        final ValidationResult result = requestValidator.validate(bidRequest);

        // then
        assertThat(result.getErrors()).hasSize(1)
                .containsOnly("Price granularity error: range list must be ordered with increasing \"max\"");
    }

    @Test
    public void validateShouldReturnValidationMessageWhenIncrementIsNegativeInNotLeadingElement() {
        // given
        final BidRequest bidRequest = validBidRequestBuilder()
                .ext(mapper.valueToTree(ExtBidRequest.of(ExtRequestPrebid.builder()
                        .targeting(ExtRequestTargeting.of(mapper.valueToTree(ExtPriceGranularity.of(2,
                                asList(ExtGranularityRange.of(BigDecimal.valueOf(5), BigDecimal.valueOf(0.01)),
                                        ExtGranularityRange.of(BigDecimal.valueOf(10), BigDecimal.valueOf(-0.05))))),
                                null, null, null, null))
                        .build())))
                .build();

        // when
        final ValidationResult result = requestValidator.validate(bidRequest);

        // then
        assertThat(result.getErrors()).hasSize(1)
                .containsOnly("Price granularity error: increment must be a nonzero positive number");
    }

    @Test
    public void validateShouldReturnValidationMessageWhenPrebidBuyerIdsContainsUnknownBidder() {
        // given
        final BidRequest bidRequest = validBidRequestBuilder()
                .user(User.builder()
                        .ext(mapper.valueToTree(ExtUser.builder()
                                .prebid(ExtUserPrebid.of(singletonMap("unknown-bidder", "42")))
                                .digitrust(ExtUserDigiTrust.of(null, null, 0)).build()))
                        .build())
                .build();

        // when
        final ValidationResult result = requestValidator.validate(bidRequest);

        // then
        assertThat(result.getErrors()).hasSize(1)
                .containsOnly("request.user.ext.unknown-bidder is neither a known bidder name "
                        + "nor an alias in request.ext.prebid.aliases");
    }

    @Test
    public void validateShouldNotReturnAnyErrorInValidationResultWhenPrebidBuyerIdIsKnownBidderAlias() {
        // given
        final BidRequest bidRequest = validBidRequestBuilder()
                .ext(mapper.valueToTree(ExtBidRequest.of(ExtRequestPrebid.builder()
                        .aliases(singletonMap("unknown-bidder", "rubicon")).build())))
                .user(User.builder()
                        .ext(mapper.valueToTree(ExtUser.builder()
                                .prebid(ExtUserPrebid.of(singletonMap("unknown-bidder", "42")))
                                .digitrust(ExtUserDigiTrust.of(null, null, 0)).build()))
                        .build())
                .build();

        // when
        final ValidationResult result = requestValidator.validate(bidRequest);

        // then
        assertThat(result.getErrors()).isEmpty();
    }

    @Test
    public void validateShouldNotReturnAnyErrorInValidationResultWhenPrebidBuyerIdIsKnownBidder() {
        // given
        final BidRequest bidRequest = validBidRequestBuilder()
                .user(User.builder()
                        .ext(mapper.valueToTree(ExtUser.builder()
                                .prebid(ExtUserPrebid.of(singletonMap("rubicon", "42")))
                                .digitrust(ExtUserDigiTrust.of(null, null, 0)).build()))
                        .build())
                .build();

        // when
        final ValidationResult result = requestValidator.validate(bidRequest);

        // then
        assertThat(result.getErrors()).isEmpty();
    }

    @Test
    public void validateShouldReturnValidationMessageWhenDigiTrustPrefNotEqualZero() {
        // given;
        final BidRequest bidRequest = validBidRequestBuilder()
                .user(User.builder()
                        .ext(mapper.valueToTree(ExtUser.builder()
                                .digitrust(ExtUserDigiTrust.of(null, null, 1)).build()))
                        .build())
                .build();

        // when
        final ValidationResult result = requestValidator.validate(bidRequest);

        // then
        assertThat(result.getErrors()).hasSize(1)
                .containsOnly("request.user contains a digitrust object that is not valid");
    }

    @Test
    public void validateShouldReturnValidationMessageWhenUserExtFailedToBeParsed() {
        // given
        final ObjectNode ext = mapper.createObjectNode();
        ext.put("digitrust", "invalid");
        final BidRequest bidRequest = validBidRequestBuilder()
                .user(User.builder().ext(ext).build())
                .build();

        // when
        final ValidationResult result = requestValidator.validate(bidRequest);

        // then
        assertThat(result.getErrors()).hasSize(1)
                .element(0).asString().contains("request.user.ext object is not valid:");
    }

    @Test
    public void validateShouldReturnValidationMessageWhenEidsIsEmpty() {
        // given
        final BidRequest bidRequest = validBidRequestBuilder()
                .user(User.builder()
                        .ext(mapper.valueToTree(ExtUser.builder()
                                .eids(emptyList()).build()))
                        .build())
                .build();

        // when
        final ValidationResult result = requestValidator.validate(bidRequest);

        // then
        assertThat(result.getErrors()).hasSize(1)
                .containsOnly("request.user.ext.eids must contain at least one element or be undefined");
    }

    @Test
    public void validateShouldReturnValidationMessageWhenEidHasEmptySource() {
        // given
        final BidRequest bidRequest = validBidRequestBuilder()
                .user(User.builder()
                        .ext(mapper.valueToTree(ExtUser.builder()
                                .eids(singletonList(ExtUserEid.of(null, null, null))).build()))
                        .build())
                .build();

        // when
        final ValidationResult result = requestValidator.validate(bidRequest);

        // then
        assertThat(result.getErrors()).hasSize(1)
                .containsOnly("request.user.ext.eids[0].source missing required field: \"source\"");
    }

    @Test
    public void validateShouldReturnValidationMessageWhenEidHasNoIdOrUids() {
        // given
        final BidRequest bidRequest = validBidRequestBuilder()
                .user(User.builder()
                        .ext(mapper.valueToTree(ExtUser.builder()
                                .eids(singletonList(ExtUserEid.of("source", null, null))).build()))
                        .build())
                .build();

        // when
        final ValidationResult result = requestValidator.validate(bidRequest);

        // then
        assertThat(result.getErrors()).hasSize(1)
                .containsOnly("request.user.ext.eids[0] must contain either \"id\" or \"uids\" field");
    }

    @Test
    public void validateShouldReturnValidationMessageWhenEidUidsIsEmpty() {
        // given
        final BidRequest bidRequest = validBidRequestBuilder()
                .user(User.builder()
                        .ext(mapper.valueToTree(ExtUser.builder()
                                .eids(singletonList(ExtUserEid.of("source", null, emptyList()))).build()))
                        .build())
                .build();

        // when
        final ValidationResult result = requestValidator.validate(bidRequest);

        // then
        assertThat(result.getErrors()).hasSize(1)
                .containsOnly("request.user.ext.eids[0].uids must contain at least one element or be undefined");
    }

    @Test
    public void validateShouldReturnValidationMessageWhenEidUidIdIsMissing() {
        // given
        final BidRequest bidRequest = validBidRequestBuilder()
                .user(User.builder()
                        .ext(mapper.valueToTree(ExtUser.builder()
                                .eids(singletonList(ExtUserEid.of("source", null,
                                        singletonList(ExtUserEidUid.of(null, null))))).build()))
                        .build())
                .build();

        // when
        final ValidationResult result = requestValidator.validate(bidRequest);

        // then
        assertThat(result.getErrors()).hasSize(1)
                .containsOnly("request.user.ext.eids[0].uids[0] missing required field: \"id\"");
    }

    @Test
    public void validateShouldReturnValidationMessageWhenEidSourceIsNotUnique() {
        // given
        final BidRequest bidRequest = validBidRequestBuilder()
                .user(User.builder()
                        .ext(mapper.valueToTree(ExtUser.builder()
                                .eids(asList(
                                        ExtUserEid.of("source", null,
                                                singletonList(ExtUserEidUid.of("id1", null))),
                                        ExtUserEid.of("source", null,
                                                singletonList(ExtUserEidUid.of("id2", null)))))
                                .build()))
                        .build())
                .build();

        // when
        final ValidationResult result = requestValidator.validate(bidRequest);

        // then
        assertThat(result.getErrors()).hasSize(1)
                .containsOnly("request.user.ext.eids must contain unique sources");
    }

    @Test
    public void validateShouldReturnValidationMessageWhenAliasNameEqualsToBidderItPointsOn() {
        // given
        final ObjectNode ext = mapper.valueToTree(ExtBidRequest.of(ExtRequestPrebid.builder()
                .aliases(singletonMap("rubicon", "rubicon")).build()));
        final BidRequest bidRequest = validBidRequestBuilder().ext(ext).build();

        // when
        final ValidationResult result = requestValidator.validate(bidRequest);

        // then
        assertThat(result.getErrors()).hasSize(1)
                .containsOnly("request.ext.prebid.aliases.rubicon defines a no-op alias."
                        + " Choose a different alias, or remove this entry");
    }

    @Test
    public void validateShouldReturnValidationMessageWhenAliasPointOnNotValidBidderName() {
        // given
        final ObjectNode ext = mapper.valueToTree(ExtBidRequest.of(ExtRequestPrebid.builder()
                .aliases(singletonMap("alias", "fake")).build()));
        final BidRequest bidRequest = validBidRequestBuilder().ext(ext).build();

        // when
        final ValidationResult result = requestValidator.validate(bidRequest);

        // then
        assertThat(result.getErrors()).hasSize(1)
                .containsOnly("request.ext.prebid.aliases.alias refers to unknown bidder: fake");
    }

    @Test
    public void validateShouldReturnEmptyValidationMessagesWhenAliasesWasUsed() {
        // given
        final ObjectNode ext = mapper.valueToTree(ExtBidRequest.of(ExtRequestPrebid.builder()
                .aliases(singletonMap("alias", "rubicon")).build()));
        final BidRequest bidRequest = validBidRequestBuilder().ext(ext).build();

        // when
        final ValidationResult result = requestValidator.validate(bidRequest);

        // then
        assertThat(result.getErrors()).isEmpty();
    }

    @Test
    public void validateShouldReturnValidationResultWithErrorsWhenGdprIsNotOneOrZero() {
        // given
        final ObjectNode ext = mapper.valueToTree(ExtRegs.of(2));
        final BidRequest bidRequest = validBidRequestBuilder().regs(Regs.of(null, ext)).build();

        // when
        final ValidationResult result = requestValidator.validate(bidRequest);

        // then
        assertThat(result.getErrors()).hasSize(1)
                .containsOnly("request.regs.ext.gdpr must be either 0 or 1");
    }

    @Test
    public void validateShouldReturnValidationResultWithErrorsWhenRegsExtIsNotValidJson() {
        // given
        final ObjectNode ext = mapper.createObjectNode().put("gdpr", "String");
        final BidRequest bidRequest = validBidRequestBuilder().regs(Regs.of(null, ext)).build();

        // when
        final ValidationResult result = requestValidator.validate(bidRequest);

        // then
        assertThat(result.getErrors()).hasSize(1)
                .element(0).asString().contains("request.regs.ext is invalid:");
    }

    @Test
    public void validateShouldThrowExceptionWhenNativeRequestEmpty() {
        // given
        final BidRequest bidRequest = givenBidRequest(Function.identity());

        // when
        final ValidationResult result = requestValidator.validate(bidRequest);

        // then
        assertThat(result.getErrors()).hasSize(1)
                .containsOnly("request.imp.[0].ext.native contains empty request value");
    }

    @Test
    public void validateShouldThrowExceptionWhenNativeRequestMalformed() {
        // given
        final BidRequest bidRequest = givenBidRequest(nativeCustomizer -> nativeCustomizer.request("broken-request"));

        // when
        final ValidationResult result = requestValidator.validate(bidRequest);

        // then
        assertThat(result.getErrors()).hasSize(1)
                .containsOnly("Error while parsing request.imp.[0].ext.native.request");
    }

    @Test
    public void validateShouldReturnValidationResultWithErrorWhenContextTypeOutOfPossibleValuesRange()
            throws JsonProcessingException {
        // given
        final BidRequest bidRequest = givenBidRequestWithNativeRequest(nativeReqCustomizer ->
                nativeReqCustomizer.context(100));

        // when
        final ValidationResult result = requestValidator.validate(bidRequest);

        // then
        assertThat(result.getErrors()).hasSize(1)
                .containsOnly("request.imp[0].native.request.context is invalid. "
                        + "See https://iabtechlab.com/wp-content/uploads/2016/07/"
                        + "OpenRTB-Native-Ads-Specification-Final-1.2.pdf#page=39");
    }

    @Test
    public void validateShouldReturnValidationResultWithErrorWhenContextSubTypeOutOfPossibleValuesRange()
            throws JsonProcessingException {
        // given
        final BidRequest bidRequest = givenBidRequestWithNativeRequest(nativeReqCustomizer ->
                nativeReqCustomizer.context(2).contextsubtype(100));

        // when
        final ValidationResult result = requestValidator.validate(bidRequest);

        // then
        assertThat(result.getErrors()).hasSize(1)
                .containsOnly("request.imp[0].native.request.contextsubtype is invalid. "
                        + "See https://iabtechlab.com/wp-content/uploads/2016/07/"
                        + "OpenRTB-Native-Ads-Specification-Final-1.2.pdf#page=39");
    }

    @Test
    public void validateShouldReturnValidationResultWithErrorWhenContextSubTypeAndContextTypeOutOfPossibleContentValuesRange()
            throws JsonProcessingException {
        // given
        final BidRequest bidRequest = givenBidRequestWithNativeRequest(nativeReqCustomizer ->
                nativeReqCustomizer.context(2).contextsubtype(11));

        // when
        final ValidationResult result = requestValidator.validate(bidRequest);

        // then
        assertThat(result.getErrors()).hasSize(1)
                .containsOnly("request.imp[0].native.request.context is 2, but contextsubtype is 11. "
                        + "This is an invalid combination. See https://iabtechlab.com/wp-content/uploads/2016/07/"
                        + "OpenRTB-Native-Ads-Specification-Final-1.2.pdf#page=39");
    }

    @Test
    public void validateShouldReturnValidationResultWithErrorWhenContextSubTypeAndContextTypeOutOfPossibleSocialValuesRange()
            throws JsonProcessingException {
        // given
        final BidRequest bidRequest = givenBidRequestWithNativeRequest(nativeReqCustomizer ->
                nativeReqCustomizer.context(3).contextsubtype(21));

        // when
        final ValidationResult result = requestValidator.validate(bidRequest);

        // then
        assertThat(result.getErrors()).hasSize(1)
                .containsOnly("request.imp[0].native.request.context is 3, but contextsubtype is 21. "
                        + "This is an invalid combination. See https://iabtechlab.com/wp-content/uploads/2016/07/"
                        + "OpenRTB-Native-Ads-Specification-Final-1.2.pdf#page=39");
    }

    @Test
    public void validateShouldReturnValidationResultWithErrorWhenContextSubTypeAndContextTypeOutOfPossibleProductValuesRange()
            throws JsonProcessingException {
        // given
        final BidRequest bidRequest = givenBidRequestWithNativeRequest(nativeReqCustomizer ->
                nativeReqCustomizer.context(2).contextsubtype(31));

        // when
        final ValidationResult result = requestValidator.validate(bidRequest);

        // then
        assertThat(result.getErrors()).hasSize(1)
                .containsOnly("request.imp[0].native.request.context is 2, but contextsubtype is 31. "
                        + "This is an invalid combination. See https://iabtechlab.com/wp-content/uploads/2016/07/"
                        + "OpenRTB-Native-Ads-Specification-Final-1.2.pdf#page=39");
    }

    @Test
    public void validateShouldReturnValidationResultWithEmptyErrorWhenContextSubTypeAndContextTypeValid()
            throws JsonProcessingException {
        // given
        final BidRequest bidRequest = givenBidRequestWithNativeRequest(nativeReqCustomizer ->
                nativeReqCustomizer.context(1).contextsubtype(12).assets(singletonList(Asset.builder().build())));

        // when
        final ValidationResult result = requestValidator.validate(bidRequest);

        // then
        assertThat(result.getErrors()).isEmpty();
    }

    @Test
    public void validateShouldReturnValidationResultWithEmptyErrorWhenContextIsNull()
            throws JsonProcessingException {
        // given
        final BidRequest bidRequest = givenBidRequestWithNativeRequest(nativeReqCustomizer ->
                nativeReqCustomizer.context(null).assets(singletonList(Asset.builder().build())));

        // when
        final ValidationResult result = requestValidator.validate(bidRequest);

        // then
        assertThat(result.getErrors()).isEmpty();
    }

    @Test
    public void validateShouldReturnValidationResultWithEmptyErrorWhenSubTypeContextIsNull()
            throws JsonProcessingException {
        // given
        final BidRequest bidRequest = givenBidRequestWithNativeRequest(nativeReqCustomizer ->
                nativeReqCustomizer.context(1).contextsubtype(null).assets(singletonList(Asset.builder().build())));

        // when
        final ValidationResult result = requestValidator.validate(bidRequest);

        // then
        assertThat(result.getErrors()).isEmpty();
    }

    @Test
    public void validateShouldReturnValidationResultWithErrorWhenEventTrackersOutOfPossibleValuesRange()
            throws JsonProcessingException {
        // given
        final BidRequest bidRequest = givenBidRequestWithNativeRequest(nativeReqCustomizer ->
                nativeReqCustomizer.context(1).contextsubtype(12).eventtrackers(singletonList(EventTracker.builder()
                        .event(5).build())).assets(singletonList(Asset.builder().build())));

        // when
        final ValidationResult result = requestValidator.validate(bidRequest);

        // then
        assertThat(result.getErrors()).hasSize(1)
                .containsOnly("request.imp[0].native.request.eventtrackers[0].event is invalid. See section 7.6: "
                        + "https://iabtechlab.com/wp-content/uploads/2016/07/"
                        + "OpenRTB-Native-Ads-Specification-Final-1.2.pdf#page=43");
    }

    @Test
    public void validateShouldReturnValidationResultWithErrorWhenEventTrackerEmptyMethods()
            throws JsonProcessingException {
        // given
        final BidRequest bidRequest = givenBidRequestWithNativeRequest(nativeReqCustomizer ->
                nativeReqCustomizer.context(1).contextsubtype(12).eventtrackers(singletonList(EventTracker.builder()
                        .event(1).build())).assets(singletonList(Asset.builder().build())));

        // when
        final ValidationResult result = requestValidator.validate(bidRequest);

        // then
        assertThat(result.getErrors()).hasSize(1)
                .containsOnly("request.imp[0].native.request.eventtrackers[0].method is required. "
                        + "See section 7.7: https://iabtechlab.com/wp-content/uploads/2016/07/"
                        + "OpenRTB-Native-Ads-Specification-Final-1.2.pdf#page=43");
    }

    @Test
    public void validateShouldReturnValidationResultWithErrorWhenEventTrackerInvalidMethod()
            throws JsonProcessingException {
        // given
        final BidRequest bidRequest = givenBidRequestWithNativeRequest(nativeReqCustomizer ->
                nativeReqCustomizer.context(1).contextsubtype(12).eventtrackers(singletonList(EventTracker.builder()
                        .event(1).methods(singletonList(3)).build())).assets(singletonList(Asset.builder().build())));

        // when
        final ValidationResult result = requestValidator.validate(bidRequest);

        // then
        assertThat(result.getErrors()).hasSize(1)
                .containsOnly("request.imp[0].native.request.eventtrackers[0].methods[0] is invalid. "
                        + "See section 7.7: https://iabtechlab.com/wp-content/uploads/2016/07/"
                        + "OpenRTB-Native-Ads-Specification-Final-1.2.pdf#page=43");
    }

    @Test
    public void validateShouldReturnValidationResultWithEmptyErrorWhenValidEventTracker()
            throws JsonProcessingException {
        // given
        final BidRequest bidRequest = givenBidRequestWithNativeRequest(nativeReqCustomizer ->
                nativeReqCustomizer.context(1).contextsubtype(12).eventtrackers(singletonList(EventTracker.builder()
                        .event(1).methods(singletonList(2)).build())).assets(singletonList(Asset.builder().build())));

        // when
        final ValidationResult result = requestValidator.validate(bidRequest);

        // then
        assertThat(result.getErrors()).isEmpty();
    }

    @Test
    public void validateShouldReturnValidationResultWithErrorWhenPlacementTypeOutOfPossibleValuesRange()
            throws JsonProcessingException {
        // given
        final BidRequest bidRequest = givenBidRequestWithNativeRequest(nativeReqCustomizer ->
                nativeReqCustomizer.plcmttype(100));

        // when
        final ValidationResult result = requestValidator.validate(bidRequest);

        // then
        assertThat(result.getErrors()).hasSize(1)
                .containsOnly("request.imp[0].native.request.plcmttype is invalid. "
                        + "See https://iabtechlab.com/wp-content/uploads/2016/07/"
                        + "OpenRTB-Native-Ads-Specification-Final-1.2.pdf#page=40");
    }

    @Test
    public void validateShouldReturnValidationResultWithErrorWhenAssetsContainsZeroElements()
            throws JsonProcessingException {
        // given
        final BidRequest bidRequest = givenBidRequestWithNativeRequest(nativeReqCustomizer ->
                nativeReqCustomizer.assets(emptyList()));

        // when
        final ValidationResult result = requestValidator.validate(bidRequest);

        // then
        assertThat(result.getErrors()).hasSize(1)
                .containsOnly("request.imp[0].native.request.assets must be an array containing at least one object");
    }

    @Test
    public void validateShouldReturnValidationResultWithErrorWhenElementInAssetsHasIdSet()
            throws JsonProcessingException {
        // given
        final BidRequest bidRequest = givenBidRequestWithNativeRequest(nativeReqCustomizer ->
                nativeReqCustomizer.assets(singletonList(Asset.builder().id(1).build())));

        // when
        final ValidationResult result = requestValidator.validate(bidRequest);

        // then
        assertThat(result.getErrors()).hasSize(1)
                .containsOnly("request.imp[0].native.request.assets[0].id must not be defined. Prebid Server will"
                        + " set this automatically, using the index of the asset in the array as the ID");
    }

    @Test
    public void validateShouldReturnValidationResultWithErrorWhenIndividualAssetHasTitleAndImage()
            throws JsonProcessingException {
        // given
        final BidRequest bidRequest = givenBidRequestWithNativeRequest(nativeReqCustomizer ->
                nativeReqCustomizer.assets(singletonList(Asset.builder()
                        .title(TitleObject.builder().build())
                        .img(ImageObject.builder().build())
                        .build())));

        // when
        final ValidationResult result = requestValidator.validate(bidRequest);

        // then
        assertThat(result.getErrors()).hasSize(1)
                .containsOnly("request.imp[0].native.request.assets[0] must define at most one of"
                        + " {title, img, video, data}");
    }

    @Test
    public void validateShouldReturnValidationResultWithErrorWhenIndividualAssetHasTitleAndVideo()
            throws JsonProcessingException {
        // given
        final BidRequest bidRequest = givenBidRequestWithNativeRequest(nativeReqCustomizer ->
                nativeReqCustomizer.assets(singletonList(Asset.builder()
                        .title(TitleObject.builder().build())
                        .video(VideoObject.builder().build())
                        .build())));

        // when
        final ValidationResult result = requestValidator.validate(bidRequest);

        // then
        assertThat(result.getErrors()).hasSize(1)
                .containsOnly("request.imp[0].native.request.assets[0] must define at most one of"
                        + " {title, img, video, data}");
    }


    @Test
    public void validateShouldReturnValidationResultWithErrorWhenIndividualAssetHasTitleAndData()
            throws JsonProcessingException {

        // given
        final BidRequest bidRequest = givenBidRequestWithNativeRequest(nativeReqCustomizer ->
                nativeReqCustomizer.assets(singletonList(Asset.builder()
                        .title(TitleObject.builder().build())
                        .data(DataObject.builder().build())
                        .build())));

        // when
        final ValidationResult result = requestValidator.validate(bidRequest);

        // then
        assertThat(result.getErrors()).hasSize(1)
                .containsOnly("request.imp[0].native.request.assets[0] must define at most one of"
                        + " {title, img, video, data}");
    }

    @Test
    public void validateShouldReturnValidationResultWithErrorWhenIndividualAssetHasImageAndVideo()
            throws JsonProcessingException {
        // given
        final BidRequest bidRequest = givenBidRequestWithNativeRequest(nativeReqCustomizer ->
                nativeReqCustomizer.assets(singletonList(Asset.builder()
                        .img(ImageObject.builder().build())
                        .video(VideoObject.builder().build())
                        .build())));

        // when
        final ValidationResult result = requestValidator.validate(bidRequest);

        // then
        assertThat(result.getErrors()).hasSize(1)
                .containsOnly(
                        "request.imp[0].native.request.assets[0] must define at most one of {title, img, video, data}");
    }

    @Test
    public void validateShouldReturnValidationResultWithErrorWhenIndividualAssetHasImageAndData()
            throws JsonProcessingException {
        // given
        final BidRequest bidRequest = givenBidRequestWithNativeRequest(nativeReqCustomizer ->
                nativeReqCustomizer.assets(singletonList(Asset.builder()
                        .img(ImageObject.builder().build())
                        .data(DataObject.builder().build())
                        .build())));

        // when
        final ValidationResult result = requestValidator.validate(bidRequest);

        // then
        assertThat(result.getErrors()).hasSize(1)
                .containsOnly(
                        "request.imp[0].native.request.assets[0] must define at most one of {title, img, video, data}");
    }


    @Test
    public void validateShouldReturnValidationResultWithErrorWhenHasZeroTitleLen() throws JsonProcessingException {
        // given
        final BidRequest bidRequest = givenBidRequestWithNativeRequest(nativeReqCustomizer ->
                nativeReqCustomizer.assets(singletonList(Asset.builder()
                        .title(TitleObject.builder().len(0).build()).build())));

        // when
        final ValidationResult result = requestValidator.validate(bidRequest);

        // then
        assertThat(result.getErrors()).hasSize(1)
                .containsOnly("request.imp[0].native.request.assets[0].title.len must be a positive integer");
    }

    @Test
    public void validateShouldReturnValidationResultWithErrorWhenHasNullTitleLen() throws JsonProcessingException {
        // given
        final BidRequest bidRequest = givenBidRequestWithNativeRequest(nativeReqCustomizer ->
                nativeReqCustomizer.assets(singletonList(Asset.builder()
                        .title(TitleObject.builder().len(null).build()).build())));

        // when
        final ValidationResult result = requestValidator.validate(bidRequest);

        // then
        assertThat(result.getErrors()).hasSize(1)
                .containsOnly("request.imp[0].native.request.assets[0].title.len must be a positive integer");
    }

    @Test
    public void validateShouldReturnValidationResultWithErrorWhenImageWidthsNull() throws JsonProcessingException {
        // given
        final BidRequest bidRequest0 = givenBidRequestWithNativeRequest(nativeReqCustomizer ->
                nativeReqCustomizer.assets(singletonList(Asset.builder()
                        .img(ImageObject.builder()
                                .w(null).wmin(null)
                                .h(1).hmin(1)
                                .build())
                        .build())));

        // when
        final ValidationResult result0 = requestValidator.validate(bidRequest0);

        // then
        assertThat(result0.getErrors()).hasSize(1)
                .containsOnly(
                        "request.imp[0].native.request.assets[0].img must contain at least one of \"w\" or \"wmin\"");
    }

    @Test
    public void validateShouldReturnValidationResultWithErrorWhenImageWidthsZero() throws JsonProcessingException {
        // given
        final BidRequest bidRequest1 = givenBidRequestWithNativeRequest(nativeReqCustomizer ->
                nativeReqCustomizer.assets(singletonList(Asset.builder()
                        .img(ImageObject.builder()
                                .w(0).wmin(0)
                                .h(1).hmin(1)
                                .build())
                        .build())));

        // when
        final ValidationResult result1 = requestValidator.validate(bidRequest1);

        // then
        assertThat(result1.getErrors()).hasSize(1)
                .containsOnly(
                        "request.imp[0].native.request.assets[0].img must contain at least one of \"w\" or \"wmin\"");
    }

    @Test
    public void validateShouldReturnValidationResultWithErrorWhenImageWidthNullAndWidthMinZero()
            throws JsonProcessingException {

        // given
        final BidRequest bidRequest2 = givenBidRequestWithNativeRequest(nativeReqCustomizer ->
                nativeReqCustomizer.assets(singletonList(Asset.builder()
                        .img(ImageObject.builder()
                                .w(null).wmin(0)
                                .h(1).hmin(1)
                                .build())
                        .build())));

        // when
        final ValidationResult result2 = requestValidator.validate(bidRequest2);

        // then
        assertThat(result2.getErrors()).hasSize(1)
                .containsOnly(
                        "request.imp[0].native.request.assets[0].img must contain at least one of \"w\" or \"wmin\"");
    }

    @Test
    public void validateShouldReturnValidationResultWithErrorWhenImageWidthZeroAndWidthMinNull()
            throws JsonProcessingException {

        // given
        final BidRequest bidRequest2 = givenBidRequestWithNativeRequest(nativeReqCustomizer ->
                nativeReqCustomizer.assets(singletonList(Asset.builder()
                        .img(ImageObject.builder()
                                .w(0).wmin(null)
                                .h(1).hmin(1)
                                .build())
                        .build())));

        // when
        final ValidationResult result2 = requestValidator.validate(bidRequest2);

        // then
        assertThat(result2.getErrors()).hasSize(1)
                .containsOnly(
                        "request.imp[0].native.request.assets[0].img must contain at least one of \"w\" or \"wmin\"");
    }

    @Test
    public void validateShouldReturnValidationResultWithErrorWhenImageHeightsNull() throws JsonProcessingException {
        // given
        final BidRequest bidRequest0 = givenBidRequestWithNativeRequest(nativeReqCustomizer ->
                nativeReqCustomizer.assets(singletonList(Asset.builder()
                        .img(ImageObject.builder()
                                .h(null).hmin(null)
                                .w(1).wmin(1)
                                .build())
                        .build())));

        // when
        final ValidationResult result0 = requestValidator.validate(bidRequest0);

        // then
        assertThat(result0.getErrors()).hasSize(1)
                .containsOnly(
                        "request.imp[0].native.request.assets[0].img must contain at least one of \"h\" or \"hmin\"");
    }

    @Test
    public void validateShouldReturnValidationResultWithErrorWhenImageHeightsZero() throws JsonProcessingException {
        // given
        final BidRequest bidRequest = givenBidRequestWithNativeRequest(nativeReqCustomizer ->
                nativeReqCustomizer.assets(singletonList(Asset.builder()
                        .img(ImageObject.builder()
                                .h(0).hmin(0)
                                .w(1).wmin(1)
                                .build())
                        .build())));

        // when
        final ValidationResult result = requestValidator.validate(bidRequest);

        // then
        assertThat(result.getErrors()).hasSize(1)
                .containsOnly(
                        "request.imp[0].native.request.assets[0].img must contain at least one of \"h\" or \"hmin\"");
    }

    @Test
    public void validateShouldReturnValidationResultWithErrorWhenImageHeightZeroAndHeightMinNull()
            throws JsonProcessingException {
        // given
        final BidRequest bidRequest = givenBidRequestWithNativeRequest(nativeReqCustomizer ->
                nativeReqCustomizer.assets(singletonList(Asset.builder()
                        .img(ImageObject.builder()
                                .h(0).hmin(null)
                                .w(1).wmin(1)
                                .build())
                        .build())));

        // when
        final ValidationResult result = requestValidator.validate(bidRequest);

        // then
        assertThat(result.getErrors()).hasSize(1)
                .containsOnly(
                        "request.imp[0].native.request.assets[0].img must contain at least one of \"h\" or \"hmin\"");
    }

    @Test
    public void validateShouldReturnValidationResultWithErrorWhenImageHeightNullAndHeightMinZero()
            throws JsonProcessingException {
        // given
        final BidRequest bidRequest = givenBidRequestWithNativeRequest(nativeReqCustomizer ->
                nativeReqCustomizer.assets(singletonList(Asset.builder()
                        .img(ImageObject.builder()
                                .h(0).hmin(0)
                                .w(1).wmin(1)
                                .build())
                        .build())));

        // when
        final ValidationResult result = requestValidator.validate(bidRequest);

        // then
        assertThat(result.getErrors()).hasSize(1)
                .containsOnly(
                        "request.imp[0].native.request.assets[0].img must contain at least one of \"h\" or \"hmin\"");
    }

    @Test
    public void validateShouldReturnValidationResultWithErrorWhenDataTypeOutOfPossibleValuesRange()
            throws JsonProcessingException {
        // given
        final BidRequest bidRequest = givenBidRequestWithNativeRequest(nativeReqCustomizer ->
                nativeReqCustomizer.assets(singletonList(Asset.builder()
                        .data(DataObject.builder().type(100).build()).build())));

        // when
        final ValidationResult result = requestValidator.validate(bidRequest);

        // then
        assertThat(result.getErrors()).hasSize(1)
                .containsOnly(
                        "request.imp[0].native.request.assets[0].data.type must in the range [1, 12]. Got 100");
    }

    @Test
    public void validateShouldReturnValidationResultWithErrorWhenNativeVideoHasEmptyMimes()
            throws JsonProcessingException {
        // given
        final BidRequest bidRequest = givenBidRequestWithNativeRequest(nativeReqCustomizer ->
                nativeReqCustomizer.assets(singletonList(Asset.builder()
                        .video(VideoObject.builder().mimes(emptyList()).build()).build())));

        // when
        final ValidationResult result = requestValidator.validate(bidRequest);

        // then
        assertThat(result.getErrors()).hasSize(1)
                .containsOnly(
                        "request.imp[0].native.request.assets[0].video.mimes must be an array with at least one"
                                + " MIME type");
    }

    @Test
    public void validateShouldReturnValidationResultWithErrorWhenNativeVideoHasEmptyMinDuration()
            throws JsonProcessingException {
        // given
        final BidRequest bidRequest = givenBidRequestWithNativeRequest(nativeReqCustomizer ->
                nativeReqCustomizer.assets(singletonList(Asset.builder()
                        .video(VideoObject.builder()
                                .mimes(singletonList("mime"))
                                .minduration(null)
                                .build())
                        .build())));

        // when
        final ValidationResult result = requestValidator.validate(bidRequest);

        // then
        assertThat(result.getErrors()).hasSize(1)
                .containsOnly("request.imp[0].native.request.assets[0].video.minduration must be a positive integer");
    }

    @Test
    public void validateShouldReturnValidationResultWithErrorWhenNativeVideoHasMinDurationLessThanOne()
            throws JsonProcessingException {
        // given
        final BidRequest bidRequest = givenBidRequestWithNativeRequest(nativeReqCustomizer ->
                nativeReqCustomizer.assets(singletonList(Asset.builder()
                        .video(VideoObject.builder()
                                .mimes(singletonList("mime"))
                                .minduration(0)
                                .build())
                        .build())));

        // when
        final ValidationResult result = requestValidator.validate(bidRequest);

        // then
        assertThat(result.getErrors()).hasSize(1)
                .containsOnly("request.imp[0].native.request.assets[0].video.minduration must be a positive integer");
    }

    @Test
    public void validateShouldReturnValidationResultWithErrorWhenNativeVideoHasEmptyMaxDuration()
            throws JsonProcessingException {
        // given
        final BidRequest bidRequest = givenBidRequestWithNativeRequest(nativeReqCustomizer ->
                nativeReqCustomizer.assets(singletonList(Asset.builder()
                        .video(VideoObject.builder()
                                .mimes(singletonList("mime"))
                                .minduration(2)
                                .maxduration(null)
                                .build())
                        .build())));

        // when
        final ValidationResult result = requestValidator.validate(bidRequest);

        // then
        assertThat(result.getErrors()).hasSize(1)
                .containsOnly("request.imp[0].native.request.assets[0].video.maxduration must be a positive integer");
    }

    @Test
    public void validateShouldReturnValidationResultWithErrorWhenNativeVideoHasMaxDurationLessThanOne()
            throws JsonProcessingException {
        // given
        final BidRequest bidRequest = givenBidRequestWithNativeRequest(nativeReqCustomizer ->
                nativeReqCustomizer.assets(singletonList(Asset.builder()
                        .video(VideoObject.builder()
                                .mimes(singletonList("mime"))
                                .minduration(2)
                                .maxduration(0)
                                .build())
                        .build())));

        // when
        final ValidationResult result = requestValidator.validate(bidRequest);

        // then
        assertThat(result.getErrors()).hasSize(1)
                .containsOnly("request.imp[0].native.request.assets[0].video.maxduration must be a positive integer");
    }

    @Test
    public void validateShouldReturnValidationResultWithErrorWhenNativeVideoHasEmptyProtocols()
            throws JsonProcessingException {
        // given
        final BidRequest bidRequest = givenBidRequestWithNativeRequest(nativeReqCustomizer ->
                nativeReqCustomizer.assets(singletonList(Asset.builder()
                        .video(VideoObject.builder()
                                .mimes(singletonList("mime"))
                                .minduration(2)
                                .maxduration(0)
                                .protocols(emptyList())
                                .build())
                        .build())));

        // when
        final ValidationResult result = requestValidator.validate(bidRequest);

        // then
        assertThat(result.getErrors()).hasSize(1)
                .containsOnly("request.imp[0].native.request.assets[0].video.maxduration must be a positive integer");
    }

    @Test
    public void validateShouldReturnValidationResultWithErrorWhenNativeVideoProtocolsOutOfPossibleValues()
            throws JsonProcessingException {
        // given
        final BidRequest bidRequest = givenBidRequestWithNativeRequest(nativeReqCustomizer ->
                nativeReqCustomizer.assets(singletonList(Asset.builder()
                        .video(VideoObject.builder()
                                .mimes(singletonList("mime"))
                                .minduration(2)
                                .maxduration(0)
                                .protocols(singletonList(20))
                                .build())
                        .build())));

        // when
        final ValidationResult result = requestValidator.validate(bidRequest);

        // then
        assertThat(result.getErrors()).hasSize(1)
                .containsOnly("request.imp[0].native.request.assets[0].video.maxduration must be a positive integer");
    }

    @Test
    public void validateShouldReturnEmptyValidationMessagesWhenNativeVideoIsValid()
            throws JsonProcessingException {
        // given
        final BidRequest bidRequest = givenBidRequestWithNativeRequest(nativeReqCustomizer ->
                nativeReqCustomizer.assets(singletonList(Asset.builder()
                        .video(VideoObject.builder()
                                .mimes(singletonList("mime"))
                                .minduration(2)
                                .maxduration(2)
                                .protocols(singletonList(0))
                                .build())
                        .build())));

        // when
        final ValidationResult result = requestValidator.validate(bidRequest);

        // then
        assertThat(result.getErrors()).hasSize(1)
                .containsOnly(
                        "request.imp[0].native.request.assets[0].video.protocols[0] must be in the range [1, 10]. Got 0");
    }

    @Test
    public void validateShouldUpdateNativeRequestAssetsIds() throws JsonProcessingException {
        // given
        final BidRequest bidRequest = givenBidRequestWithNativeRequest(nativeReqCustomizer ->
                nativeReqCustomizer.assets(asList(Asset.builder().build(), Asset.builder().build())));

        // when
        requestValidator.validate(bidRequest);

        assertThat(bidRequest.getImp()).hasSize(1)
                .extracting(Imp::getXNative).doesNotContainNull()
                .extracting(Native::getRequest).doesNotContainNull()
                .extracting(req -> mapper.readValue(req, Request.class))
                .flatExtracting(Request::getAssets)
                .flatExtracting(Asset::getId)
                .containsOnly(0, 1);
    }

    @Test
    public void validateShouldReturnValidationMessageWhenMetricTypeNullOrEmpty() {
        // given
        final BidRequest bidRequest = validBidRequestBuilder()
                .imp(singletonList(validImpBuilder()
                        .metric(singletonList(Metric.builder().type(null).build())).build()))
                .build();

        // when
        final ValidationResult result = requestValidator.validate(bidRequest);

        // then
        assertThat(result.getErrors()).hasSize(1)
                .element(0).isEqualTo("Missing request.imp[0].metric[0].type");
    }

    @Test
    public void validateShouldReturnValidationMessageWhenMetricValueIsNotValid() {
        // given
        final BidRequest bidRequest = validBidRequestBuilder()
                .imp(singletonList(validImpBuilder()
                        .metric(singletonList(Metric.builder().type("viewability").value(2).build())).build()))
                .build();

        // when
        final ValidationResult result = requestValidator.validate(bidRequest);

        // then
        assertThat(result.getErrors()).hasSize(1)
                .element(0).isEqualTo("request.imp[0].metric[0].value must be in the range [0.0, 1.0]");
    }

    @Test
    public void validateShouldReturnValidationMessageWhenAdjustmentFactorNegative() {
        // given
        final BidRequest bidRequest = validBidRequestBuilder()
                .ext(mapper.valueToTree(ExtBidRequest.of(
                        ExtRequestPrebid.builder()
                                .bidadjustmentfactors(singletonMap("rubicon", BigDecimal.valueOf(-1.1))).build())))
                .build();

        // when
        final ValidationResult result = requestValidator.validate(bidRequest);

        // then
        assertThat(result.getErrors()).hasSize(1)
                .containsOnly(
                        "request.ext.prebid.bidadjustmentfactors.rubicon must be a positive number. Got -1.100000");
    }


    @Test
    public void validateShouldReturnValidationMessageWhenBidderUnknown() {
        // given
        final BidRequest bidRequest = validBidRequestBuilder()
                .ext(mapper.valueToTree(ExtBidRequest.of(
                        ExtRequestPrebid.builder()
                                .bidadjustmentfactors(singletonMap("unknownBidder", BigDecimal.valueOf(1.1F)))
                                .build())))
                .build();

        // when
        final ValidationResult result = requestValidator.validate(bidRequest);

        // then
        assertThat(result.getErrors()).hasSize(1)
                .containsOnly("request.ext.prebid.bidadjustmentfactors.unknownBidder is not a known bidder or alias");
    }

    @Test
    public void validateShouldEmptyValidationMessagesWhenBidderIsKnownAndAdjustmentIsValid() {
        // given
        final BidRequest bidRequest = validBidRequestBuilder()
                .ext(mapper.valueToTree(ExtBidRequest.of(
                        ExtRequestPrebid.builder()
                                .bidadjustmentfactors(singletonMap("rubicon", BigDecimal.valueOf(1.1))).build())))
                .build();

        // when
        final ValidationResult result = requestValidator.validate(bidRequest);

        // then
        assertThat(result.getErrors()).isEmpty();
    }

    @Test
    public void validateShouldEmptyValidationMessagesWhenBidderIsKnownAliasForCoreBidderAndAdjustmentIsValid() {
        // given
        final BidRequest bidRequest = validBidRequestBuilder()
                .ext(mapper.valueToTree(ExtBidRequest.of(
                        ExtRequestPrebid.builder()
                                .aliases(singletonMap("rubicon_alias", "rubicon"))
                                .bidadjustmentfactors(singletonMap("rubicon_alias", BigDecimal.valueOf(1.1)))
                                .build())))
                .build();

        // when
        final ValidationResult result = requestValidator.validate(bidRequest);

        // then
        assertThat(result.getErrors()).isEmpty();
    }

    @Test
    public void validateShouldReturnValidationMessageWhenRequestHaveDuplicatedImpIds() {
        // given
        final BidRequest bidRequest = validBidRequestBuilder()
                .imp(asList(Imp.builder()
                                .id("11")
                                .build(),
                        Imp.builder()
                                .id("11")
                                .build()))
                .build();

        // when
        final ValidationResult result = requestValidator.validate(bidRequest);

        // then
        assertThat(result.getErrors()).hasSize(1)
                .containsOnly("request.imp[0].id and request.imp[1].id are both \"11\". Imp IDs must be unique.");
    }

    private BidRequest givenBidRequest(
            Function<Native.NativeBuilder, Native.NativeBuilder> nativeCustomizer) {
        return validBidRequestBuilder()
                .imp(singletonList(validImpBuilder()
                        .xNative(nativeCustomizer.apply(Native.builder()).build()).build())).build();
    }

    private BidRequest givenBidRequestWithNativeRequest(
            Function<Request.RequestBuilder, Request.RequestBuilder> nativeRequestCustomizer)
            throws JsonProcessingException {
        return validBidRequestBuilder()
                .imp(singletonList(validImpBuilder()
                        .xNative(Native.builder()
                                .request(mapper.writeValueAsString(nativeRequestCustomizer.apply(
                                        Request.builder()).build()))
                                .build())
                        .build()))
                .build();
    }

    private static BidRequest.BidRequestBuilder validBidRequestBuilder() {
        return BidRequest.builder().id("1").tmax(300L)
                .cur(singletonList("USD"))
                .imp(singletonList(validImpBuilder().build()))
                .site(Site.builder().id("1").page("2").build());
    }

    private static Imp.ImpBuilder validImpBuilder() {
        return Imp.builder().id("200")
                .video(Video.builder().mimes(singletonList("vmime"))
                        .build())
                .banner(Banner.builder()
                        .format(singletonList(Format.builder().wmin(1).wratio(5).hratio(1).build()))
                        .build())
                .pmp(Pmp.builder().deals(singletonList(Deal.builder().id("1").build())).build())
                .ext(mapper.valueToTree(singletonMap("rubicon", 0)));
    }

    private static BidRequest overwriteBannerFormatInFirstImp(
            BidRequest bidRequest, Function<FormatBuilder, FormatBuilder> formatModifier) {
        final Banner banner = bidRequest.getImp().get(0).getBanner().toBuilder()
                .format(singletonList(formatModifier.apply(Format.builder()).build())).build();

        return bidRequest.toBuilder().imp(singletonList(validImpBuilder().banner(banner).build())).build();
    }

    private static BidRequest overwritePmpFirstDealInFirstImp(
            BidRequest bidRequest, Function<DealBuilder, DealBuilder> dealModifier) {
        final Pmp pmp = bidRequest.getImp().get(0).getPmp().toBuilder()
                .deals(singletonList(dealModifier.apply(dealModifier.apply(Deal.builder())).build())).build();

        return bidRequest.toBuilder().imp(singletonList(validImpBuilder().pmp(pmp).build())).build();
    }

    private static BidRequest.BidRequestBuilder overwriteSite(
            BidRequest.BidRequestBuilder builder, Function<SiteBuilder, SiteBuilder> siteModifier) {
        return builder.site(siteModifier.apply(Site.builder()).build());
    }

    private static BidRequest.BidRequestBuilder overwriteApp(
            BidRequest.BidRequestBuilder builder, Function<AppBuilder, AppBuilder> appModifier) {
        return builder.app(appModifier.apply(App.builder()).build());
    }
}<|MERGE_RESOLUTION|>--- conflicted
+++ resolved
@@ -1041,11 +1041,7 @@
     }
 
     @Test
-<<<<<<< HEAD
     public void validateShouldThrowBlacklistedAccountOrAppException() {
-=======
-    public void validateShouldReturnValidationMessageWhenAppIdIsInABlacklist() {
->>>>>>> dfc2b4e2
         // given
         final BidRequest bidRequest = overwriteApp(
                 BidRequest.builder()
@@ -1054,20 +1050,11 @@
                         .imp(singletonList(validImpBuilder().build())),
                 appBuilder -> App.builder().id("bad_app")).build();
 
-<<<<<<< HEAD
         // when and then
         assertThatThrownBy(() -> requestValidator.validate(bidRequest))
                 .isInstanceOf(BlacklistedAccountOrApp.class)
                 .hasMessage("Prebid-server does not process requests from App ID: bad_app")
                 .hasFieldOrPropertyWithValue("isAccount", false);
-=======
-        // when
-        final ValidationResult result = requestValidator.validate(bidRequest);
-
-        // then
-        assertThat(result.getErrors()).hasSize(1)
-                .containsOnly("Prebid-server does not process requests from App ID: bad_app");
->>>>>>> dfc2b4e2
     }
 
     @Test
