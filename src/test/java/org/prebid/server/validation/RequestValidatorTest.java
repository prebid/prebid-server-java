--- conflicted
+++ resolved
@@ -1447,55 +1447,6 @@
     }
 
     @Test
-<<<<<<< HEAD
-    public void validateShouldReturnValidationMessageWhenMediaTypePriceGranularityTypeNodesAreNull() {
-        // given
-        final NullNode nullNode = NullNode.getInstance();
-        final ExtPriceGranularity priceGranularity = ExtPriceGranularity.of(1,
-                singletonList(ExtGranularityRange.of(BigDecimal.valueOf(5), BigDecimal.valueOf(0.01))));
-        final BidRequest bidRequest = validBidRequestBuilder()
-                .ext(mapper.valueToTree(ExtBidRequest.of(ExtRequestPrebid.builder()
-                        .targeting(ExtRequestTargeting.builder()
-                                .pricegranularity(mapper.valueToTree(priceGranularity))
-                                .mediatypepricegranularity(ExtMediaTypePriceGranularity.of(nullNode, nullNode, nullNode))
-                                .build())
-                        .build())))
-                .build();
-        // when
-        final ValidationResult result = requestValidator.validate(bidRequest);
-
-        // then
-        assertThat(result.getErrors()).hasSize(1)
-                .containsOnly("Media type price granularity error: must have at least one media type present");
-    }
-
-    @Test
-    public void validateShouldReturnValidationMessageWhenAnyPresentMediaTypePriceGranularityIsInvalid() {
-        // given
-        final ExtPriceGranularity priceGranularity = ExtPriceGranularity.of(1,
-                singletonList(
-                        ExtGranularityRange.of(BigDecimal.valueOf(5), BigDecimal.valueOf(0.01))));
-        final BidRequest bidRequest = validBidRequestBuilder()
-                .ext(mapper.valueToTree(ExtBidRequest.of(ExtRequestPrebid.builder()
-                        .targeting(ExtRequestTargeting.builder()
-                                .pricegranularity(mapper.valueToTree(priceGranularity))
-                                .mediatypepricegranularity(ExtMediaTypePriceGranularity.of(mapper.valueToTree(ExtPriceGranularity.of(2,
-                                        singletonList(ExtGranularityRange.of(BigDecimal.valueOf(5),
-                                                BigDecimal.valueOf(1))))), null, new TextNode("pricegranularity")))
-                                .build())
-                        .build())))
-                .build();
-        // when
-        final ValidationResult result = requestValidator.validate(bidRequest);
-
-        // then
-        assertThat(result.getErrors()).hasSize(1)
-                .containsOnly("Error while parsing request.ext.prebid.targeting.mediatypepricegranularity.xNative");
-    }
-
-    @Test
-=======
->>>>>>> dfc2b4e2
     public void validateShouldReturnValidationMessageWithCorrectMediaType() {
         // given
         final ExtPriceGranularity priceGranularity = ExtPriceGranularity.of(1, singletonList(
