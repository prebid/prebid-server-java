--- conflicted
+++ resolved
@@ -24,7 +24,6 @@
 import com.iab.openrtb.request.Request;
 import com.iab.openrtb.request.Site;
 import com.iab.openrtb.request.Site.SiteBuilder;
-import com.iab.openrtb.request.Source;
 import com.iab.openrtb.request.TitleObject;
 import com.iab.openrtb.request.User;
 import com.iab.openrtb.request.Video;
@@ -1764,44 +1763,6 @@
     }
 
     @Test
-<<<<<<< HEAD
-    public void validateShouldReturnValidationResultWithErrorsWhenCcpaIsNotValid() {
-        // given
-        final BidRequest bidRequest = validBidRequestBuilder()
-                .regs(Regs.of(null, ExtRegs.of(null, "invalid")))
-=======
-    public void validateShouldReturnValidationResultWithErrorsWhenRegsExtIsNotValidJson() {
-        // given
-        final ObjectNode ext = mapper.createObjectNode().put("gdpr", "String");
-        final BidRequest bidRequest = validBidRequestBuilder().regs(Regs.of(null, ext)).build();
-
-        // when
-        final ValidationResult result = requestValidator.validate(bidRequest);
-
-        // then
-        assertThat(result.getErrors()).hasSize(1)
-                .element(0).asString().contains("request.regs.ext is invalid:");
-    }
-
-    @Test
-    public void validateShouldNotReturnErrorMessageWhenSourceExtIsNotValid() {
-        // given
-        final BidRequest bidRequest = validBidRequestBuilder()
-                .source(Source.builder()
-                        .ext(mapper.valueToTree(mapper.createObjectNode().put("schain", "not-valid")))
-                        .build())
->>>>>>> 9466a913
-                .build();
-
-        // when
-        final ValidationResult result = requestValidator.validate(bidRequest);
-
-        // then
-        assertThat(result.getErrors()).hasSize(1)
-                .first().asString().startsWith("request.source.ext is invalid: Cannot construct instance");
-    }
-
-    @Test
     public void validateShouldThrowExceptionWhenNativeRequestEmpty() {
         // given
         final BidRequest bidRequest = givenBidRequest(Function.identity());
