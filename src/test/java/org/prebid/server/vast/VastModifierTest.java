--- conflicted
+++ resolved
@@ -181,11 +181,10 @@
         // when
         final String bidAdm = "<Wrapper><  impreSSion garbage >http:/test.com<  /ImPression  garbage ></Wrapper>";
         final String result = target
-                .createBidVastXml(BIDDER, bidAdm, BID_NURL, BID_ID, ACCOUNT_ID, eventsContext(), emptyList(),
-                        LINEITEM_ID);
-
-        // then
-        verify(eventsService).vastUrlTracking(BID_ID, BIDDER, ACCOUNT_ID, LINEITEM_ID, eventsContext());
+                .createBidVastXml(BIDDER, bidAdm, BID_NURL, BID_ID, ACCOUNT_ID, eventsContext(), emptyList());
+
+        // then
+        verify(eventsService).vastUrlTracking(BID_ID, BIDDER, ACCOUNT_ID, eventsContext());
 
         assertThat(result).isEqualTo("<Wrapper><  impreSSion garbage >http:/test.com<  /ImPression  garbage >"
                 + "<Impression><![CDATA[" + VAST_URL_TRACKING + "]]></Impression></Wrapper>");
@@ -213,11 +212,10 @@
         final String bidAdm = "<InLine>< Impression  >http:/test.com<   /Impression  >"
                 + "<ImprEssion garbage>http:/test2.com<  /ImPRession garbage><Creatives></Creatives></InLine>";
         final String result = target
-                .createBidVastXml(BIDDER, bidAdm, BID_NURL, BID_ID, ACCOUNT_ID, eventsContext(), emptyList(),
-                        LINEITEM_ID);
-
-        // then
-        verify(eventsService).vastUrlTracking(BID_ID, BIDDER, ACCOUNT_ID, LINEITEM_ID, eventsContext());
+                .createBidVastXml(BIDDER, bidAdm, BID_NURL, BID_ID, ACCOUNT_ID, eventsContext(), emptyList());
+
+        // then
+        verify(eventsService).vastUrlTracking(BID_ID, BIDDER, ACCOUNT_ID, eventsContext());
 
         assertThat(result).isEqualTo("<InLine>< Impression  >http:/test.com<   /Impression  >"
                 + "<ImprEssion garbage>http:/test2.com<  /ImPRession garbage>"
@@ -269,11 +267,10 @@
         // when
         final String bidAdm = "<  wraPPer garbage><Impression>http:/test.com</Impression><  / wraPPer garbage>";
         final String result = target
-                .createBidVastXml(BIDDER, bidAdm, BID_NURL, BID_ID, ACCOUNT_ID, eventsContext(), emptyList(),
-                        LINEITEM_ID);
-
-        // then
-        verify(eventsService).vastUrlTracking(BID_ID, BIDDER, ACCOUNT_ID, LINEITEM_ID, eventsContext());
+                .createBidVastXml(BIDDER, bidAdm, BID_NURL, BID_ID, ACCOUNT_ID, eventsContext(), emptyList());
+
+        // then
+        verify(eventsService).vastUrlTracking(BID_ID, BIDDER, ACCOUNT_ID, eventsContext());
 
         assertThat(result).isEqualTo("<  wraPPer garbage><Impression>http:/test.com</Impression>"
                 + "<Impression><![CDATA[" + VAST_URL_TRACKING + "]]></Impression><  / wraPPer garbage>");
@@ -282,16 +279,9 @@
     @Test
     public void createBidVastXmlShouldInsertImpressionTagForEmptyWrapper() {
         // when
-<<<<<<< HEAD
+        final String bidAdm = "<wrapper></wrapper>";
         final String result = target.createBidVastXml(
-                BIDDER, "<wrapper></wrapper>", BID_NURL, BID_ID, ACCOUNT_ID, eventsContext(), emptyList());
-=======
-        final String bidAdm = "<wrapper></wrapper>";
-        final String result = target
-                .createBidVastXml(BIDDER, bidAdm, BID_NURL,
-                        BID_ID, ACCOUNT_ID, eventsContext(), emptyList(),
-                        LINEITEM_ID);
->>>>>>> 37753fea
+                BIDDER, bidAdm, BID_NURL, BID_ID, ACCOUNT_ID, eventsContext(), emptyList());
 
         // then
         verify(eventsService).vastUrlTracking(BID_ID, BIDDER, ACCOUNT_ID, eventsContext());
@@ -306,11 +296,10 @@
         final String bidAdm = "<  wraPPer garbage>< / wrapPer  garbage>";
         final String result = target
                 .createBidVastXml(BIDDER, bidAdm, BID_NURL,
-                        BID_ID, ACCOUNT_ID, eventsContext(), emptyList(),
-                        LINEITEM_ID);
-
-        // then
-        verify(eventsService).vastUrlTracking(BID_ID, BIDDER, ACCOUNT_ID, LINEITEM_ID, eventsContext());
+                        BID_ID, ACCOUNT_ID, eventsContext(), emptyList());
+
+        // then
+        verify(eventsService).vastUrlTracking(BID_ID, BIDDER, ACCOUNT_ID, eventsContext());
 
         assertThat(result)
                 .isEqualTo("<  wraPPer garbage><Impression><![CDATA["
@@ -349,11 +338,10 @@
         // when
         final String bidAdm = "<  InLIne garbage ><Impression>http:/test.com</Impression></  Inline garbage >";
         final String result = target
-                .createBidVastXml(BIDDER, bidAdm, BID_NURL, BID_ID, ACCOUNT_ID, eventsContext(), emptyList(),
-                        LINEITEM_ID);
-
-        // then
-        verify(eventsService).vastUrlTracking(BID_ID, BIDDER, ACCOUNT_ID, LINEITEM_ID, eventsContext());
+                .createBidVastXml(BIDDER, bidAdm, BID_NURL, BID_ID, ACCOUNT_ID, eventsContext(), emptyList());
+
+        // then
+        verify(eventsService).vastUrlTracking(BID_ID, BIDDER, ACCOUNT_ID, eventsContext());
 
         assertThat(result).isEqualTo("<  InLIne garbage ><Impression>http:/test.com</Impression>"
                 + "<Impression><![CDATA[" + VAST_URL_TRACKING + "]]></Impression></  Inline garbage >");
@@ -377,11 +365,10 @@
         // when
         final String bidAdm = "<  InLIne garbage >< / InLIne garbage >";
         final String result = target
-                .createBidVastXml(BIDDER, bidAdm, BID_NURL, BID_ID, ACCOUNT_ID, eventsContext(), emptyList(),
-                        LINEITEM_ID);
-
-        // then
-        verify(eventsService).vastUrlTracking(BID_ID, BIDDER, ACCOUNT_ID, LINEITEM_ID, eventsContext());
+                .createBidVastXml(BIDDER, bidAdm, BID_NURL, BID_ID, ACCOUNT_ID, eventsContext(), emptyList());
+
+        // then
+        verify(eventsService).vastUrlTracking(BID_ID, BIDDER, ACCOUNT_ID, eventsContext());
 
         assertThat(result).isEqualTo("<  InLIne garbage ><Impression><![CDATA["
                 + VAST_URL_TRACKING + "]]></Impression>< / InLIne garbage >");
@@ -408,10 +395,10 @@
         final String adm = "<wrappergarbage></wrapper>";
         final List<String> warnings = new ArrayList<>();
         final String result = target
-                .createBidVastXml(BIDDER, adm, BID_NURL, BID_ID, ACCOUNT_ID, eventsContext(), warnings, LINEITEM_ID);
-
-        // then
-        verify(eventsService).vastUrlTracking(BID_ID, BIDDER, ACCOUNT_ID, LINEITEM_ID, eventsContext());
+                .createBidVastXml(BIDDER, adm, BID_NURL, BID_ID, ACCOUNT_ID, eventsContext(), warnings);
+
+        // then
+        verify(eventsService).vastUrlTracking(BID_ID, BIDDER, ACCOUNT_ID, eventsContext());
         assertThat(result).isEqualTo(adm);
         assertThat(warnings).containsExactly("VastXml does not contain neither InLine nor Wrapper for bidder response");
         verify(metrics).updateAdapterRequestErrorMetric(BIDDER, MetricName.badserverresponse);
@@ -423,10 +410,10 @@
         final String adm = "<inlinegarbage></inline>";
         final List<String> warnings = new ArrayList<>();
         final String result = target
-                .createBidVastXml(BIDDER, adm, BID_NURL, BID_ID, ACCOUNT_ID, eventsContext(), warnings, LINEITEM_ID);
-
-        // then
-        verify(eventsService).vastUrlTracking(BID_ID, BIDDER, ACCOUNT_ID, LINEITEM_ID, eventsContext());
+                .createBidVastXml(BIDDER, adm, BID_NURL, BID_ID, ACCOUNT_ID, eventsContext(), warnings);
+
+        // then
+        verify(eventsService).vastUrlTracking(BID_ID, BIDDER, ACCOUNT_ID, eventsContext());
         assertThat(result).isEqualTo(adm);
         assertThat(warnings).containsExactly("VastXml does not contain neither InLine nor Wrapper for bidder response");
         verify(metrics).updateAdapterRequestErrorMetric(BIDDER, MetricName.badserverresponse);
