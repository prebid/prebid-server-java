--- conflicted
+++ resolved
@@ -56,15 +56,9 @@
     @Before
     public void setUp() {
         metricRegistry = new MetricRegistry();
-<<<<<<< HEAD
-        given(accountMetricsVerbosity.forAccount(anyString())).willReturn(AccountMetricsVerbosityLevel.DETAILED);
-
-        metrics = new Metrics(metricRegistry, CounterType.COUNTER, accountMetricsVerbosity);
-=======
-        given(accountMetricsVerbosityResolver.forAccount(any())).willReturn(AccountMetricsVerbosityLevel.detailed);
-
-        metrics = new Metrics(metricRegistry, CounterType.counter, accountMetricsVerbosityResolver);
->>>>>>> 6e7c9eea
+        given(accountMetricsVerbosityResolver.forAccount(any())).willReturn(AccountMetricsVerbosityLevel.DETAILED);
+
+        metrics = new Metrics(metricRegistry, CounterType.COUNTER, accountMetricsVerbosityResolver);
     }
 
     @Test
@@ -452,11 +446,7 @@
     @Test
     public void updateAccountRequestMetricsShouldIncrementMetrics() {
         // when
-<<<<<<< HEAD
-        metrics.updateAccountRequestMetrics(ACCOUNT_ID, MetricName.OPENRTB2_WEB);
-=======
-        metrics.updateAccountRequestMetrics(Account.empty(ACCOUNT_ID), MetricName.openrtb2web);
->>>>>>> 6e7c9eea
+        metrics.updateAccountRequestMetrics(Account.empty(ACCOUNT_ID), MetricName.OPENRTB2_WEB);
 
         // then
         assertThat(metricRegistry.counter("account.accountId.requests").getCount()).isOne();
@@ -955,25 +945,14 @@
     @Test
     public void shouldNotUpdateAccountMetricsIfVerbosityIsNone() {
         // given
-<<<<<<< HEAD
-        given(accountMetricsVerbosity.forAccount(anyString())).willReturn(AccountMetricsVerbosityLevel.NONE);
-
-        // when
-        metrics.updateAccountRequestMetrics(ACCOUNT_ID, MetricName.OPENRTB2_WEB);
-        metrics.updateAdapterResponseTime(RUBICON, ACCOUNT_ID, 500);
-        metrics.updateAdapterRequestNobidMetrics(RUBICON, ACCOUNT_ID);
-        metrics.updateAdapterRequestGotbidsMetrics(RUBICON, ACCOUNT_ID);
-        metrics.updateAdapterBidMetrics(RUBICON, ACCOUNT_ID, 1234L, true, "banner");
-=======
-        given(accountMetricsVerbosityResolver.forAccount(any())).willReturn(AccountMetricsVerbosityLevel.none);
-
-        // when
-        metrics.updateAccountRequestMetrics(Account.empty(ACCOUNT_ID), MetricName.openrtb2web);
+        given(accountMetricsVerbosityResolver.forAccount(any())).willReturn(AccountMetricsVerbosityLevel.NONE);
+
+        // when
+        metrics.updateAccountRequestMetrics(Account.empty(ACCOUNT_ID), MetricName.OPENRTB2_WEB);
         metrics.updateAdapterResponseTime(RUBICON, Account.empty(ACCOUNT_ID), 500);
         metrics.updateAdapterRequestNobidMetrics(RUBICON, Account.empty(ACCOUNT_ID));
         metrics.updateAdapterRequestGotbidsMetrics(RUBICON, Account.empty(ACCOUNT_ID));
         metrics.updateAdapterBidMetrics(RUBICON, Account.empty(ACCOUNT_ID), 1234L, true, "banner");
->>>>>>> 6e7c9eea
 
         // then
         assertThat(metricRegistry.counter("account.accountId.requests").getCount()).isZero();
@@ -988,25 +967,14 @@
     @Test
     public void shouldUpdateAccountRequestsMetricOnlyIfVerbosityIsBasic() {
         // given
-<<<<<<< HEAD
-        given(accountMetricsVerbosity.forAccount(anyString())).willReturn(AccountMetricsVerbosityLevel.BASIC);
-
-        // when
-        metrics.updateAccountRequestMetrics(ACCOUNT_ID, MetricName.OPENRTB2_WEB);
-        metrics.updateAdapterResponseTime(RUBICON, ACCOUNT_ID, 500);
-        metrics.updateAdapterRequestNobidMetrics(RUBICON, ACCOUNT_ID);
-        metrics.updateAdapterRequestGotbidsMetrics(RUBICON, ACCOUNT_ID);
-        metrics.updateAdapterBidMetrics(RUBICON, ACCOUNT_ID, 1234L, true, "banner");
-=======
-        given(accountMetricsVerbosityResolver.forAccount(any())).willReturn(AccountMetricsVerbosityLevel.basic);
-
-        // when
-        metrics.updateAccountRequestMetrics(Account.empty(ACCOUNT_ID), MetricName.openrtb2web);
+        given(accountMetricsVerbosityResolver.forAccount(any())).willReturn(AccountMetricsVerbosityLevel.BASIC);
+
+        // when
+        metrics.updateAccountRequestMetrics(Account.empty(ACCOUNT_ID), MetricName.OPENRTB2_WEB);
         metrics.updateAdapterResponseTime(RUBICON, Account.empty(ACCOUNT_ID), 500);
         metrics.updateAdapterRequestNobidMetrics(RUBICON, Account.empty(ACCOUNT_ID));
         metrics.updateAdapterRequestGotbidsMetrics(RUBICON, Account.empty(ACCOUNT_ID));
         metrics.updateAdapterBidMetrics(RUBICON, Account.empty(ACCOUNT_ID), 1234L, true, "banner");
->>>>>>> 6e7c9eea
 
         // then
         assertThat(metricRegistry.counter("account.accountId.requests").getCount()).isOne();
@@ -1303,27 +1271,15 @@
     @Test
     public void updateAccountHooksMetricsShouldIncrementMetricsIfVerbosityIsDetailed() {
         // given
-<<<<<<< HEAD
-        given(accountMetricsVerbosity.forAccount(anyString())).willReturn(AccountMetricsVerbosityLevel.DETAILED);
+        given(accountMetricsVerbosityResolver.forAccount(any())).willReturn(AccountMetricsVerbosityLevel.DETAILED);
 
         // when
         metrics.updateAccountHooksMetrics(
-                "accountId", "module1", ExecutionStatus.SUCCESS, ExecutionAction.UPDATE);
+                Account.empty("accountId"), "module1", ExecutionStatus.SUCCESS, ExecutionAction.UPDATE);
         metrics.updateAccountHooksMetrics(
-                "accountId", "module2", ExecutionStatus.FAILURE, null);
+                Account.empty("accountId"), "module2", ExecutionStatus.FAILURE, null);
         metrics.updateAccountHooksMetrics(
-                "accountId", "module3", ExecutionStatus.TIMEOUT, null);
-=======
-        given(accountMetricsVerbosityResolver.forAccount(any())).willReturn(AccountMetricsVerbosityLevel.detailed);
-
-        // when
-        metrics.updateAccountHooksMetrics(
-                Account.empty("accountId"), "module1", ExecutionStatus.success, ExecutionAction.update);
-        metrics.updateAccountHooksMetrics(
-                Account.empty("accountId"), "module2", ExecutionStatus.failure, null);
-        metrics.updateAccountHooksMetrics(
-                Account.empty("accountId"), "module3", ExecutionStatus.timeout, null);
->>>>>>> 6e7c9eea
+                Account.empty("accountId"), "module3", ExecutionStatus.TIMEOUT, null);
 
         // then
         assertThat(metricRegistry.counter("account.accountId.modules.module.module1.call").getCount())
@@ -1345,19 +1301,11 @@
     @Test
     public void updateAccountHooksMetricsShouldNotIncrementMetricsIfVerbosityIsNotAtLeastDetailed() {
         // given
-<<<<<<< HEAD
-        given(accountMetricsVerbosity.forAccount(anyString())).willReturn(AccountMetricsVerbosityLevel.BASIC);
+        given(accountMetricsVerbosityResolver.forAccount(any())).willReturn(AccountMetricsVerbosityLevel.BASIC);
 
         // when
         metrics.updateAccountHooksMetrics(
-                "accountId", "module1", ExecutionStatus.SUCCESS, ExecutionAction.UPDATE);
-=======
-        given(accountMetricsVerbosityResolver.forAccount(any())).willReturn(AccountMetricsVerbosityLevel.basic);
-
-        // when
-        metrics.updateAccountHooksMetrics(
-                Account.empty("accountId"), "module1", ExecutionStatus.success, ExecutionAction.update);
->>>>>>> 6e7c9eea
+                Account.empty("accountId"), "module1", ExecutionStatus.SUCCESS, ExecutionAction.UPDATE);
 
         // then
         assertThat(metricRegistry.counter("account.accountId.modules.module.module1.call").getCount())
@@ -1369,11 +1317,7 @@
     @Test
     public void updateAccountModuleDurationMetricShouldIncrementMetricsIfVerbosityIsDetailed() {
         // given
-<<<<<<< HEAD
-        given(accountMetricsVerbosity.forAccount(anyString())).willReturn(AccountMetricsVerbosityLevel.DETAILED);
-=======
-        given(accountMetricsVerbosityResolver.forAccount(any())).willReturn(AccountMetricsVerbosityLevel.detailed);
->>>>>>> 6e7c9eea
+        given(accountMetricsVerbosityResolver.forAccount(any())).willReturn(AccountMetricsVerbosityLevel.DETAILED);
 
         // when
         metrics.updateAccountModuleDurationMetric(
@@ -1391,11 +1335,7 @@
     @Test
     public void updateAccountModuleDurationMetricShouldNotIncrementMetricsIfVerbosityIsNotAtLeastDetailed() {
         // given
-<<<<<<< HEAD
-        given(accountMetricsVerbosity.forAccount(anyString())).willReturn(AccountMetricsVerbosityLevel.BASIC);
-=======
-        given(accountMetricsVerbosityResolver.forAccount(any())).willReturn(AccountMetricsVerbosityLevel.basic);
->>>>>>> 6e7c9eea
+        given(accountMetricsVerbosityResolver.forAccount(any())).willReturn(AccountMetricsVerbosityLevel.BASIC);
 
         // when
         metrics.updateAccountModuleDurationMetric(
