package org.prebid.server.metric;

import com.codahale.metrics.Counter;
import com.codahale.metrics.Meter;
import com.codahale.metrics.Metric;
import com.codahale.metrics.MetricRegistry;
import com.iab.openrtb.request.Audio;
import com.iab.openrtb.request.Banner;
import com.iab.openrtb.request.Imp;
import com.iab.openrtb.request.Native;
import com.iab.openrtb.request.Video;
import org.assertj.core.api.Condition;
import org.assertj.core.api.SoftAssertions;
import org.junit.jupiter.api.BeforeEach;
import org.junit.jupiter.api.Test;
import org.junit.jupiter.api.extension.ExtendWith;
import org.mockito.Mock;
import org.mockito.Mockito;
import org.mockito.junit.jupiter.MockitoExtension;
import org.prebid.server.activity.Activity;
import org.prebid.server.activity.ComponentType;
import org.prebid.server.activity.infrastructure.ActivityInfrastructure;
import org.prebid.server.hooks.execution.model.ExecutionAction;
import org.prebid.server.hooks.execution.model.ExecutionStatus;
import org.prebid.server.hooks.execution.model.Stage;
import org.prebid.server.metric.model.AccountMetricsVerbosityLevel;
import org.prebid.server.settings.model.Account;

import java.util.Collections;
import java.util.EnumMap;
import java.util.HashMap;
import java.util.List;
import java.util.Map;
import java.util.function.Consumer;

import static java.util.Arrays.asList;
import static org.assertj.core.api.Assertions.assertThat;
import static org.mockito.ArgumentMatchers.any;
import static org.mockito.ArgumentMatchers.eq;
import static org.mockito.BDDMockito.given;
import static org.mockito.Mock.Strictness.LENIENT;
import static org.mockito.Mockito.verify;
import static org.mockito.Mockito.verifyNoMoreInteractions;

@ExtendWith(MockitoExtension.class)
public class MetricsTest {

    private static final String RUBICON = "rubicon";
    private static final String CONVERSANT = "conversant";
    private static final String ACCOUNT_ID = "accountId";
    private static final String ANALYTIC_CODE = "analyticCode";

    private MetricRegistry metricRegistry;
<<<<<<< HEAD
    @Mock(strictness = LENIENT)
=======

    @Mock
>>>>>>> c2026393
    private AccountMetricsVerbosityResolver accountMetricsVerbosityResolver;
    @Mock
    private ActivityInfrastructure activityInfrastructure;

    private Metrics metrics;

    @BeforeEach
    public void setUp() {
        metricRegistry = new MetricRegistry();
        given(accountMetricsVerbosityResolver.forAccount(any())).willReturn(AccountMetricsVerbosityLevel.detailed);

        metrics = new Metrics(metricRegistry, CounterType.counter, accountMetricsVerbosityResolver);
    }

    @Test
    public void createShouldReturnMetricsConfiguredWithCounterType() {
        verifyCreatesConfiguredCounterType(metrics -> metrics.incCounter(MetricName.bids_received));
    }

    @Test
    public void forAccountShouldReturnSameAccountMetricsOnSuccessiveCalls() {
        assertThat(metrics.forAccount(ACCOUNT_ID)).isSameAs(metrics.forAccount(ACCOUNT_ID));
    }

    @Test
    public void forAccountShouldReturnAccountMetricsConfiguredWithCounterType() {
        verifyCreatesConfiguredCounterType(metrics -> metrics.forAccount(ACCOUNT_ID).incCounter(MetricName.requests));
    }

    @Test
    public void forAccountShouldReturnAccountMetricsConfiguredWithAccount() {
        // when
        metrics.forAccount(ACCOUNT_ID).incCounter(MetricName.requests);

        // then
        assertThat(metricRegistry.counter("account.accountId.requests").getCount()).isOne();
    }

    @Test
    public void forAdapterShouldReturnSameAdapterMetricsOnSuccessiveCalls() {
        assertThat(metrics.forAdapter(RUBICON)).isSameAs(metrics.forAdapter(RUBICON));
    }

    @Test
    public void forAdapterShouldReturnAdapterMetricsConfiguredWithCounterType() {
        verifyCreatesConfiguredCounterType(
                metrics -> metrics.forAdapter(RUBICON).incCounter(MetricName.bids_received));
    }

    @Test
    public void forAdapterShouldReturnAdapterMetricsConfiguredWithAdapterType() {
        // when
        metrics.forAdapter(RUBICON).incCounter(MetricName.bids_received);

        // then
        assertThat(metricRegistry.counter("adapter.rubicon.bids_received").getCount()).isOne();
    }

    @Test
    public void shouldReturnSameAdapterRequestTypeMetricsOnSuccessiveCalls() {
        assertThat(metrics.forAdapter(RUBICON).requestType(MetricName.amp))
                .isSameAs(metrics.forAdapter(RUBICON).requestType(MetricName.amp));
    }

    @Test
    public void shouldReturnAdapterRequestTypeMetricsConfiguredWithCounterType() {
        verifyCreatesConfiguredCounterType(metrics -> metrics
                .forAdapter(RUBICON)
                .requestType(MetricName.openrtb2app)
                .incCounter(MetricName.requests));
    }

    @Test
    public void shouldReturnAdapterRequestTypeMetricsConfiguredWithAdapterType() {
        // when
        metrics.forAdapter(RUBICON).requestType(MetricName.openrtb2web).incCounter(MetricName.requests);

        // then
        assertThat(metricRegistry.counter("adapter.rubicon.requests.type.openrtb2-web").getCount()).isOne();
    }

    @Test
    public void shouldReturnSameAdapterRequestMetricsOnSuccessiveCalls() {
        assertThat(metrics.forAdapter(RUBICON).request())
                .isSameAs(metrics.forAdapter(RUBICON).request());
    }

    @Test
    public void shouldReturnAdapterRequestMetricsConfiguredWithCounterType() {
        verifyCreatesConfiguredCounterType(metrics -> metrics
                .forAdapter(RUBICON)
                .request()
                .incCounter(MetricName.gotbids));
    }

    @Test
    public void shouldReturnAdapterRequestMetricsConfiguredWithAdapterType() {
        // when
        metrics.forAdapter(RUBICON).request().incCounter(MetricName.gotbids);

        // then
        assertThat(metricRegistry.counter("adapter.rubicon.requests.gotbids").getCount()).isOne();
    }

    @Test
    public void shouldReturnSameAccountAdapterMetricsOnSuccessiveCalls() {
        assertThat(metrics.forAccount(ACCOUNT_ID).adapter().forAdapter("rUbIcOn"))
                .isSameAs(metrics.forAccount(ACCOUNT_ID).adapter().forAdapter(RUBICON));
    }

    @Test
    public void shouldReturnAccountAdapterMetricsConfiguredWithCounterType() {
        verifyCreatesConfiguredCounterType(metrics -> metrics
                .forAccount(ACCOUNT_ID)
                .adapter()
                .forAdapter(RUBICON)
                .incCounter(MetricName.bids_received));
    }

    @Test
    public void shouldReturnAccountAdapterMetricsConfiguredWithAccountAndAdapterType() {
        // when
        metrics.forAccount(ACCOUNT_ID).adapter().forAdapter(RUBICON).incCounter(MetricName.bids_received);

        // then
        assertThat(metricRegistry.counter("account.accountId.adapter.rubicon.bids_received").getCount()).isOne();
    }

    @Test
    public void shouldReturnSameAccountAdapterRequestMetricsOnSuccessiveCalls() {
        assertThat(metrics.forAccount(ACCOUNT_ID).adapter().forAdapter(RUBICON).request())
                .isSameAs(metrics.forAccount(ACCOUNT_ID).adapter().forAdapter(RUBICON).request());
    }

    @Test
    public void shouldReturnAccountAdapterRequestMetricsConfiguredWithCounterType() {
        verifyCreatesConfiguredCounterType(metrics -> metrics
                .forAccount(ACCOUNT_ID)
                .adapter()
                .forAdapter(RUBICON)
                .request()
                .incCounter(MetricName.gotbids));
    }

    @Test
    public void shouldReturnAccountAdapterRequestMetricsConfiguredWithAccountAndAdapterType() {
        // when
        metrics.forAccount(ACCOUNT_ID).adapter().forAdapter(RUBICON).request().incCounter(MetricName.gotbids);

        // then
        assertThat(metricRegistry.counter("account.accountId.adapter.rubicon.requests.gotbids").getCount())
                .isOne();
    }

    @Test
    public void shouldReturnSameAccountRequestTypeMetricsOnSuccessiveCalls() {
        assertThat(metrics.forAccount(ACCOUNT_ID).requestType(MetricName.amp))
                .isSameAs(metrics.forAccount(ACCOUNT_ID).requestType(MetricName.amp));
    }

    @Test
    public void shouldReturnAccountRequestTypeMetricsConfiguredWithCounterType() {
        verifyCreatesConfiguredCounterType(metrics -> metrics
                .forAccount(ACCOUNT_ID)
                .requestType(MetricName.openrtb2app)
                .incCounter(MetricName.requests));
    }

    @Test
    public void shouldReturnAccountRequestTypeMetricsConfiguredWithAccount() {
        // when
        metrics.forAccount(ACCOUNT_ID).requestType(MetricName.openrtb2web).incCounter(MetricName.requests);

        // then
        assertThat(metricRegistry.counter("account.accountId.requests.type.openrtb2-web").getCount()).isOne();
    }

    @Test
    public void userSyncShouldReturnSameUserSyncMetricsOnSuccessiveCalls() {
        assertThat(metrics.userSync()).isSameAs(metrics.userSync());
    }

    @Test
    public void userSyncShouldReturnUserSyncMetricsConfiguredWithCounterType() {
        verifyCreatesConfiguredCounterType(
                metrics -> metrics.userSync().incCounter(MetricName.opt_outs));
    }

    @Test
    public void userSyncShouldReturnUserSyncMetricsConfiguredWithPrefix() {
        // when
        metrics.userSync().incCounter(MetricName.opt_outs);

        // then
        assertThat(metricRegistry.counter("usersync.opt_outs").getCount()).isOne();
    }

    @Test
    public void shouldReturnSameBidderUserSyncMetricsOnSuccessiveCalls() {
        assertThat(metrics.userSync().forBidder(RUBICON)).isSameAs(metrics.userSync().forBidder(RUBICON));
    }

    @Test
    public void shouldReturnBidderUserSyncMetricsConfiguredWithCounterType() {
        verifyCreatesConfiguredCounterType(metrics -> metrics
                .userSync()
                .forBidder(RUBICON)
                .incCounter(MetricName.sets));
    }

    @Test
    public void shouldReturnBidderUserSyncMetricsConfiguredWithBidder() {
        // when
        metrics.userSync().forBidder(RUBICON).incCounter(MetricName.sets);

        // then
        assertThat(metricRegistry.counter("usersync.rubicon.sets").getCount()).isOne();
    }

    @Test
    public void cookieSyncShouldReturnSameCookieSyncMetricsOnSuccessiveCalls() {
        assertThat(metrics.cookieSync()).isSameAs(metrics.cookieSync());
    }

    @Test
    public void shouldReturnSameBidderCookieSyncMetricsOnSuccessiveCalls() {
        assertThat(metrics.cookieSync().forBidder(RUBICON)).isSameAs(metrics.cookieSync().forBidder(RUBICON));
    }

    @Test
    public void forRequestTypeShouldReturnSameRequestStatusMetricsOnSuccessiveCalls() {
        assertThat(metrics.forRequestType(MetricName.openrtb2web))
                .isSameAs(metrics.forRequestType(MetricName.openrtb2web));
    }

    @Test
    public void forRequestTypeShouldReturnRequestStatusMetricsConfiguredWithCounterType() {
        verifyCreatesConfiguredCounterType(metrics -> metrics
                .forRequestType(MetricName.openrtb2web)
                .incCounter(MetricName.ok));
    }

    @Test
    public void forRequestTypeShouldReturnRequestStatusMetricsConfiguredWithRequestType() {
        // when
        metrics.forRequestType(MetricName.openrtb2web).incCounter(MetricName.ok);

        // then
        assertThat(metricRegistry.counter("requests.ok.openrtb2-web").getCount()).isOne();
    }

    @Test
    public void forCircuitBreakerShouldReturnSameCircuitBreakerMetricsOnSuccessiveCalls() {
        assertThat(metrics.forCircuitBreakerType(MetricName.db)).isSameAs(metrics.forCircuitBreakerType(MetricName.db));
    }

    @Test
    public void forCircuitBreakerShouldReturnCircuitBreakerMetricsConfiguredWithId() {
        // when
        metrics.forCircuitBreakerType(MetricName.db).createGauge(MetricName.opened, () -> 1);

        // then
        assertThat(metricRegistry.gauge("circuit-breaker.db.opened.count", () -> null).getValue()).isEqualTo(1L);
    }

    @Test
    public void updateAppAndNoCookieAndImpsRequestedMetricsShouldIncrementMetrics() {
        // when
        metrics.updateAppAndNoCookieAndImpsRequestedMetrics(true, false, 1);
        metrics.updateAppAndNoCookieAndImpsRequestedMetrics(false, false, 2);
        metrics.updateAppAndNoCookieAndImpsRequestedMetrics(false, true, 1);

        // then
        assertThat(metricRegistry.counter("app_requests").getCount()).isOne();
        assertThat(metricRegistry.counter("no_cookie_requests").getCount()).isOne();
        assertThat(metricRegistry.counter("imps_requested").getCount()).isEqualTo(4);
    }

    @Test
    public void updateImpTypesMetricsByCountPerMediaTypeShouldIncrementMetrics() {
        // given
        final Map<String, Long> mediaTypeToCount = new HashMap<>();
        mediaTypeToCount.put("banner", 3L);
        mediaTypeToCount.put("video", 5L);
        mediaTypeToCount.put("native", 1L);
        mediaTypeToCount.put("audio", 4L);
        mediaTypeToCount.put("bad_mediatype", 11L);

        // when
        metrics.updateImpTypesMetrics(mediaTypeToCount);

        // then
        assertThat(metricRegistry.counter("imps_banner").getCount()).isEqualTo(3);
        assertThat(metricRegistry.counter("imps_video").getCount()).isEqualTo(5);
        assertThat(metricRegistry.counter("imps_native").getCount()).isOne();
        assertThat(metricRegistry.counter("imps_audio").getCount()).isEqualTo(4);
    }

    @Test
    public void updateImpTypesMetricsByImpsShouldGroupCountByMediaTypeAndCallOverloadedMethodToIncrementMetrics() {
        // given
        final Metrics metricsSpy = Mockito.spy(metrics);

        final List<Imp> imps = asList(
                Imp.builder().banner(Banner.builder().build()).video(Video.builder().build()).build(),
                Imp.builder().xNative(Native.builder().build()).build(),
                Imp.builder().audio(Audio.builder().build()).build(),
                Imp.builder().video(Video.builder().build()).audio(Audio.builder().build()).build());

        // when
        metricsSpy.updateImpTypesMetrics(imps);

        // then
        final Map<String, Long> expectedMap = new HashMap<>();
        expectedMap.put("banner", 1L);
        expectedMap.put("video", 2L);
        expectedMap.put("native", 1L);
        expectedMap.put("audio", 2L);

        verify(metricsSpy).updateImpTypesMetrics(eq(expectedMap));

        assertThat(metricRegistry.counter("imps_banner").getCount()).isOne();
        assertThat(metricRegistry.counter("imps_video").getCount()).isEqualTo(2);
        assertThat(metricRegistry.counter("imps_native").getCount()).isOne();
        assertThat(metricRegistry.counter("imps_audio").getCount()).isEqualTo(2);
    }

    @Test
    public void updateRequestTimeMetricShouldUpdateMetric() {
        // when
        metrics.updateRequestTimeMetric(MetricName.request_time, 456L);

        // then
        assertThat(metricRegistry.timer("request_time").getCount()).isOne();
    }

    @Test
    public void updateRequestTypeMetricShouldIncrementMetric() {
        // when
        metrics.updateRequestTypeMetric(MetricName.openrtb2web, MetricName.ok);
        metrics.updateRequestTypeMetric(MetricName.openrtb2web, MetricName.blocklisted_account);
        metrics.updateRequestTypeMetric(MetricName.openrtb2app, MetricName.blocklisted_app);
        metrics.updateRequestTypeMetric(MetricName.openrtb2app, MetricName.err);
        metrics.updateRequestTypeMetric(MetricName.amp, MetricName.badinput);
        metrics.updateRequestTypeMetric(MetricName.amp, MetricName.networkerr);

        // then
        assertThat(metricRegistry.counter("requests.ok.openrtb2-web").getCount()).isOne();
        assertThat(metricRegistry.counter("requests.blocklisted_account.openrtb2-web").getCount()).isOne();
        assertThat(metricRegistry.counter("requests.blocklisted_app.openrtb2-app").getCount()).isOne();
        assertThat(metricRegistry.counter("requests.err.openrtb2-app").getCount()).isOne();
        assertThat(metricRegistry.counter("requests.badinput.amp").getCount()).isOne();
        assertThat(metricRegistry.counter("requests.networkerr.amp").getCount()).isOne();
    }

    @Test
    public void uupdateRequestBidderCardinalityMetricShouldIncrementMetrics() {
        // when
        metrics.updateRequestBidderCardinalityMetric(3);

        // then
        assertThat(metricRegistry.counter("bidder-cardinality.3.requests").getCount()).isEqualTo(1);
    }

    @Test
    public void updateAccountRequestMetricsShouldIncrementMetrics() {
        // when
        metrics.updateAccountRequestMetrics(Account.empty(ACCOUNT_ID), MetricName.openrtb2web);

        // then
        assertThat(metricRegistry.counter("account.accountId.requests").getCount()).isOne();
        assertThat(metricRegistry.counter("account.accountId.requests.type.openrtb2-web").getCount()).isOne();
    }

    @Test
    public void updateAdapterRequestTypeAndNoCookieMetricsShouldUpdateMetricsAsExpected() {

        // when
        metrics.updateAdapterRequestTypeAndNoCookieMetrics("rUbIcON", MetricName.openrtb2app, true);
        metrics.updateAdapterRequestTypeAndNoCookieMetrics(RUBICON, MetricName.amp, false);

        // then
        assertThat(metricRegistry.counter("adapter.rubicon.requests.type.openrtb2-app").getCount()).isEqualTo(1);
        assertThat(metricRegistry.counter("adapter.rubicon.no_cookie_requests").getCount()).isOne();
        assertThat(metricRegistry.counter("adapter.rubicon.requests.type.amp").getCount()).isOne();
    }

    @Test
    public void updateAnalyticWithEventTypeShouldUpdateMetricsAsExpected() {

        // when
        metrics.updateAnalyticEventMetric(ANALYTIC_CODE, MetricName.event_auction, MetricName.ok);
        metrics.updateAnalyticEventMetric(ANALYTIC_CODE, MetricName.event_amp, MetricName.timeout);
        metrics.updateAnalyticEventMetric(ANALYTIC_CODE, MetricName.event_video, MetricName.err);
        metrics.updateAnalyticEventMetric(ANALYTIC_CODE, MetricName.event_cookie_sync, MetricName.timeout);
        metrics.updateAnalyticEventMetric(ANALYTIC_CODE, MetricName.event_notification, MetricName.err);
        metrics.updateAnalyticEventMetric(ANALYTIC_CODE, MetricName.event_setuid, MetricName.badinput);

        // then
        assertThat(metricRegistry.counter("analytics.analyticCode.auction.ok").getCount()).isOne();
        assertThat(metricRegistry.counter("analytics.analyticCode.amp.timeout").getCount()).isOne();
        assertThat(metricRegistry.counter("analytics.analyticCode.video.err").getCount()).isOne();
        assertThat(metricRegistry.counter("analytics.analyticCode.cookie_sync.timeout").getCount()).isOne();
        assertThat(metricRegistry.counter("analytics.analyticCode.event.err").getCount()).isOne();
        assertThat(metricRegistry.counter("analytics.analyticCode.setuid.badinput").getCount()).isOne();
    }

    @Test
    public void updateFetchWithFetchResultShouldCreateMetricsAsExpected() {
        // when
        metrics.updatePriceFloorFetchMetric(MetricName.failure);

        // then
        assertThat(metricRegistry.counter("price-floors.fetch.failure").getCount()).isOne();
    }

    @Test
    public void updatePriceFloorGeneralErrorsShouldCreateMetricsAsExpected() {
        // when
        metrics.updatePriceFloorGeneralAlertsMetric(MetricName.err);

        // then
        assertThat(metricRegistry.counter("price-floors.general.err").getCount()).isOne();
    }

    @Test
    public void updateAlertsMetricsShouldCreateMetricsAsExpected() {
        // when
        metrics.updateAlertsMetrics(MetricName.general);
        metrics.updateAlertsMetrics(MetricName.failed);
        metrics.updateAlertsMetrics(MetricName.general);

        // then
        assertThat(metricRegistry.counter("alerts.general").getCount()).isEqualTo(2);
        assertThat(metricRegistry.counter("alerts.failed").getCount()).isOne();
    }

    @Test
    public void updateAlertsConfigMetricsShouldCreateMetricsAsExpected() {
        // when
        metrics.updateAlertsConfigFailed("accountId", MetricName.price_floors);
        metrics.updateAlertsConfigFailed("anotherId", MetricName.failed);
        metrics.updateAlertsConfigFailed("accountId", MetricName.price_floors);

        // then
        assertThat(metricRegistry.counter("alerts.account_config.accountId.price-floors")
                .getCount()).isEqualTo(2);
        assertThat(metricRegistry.counter("alerts.account_config.anotherId.failed")
                .getCount()).isOne();
    }

    @Test
    public void updateAdapterResponseTimeShouldUpdateMetrics() {
        // when
        metrics.updateAdapterResponseTime(RUBICON, Account.empty(ACCOUNT_ID), 500);
        metrics.updateAdapterResponseTime(CONVERSANT, Account.empty(ACCOUNT_ID), 500);
        metrics.updateAdapterResponseTime(CONVERSANT, Account.empty(ACCOUNT_ID), 500);

        // then
        assertThat(metricRegistry.timer("adapter.rubicon.request_time").getCount()).isOne();
        assertThat(metricRegistry.timer("account.accountId.adapter.rubicon.request_time").getCount()).isOne();
        assertThat(metricRegistry.timer("adapter.conversant.request_time").getCount()).isEqualTo(2);
        assertThat(metricRegistry.timer("account.accountId.adapter.conversant.request_time").getCount()).isEqualTo(2);
    }

    @Test
    public void updateAdapterRequestNobidMetricsShouldIncrementMetrics() {
        // when
        metrics.updateAdapterRequestNobidMetrics(RUBICON, Account.empty(ACCOUNT_ID));
        metrics.updateAdapterRequestNobidMetrics(CONVERSANT, Account.empty(ACCOUNT_ID));
        metrics.updateAdapterRequestNobidMetrics(CONVERSANT, Account.empty(ACCOUNT_ID));

        // then
        assertThat(metricRegistry.counter("adapter.rubicon.requests.nobid").getCount()).isOne();
        assertThat(metricRegistry.counter("account.accountId.adapter.rubicon.requests.nobid").getCount()).isOne();
        assertThat(metricRegistry.counter("adapter.conversant.requests.nobid").getCount()).isEqualTo(2);
        assertThat(metricRegistry.counter("account.accountId.adapter.conversant.requests.nobid").getCount())
                .isEqualTo(2);
    }

    @Test
    public void updateAdapterRequestGotbidsMetricsShouldIncrementMetrics() {
        // when
        metrics.updateAdapterRequestGotbidsMetrics(RUBICON, Account.empty(ACCOUNT_ID));
        metrics.updateAdapterRequestGotbidsMetrics(CONVERSANT, Account.empty(ACCOUNT_ID));
        metrics.updateAdapterRequestGotbidsMetrics(CONVERSANT, Account.empty(ACCOUNT_ID));

        // then
        assertThat(metricRegistry.counter("adapter.rubicon.requests.gotbids").getCount()).isOne();
        assertThat(metricRegistry.counter("account.accountId.adapter.rubicon.requests.gotbids").getCount())
                .isOne();
        assertThat(metricRegistry.counter("adapter.conversant.requests.gotbids").getCount()).isEqualTo(2);
        assertThat(metricRegistry.counter("account.accountId.adapter.conversant.requests.gotbids").getCount())
                .isEqualTo(2);
    }

    @Test
    public void updateAdapterBidMetricsShouldUpdateMetrics() {
        // when
        metrics.updateAdapterBidMetrics(RUBICON, Account.empty(ACCOUNT_ID), 1234L, true, "banner");
        metrics.updateAdapterBidMetrics(RUBICON, Account.empty(ACCOUNT_ID), 1234L, false, "video");
        metrics.updateAdapterBidMetrics(CONVERSANT, Account.empty(ACCOUNT_ID), 1234L, false, "banner");
        metrics.updateAdapterBidMetrics(CONVERSANT, Account.empty(ACCOUNT_ID), 1234L, false, "banner");

        // then
        assertThat(metricRegistry.histogram("adapter.rubicon.prices").getCount()).isEqualTo(2);
        assertThat(metricRegistry.histogram("account.accountId.adapter.rubicon.prices").getCount()).isEqualTo(2);
        assertThat(metricRegistry.counter("adapter.rubicon.bids_received").getCount()).isEqualTo(2);
        assertThat(metricRegistry.counter("account.accountId.adapter.rubicon.bids_received").getCount()).isEqualTo(2);
        assertThat(metricRegistry.counter("adapter.rubicon.banner.adm_bids_received").getCount()).isOne();
        assertThat(metricRegistry.counter("adapter.rubicon.video.nurl_bids_received").getCount()).isOne();
        assertThat(metricRegistry.histogram("adapter.conversant.prices").getCount()).isEqualTo(2);
        assertThat(metricRegistry.histogram("account.accountId.adapter.conversant.prices").getCount()).isEqualTo(2);
        assertThat(metricRegistry.counter("adapter.conversant.bids_received").getCount()).isEqualTo(2);
        assertThat(metricRegistry.counter("account.accountId.adapter.conversant.bids_received").getCount())
                .isEqualTo(2);
        assertThat(metricRegistry.counter("adapter.conversant.banner.nurl_bids_received").getCount()).isEqualTo(2);
    }

    @Test
    public void updateAdapterRequestErrorMetricShouldIncrementMetrics() {
        // when
        metrics.updateAdapterRequestErrorMetric(RUBICON, MetricName.badinput);
        metrics.updateAdapterRequestErrorMetric(CONVERSANT, MetricName.badinput);
        metrics.updateAdapterRequestErrorMetric(CONVERSANT, MetricName.badinput);

        // then
        assertThat(metricRegistry.counter("adapter.rubicon.requests.badinput").getCount()).isOne();
        assertThat(metricRegistry.counter("adapter.conversant.requests.badinput").getCount()).isEqualTo(2);
    }

    @Test
    public void updateSizeValidationMetricsShouldIncrementMetrics() {
        // when
        metrics.updateSizeValidationMetrics(RUBICON, ACCOUNT_ID, MetricName.err);
        metrics.updateSizeValidationMetrics(CONVERSANT, ACCOUNT_ID, MetricName.err);

        // then
        assertThat(metricRegistry.counter("adapter.rubicon.response.validation.size.err").getCount()).isEqualTo(1);
        assertThat(metricRegistry.counter("adapter.conversant.response.validation.size.err").getCount()).isEqualTo(1);
        assertThat(metricRegistry.counter("account.accountId.response.validation.size.err").getCount()).isEqualTo(2);
    }

    @Test
    public void updateSecureValidationMetricsShouldIncrementMetrics() {
        // when
        metrics.updateSecureValidationMetrics(RUBICON, ACCOUNT_ID, MetricName.err);
        metrics.updateSecureValidationMetrics(CONVERSANT, ACCOUNT_ID, MetricName.err);

        // then
        assertThat(metricRegistry.counter("adapter.rubicon.response.validation.secure.err").getCount()).isEqualTo(1);
        assertThat(metricRegistry.counter("adapter.conversant.response.validation.secure.err").getCount()).isEqualTo(1);
        assertThat(metricRegistry.counter("account.accountId.response.validation.secure.err").getCount()).isEqualTo(2);
    }

    @Test
    public void updateCookieSyncRequestMetricShouldIncrementMetric() {
        // when
        metrics.updateCookieSyncRequestMetric();

        // then
        assertThat(metricRegistry.counter("cookie_sync_requests").getCount()).isOne();
    }

    @Test
    public void updateUserSyncOptoutMetricShouldIncrementMetric() {
        // when
        metrics.updateUserSyncOptoutMetric();

        // then
        assertThat(metricRegistry.counter("usersync.opt_outs").getCount()).isOne();
    }

    @Test
    public void updateUserSyncBadRequestMetricShouldIncrementMetric() {
        // when
        metrics.updateUserSyncBadRequestMetric();

        // then
        assertThat(metricRegistry.counter("usersync.bad_requests").getCount()).isOne();
    }

    @Test
    public void updateUserSyncSetsMetricShouldIncrementMetric() {
        // when
        metrics.updateUserSyncSetsMetric("RUBICON");

        // then
        assertThat(metricRegistry.counter("usersync.rubicon.sets").getCount()).isOne();
    }

    @Test
    public void updateUserSyncTcfBlockedMetricShouldIncrementMetric() {
        // when
        metrics.updateUserSyncTcfBlockedMetric(RUBICON);

        // then
        assertThat(metricRegistry.counter("usersync.rubicon.tcf.blocked").getCount()).isOne();
    }

    @Test
    public void updateCookieSyncTcfBlockedMetricShouldIncrementMetric() {
        // when
        metrics.updateCookieSyncTcfBlockedMetric(RUBICON);
        metrics.updateCookieSyncTcfBlockedMetric(CONVERSANT);
        metrics.updateCookieSyncTcfBlockedMetric(CONVERSANT);

        // then
        assertThat(metricRegistry.counter("cookie_sync.rubicon.tcf.blocked").getCount()).isOne();
        assertThat(metricRegistry.counter("cookie_sync.conversant.tcf.blocked").getCount()).isEqualTo(2);
    }

    @Test
    public void updateCookieSyncFilteredMetricShouldIncrementMetric() {
        // when
        metrics.updateCookieSyncFilteredMetric(RUBICON);
        metrics.updateCookieSyncFilteredMetric("CONVERSANT");
        metrics.updateCookieSyncFilteredMetric(CONVERSANT);

        // then
        assertThat(metricRegistry.counter("cookie_sync.rubicon.filtered").getCount()).isOne();
        assertThat(metricRegistry.counter("cookie_sync.conversant.filtered").getCount()).isEqualTo(2);
    }

    @Test
    public void updateAuctionTcfMetricsShouldIncrementMetrics() {
        // when
        metrics.updateAuctionTcfAndLmtMetrics(
                activityInfrastructure,
                RUBICON,
                MetricName.openrtb2web,
                true, true, true, true, true, false);
        metrics.updateAuctionTcfAndLmtMetrics(
                activityInfrastructure,
                CONVERSANT,
                MetricName.openrtb2web,
                true, false, true, false, true, false);
        metrics.updateAuctionTcfAndLmtMetrics(
                activityInfrastructure,
                CONVERSANT,
                MetricName.openrtb2app,
                false, true, false, true, false, false);

        // then
        assertThat(metricRegistry.counter("adapter.rubicon.openrtb2-web.tcf.userfpd_masked").getCount()).isOne();
        assertThat(metricRegistry.counter("adapter.rubicon.openrtb2-web.tcf.userid_removed").getCount()).isOne();
        assertThat(metricRegistry.counter("adapter.rubicon.openrtb2-web.tcf.geo_masked").getCount()).isOne();
        assertThat(metricRegistry.counter("adapter.rubicon.openrtb2-web.tcf.analytics_blocked").getCount()).isOne();
        assertThat(metricRegistry.counter("adapter.rubicon.openrtb2-web.tcf.request_blocked").getCount()).isOne();
        assertThat(metricRegistry.counter("adapter.conversant.openrtb2-web.tcf.userfpd_masked").getCount()).isOne();
        assertThat(metricRegistry.counter("adapter.conversant.openrtb2-app.tcf.userid_removed").getCount()).isOne();
        assertThat(metricRegistry.counter("adapter.conversant.openrtb2-web.tcf.geo_masked").getCount()).isOne();
        assertThat(metricRegistry.counter("adapter.conversant.openrtb2-app.tcf.analytics_blocked").getCount()).isOne();
        assertThat(metricRegistry.counter("adapter.conversant.openrtb2-web.tcf.request_blocked").getCount()).isOne();
    }

    @Test
    public void updateAuctionTcfMetricsShouldUpdateTransitUfpdActivityMetricWhenUserFpdRemoved() {
        // when
        metrics.updateAuctionTcfAndLmtMetrics(
                activityInfrastructure,
                RUBICON,
                MetricName.openrtb2web,
                true, false, false, false, false, false);

        // then
        verify(activityInfrastructure).updateActivityMetrics(Activity.TRANSMIT_UFPD, ComponentType.BIDDER, RUBICON);
        verifyNoMoreInteractions(activityInfrastructure);
    }

    @Test
    public void updateAuctionTcfMetricsShouldUpdateTransitGeoActivityMetricWhenGeoMasked() {
        // when
        metrics.updateAuctionTcfAndLmtMetrics(
                activityInfrastructure,
                RUBICON,
                MetricName.openrtb2web,
                false, false, true, false, false, false);

        // then
        verify(activityInfrastructure).updateActivityMetrics(Activity.TRANSMIT_GEO, ComponentType.BIDDER, RUBICON);
        verifyNoMoreInteractions(activityInfrastructure);
    }

    @Test
    public void updateAuctionTcfMetricsShouldUpdateTransitEidsActivityMetricWhenGeoMasked() {
        // when
        metrics.updateAuctionTcfAndLmtMetrics(
                activityInfrastructure,
                RUBICON,
                MetricName.openrtb2web,
                false, true, false, false, false, false);

        // then
        verify(activityInfrastructure).updateActivityMetrics(Activity.TRANSMIT_EIDS, ComponentType.BIDDER, RUBICON);
        verifyNoMoreInteractions(activityInfrastructure);
    }

    @Test
    public void updateAuctionTcfMetricsShouldUpdateCallBidderActivityMetricWhenRequestIsBlocked() {
        // when
        metrics.updateAuctionTcfAndLmtMetrics(
                activityInfrastructure,
                RUBICON,
                MetricName.openrtb2web,
                false, false, false, false, true, false);

        // then
        verify(activityInfrastructure).updateActivityMetrics(Activity.CALL_BIDDER, ComponentType.BIDDER, RUBICON);
        verifyNoMoreInteractions(activityInfrastructure);
    }

    @Test
    public void updateAuctionTcfMetricsShouldUpdateTransmitUfpdEidsAndGeoActivityMetricsWhenLmtIsEnabled() {
        // when
        metrics.updateAuctionTcfAndLmtMetrics(
                activityInfrastructure,
                RUBICON,
                MetricName.openrtb2web,
                false, false, false, false, false, true);

        // then
        verify(activityInfrastructure).updateActivityMetrics(Activity.TRANSMIT_EIDS, ComponentType.BIDDER, RUBICON);
        verify(activityInfrastructure).updateActivityMetrics(Activity.TRANSMIT_GEO, ComponentType.BIDDER, RUBICON);
        verify(activityInfrastructure).updateActivityMetrics(Activity.TRANSMIT_UFPD, ComponentType.BIDDER, RUBICON);
        verifyNoMoreInteractions(activityInfrastructure);
    }

    @Test
    public void privacyShouldReturnSameMetricsOnSuccessiveCalls() {
        assertThat(metrics.privacy()).isSameAs(metrics.privacy());
    }

    @Test
    public void privacyTcfShouldReturnSameMetricsOnSuccessiveCalls() {
        assertThat(metrics.privacy().tcf()).isSameAs(metrics.privacy().tcf());
    }

    @Test
    public void privacyTcfVersionShouldReturnSameMetricsOnSuccessiveCalls() {
        assertThat(metrics.privacy().tcf().fromVersion(1)).isSameAs(metrics.privacy().tcf().fromVersion(1));
    }

    @Test
    public void privacyTcfVersionVendorListShouldReturnSameMetricsOnSuccessiveCalls() {
        assertThat(metrics.privacy().tcf().fromVersion(2).vendorList())
                .isSameAs(metrics.privacy().tcf().fromVersion(2).vendorList());
    }

    @Test
    public void updatePrivacyCoppaMetricShouldIncrementMetric() {
        // when
        metrics.updatePrivacyCoppaMetric(activityInfrastructure, Collections.emptyList());

        // then
        assertThat(metricRegistry.counter("privacy.coppa").getCount()).isOne();
    }

    @Test
    public void updatePrivacyLmtMetricShouldIncrementMetric() {
        // when
        metrics.updateAuctionTcfAndLmtMetrics(
                activityInfrastructure,
                RUBICON,
                MetricName.openrtb2web,
                false, false, false, false, false, true);

        // then
        assertThat(metricRegistry.counter("privacy.lmt").getCount()).isOne();
    }

    @Test
    public void updatePrivacyCcpaMetricsShouldIncrementMetrics() {
        // when
        metrics.updatePrivacyCcpaMetrics(activityInfrastructure, true, true, false, Collections.emptyList());

        // then
        assertThat(metricRegistry.counter("privacy.usp.specified").getCount()).isOne();
        assertThat(metricRegistry.counter("privacy.usp.opt-out").getCount()).isOne();
    }

    @Test
    public void updatePrivacyTcfMissingMetricShouldIncrementMetric() {
        // when
        metrics.updatePrivacyTcfMissingMetric();

        // then
        assertThat(metricRegistry.counter("privacy.tcf.missing").getCount()).isOne();
    }

    @Test
    public void updatePrivacyTcfInvalidMetricShouldIncrementMetric() {
        // when
        metrics.updatePrivacyTcfInvalidMetric();

        // then
        assertThat(metricRegistry.counter("privacy.tcf.invalid").getCount()).isOne();
    }

    @Test
    public void updatePrivacyTcfRequestsMetricShouldIncrementMetric() {
        // when
        metrics.updatePrivacyTcfRequestsMetric(1);

        // then
        assertThat(metricRegistry.counter("privacy.tcf.v1.requests").getCount()).isOne();
    }

    @Test
    public void updatePrivacyTcfGeoMetricShouldIncrementMetrics() {
        // when
        metrics.updatePrivacyTcfGeoMetric(1, null);
        metrics.updatePrivacyTcfGeoMetric(2, true);
        metrics.updatePrivacyTcfGeoMetric(2, false);

        // then
        assertThat(metricRegistry.counter("privacy.tcf.v1.unknown-geo").getCount()).isOne();
        assertThat(metricRegistry.counter("privacy.tcf.v2.in-geo").getCount()).isOne();
        assertThat(metricRegistry.counter("privacy.tcf.v2.out-geo").getCount()).isOne();
    }

    @Test
    public void updatePrivacyTcfVendorListMissingMetricShouldIncrementMetric() {
        // when
        metrics.updatePrivacyTcfVendorListMissingMetric(1);

        // then
        assertThat(metricRegistry.counter("privacy.tcf.v1.vendorlist.missing").getCount()).isOne();
    }

    @Test
    public void updatePrivacyTcfVendorListOkMetricShouldIncrementMetric() {
        // when
        metrics.updatePrivacyTcfVendorListOkMetric(1);

        // then
        assertThat(metricRegistry.counter("privacy.tcf.v1.vendorlist.ok").getCount()).isOne();
    }

    @Test
    public void updatePrivacyTcfVendorListErrorMetricShouldIncrementMetric() {
        // when
        metrics.updatePrivacyTcfVendorListErrorMetric(1);

        // then
        assertThat(metricRegistry.counter("privacy.tcf.v1.vendorlist.err").getCount()).isOne();
    }

    @Test
    public void updatePrivacyTcfVendorListFallbackMetricShouldIncrementMetric() {
        // when
        metrics.updatePrivacyTcfVendorListFallbackMetric(1);

        // then
        assertThat(metricRegistry.counter("privacy.tcf.v1.vendorlist.fallback").getCount()).isEqualTo(1);
    }

    @Test
    public void shouldNotUpdateAccountMetricsIfVerbosityIsNone() {
        // given
        given(accountMetricsVerbosityResolver.forAccount(any())).willReturn(AccountMetricsVerbosityLevel.none);

        // when
        metrics.updateAccountRequestMetrics(Account.empty(ACCOUNT_ID), MetricName.openrtb2web);
        metrics.updateAdapterResponseTime(RUBICON, Account.empty(ACCOUNT_ID), 500);
        metrics.updateAdapterRequestNobidMetrics(RUBICON, Account.empty(ACCOUNT_ID));
        metrics.updateAdapterRequestGotbidsMetrics(RUBICON, Account.empty(ACCOUNT_ID));
        metrics.updateAdapterBidMetrics(RUBICON, Account.empty(ACCOUNT_ID), 1234L, true, "banner");

        // then
        assertThat(metricRegistry.counter("account.accountId.requests").getCount()).isZero();
        assertThat(metricRegistry.counter("account.accountId.requests.type.openrtb2-web").getCount()).isZero();
        assertThat(metricRegistry.timer("account.accountId.rubicon.request_time").getCount()).isZero();
        assertThat(metricRegistry.counter("account.accountId.rubicon.requests.nobid").getCount()).isZero();
        assertThat(metricRegistry.counter("account.accountId.rubicon.requests.gotbids").getCount()).isZero();
        assertThat(metricRegistry.histogram("account.accountId.rubicon.prices").getCount()).isZero();
        assertThat(metricRegistry.counter("account.accountId.rubicon.bids_received").getCount()).isZero();
    }

    @Test
    public void shouldUpdateAccountRequestsMetricOnlyIfVerbosityIsBasic() {
        // given
        given(accountMetricsVerbosityResolver.forAccount(any())).willReturn(AccountMetricsVerbosityLevel.basic);

        // when
        metrics.updateAccountRequestMetrics(Account.empty(ACCOUNT_ID), MetricName.openrtb2web);
        metrics.updateAdapterResponseTime(RUBICON, Account.empty(ACCOUNT_ID), 500);
        metrics.updateAdapterRequestNobidMetrics(RUBICON, Account.empty(ACCOUNT_ID));
        metrics.updateAdapterRequestGotbidsMetrics(RUBICON, Account.empty(ACCOUNT_ID));
        metrics.updateAdapterBidMetrics(RUBICON, Account.empty(ACCOUNT_ID), 1234L, true, "banner");

        // then
        assertThat(metricRegistry.counter("account.accountId.requests").getCount()).isOne();
        assertThat(metricRegistry.counter("account.accountId.requests.type.openrtb2-web").getCount()).isZero();
        assertThat(metricRegistry.timer("account.accountId.rubicon.request_time").getCount()).isZero();
        assertThat(metricRegistry.counter("account.accountId.rubicon.requests.nobid").getCount()).isZero();
        assertThat(metricRegistry.counter("account.accountId.rubicon.requests.gotbids").getCount()).isZero();
        assertThat(metricRegistry.histogram("account.accountId.rubicon.prices").getCount()).isZero();
        assertThat(metricRegistry.counter("account.accountId.rubicon.bids_received").getCount()).isZero();
    }

    @Test
    public void shouldIncrementConnectionAcceptErrorsMetric() {
        // when
        metrics.updateConnectionAcceptErrors();

        // then
        assertThat(metricRegistry.counter("connection_accept_errors").getCount()).isOne();
    }

    @Test
    public void shouldUpdateDatabaseQueryTimeMetric() {
        // when
        metrics.updateDatabaseQueryTimeMetric(456L);

        // then
        assertThat(metricRegistry.timer("db_query_time").getCount()).isOne();
    }

    @Test
    public void shouldCreateDatabaseCircuitBreakerGaugeMetric() {
        // when
        metrics.createDatabaseCircuitBreakerGauge(() -> true);

        // then
        assertThat(metricRegistry.gauge("circuit-breaker.db.opened.count", () -> null).getValue()).isEqualTo(1L);
    }

    @Test
    public void shouldCreateHttpClientCircuitBreakerGaugeMetric() {
        // when
        metrics.createHttpClientCircuitBreakerGauge("id", () -> true);

        // then
        assertThat(metricRegistry.gauge("circuit-breaker.http.named.id.opened.count", () -> null).getValue())
                .isEqualTo(1L);
    }

    @Test
    public void shouldCreateHttpClientCircuitBreakerNumberGaugeMetric() {
        // when
        metrics.createHttpClientCircuitBreakerNumberGauge(() -> 1);

        // then
        assertThat(metricRegistry.gauge("circuit-breaker.http.existing.count", () -> null).getValue()).isEqualTo(1L);
    }

    @Test
    public void shouldCreateGeoLocationCircuitBreakerGaugeMetric() {
        // when
        metrics.createGeoLocationCircuitBreakerGauge(() -> true);

        // then
        assertThat(metricRegistry.gauge("circuit-breaker.geo.opened.count", () -> null).getValue()).isEqualTo(1L);
    }

    @Test
    public void shouldIncrementBothGeoLocationRequestsAndSuccessfulMetrics() {
        // when
        metrics.updateGeoLocationMetric(true);

        // then
        assertThat(metricRegistry.counter("geolocation_requests").getCount()).isOne();
        assertThat(metricRegistry.counter("geolocation_successful").getCount()).isOne();
    }

    @Test
    public void shouldIncrementBothGeoLocationRequestsAndFailMetrics() {
        // when
        metrics.updateGeoLocationMetric(false);

        // then
        assertThat(metricRegistry.counter("geolocation_requests").getCount()).isOne();
        assertThat(metricRegistry.counter("geolocation_fail").getCount()).isOne();
    }

    @Test
    public void shouldAlwaysIncrementGeoLocationRequestsMetricAndEitherSuccessfulOrFailMetricDependingOnFlag() {
        // when
        metrics.updateGeoLocationMetric(true);
        metrics.updateGeoLocationMetric(false);
        metrics.updateGeoLocationMetric(true);

        // then
        assertThat(metricRegistry.counter("geolocation_fail").getCount()).isOne();
        assertThat(metricRegistry.counter("geolocation_successful").getCount()).isEqualTo(2);
        assertThat(metricRegistry.counter("geolocation_requests").getCount()).isEqualTo(3);
    }

    @Test
    public void shouldIncrementStoredRequestFoundMetric() {
        // when
        metrics.updateStoredRequestMetric(true);

        // then
        assertThat(metricRegistry.counter("stored_requests_found").getCount()).isOne();
    }

    @Test
    public void shouldIncrementStoredRequestMissingMetric() {
        // when
        metrics.updateStoredRequestMetric(false);

        // then
        assertThat(metricRegistry.counter("stored_requests_missing").getCount()).isOne();
    }

    @Test
    public void shouldIncrementStoredImpFoundMetric() {
        // when
        metrics.updateStoredImpsMetric(true);

        // then
        assertThat(metricRegistry.counter("stored_imps_found").getCount()).isOne();
    }

    @Test
    public void shouldIncrementStoredImpMissingMetric() {
        // when
        metrics.updateStoredImpsMetric(false);

        // then
        assertThat(metricRegistry.counter("stored_imps_missing").getCount()).isOne();
    }

    @Test
    public void shouldIncrementPrebidCacheRequestSuccessTimer() {
        // when
        metrics.updateCacheRequestSuccessTime("accountId", 1424L);

        // then
        assertThat(metricRegistry.timer("prebid_cache.requests.ok").getCount()).isEqualTo(1);
        assertThat(metricRegistry.timer("account.accountId.prebid_cache.requests.ok").getCount()).isOne();
    }

    @Test
    public void shouldIncrementPrebidCacheRequestFailedTimer() {
        // when
        metrics.updateCacheRequestFailedTime("accountId", 1424L);

        // then
        assertThat(metricRegistry.timer("prebid_cache.requests.err").getCount()).isEqualTo(1);
        assertThat(metricRegistry.timer("account.accountId.prebid_cache.requests.err").getCount()).isOne();
    }

    @Test
    public void shouldIncrementPrebidCacheCreativeSizeHistogram() {
        // when
        metrics.updateCacheCreativeSize("accountId", 123, MetricName.json);
        metrics.updateCacheCreativeSize("accountId", 456, MetricName.xml);
        metrics.updateCacheCreativeSize("accountId", 789, MetricName.unknown);

        // then
        assertThat(metricRegistry.histogram("prebid_cache.creative_size.json").getCount()).isEqualTo(1);
        assertThat(metricRegistry.histogram("account.accountId.prebid_cache.creative_size.json").getCount())
                .isEqualTo(1);
        assertThat(metricRegistry.histogram("prebid_cache.creative_size.xml").getCount()).isEqualTo(1);
        assertThat(metricRegistry.histogram("account.accountId.prebid_cache.creative_size.xml").getCount())
                .isEqualTo(1);
        assertThat(metricRegistry.histogram("prebid_cache.creative_size.unknown").getCount()).isEqualTo(1);
        assertThat(metricRegistry.histogram("account.accountId.prebid_cache.creative_size.unknown").getCount())
                .isEqualTo(1);
    }

    @Test
    public void shouldCreateCurrencyRatesGaugeMetric() {
        // when
        metrics.createCurrencyRatesGauge(() -> true);

        // then
        assertThat(metricRegistry.gauge("currency-rates.stale.count", () -> null).getValue()).isEqualTo(1L);
    }

    @Test
    public void updateSettingsCacheRefreshTimeShouldUpdateTimer() {
        // when
        metrics.updateSettingsCacheRefreshTime(MetricName.stored_request, MetricName.initialize, 123L);

        // then
        assertThat(metricRegistry
                .timer("settings.cache.stored-request.refresh.initialize.db_query_time")
                .getCount())
                .isEqualTo(1);
    }

    @Test
    public void updateSettingsCacheRefreshErrorMetricShouldIncrementMetric() {
        // when
        metrics.updateSettingsCacheRefreshErrorMetric(MetricName.stored_request, MetricName.initialize);

        // then
        assertThat(metricRegistry.counter("settings.cache.stored-request.refresh.initialize.err").getCount())
                .isEqualTo(1);
    }

    @Test
    public void updateSettingsCacheEventMetricShouldIncrementMetric() {
        // when
        metrics.updateSettingsCacheEventMetric(MetricName.account, MetricName.hit);

        // then
        assertThat(metricRegistry.counter("settings.cache.account.hit").getCount()).isEqualTo(1);
    }

    @Test
    public void updateHooksMetricsShouldIncrementMetrics() {
        // when
        metrics.updateHooksMetrics(
                "module1", Stage.entrypoint, "hook1", ExecutionStatus.success, 5L, ExecutionAction.update);
        metrics.updateHooksMetrics(
                "module1", Stage.raw_auction_request, "hook2", ExecutionStatus.success, 5L, ExecutionAction.no_action);
        metrics.updateHooksMetrics(
                "module1",
                Stage.processed_auction_request,
                "hook3",
                ExecutionStatus.success,
                5L,
                ExecutionAction.reject);
        metrics.updateHooksMetrics(
                "module2", Stage.bidder_request, "hook1", ExecutionStatus.failure, 6L, null);
        metrics.updateHooksMetrics(
                "module2", Stage.raw_bidder_response, "hook2", ExecutionStatus.timeout, 7L, null);
        metrics.updateHooksMetrics(
                "module2", Stage.processed_bidder_response, "hook3", ExecutionStatus.execution_failure, 5L, null);
        metrics.updateHooksMetrics(
                "module2", Stage.auction_response, "hook4", ExecutionStatus.invocation_failure, 5L, null);

        // then
        assertThat(metricRegistry.counter("modules.module.module1.stage.entrypoint.hook.hook1.call")
                .getCount())
                .isEqualTo(1);
        assertThat(metricRegistry.counter("modules.module.module1.stage.entrypoint.hook.hook1.success.update")
                .getCount())
                .isEqualTo(1);
        assertThat(metricRegistry.timer("modules.module.module1.stage.entrypoint.hook.hook1.duration").getCount())
                .isEqualTo(1);

        assertThat(metricRegistry.counter("modules.module.module1.stage.rawauction.hook.hook2.call").getCount())
                .isEqualTo(1);
        assertThat(metricRegistry.counter("modules.module.module1.stage.rawauction.hook.hook2.success.noop").getCount())
                .isEqualTo(1);
        assertThat(metricRegistry.timer("modules.module.module1.stage.rawauction.hook.hook2.duration").getCount())
                .isEqualTo(1);

        assertThat(metricRegistry.counter("modules.module.module1.stage.procauction.hook.hook3.call").getCount())
                .isEqualTo(1);
        assertThat(metricRegistry.counter("modules.module.module1.stage.procauction.hook.hook3.success.reject")
                .getCount())
                .isEqualTo(1);
        assertThat(metricRegistry.timer("modules.module.module1.stage.procauction.hook.hook3.duration").getCount())
                .isEqualTo(1);

        assertThat(metricRegistry.counter("modules.module.module2.stage.bidrequest.hook.hook1.call").getCount())
                .isEqualTo(1);
        assertThat(metricRegistry.counter("modules.module.module2.stage.bidrequest.hook.hook1.failure").getCount())
                .isEqualTo(1);
        assertThat(metricRegistry.timer("modules.module.module2.stage.bidrequest.hook.hook1.duration").getCount())
                .isEqualTo(1);

        assertThat(metricRegistry.counter("modules.module.module2.stage.rawbidresponse.hook.hook2.call").getCount())
                .isEqualTo(1);
        assertThat(metricRegistry.counter("modules.module.module2.stage.rawbidresponse.hook.hook2.timeout").getCount())
                .isEqualTo(1);
        assertThat(metricRegistry.timer("modules.module.module2.stage.rawbidresponse.hook.hook2.duration").getCount())
                .isEqualTo(1);

        assertThat(metricRegistry.counter("modules.module.module2.stage.procbidresponse.hook.hook3.call").getCount())
                .isEqualTo(1);
        assertThat(metricRegistry.counter("modules.module.module2.stage.procbidresponse.hook.hook3.execution-error")
                .getCount())
                .isEqualTo(1);
        assertThat(metricRegistry.timer("modules.module.module2.stage.procbidresponse.hook.hook3.duration").getCount())
                .isEqualTo(1);

        assertThat(metricRegistry.counter("modules.module.module2.stage.auctionresponse.hook.hook4.call").getCount())
                .isEqualTo(1);
        assertThat(metricRegistry.counter("modules.module.module2.stage.auctionresponse.hook.hook4.execution-error")
                .getCount())
                .isEqualTo(1);
        assertThat(metricRegistry.timer("modules.module.module2.stage.auctionresponse.hook.hook4.duration").getCount())
                .isEqualTo(1);
    }

    @Test
    public void updateAccountHooksMetricsShouldIncrementMetricsIfVerbosityIsDetailed() {
        // given
        given(accountMetricsVerbosityResolver.forAccount(any())).willReturn(AccountMetricsVerbosityLevel.detailed);

        // when
        metrics.updateAccountHooksMetrics(
                Account.empty("accountId"), "module1", ExecutionStatus.success, ExecutionAction.update);
        metrics.updateAccountHooksMetrics(
                Account.empty("accountId"), "module2", ExecutionStatus.failure, null);
        metrics.updateAccountHooksMetrics(
                Account.empty("accountId"), "module3", ExecutionStatus.timeout, null);

        // then
        assertThat(metricRegistry.counter("account.accountId.modules.module.module1.call").getCount())
                .isEqualTo(1);
        assertThat(metricRegistry.counter("account.accountId.modules.module.module1.success.update").getCount())
                .isEqualTo(1);

        assertThat(metricRegistry.counter("account.accountId.modules.module.module2.call").getCount())
                .isEqualTo(1);
        assertThat(metricRegistry.counter("account.accountId.modules.module.module2.failure").getCount())
                .isEqualTo(1);

        assertThat(metricRegistry.counter("account.accountId.modules.module.module3.call").getCount())
                .isEqualTo(1);
        assertThat(metricRegistry.counter("account.accountId.modules.module.module3.failure").getCount())
                .isEqualTo(1);
    }

    @Test
    public void updateAccountHooksMetricsShouldNotIncrementMetricsIfVerbosityIsNotAtLeastDetailed() {
        // given
        given(accountMetricsVerbosityResolver.forAccount(any())).willReturn(AccountMetricsVerbosityLevel.basic);

        // when
        metrics.updateAccountHooksMetrics(
                Account.empty("accountId"), "module1", ExecutionStatus.success, ExecutionAction.update);

        // then
        assertThat(metricRegistry.counter("account.accountId.modules.module.module1.call").getCount())
                .isZero();
        assertThat(metricRegistry.counter("account.accountId.modules.module.module1.success.update").getCount())
                .isZero();
    }

    @Test
    public void updateAccountModuleDurationMetricShouldIncrementMetricsIfVerbosityIsDetailed() {
        // given
        given(accountMetricsVerbosityResolver.forAccount(any())).willReturn(AccountMetricsVerbosityLevel.detailed);

        // when
        metrics.updateAccountModuleDurationMetric(
                Account.empty("accountId"), "module1", 5L);
        metrics.updateAccountModuleDurationMetric(
                Account.empty("accountId"), "module2", 6L);

        // then
        assertThat(metricRegistry.timer("account.accountId.modules.module.module1.duration").getCount())
                .isEqualTo(1);
        assertThat(metricRegistry.timer("account.accountId.modules.module.module2.duration").getCount())
                .isEqualTo(1);
    }

    @Test
    public void updateAccountModuleDurationMetricShouldNotIncrementMetricsIfVerbosityIsNotAtLeastDetailed() {
        // given
        given(accountMetricsVerbosityResolver.forAccount(any())).willReturn(AccountMetricsVerbosityLevel.basic);

        // when
        metrics.updateAccountModuleDurationMetric(
                Account.empty("accountId"), "module1", 5L);

        // then
        assertThat(metricRegistry.timer("account.accountId.modules.module.module1.duration").getCount())
                .isZero();
    }

    @Test
    public void shouldIncrementRequestsActivityDisallowedCount() {
        // when
        metrics.updateRequestsActivityDisallowedCount(Activity.CALL_BIDDER);

        // then
        assertThat(metricRegistry.counter("requests.activity.fetch_bids.disallowed.count").getCount())
                .isEqualTo(1);
    }

    @Test
    public void shouldIncrementUpdateAccountActivityDisallowedCount() {
        // when
        metrics.updateAccountActivityDisallowedCount("account_id", Activity.CALL_BIDDER);

        // then
        assertThat(metricRegistry.counter("account.account_id.activity.fetch_bids.disallowed.count").getCount())
                .isEqualTo(1);
    }

    @Test
    public void shouldIncrementUpdateAdapterActivityDisallowedCount() {
        // when
        metrics.updateAdapterActivityDisallowedCount("adapter", Activity.CALL_BIDDER);

        // then
        assertThat(metricRegistry.counter("adapter.adapter.activity.fetch_bids.disallowed.count").getCount())
                .isEqualTo(1);
    }

    @Test
    public void shouldIncrementUpdateRequestsActivityProcessedRulesCount() {
        // when
        metrics.updateRequestsActivityProcessedRulesCount();

        // then
        assertThat(metricRegistry.counter("requests.activity.processedrules.count").getCount()).isEqualTo(1);
    }

    @Test
    public void shouldIncrementUpdateAccountActivityProcessedRulesCount() {
        // when
        metrics.updateAccountActivityProcessedRulesCount("account_id");

        // then
        assertThat(metricRegistry.counter("account.account_id.activity.processedrules.count").getCount())
                .isEqualTo(1);
    }

    @Test
    public void shouldIncrementUpdateAccountRequestRejectedByFailedFetchCount() {
        // when
        metrics.updateAccountRequestRejectedByFailedFetch("account_id");

        // then
        assertThat(metricRegistry.counter("account.account_id.requests.rejected.account-fetch-failed").getCount())
                .isEqualTo(1);
    }

    private void verifyCreatesConfiguredCounterType(Consumer<Metrics> metricsConsumer) {
        final EnumMap<CounterType, Class<? extends Metric>> counterTypeClasses = new EnumMap<>(CounterType.class);
        counterTypeClasses.put(CounterType.counter, Counter.class);
        counterTypeClasses.put(CounterType.flushingCounter, ResettingCounter.class);
        counterTypeClasses.put(CounterType.meter, Meter.class);

        final SoftAssertions softly = new SoftAssertions();

        for (CounterType counterType : CounterType.values()) {
            // given
            metricRegistry = new MetricRegistry();

            // when
            metricsConsumer.accept(new Metrics(metricRegistry, CounterType.valueOf(counterType.name()),
                    accountMetricsVerbosityResolver));

            // then
            softly.assertThat(metricRegistry.getMetrics()).hasValueSatisfying(new Condition<>(
                    metric -> metric.getClass() == counterTypeClasses.get(counterType),
                    null));
        }

        softly.assertAll();
    }
}<|MERGE_RESOLUTION|>--- conflicted
+++ resolved
@@ -51,12 +51,8 @@
     private static final String ANALYTIC_CODE = "analyticCode";
 
     private MetricRegistry metricRegistry;
-<<<<<<< HEAD
+
     @Mock(strictness = LENIENT)
-=======
-
-    @Mock
->>>>>>> c2026393
     private AccountMetricsVerbosityResolver accountMetricsVerbosityResolver;
     @Mock
     private ActivityInfrastructure activityInfrastructure;
