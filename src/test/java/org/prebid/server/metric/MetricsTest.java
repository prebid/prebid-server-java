--- conflicted
+++ resolved
@@ -988,7 +988,15 @@
     }
 
     @Test
-<<<<<<< HEAD
+    public void shouldCreateCurrencyRatesGaugeMetric() {
+        // when
+        metrics.createCurrencyRatesGauge(() -> true);
+
+        // then
+        assertThat(metricRegistry.gauge("currency-rates.stale.count", () -> null).getValue()).isEqualTo(1L);
+    }
+
+    @Test
     public void updateSettingsCacheRefreshTimeShouldUpdateTimer() {
         // when
         metrics.updateSettingsCacheRefreshTime(MetricName.stored_request, MetricName.initialize, 123L);
@@ -1017,14 +1025,6 @@
 
         // then
         assertThat(metricRegistry.counter("settings.cache.account.hit").getCount()).isEqualTo(1);
-=======
-    public void shouldCreateCurrencyRatesGaugeMetric() {
-        // when
-        metrics.createCurrencyRatesGauge(() -> true);
-
-        // then
-        assertThat(metricRegistry.gauge("currency-rates.stale.count", () -> null).getValue()).isEqualTo(1L);
->>>>>>> dc27cf11
     }
 
     private void verifyCreatesConfiguredCounterType(Consumer<Metrics> metricsConsumer) {
