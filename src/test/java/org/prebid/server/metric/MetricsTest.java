--- conflicted
+++ resolved
@@ -1003,8 +1003,6 @@
     }
 
     @Test
-<<<<<<< HEAD
-=======
     public void shouldCreateCurrencyRatesGaugeMetric() {
         // when
         metrics.createCurrencyRatesGauge(() -> true);
@@ -1014,7 +1012,6 @@
     }
 
     @Test
->>>>>>> 01a98245
     public void updateSettingsCacheRefreshTimeShouldUpdateTimer() {
         // when
         metrics.updateSettingsCacheRefreshTime(MetricName.stored_request, MetricName.initialize, 123L);
@@ -1036,8 +1033,6 @@
                 .isEqualTo(1);
     }
 
-<<<<<<< HEAD
-=======
     @Test
     public void updateSettingsCacheEventMetricShouldIncrementMetric() {
         // when
@@ -1047,7 +1042,6 @@
         assertThat(metricRegistry.counter("settings.cache.account.hit").getCount()).isEqualTo(1);
     }
 
->>>>>>> 01a98245
     private void verifyCreatesConfiguredCounterType(Consumer<Metrics> metricsConsumer) {
         final EnumMap<CounterType, Class<? extends Metric>> counterTypeClasses = new EnumMap<>(CounterType.class);
         counterTypeClasses.put(CounterType.counter, Counter.class);
