package org.prebid.server.metric;

import com.codahale.metrics.Counter;
import com.codahale.metrics.Meter;
import com.codahale.metrics.Metric;
import com.codahale.metrics.MetricRegistry;
import com.iab.openrtb.request.Audio;
import com.iab.openrtb.request.Banner;
import com.iab.openrtb.request.Imp;
import com.iab.openrtb.request.Native;
import com.iab.openrtb.request.Video;
import org.assertj.core.api.Condition;
import org.assertj.core.api.SoftAssertions;
import org.junit.Before;
import org.junit.Rule;
import org.junit.Test;
import org.mockito.Mock;
import org.mockito.Mockito;
import org.mockito.junit.MockitoJUnit;
import org.mockito.junit.MockitoRule;
import org.prebid.server.bidder.BidderCatalog;
import org.prebid.server.metric.model.AccountMetricsVerbosityLevel;

import java.util.EnumMap;
import java.util.HashMap;
import java.util.List;
import java.util.Map;
import java.util.function.Consumer;

import static java.util.Arrays.asList;
import static org.assertj.core.api.Assertions.assertThat;
import static org.mockito.ArgumentMatchers.any;
import static org.mockito.ArgumentMatchers.anyString;
import static org.mockito.ArgumentMatchers.eq;
import static org.mockito.BDDMockito.given;
import static org.mockito.Mockito.verify;

public class MetricsTest {

    private static final String RUBICON = "rubicon";
    private static final String INVALID_BIDDER = "invalid";
    private static final String ACCOUNT_ID = "accountId";

    @Rule
    public final MockitoRule mockitoRule = MockitoJUnit.rule();

    private MetricRegistry metricRegistry;
    @Mock
    private AccountMetricsVerbosity accountMetricsVerbosity;
    @Mock
    private BidderCatalog bidderCatalog;

    private Metrics metrics;

    @Before
    public void setUp() {
        metricRegistry = new MetricRegistry();
        given(accountMetricsVerbosity.forAccount(anyString())).willReturn(AccountMetricsVerbosityLevel.detailed);
        given(bidderCatalog.isValidName(any())).willReturn(true);

        metrics = new Metrics(metricRegistry, CounterType.counter, accountMetricsVerbosity, bidderCatalog);
    }

    @Test
    public void createShouldReturnMetricsConfiguredWithCounterType() {
        verifyCreatesConfiguredCounterType(metrics -> metrics.incCounter(MetricName.bids_received));
    }

    @Test
    public void forAccountShouldReturnSameAccountMetricsOnSuccessiveCalls() {
        assertThat(metrics.forAccount(ACCOUNT_ID)).isSameAs(metrics.forAccount(ACCOUNT_ID));
    }

    @Test
    public void forAccountShouldReturnAccountMetricsConfiguredWithCounterType() {
        verifyCreatesConfiguredCounterType(metrics -> metrics.forAccount(ACCOUNT_ID).incCounter(MetricName.requests));
    }

    @Test
    public void forAccountShouldReturnAccountMetricsConfiguredWithAccount() {
        // when
        metrics.forAccount(ACCOUNT_ID).incCounter(MetricName.requests);

        // then
        assertThat(metricRegistry.counter("account.accountId.requests").getCount()).isOne();
    }

    @Test
    public void forAdapterShouldReturnSameAdapterMetricsOnSuccessiveCalls() {
        assertThat(metrics.forAdapter(RUBICON)).isSameAs(metrics.forAdapter(RUBICON));
    }

    @Test
    public void forAdapterShouldReturnAdapterMetricsConfiguredWithCounterType() {
        verifyCreatesConfiguredCounterType(
                metrics -> metrics.forAdapter(RUBICON).incCounter(MetricName.bids_received));
    }

    @Test
    public void forAdapterShouldReturnAdapterMetricsConfiguredWithAdapterType() {
        // when
        metrics.forAdapter(RUBICON).incCounter(MetricName.bids_received);

        // then
        assertThat(metricRegistry.counter("adapter.rubicon.bids_received").getCount()).isOne();
    }

    @Test
    public void shouldReturnSameAdapterRequestTypeMetricsOnSuccessiveCalls() {
        assertThat(metrics.forAdapter(RUBICON).requestType(MetricName.amp))
                .isSameAs(metrics.forAdapter(RUBICON).requestType(MetricName.amp));
    }

    @Test
    public void shouldReturnAdapterRequestTypeMetricsConfiguredWithCounterType() {
        verifyCreatesConfiguredCounterType(metrics -> metrics
                .forAdapter(RUBICON)
                .requestType(MetricName.openrtb2app)
                .incCounter(MetricName.requests));
    }

    @Test
    public void shouldReturnAdapterRequestTypeMetricsConfiguredWithAdapterType() {
        // when
        metrics.forAdapter(RUBICON).requestType(MetricName.openrtb2web).incCounter(MetricName.requests);

        // then
        assertThat(metricRegistry.counter("adapter.rubicon.requests.type.openrtb2-web").getCount()).isOne();
    }

    @Test
    public void shouldReturnSameAdapterRequestMetricsOnSuccessiveCalls() {
        assertThat(metrics.forAdapter(RUBICON).request())
                .isSameAs(metrics.forAdapter(RUBICON).request());
    }

    @Test
    public void shouldReturnAdapterRequestMetricsConfiguredWithCounterType() {
        verifyCreatesConfiguredCounterType(metrics -> metrics
                .forAdapter(RUBICON)
                .request()
                .incCounter(MetricName.gotbids));
    }

    @Test
    public void shouldReturnAdapterRequestMetricsConfiguredWithAdapterType() {
        // when
        metrics.forAdapter(RUBICON).request().incCounter(MetricName.gotbids);

        // then
        assertThat(metricRegistry.counter("adapter.rubicon.requests.gotbids").getCount()).isOne();
    }

    @Test
    public void shouldReturnSameAccountAdapterMetricsOnSuccessiveCalls() {
        assertThat(metrics.forAccount(ACCOUNT_ID).forAdapter(RUBICON))
                .isSameAs(metrics.forAccount(ACCOUNT_ID).forAdapter(RUBICON));
    }

    @Test
    public void shouldReturnAccountAdapterMetricsConfiguredWithCounterType() {
        verifyCreatesConfiguredCounterType(metrics -> metrics
                .forAccount(ACCOUNT_ID)
                .forAdapter(RUBICON)
                .incCounter(MetricName.bids_received));
    }

    @Test
    public void shouldReturnAccountAdapterMetricsConfiguredWithAccountAndAdapterType() {
        // when
        metrics.forAccount(ACCOUNT_ID).forAdapter(RUBICON).incCounter(MetricName.bids_received);

        // then
        assertThat(metricRegistry.counter("account.accountId.rubicon.bids_received").getCount()).isOne();
    }

    @Test
    public void shouldReturnSameAccountAdapterRequestMetricsOnSuccessiveCalls() {
        assertThat(metrics.forAccount(ACCOUNT_ID).forAdapter(RUBICON).request())
                .isSameAs(metrics.forAccount(ACCOUNT_ID).forAdapter(RUBICON).request());
    }

    @Test
    public void shouldReturnAccountAdapterRequestMetricsConfiguredWithCounterType() {
        verifyCreatesConfiguredCounterType(metrics -> metrics
                .forAccount(ACCOUNT_ID)
                .forAdapter(RUBICON)
                .request()
                .incCounter(MetricName.gotbids));
    }

    @Test
    public void shouldReturnAccountAdapterRequestMetricsConfiguredWithAccountAndAdapterType() {
        // when
        metrics.forAccount(ACCOUNT_ID).forAdapter(RUBICON).request().incCounter(MetricName.gotbids);

        // then
        assertThat(metricRegistry.counter("account.accountId.rubicon.requests.gotbids").getCount()).isOne();
    }

    @Test
    public void shouldReturnSameAccountRequestTypeMetricsOnSuccessiveCalls() {
        assertThat(metrics.forAccount(ACCOUNT_ID).requestType(MetricName.amp))
                .isSameAs(metrics.forAccount(ACCOUNT_ID).requestType(MetricName.amp));
    }

    @Test
    public void shouldReturnAccountRequestTypeMetricsConfiguredWithCounterType() {
        verifyCreatesConfiguredCounterType(metrics -> metrics
                .forAccount(ACCOUNT_ID)
                .requestType(MetricName.openrtb2app)
                .incCounter(MetricName.requests));
    }

    @Test
    public void shouldReturnAccountRequestTypeMetricsConfiguredWithAccount() {
        // when
        metrics.forAccount(ACCOUNT_ID).requestType(MetricName.openrtb2web).incCounter(MetricName.requests);

        // then
        assertThat(metricRegistry.counter("account.accountId.requests.type.openrtb2-web").getCount()).isOne();
    }

    @Test
    public void userSyncShouldReturnSameUserSyncMetricsOnSuccessiveCalls() {
        assertThat(metrics.userSync()).isSameAs(metrics.userSync());
    }

    @Test
    public void userSyncShouldReturnUserSyncMetricsConfiguredWithCounterType() {
        verifyCreatesConfiguredCounterType(
                metrics -> metrics.userSync().incCounter(MetricName.opt_outs));
    }

    @Test
    public void userSyncShouldReturnUserSyncMetricsConfiguredWithPrefix() {
        // when
        metrics.userSync().incCounter(MetricName.opt_outs);

        // then
        assertThat(metricRegistry.counter("usersync.opt_outs").getCount()).isOne();
    }

    @Test
    public void shouldReturnSameBidderUserSyncMetricsOnSuccessiveCalls() {
        assertThat(metrics.userSync().forBidder(RUBICON)).isSameAs(metrics.userSync().forBidder(RUBICON));
    }

    @Test
    public void shouldReturnBidderUserSyncMetricsConfiguredWithCounterType() {
        verifyCreatesConfiguredCounterType(metrics -> metrics
                .userSync()
                .forBidder(RUBICON)
                .incCounter(MetricName.sets));
    }

    @Test
    public void shouldReturnBidderUserSyncMetricsConfiguredWithBidder() {
        // when
        metrics.userSync().forBidder(RUBICON).incCounter(MetricName.sets);

        // then
        assertThat(metricRegistry.counter("usersync.rubicon.sets").getCount()).isOne();
    }

    @Test
    public void cookieSyncShouldReturnSameCookieSyncMetricsOnSuccessiveCalls() {
        assertThat(metrics.cookieSync()).isSameAs(metrics.cookieSync());
    }

    @Test
    public void cookieSyncShouldReturnCookieSyncMetricsConfiguredWithCounterType() {
        verifyCreatesConfiguredCounterType(
                metrics -> metrics.cookieSync().incCounter(MetricName.gen));
    }

    @Test
    public void cookieSyncShouldReturnCookieSyncMetricsConfiguredWithPrefix() {
        // when
        metrics.cookieSync().incCounter(MetricName.gen);

        // then
        assertThat(metricRegistry.counter("cookie_sync.gen").getCount()).isOne();
    }

    @Test
    public void shouldReturnSameBidderCookieSyncMetricsOnSuccessiveCalls() {
        assertThat(metrics.cookieSync().forBidder(RUBICON)).isSameAs(metrics.cookieSync().forBidder(RUBICON));
    }

    @Test
    public void shouldReturnBidderCookieSyncMetricsConfiguredWithCounterType() {
        verifyCreatesConfiguredCounterType(metrics -> metrics
                .cookieSync()
                .forBidder(RUBICON)
                .incCounter(MetricName.gen));
    }

    @Test
    public void shouldReturnBidderCookieSyncMetricsConfiguredWithBidder() {
        // when
        metrics.cookieSync().forBidder(RUBICON).incCounter(MetricName.gen);

        // then
        assertThat(metricRegistry.counter("cookie_sync.rubicon.gen").getCount()).isOne();
    }

    @Test
    public void forRequestTypeShouldReturnSameRequestStatusMetricsOnSuccessiveCalls() {
        assertThat(metrics.forRequestType(MetricName.openrtb2web))
                .isSameAs(metrics.forRequestType(MetricName.openrtb2web));
    }

    @Test
    public void forRequestTypeShouldReturnRequestStatusMetricsConfiguredWithCounterType() {
        verifyCreatesConfiguredCounterType(metrics -> metrics
                .forRequestType(MetricName.openrtb2web)
                .incCounter(MetricName.ok));
    }

    @Test
    public void forRequestTypeShouldReturnRequestStatusMetricsConfiguredWithRequestType() {
        // when
        metrics.forRequestType(MetricName.openrtb2web).incCounter(MetricName.ok);

        // then
        assertThat(metricRegistry.counter("requests.ok.openrtb2-web").getCount()).isOne();
    }

    @Test
    public void forCircuitBreakerShouldReturnSameCircuitBreakerMetricsOnSuccessiveCalls() {
        assertThat(metrics.forCircuitBreakerType(MetricName.db)).isSameAs(metrics.forCircuitBreakerType(MetricName.db));
    }

    @Test
    public void forCircuitBreakerShouldReturnCircuitBreakerMetricsConfiguredWithId() {
        // when
        metrics.forCircuitBreakerType(MetricName.db).createGauge(MetricName.opened, () -> 1);

        // then
<<<<<<< HEAD
        assertThat(metricRegistry.counter("httpclient_circuitbreaker_opened.id").getCount()).isOne();
=======
        assertThat(metricRegistry.gauge("circuit-breaker.db.opened.count", () -> null).getValue()).isEqualTo(1L);
>>>>>>> 97a682f3
    }

    @Test
    public void updateSafariRequestsMetricShouldIncrementMetric() {
        // when
        metrics.updateSafariRequestsMetric(true);
        metrics.updateSafariRequestsMetric(false);

        // then
        assertThat(metricRegistry.counter("safari_requests").getCount()).isOne();
    }

    @Test
    public void updateAppAndNoCookieAndImpsRequestedMetricsShouldIncrementMetrics() {
        // when
        metrics.updateAppAndNoCookieAndImpsRequestedMetrics(true, false, false, 1);
        metrics.updateAppAndNoCookieAndImpsRequestedMetrics(false, false, false, 2);
        metrics.updateAppAndNoCookieAndImpsRequestedMetrics(false, false, true, 1);
        metrics.updateAppAndNoCookieAndImpsRequestedMetrics(false, true, false, 1);

        // then
        assertThat(metricRegistry.counter("app_requests").getCount()).isOne();
        assertThat(metricRegistry.counter("no_cookie_requests").getCount()).isEqualTo(2);
        assertThat(metricRegistry.counter("safari_no_cookie_requests").getCount()).isOne();
        assertThat(metricRegistry.counter("imps_requested").getCount()).isEqualTo(5);
    }

    @Test
    public void updateImpTypesMetricsByCountPerMediaTypeShouldIncrementMetrics() {
        // given
        final Map<String, Long> mediaTypeToCount = new HashMap<>();
        mediaTypeToCount.put("banner", 3L);
        mediaTypeToCount.put("video", 5L);
        mediaTypeToCount.put("native", 1L);
        mediaTypeToCount.put("audio", 4L);
        mediaTypeToCount.put("bad_mediatype", 11L);

        // when
        metrics.updateImpTypesMetrics(mediaTypeToCount);

        // then
        assertThat(metricRegistry.counter("imps_banner").getCount()).isEqualTo(3);
        assertThat(metricRegistry.counter("imps_video").getCount()).isEqualTo(5);
        assertThat(metricRegistry.counter("imps_native").getCount()).isOne();
        assertThat(metricRegistry.counter("imps_audio").getCount()).isEqualTo(4);
    }

    @Test
    public void updateImpTypesMetricsByImpsShouldGroupCountByMediaTypeAndCallOverloadedMethodToIncrementMetrics() {
        // given
        final Metrics metricsSpy = Mockito.spy(metrics);

        final List<Imp> imps = asList(
                Imp.builder().banner(Banner.builder().build()).video(Video.builder().build()).build(),
                Imp.builder().xNative(Native.builder().build()).build(),
                Imp.builder().audio(Audio.builder().build()).build(),
                Imp.builder().video(Video.builder().build()).audio(Audio.builder().build()).build());

        // when
        metricsSpy.updateImpTypesMetrics(imps);

        // then
        final Map<String, Long> expectedMap = new HashMap<>();
        expectedMap.put("banner", 1L);
        expectedMap.put("video", 2L);
        expectedMap.put("native", 1L);
        expectedMap.put("audio", 2L);

        verify(metricsSpy).updateImpTypesMetrics(eq(expectedMap));

        assertThat(metricRegistry.counter("imps_banner").getCount()).isOne();
        assertThat(metricRegistry.counter("imps_video").getCount()).isEqualTo(2);
        assertThat(metricRegistry.counter("imps_native").getCount()).isOne();
        assertThat(metricRegistry.counter("imps_audio").getCount()).isEqualTo(2);
    }

    @Test
    public void updateRequestTimeMetricShouldUpdateMetric() {
        // when
        metrics.updateRequestTimeMetric(456L);

        // then
        assertThat(metricRegistry.timer("request_time").getCount()).isOne();
    }

    @Test
    public void updateRequestTypeMetricShouldIncrementMetric() {
        // when
        metrics.updateRequestTypeMetric(MetricName.openrtb2web, MetricName.ok);
        metrics.updateRequestTypeMetric(MetricName.openrtb2web, MetricName.blacklisted_account);
        metrics.updateRequestTypeMetric(MetricName.openrtb2app, MetricName.blacklisted_app);
        metrics.updateRequestTypeMetric(MetricName.openrtb2app, MetricName.err);
        metrics.updateRequestTypeMetric(MetricName.amp, MetricName.badinput);
        metrics.updateRequestTypeMetric(MetricName.amp, MetricName.networkerr);

        // then
        assertThat(metricRegistry.counter("requests.ok.openrtb2-web").getCount()).isOne();
        assertThat(metricRegistry.counter("requests.blacklisted_account.openrtb2-web").getCount()).isOne();
        assertThat(metricRegistry.counter("requests.blacklisted_app.openrtb2-app").getCount()).isOne();
        assertThat(metricRegistry.counter("requests.err.openrtb2-app").getCount()).isOne();
        assertThat(metricRegistry.counter("requests.badinput.amp").getCount()).isOne();
        assertThat(metricRegistry.counter("requests.networkerr.amp").getCount()).isOne();
    }

    @Test
    public void uupdateRequestBidderCardinalityMetricShouldIncrementMetrics() {
        // when
        metrics.updateRequestBidderCardinalityMetric(3);

        // then
        assertThat(metricRegistry.counter("bidder-cardinality.3.requests").getCount()).isEqualTo(1);
    }

    @Test
    public void updateAccountRequestMetricsShouldIncrementMetrics() {
        // when
        metrics.updateAccountRequestMetrics(ACCOUNT_ID, MetricName.openrtb2web);

        // then
        assertThat(metricRegistry.counter("account.accountId.requests").getCount()).isOne();
        assertThat(metricRegistry.counter("account.accountId.requests.type.openrtb2-web").getCount()).isOne();
    }

    @Test
    public void updateAdapterRequestTypeAndNoCookieMetricsShouldUpdateMetricsAsExpected() {
        // given
        given(bidderCatalog.isValidName(INVALID_BIDDER)).willReturn(false);

        // when
        metrics.updateAdapterRequestTypeAndNoCookieMetrics(RUBICON, MetricName.openrtb2app, true);
        metrics.updateAdapterRequestTypeAndNoCookieMetrics(RUBICON, MetricName.amp, false);
        metrics.updateAdapterRequestTypeAndNoCookieMetrics(INVALID_BIDDER, MetricName.openrtb2app, false);
        metrics.updateAdapterRequestTypeAndNoCookieMetrics(INVALID_BIDDER, MetricName.amp, false);

        // then
        assertThat(metricRegistry.counter("adapter.rubicon.requests.type.openrtb2-app").getCount()).isEqualTo(1);
        assertThat(metricRegistry.counter("adapter.rubicon.no_cookie_requests").getCount()).isOne();
        assertThat(metricRegistry.counter("adapter.rubicon.requests.type.amp").getCount()).isOne();
        assertThat(metricRegistry.counter("adapter.UNKNOWN.requests.type.openrtb2-app").getCount()).isOne();
        assertThat(metricRegistry.counter("adapter.UNKNOWN.requests.type.amp").getCount()).isOne();
    }

    @Test
    public void updateAdapterResponseTimeShouldUpdateMetrics() {
        // given
        given(bidderCatalog.isValidName(INVALID_BIDDER)).willReturn(false);

        // when
        metrics.updateAdapterResponseTime(RUBICON, ACCOUNT_ID, 500);
        metrics.updateAdapterResponseTime(INVALID_BIDDER, ACCOUNT_ID, 500);
        metrics.updateAdapterResponseTime(INVALID_BIDDER, ACCOUNT_ID, 500);

        // then
        assertThat(metricRegistry.timer("adapter.rubicon.request_time").getCount()).isOne();
        assertThat(metricRegistry.timer("account.accountId.rubicon.request_time").getCount()).isOne();
        assertThat(metricRegistry.timer("adapter.UNKNOWN.request_time").getCount()).isEqualTo(2);
        assertThat(metricRegistry.timer("account.accountId.UNKNOWN.request_time").getCount()).isEqualTo(2);
    }

    @Test
    public void updateAdapterRequestNobidMetricsShouldIncrementMetrics() {
        // given
        given(bidderCatalog.isValidName(INVALID_BIDDER)).willReturn(false);

        // when
        metrics.updateAdapterRequestNobidMetrics(RUBICON, ACCOUNT_ID);
        metrics.updateAdapterRequestNobidMetrics(INVALID_BIDDER, ACCOUNT_ID);
        metrics.updateAdapterRequestNobidMetrics(INVALID_BIDDER, ACCOUNT_ID);

        // then
        assertThat(metricRegistry.counter("adapter.rubicon.requests.nobid").getCount()).isOne();
        assertThat(metricRegistry.counter("account.accountId.rubicon.requests.nobid").getCount()).isOne();
        assertThat(metricRegistry.counter("adapter.UNKNOWN.requests.nobid").getCount()).isEqualTo(2);
        assertThat(metricRegistry.counter("account.accountId.UNKNOWN.requests.nobid").getCount()).isEqualTo(2);
    }

    @Test
    public void updateAdapterRequestGotbidsMetricsShouldIncrementMetrics() {
        // given
        given(bidderCatalog.isValidName(INVALID_BIDDER)).willReturn(false);

        // when
        metrics.updateAdapterRequestGotbidsMetrics(RUBICON, ACCOUNT_ID);
        metrics.updateAdapterRequestGotbidsMetrics(INVALID_BIDDER, ACCOUNT_ID);
        metrics.updateAdapterRequestGotbidsMetrics(INVALID_BIDDER, ACCOUNT_ID);

        // then
        assertThat(metricRegistry.counter("adapter.rubicon.requests.gotbids").getCount()).isOne();
        assertThat(metricRegistry.counter("account.accountId.rubicon.requests.gotbids").getCount()).isOne();
        assertThat(metricRegistry.counter("adapter.UNKNOWN.requests.gotbids").getCount()).isEqualTo(2);
        assertThat(metricRegistry.counter("account.accountId.UNKNOWN.requests.gotbids").getCount()).isEqualTo(2);
    }

    @Test
    public void updateAdapterBidMetricsShouldUpdateMetrics() {
        // given
        given(bidderCatalog.isValidName(INVALID_BIDDER)).willReturn(false);

        // when
        metrics.updateAdapterBidMetrics(RUBICON, ACCOUNT_ID, 1234L, true, "banner");
        metrics.updateAdapterBidMetrics(RUBICON, ACCOUNT_ID, 1234L, false, "video");
        metrics.updateAdapterBidMetrics(INVALID_BIDDER, ACCOUNT_ID, 1234L, false, "banner");
        metrics.updateAdapterBidMetrics(INVALID_BIDDER, ACCOUNT_ID, 1234L, false, "banner");

        // then
        assertThat(metricRegistry.histogram("adapter.rubicon.prices").getCount()).isEqualTo(2);
        assertThat(metricRegistry.histogram("account.accountId.rubicon.prices").getCount()).isEqualTo(2);
        assertThat(metricRegistry.counter("adapter.rubicon.bids_received").getCount()).isEqualTo(2);
        assertThat(metricRegistry.counter("account.accountId.rubicon.bids_received").getCount()).isEqualTo(2);
        assertThat(metricRegistry.counter("adapter.rubicon.banner.adm_bids_received").getCount()).isOne();
        assertThat(metricRegistry.counter("adapter.rubicon.video.nurl_bids_received").getCount()).isOne();
        assertThat(metricRegistry.histogram("adapter.UNKNOWN.prices").getCount()).isEqualTo(2);
        assertThat(metricRegistry.histogram("account.accountId.UNKNOWN.prices").getCount()).isEqualTo(2);
        assertThat(metricRegistry.counter("adapter.UNKNOWN.bids_received").getCount()).isEqualTo(2);
        assertThat(metricRegistry.counter("account.accountId.UNKNOWN.bids_received").getCount()).isEqualTo(2);
        assertThat(metricRegistry.counter("adapter.UNKNOWN.banner.nurl_bids_received").getCount()).isEqualTo(2);
    }

    @Test
    public void updateAdapterRequestErrorMetricShouldIncrementMetrics() {
        // given
        given(bidderCatalog.isValidName(INVALID_BIDDER)).willReturn(false);

        // when
        metrics.updateAdapterRequestErrorMetric(RUBICON, MetricName.badinput);
        metrics.updateAdapterRequestErrorMetric(INVALID_BIDDER, MetricName.badinput);
        metrics.updateAdapterRequestErrorMetric(INVALID_BIDDER, MetricName.badinput);

        // then
        assertThat(metricRegistry.counter("adapter.rubicon.requests.badinput").getCount()).isOne();
        assertThat(metricRegistry.counter("adapter.UNKNOWN.requests.badinput").getCount()).isEqualTo(2);
    }

    @Test
    public void updateCookieSyncRequestMetricShouldIncrementMetric() {
        // when
        metrics.updateCookieSyncRequestMetric();

        // then
        assertThat(metricRegistry.counter("cookie_sync_requests").getCount()).isOne();
    }

    @Test
    public void updateUserSyncOptoutMetricShouldIncrementMetric() {
        // when
        metrics.updateUserSyncOptoutMetric();

        // then
        assertThat(metricRegistry.counter("usersync.opt_outs").getCount()).isOne();
    }

    @Test
    public void updateUserSyncBadRequestMetricShouldIncrementMetric() {
        // when
        metrics.updateUserSyncBadRequestMetric();

        // then
        assertThat(metricRegistry.counter("usersync.bad_requests").getCount()).isOne();
    }

    @Test
    public void updateUserSyncSetsMetricShouldIncrementMetric() {
        // when
        metrics.updateUserSyncSetsMetric(RUBICON);

        // then
        assertThat(metricRegistry.counter("usersync.rubicon.sets").getCount()).isOne();
    }

    @Test
    public void updateUserSyncTcfBlockedMetricShouldIncrementMetric() {
        // when
        metrics.updateUserSyncTcfBlockedMetric(RUBICON);

        // then
        assertThat(metricRegistry.counter("usersync.rubicon.tcf.blocked").getCount()).isOne();
    }

    @Test
    public void updateCookieSyncTcfBlockedMetricShouldIncrementMetric() {
        // given
        given(bidderCatalog.isValidName(INVALID_BIDDER)).willReturn(false);

        // when
        metrics.updateCookieSyncTcfBlockedMetric(RUBICON);
        metrics.updateCookieSyncTcfBlockedMetric(INVALID_BIDDER);
        metrics.updateCookieSyncTcfBlockedMetric(INVALID_BIDDER);

        // then
        assertThat(metricRegistry.counter("cookie_sync.rubicon.tcf.blocked").getCount()).isOne();
        assertThat(metricRegistry.counter("cookie_sync.UNKNOWN.tcf.blocked").getCount()).isEqualTo(2);
    }

    @Test
    public void updateCookieSyncGenMetricShouldIncrementMetric() {
        // when
        metrics.updateCookieSyncGenMetric(RUBICON);

        // then
        assertThat(metricRegistry.counter("cookie_sync.rubicon.gen").getCount()).isOne();
    }

    @Test
    public void updateCookieSyncMatchesMetricShouldIncrementMetric() {
        // when
        metrics.updateCookieSyncMatchesMetric(RUBICON);

        // then
        assertThat(metricRegistry.counter("cookie_sync.rubicon.matches").getCount()).isOne();
    }

    @Test
    public void updateAuctionTcfMetricsShouldIncrementMetrics() {
        // given
        given(bidderCatalog.isValidName(INVALID_BIDDER)).willReturn(false);
        // when
        metrics.updateAuctionTcfMetrics(RUBICON, MetricName.openrtb2web, true, true, true, true);
        metrics.updateAuctionTcfMetrics(INVALID_BIDDER, MetricName.openrtb2web, false, true, true, false);
        metrics.updateAuctionTcfMetrics(INVALID_BIDDER, MetricName.openrtb2app, true, false, false, true);

        // then
        assertThat(metricRegistry.counter("adapter.rubicon.openrtb2-web.tcf.userid_removed").getCount()).isOne();
        assertThat(metricRegistry.counter("adapter.rubicon.openrtb2-web.tcf.geo_masked").getCount()).isOne();
        assertThat(metricRegistry.counter("adapter.rubicon.openrtb2-web.tcf.analytics_blocked").getCount()).isOne();
        assertThat(metricRegistry.counter("adapter.rubicon.openrtb2-web.tcf.request_blocked").getCount()).isOne();
        assertThat(metricRegistry.counter("adapter.UNKNOWN.openrtb2-web.tcf.geo_masked").getCount()).isOne();
        assertThat(metricRegistry.counter("adapter.UNKNOWN.openrtb2-web.tcf.analytics_blocked").getCount()).isOne();
        assertThat(metricRegistry.counter("adapter.UNKNOWN.openrtb2-app.tcf.userid_removed").getCount()).isOne();
        assertThat(metricRegistry.counter("adapter.UNKNOWN.openrtb2-app.tcf.request_blocked").getCount()).isOne();
    }

    @Test
    public void privacyShouldReturnSameMetricsOnSuccessiveCalls() {
        assertThat(metrics.privacy()).isSameAs(metrics.privacy());
    }

    @Test
    public void privacyTcfShouldReturnSameMetricsOnSuccessiveCalls() {
        assertThat(metrics.privacy().tcf()).isSameAs(metrics.privacy().tcf());
    }

    @Test
    public void privacyTcfVersionShouldReturnSameMetricsOnSuccessiveCalls() {
        assertThat(metrics.privacy().tcf().v1()).isSameAs(metrics.privacy().tcf().v1());
    }

    @Test
    public void privacyTcfVersionVendorListShouldReturnSameMetricsOnSuccessiveCalls() {
        assertThat(metrics.privacy().tcf().v2().vendorList()).isSameAs(metrics.privacy().tcf().v2().vendorList());
    }

    @Test
    public void updatePrivacyCoppaMetricShouldIncrementMetric() {
        // when
        metrics.updatePrivacyCoppaMetric();

        // then
        assertThat(metricRegistry.counter("privacy.coppa").getCount()).isOne();
    }

    @Test
    public void updatePrivacyLmtMetricShouldIncrementMetric() {
        // when
        metrics.updatePrivacyLmtMetric();

        // then
        assertThat(metricRegistry.counter("privacy.lmt").getCount()).isOne();
    }

    @Test
    public void updatePrivacyCcpaMetricsShouldIncrementMetrics() {
        // when
        metrics.updatePrivacyCcpaMetrics(true, true);

        // then
        assertThat(metricRegistry.counter("privacy.usp.specified").getCount()).isOne();
        assertThat(metricRegistry.counter("privacy.usp.opt-out").getCount()).isOne();
    }

    @Test
    public void updatePrivacyTcfMissingMetricShouldIncrementMetric() {
        // when
        metrics.updatePrivacyTcfMissingMetric();

        // then
        assertThat(metricRegistry.counter("privacy.tcf.missing").getCount()).isOne();
    }

    @Test
    public void updatePrivacyTcfInvalidMetricShouldIncrementMetric() {
        // when
        metrics.updatePrivacyTcfInvalidMetric();

        // then
        assertThat(metricRegistry.counter("privacy.tcf.invalid").getCount()).isOne();
    }

    @Test
    public void updatePrivacyTcfRequestsMetricShouldIncrementMetric() {
        // when
        metrics.updatePrivacyTcfRequestsMetric(1);

        // then
        assertThat(metricRegistry.counter("privacy.tcf.v1.requests").getCount()).isOne();
    }

    @Test
    public void updatePrivacyTcfGeoMetricShouldIncrementMetrics() {
        // when
        metrics.updatePrivacyTcfGeoMetric(1, null);
        metrics.updatePrivacyTcfGeoMetric(2, true);
        metrics.updatePrivacyTcfGeoMetric(2, false);

        // then
        assertThat(metricRegistry.counter("privacy.tcf.v1.unknown-geo").getCount()).isOne();
        assertThat(metricRegistry.counter("privacy.tcf.v2.in-geo").getCount()).isOne();
        assertThat(metricRegistry.counter("privacy.tcf.v2.out-geo").getCount()).isOne();
    }

    @Test
    public void updatePrivacyTcfVendorListMissingMetricShouldIncrementMetric() {
        // when
        metrics.updatePrivacyTcfVendorListMissingMetric(1);

        // then
        assertThat(metricRegistry.counter("privacy.tcf.v1.vendorlist.missing").getCount()).isOne();
    }

    @Test
    public void updatePrivacyTcfVendorListOkMetricShouldIncrementMetric() {
        // when
        metrics.updatePrivacyTcfVendorListOkMetric(1);

        // then
        assertThat(metricRegistry.counter("privacy.tcf.v1.vendorlist.ok").getCount()).isOne();
    }

    @Test
    public void updatePrivacyTcfVendorListErrorMetricShouldIncrementMetric() {
        // when
        metrics.updatePrivacyTcfVendorListErrorMetric(1);

        // then
        assertThat(metricRegistry.counter("privacy.tcf.v1.vendorlist.err").getCount()).isOne();
    }

    @Test
    public void updatePrivacyTcfVendorListFallbackMetricShouldIncrementMetric() {
        // when
        metrics.updatePrivacyTcfVendorListFallbackMetric(1);

        // then
        assertThat(metricRegistry.counter("privacy.tcf.v1.vendorlist.fallback").getCount()).isEqualTo(1);
    }

    @Test
    public void shouldNotUpdateAccountMetricsIfVerbosityIsNone() {
        // given
        given(accountMetricsVerbosity.forAccount(anyString())).willReturn(AccountMetricsVerbosityLevel.none);

        // when
        metrics.updateAccountRequestMetrics(ACCOUNT_ID, MetricName.openrtb2web);
        metrics.updateAdapterResponseTime(RUBICON, ACCOUNT_ID, 500);
        metrics.updateAdapterRequestNobidMetrics(RUBICON, ACCOUNT_ID);
        metrics.updateAdapterRequestGotbidsMetrics(RUBICON, ACCOUNT_ID);
        metrics.updateAdapterBidMetrics(RUBICON, ACCOUNT_ID, 1234L, true, "banner");

        // then
        assertThat(metricRegistry.counter("account.accountId.requests").getCount()).isZero();
        assertThat(metricRegistry.counter("account.accountId.requests.type.openrtb2-web").getCount()).isZero();
        assertThat(metricRegistry.timer("account.accountId.rubicon.request_time").getCount()).isZero();
        assertThat(metricRegistry.counter("account.accountId.rubicon.requests.nobid").getCount()).isZero();
        assertThat(metricRegistry.counter("account.accountId.rubicon.requests.gotbids").getCount()).isZero();
        assertThat(metricRegistry.histogram("account.accountId.rubicon.prices").getCount()).isZero();
        assertThat(metricRegistry.counter("account.accountId.rubicon.bids_received").getCount()).isZero();
    }

    @Test
    public void shouldUpdateAccountRequestsMetricOnlyIfVerbosityIsBasic() {
        // given
        given(accountMetricsVerbosity.forAccount(anyString())).willReturn(AccountMetricsVerbosityLevel.basic);

        // when
        metrics.updateAccountRequestMetrics(ACCOUNT_ID, MetricName.openrtb2web);
        metrics.updateAdapterResponseTime(RUBICON, ACCOUNT_ID, 500);
        metrics.updateAdapterRequestNobidMetrics(RUBICON, ACCOUNT_ID);
        metrics.updateAdapterRequestGotbidsMetrics(RUBICON, ACCOUNT_ID);
        metrics.updateAdapterBidMetrics(RUBICON, ACCOUNT_ID, 1234L, true, "banner");

        // then
        assertThat(metricRegistry.counter("account.accountId.requests").getCount()).isOne();
        assertThat(metricRegistry.counter("account.accountId.requests.type.openrtb2-web").getCount()).isZero();
        assertThat(metricRegistry.timer("account.accountId.rubicon.request_time").getCount()).isZero();
        assertThat(metricRegistry.counter("account.accountId.rubicon.requests.nobid").getCount()).isZero();
        assertThat(metricRegistry.counter("account.accountId.rubicon.requests.gotbids").getCount()).isZero();
        assertThat(metricRegistry.histogram("account.accountId.rubicon.prices").getCount()).isZero();
        assertThat(metricRegistry.counter("account.accountId.rubicon.bids_received").getCount()).isZero();
    }

    @Test
    public void shouldIncrementConnectionAcceptErrorsMetric() {
        // when
        metrics.updateConnectionAcceptErrors();

        // then
        assertThat(metricRegistry.counter("connection_accept_errors").getCount()).isOne();
    }

    @Test
    public void shouldUpdateDatabaseQueryTimeMetric() {
        // when
        metrics.updateDatabaseQueryTimeMetric(456L);

        // then
        assertThat(metricRegistry.timer("db_query_time").getCount()).isOne();
    }

    @Test
    public void shouldCreateDatabaseCircuitBreakerGaugeMetric() {
        // when
        metrics.createDatabaseCircuitBreakerGauge(() -> true);

        // then
<<<<<<< HEAD
        assertThat(metricRegistry.counter("db_circuitbreaker_opened").getCount()).isOne();
=======
        assertThat(metricRegistry.gauge("circuit-breaker.db.opened.count", () -> null).getValue()).isEqualTo(1L);
>>>>>>> 97a682f3
    }

    @Test
    public void shouldCreateHttpClientCircuitBreakerGaugeMetric() {
        // when
        metrics.createHttpClientCircuitBreakerGauge("id", () -> true);

        // then
<<<<<<< HEAD
        assertThat(metricRegistry.counter("db_circuitbreaker_closed").getCount()).isOne();
=======
        assertThat(metricRegistry.gauge("circuit-breaker.http.named.id.opened.count", () -> null).getValue())
                .isEqualTo(1L);
>>>>>>> 97a682f3
    }

    @Test
    public void shouldCreateHttpClientCircuitBreakerNumberGaugeMetric() {
        // when
        metrics.createHttpClientCircuitBreakerNumberGauge(() -> 1);

        // then
<<<<<<< HEAD
        assertThat(metricRegistry.counter("httpclient_circuitbreaker_opened.id").getCount()).isOne();
=======
        assertThat(metricRegistry.gauge("circuit-breaker.http.existing.count", () -> null).getValue()).isEqualTo(1L);
>>>>>>> 97a682f3
    }

    @Test
    public void shouldCreateGeoLocationCircuitBreakerGaugeMetric() {
        // when
        metrics.createGeoLocationCircuitBreakerGauge(() -> true);

        // then
<<<<<<< HEAD
        assertThat(metricRegistry.counter("httpclient_circuitbreaker_closed.id").getCount()).isOne();
    }

    @Test
    public void shouldIncrementGeoLocationCircuitBreakerOpenMetric() {
        // when
        metrics.updateGeoLocationCircuitBreakerMetric(true);

        // then
        assertThat(metricRegistry.counter("geolocation_circuitbreaker_opened").getCount()).isOne();
    }

    @Test
    public void shouldIncrementGeoLocationCircuitBreakerCloseMetric() {
        // when
        metrics.updateGeoLocationCircuitBreakerMetric(false);

        // then
        assertThat(metricRegistry.counter("geolocation_circuitbreaker_closed").getCount()).isOne();
=======
        assertThat(metricRegistry.gauge("circuit-breaker.geo.opened.count", () -> null).getValue()).isEqualTo(1L);
>>>>>>> 97a682f3
    }

    @Test
    public void shouldIncrementBothGeoLocationRequestsAndSuccessfulMetrics() {
        // when
        metrics.updateGeoLocationMetric(true);

        // then
        assertThat(metricRegistry.counter("geolocation_requests").getCount()).isOne();
        assertThat(metricRegistry.counter("geolocation_successful").getCount()).isOne();
    }

    @Test
    public void shouldIncrementBothGeoLocationRequestsAndFailMetrics() {
        // when
        metrics.updateGeoLocationMetric(false);

        // then
        assertThat(metricRegistry.counter("geolocation_requests").getCount()).isOne();
        assertThat(metricRegistry.counter("geolocation_fail").getCount()).isOne();
    }

    @Test
    public void shouldAlwaysIncrementGeoLocationRequestsMetricAndEitherSuccessfulOrFailMetricDependingOnFlag() {
        // when
        metrics.updateGeoLocationMetric(true);
        metrics.updateGeoLocationMetric(false);
        metrics.updateGeoLocationMetric(true);

        // then
        assertThat(metricRegistry.counter("geolocation_fail").getCount()).isOne();
        assertThat(metricRegistry.counter("geolocation_successful").getCount()).isEqualTo(2);
        assertThat(metricRegistry.counter("geolocation_requests").getCount()).isEqualTo(3);
    }

    @Test
    public void shouldIncrementStoredRequestFoundMetric() {
        // when
        metrics.updateStoredRequestMetric(true);

        // then
        assertThat(metricRegistry.counter("stored_requests_found").getCount()).isOne();
    }

    @Test
    public void shouldIncrementStoredRequestMissingMetric() {
        // when
        metrics.updateStoredRequestMetric(false);

        // then
        assertThat(metricRegistry.counter("stored_requests_missing").getCount()).isOne();
    }

    @Test
    public void shouldIncrementStoredImpFoundMetric() {
        // when
        metrics.updateStoredImpsMetric(true);

        // then
        assertThat(metricRegistry.counter("stored_imps_found").getCount()).isOne();
    }

    @Test
    public void shouldIncrementStoredImpMissingMetric() {
        // when
        metrics.updateStoredImpsMetric(false);

        // then
        assertThat(metricRegistry.counter("stored_imps_missing").getCount()).isOne();
    }

    @Test
    public void shouldIncrementPrebidCacheRequestSuccessTimer() {
        // when
        metrics.updateCacheRequestSuccessTime("accountId", 1424L);

        // then
<<<<<<< HEAD
        assertThat(metricRegistry.timer("prebid_cache_request_success_time").getCount()).isOne();
=======
        assertThat(metricRegistry.timer("prebid_cache.requests.ok").getCount()).isEqualTo(1);
        assertThat(metricRegistry.timer("account.accountId.prebid_cache.requests.ok").getCount()).isEqualTo(1);
>>>>>>> 97a682f3
    }

    @Test
    public void shouldIncrementPrebidCacheRequestFailedTimer() {
        // when
        metrics.updateCacheRequestFailedTime("accountId", 1424L);

        // then
<<<<<<< HEAD
        assertThat(metricRegistry.timer("prebid_cache_request_error_time").getCount()).isOne();
=======
        assertThat(metricRegistry.timer("prebid_cache.requests.err").getCount()).isEqualTo(1);
        assertThat(metricRegistry.timer("account.accountId.prebid_cache.requests.err").getCount()).isEqualTo(1);
    }

    @Test
    public void shouldIncrementPrebidCacheCreativeSizeHistogram() {
        // when
        metrics.updateCacheCreativeSize("accountId", 235);

        // then
        assertThat(metricRegistry.histogram("prebid_cache.creative_size").getCount()).isEqualTo(1);
        assertThat(metricRegistry.histogram("account.accountId.prebid_cache.creative_size").getCount())
                .isEqualTo(1);
>>>>>>> 97a682f3
    }

    private void verifyCreatesConfiguredCounterType(Consumer<Metrics> metricsConsumer) {
        final EnumMap<CounterType, Class<? extends Metric>> counterTypeClasses = new EnumMap<>(CounterType.class);
        counterTypeClasses.put(CounterType.counter, Counter.class);
        counterTypeClasses.put(CounterType.flushingCounter, ResettingCounter.class);
        counterTypeClasses.put(CounterType.meter, Meter.class);

        final SoftAssertions softly = new SoftAssertions();

        for (CounterType counterType : CounterType.values()) {
            // given
            metricRegistry = new MetricRegistry();

            // when
            metricsConsumer.accept(new Metrics(metricRegistry, CounterType.valueOf(counterType.name()),
                    accountMetricsVerbosity, bidderCatalog));

            // then
            softly.assertThat(metricRegistry.getMetrics()).hasValueSatisfying(new Condition<>(
                    metric -> metric.getClass() == counterTypeClasses.get(counterType),
                    null));
        }

        softly.assertAll();
    }
}<|MERGE_RESOLUTION|>--- conflicted
+++ resolved
@@ -338,11 +338,7 @@
         metrics.forCircuitBreakerType(MetricName.db).createGauge(MetricName.opened, () -> 1);
 
         // then
-<<<<<<< HEAD
-        assertThat(metricRegistry.counter("httpclient_circuitbreaker_opened.id").getCount()).isOne();
-=======
         assertThat(metricRegistry.gauge("circuit-breaker.db.opened.count", () -> null).getValue()).isEqualTo(1L);
->>>>>>> 97a682f3
     }
 
     @Test
@@ -866,11 +862,7 @@
         metrics.createDatabaseCircuitBreakerGauge(() -> true);
 
         // then
-<<<<<<< HEAD
-        assertThat(metricRegistry.counter("db_circuitbreaker_opened").getCount()).isOne();
-=======
         assertThat(metricRegistry.gauge("circuit-breaker.db.opened.count", () -> null).getValue()).isEqualTo(1L);
->>>>>>> 97a682f3
     }
 
     @Test
@@ -879,12 +871,8 @@
         metrics.createHttpClientCircuitBreakerGauge("id", () -> true);
 
         // then
-<<<<<<< HEAD
-        assertThat(metricRegistry.counter("db_circuitbreaker_closed").getCount()).isOne();
-=======
         assertThat(metricRegistry.gauge("circuit-breaker.http.named.id.opened.count", () -> null).getValue())
                 .isEqualTo(1L);
->>>>>>> 97a682f3
     }
 
     @Test
@@ -893,11 +881,7 @@
         metrics.createHttpClientCircuitBreakerNumberGauge(() -> 1);
 
         // then
-<<<<<<< HEAD
-        assertThat(metricRegistry.counter("httpclient_circuitbreaker_opened.id").getCount()).isOne();
-=======
         assertThat(metricRegistry.gauge("circuit-breaker.http.existing.count", () -> null).getValue()).isEqualTo(1L);
->>>>>>> 97a682f3
     }
 
     @Test
@@ -906,29 +890,7 @@
         metrics.createGeoLocationCircuitBreakerGauge(() -> true);
 
         // then
-<<<<<<< HEAD
-        assertThat(metricRegistry.counter("httpclient_circuitbreaker_closed.id").getCount()).isOne();
-    }
-
-    @Test
-    public void shouldIncrementGeoLocationCircuitBreakerOpenMetric() {
-        // when
-        metrics.updateGeoLocationCircuitBreakerMetric(true);
-
-        // then
-        assertThat(metricRegistry.counter("geolocation_circuitbreaker_opened").getCount()).isOne();
-    }
-
-    @Test
-    public void shouldIncrementGeoLocationCircuitBreakerCloseMetric() {
-        // when
-        metrics.updateGeoLocationCircuitBreakerMetric(false);
-
-        // then
-        assertThat(metricRegistry.counter("geolocation_circuitbreaker_closed").getCount()).isOne();
-=======
         assertThat(metricRegistry.gauge("circuit-breaker.geo.opened.count", () -> null).getValue()).isEqualTo(1L);
->>>>>>> 97a682f3
     }
 
     @Test
@@ -1006,12 +968,8 @@
         metrics.updateCacheRequestSuccessTime("accountId", 1424L);
 
         // then
-<<<<<<< HEAD
-        assertThat(metricRegistry.timer("prebid_cache_request_success_time").getCount()).isOne();
-=======
         assertThat(metricRegistry.timer("prebid_cache.requests.ok").getCount()).isEqualTo(1);
-        assertThat(metricRegistry.timer("account.accountId.prebid_cache.requests.ok").getCount()).isEqualTo(1);
->>>>>>> 97a682f3
+        assertThat(metricRegistry.timer("account.accountId.prebid_cache.requests.ok").getCount()).isOne();
     }
 
     @Test
@@ -1020,11 +978,8 @@
         metrics.updateCacheRequestFailedTime("accountId", 1424L);
 
         // then
-<<<<<<< HEAD
-        assertThat(metricRegistry.timer("prebid_cache_request_error_time").getCount()).isOne();
-=======
         assertThat(metricRegistry.timer("prebid_cache.requests.err").getCount()).isEqualTo(1);
-        assertThat(metricRegistry.timer("account.accountId.prebid_cache.requests.err").getCount()).isEqualTo(1);
+        assertThat(metricRegistry.timer("account.accountId.prebid_cache.requests.err").getCount()).isOne();
     }
 
     @Test
@@ -1036,7 +991,6 @@
         assertThat(metricRegistry.histogram("prebid_cache.creative_size").getCount()).isEqualTo(1);
         assertThat(metricRegistry.histogram("account.accountId.prebid_cache.creative_size").getCount())
                 .isEqualTo(1);
->>>>>>> 97a682f3
     }
 
     private void verifyCreatesConfiguredCounterType(Consumer<Metrics> metricsConsumer) {
