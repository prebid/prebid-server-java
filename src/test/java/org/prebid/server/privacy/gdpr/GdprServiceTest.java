--- conflicted
+++ resolved
@@ -54,11 +54,9 @@
     @Mock
     private BidderCatalog bidderCatalog;
     @Mock
-<<<<<<< HEAD
+    private BidderCatalog bidderCatalog;
+    @Mock
     private VendorListService<VendorListV1, VendorV1> vendorListService;
-=======
-    private VendorListService vendorListService;
->>>>>>> f17ae09f
 
     private GdprService gdprService;
 
@@ -382,17 +380,12 @@
     @Test
     public void resultForShouldReturnVendorPermissionsWhenBidderNamesAndVendorIdsIsProvided() {
         // given
-<<<<<<< HEAD
-        final GdprInfoWithCountry<String> gdprInfo = GdprInfoWithCountry.of("1", "BOEFEAyOEFEAyAHABDENAI4AAAB9vABAASA", null);
-=======
         final GdprInfoWithCountry<String> gdprInfo = GdprInfoWithCountry.of("1", "BOEFEAyOEFEAyAHABDENAI4AAAB9vABAASA",
                 null);
->>>>>>> f17ae09f
 
         given(bidderCatalog.isActive(anyString())).willReturn(true);
         given(bidderCatalog.vendorIdByName(anyString())).willReturn(2);
 
-<<<<<<< HEAD
         final VendorV1 vendor1 = VendorV1.of(1, new HashSet<>(Arrays.asList(2, 3, 4)), emptySet());
         final VendorV1 vendor2 = VendorV1.of(2, new HashSet<>(Arrays.asList(1, 2)), emptySet());
         final HashMap<Integer, VendorV1> idToVendor = new HashMap<>();
@@ -402,29 +395,18 @@
 
         // when
         final Future<Collection<VendorPermission>> result =
-                gdprService.resultFor(singleton(GdprPurpose.informationStorageAndAccess), singleton(1), singleton("b1"), gdprInfo);
-=======
-        final Map<Integer, Set<Integer>> vendorPermission = new HashMap<>();
-        vendorPermission.put(1, new HashSet<>(Arrays.asList(2, 3, 4)));
-        vendorPermission.put(2, new HashSet<>(Arrays.asList(1, 2)));
-
-        given(vendorListService.forVersion(anyInt())).willReturn(Future.succeededFuture(vendorPermission));
-
-        // when
-        final Future<Collection<VendorPermission>> result =
                 gdprService.resultFor(singleton(GdprPurpose.informationStorageAndAccess), singleton(1), singleton("b1"),
                         gdprInfo);
->>>>>>> f17ae09f
 
         // then
         assertThat(result.succeeded()).isTrue();
 
-<<<<<<< HEAD
         final VendorPermission vendorPermission1 = VendorPermission.of(1, null, restrictAllTcf1());
         final PrivacyEnforcementAction expectedChangedAction = restrictAllTcf1();
         expectedChangedAction.setBlockPixelSync(false);
         final VendorPermission vendorPermission2 = VendorPermission.of(2, "b1", expectedChangedAction);
-        assertThat(result.result()).usingFieldByFieldElementComparator().containsOnly(vendorPermission1, vendorPermission2);
+        assertThat(result.result()).usingFieldByFieldElementComparator().containsOnly(vendorPermission1,
+                vendorPermission2);
     }
 
     public static PrivacyEnforcementAction restrictAllTcf1() {
@@ -437,13 +419,5 @@
                 .blockBidderRequest(false)
                 .blockPixelSync(true)
                 .build();
-=======
-        final VendorPermission vendorPermission1 = VendorPermission.of(1, null, PrivacyEnforcementAction.restrictAll());
-        final PrivacyEnforcementAction expectedChangedAction = PrivacyEnforcementAction.restrictAll();
-        expectedChangedAction.setBlockPixelSync(false);
-        final VendorPermission vendorPermission2 = VendorPermission.of(2, "b1", expectedChangedAction);
-        assertThat(result.result()).usingFieldByFieldElementComparator().containsOnly(vendorPermission1,
-                vendorPermission2);
->>>>>>> f17ae09f
     }
 }