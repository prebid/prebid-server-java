package org.prebid.server.privacy.gdpr;

import com.iabtcf.decoder.TCString;
import io.vertx.core.Future;
import org.junit.Before;
import org.junit.Rule;
import org.junit.Test;
import org.mockito.Mock;
import org.mockito.junit.MockitoJUnit;
import org.mockito.junit.MockitoRule;
import org.prebid.server.auction.IpAddressHelper;
import org.prebid.server.auction.model.IpAddress;
import org.prebid.server.bidder.BidderCatalog;
import org.prebid.server.geolocation.GeoLocationService;
import org.prebid.server.geolocation.model.GeoInfo;
import org.prebid.server.metric.MetricName;
import org.prebid.server.metric.Metrics;
import org.prebid.server.privacy.gdpr.model.PrivacyEnforcementAction;
import org.prebid.server.privacy.gdpr.model.TCStringEmpty;
import org.prebid.server.privacy.gdpr.model.TcfContext;
import org.prebid.server.privacy.gdpr.model.TcfResponse;
import org.prebid.server.privacy.gdpr.model.VendorPermission;
import org.prebid.server.privacy.model.Privacy;
import org.prebid.server.settings.model.AccountGdprConfig;
import org.prebid.server.settings.model.EnabledForRequestType;
import org.prebid.server.settings.model.EnforcePurpose;
import org.prebid.server.settings.model.GdprConfig;
import org.prebid.server.settings.model.Purpose;
import org.prebid.server.settings.model.Purposes;

import java.util.HashMap;
import java.util.HashSet;
import java.util.Set;

import static java.util.Arrays.asList;
import static java.util.Collections.emptyList;
import static java.util.Collections.singleton;
import static java.util.Collections.singletonMap;
import static org.apache.commons.lang3.StringUtils.EMPTY;
import static org.assertj.core.api.Assertions.assertThat;
import static org.mockito.ArgumentMatchers.any;
import static org.mockito.ArgumentMatchers.anyInt;
import static org.mockito.ArgumentMatchers.anySet;
import static org.mockito.ArgumentMatchers.anyString;
import static org.mockito.ArgumentMatchers.argThat;
import static org.mockito.ArgumentMatchers.eq;
import static org.mockito.BDDMockito.given;
import static org.mockito.Mockito.never;
import static org.mockito.Mockito.verify;
import static org.mockito.Mockito.verifyZeroInteractions;
import static org.prebid.server.assertion.FutureAssertion.assertThat;

public class TcfDefinerServiceTest {

    private static final String EEA_COUNTRY = "ua";

    @Rule
    public final MockitoRule mockitoRule = MockitoJUnit.rule();

    @Mock
    private Tcf2Service tcf2Service;
    @Mock
    private GeoLocationService geoLocationService;
    @Mock
    private BidderCatalog bidderCatalog;
    @Mock
    private IpAddressHelper ipAddressHelper;
    @Mock
    private Metrics metrics;

    private TcfDefinerService tcfDefinerService;

    @Before
    public void setUp() {
        given(geoLocationService.lookup(anyString(), any()))
                .willReturn(Future.succeededFuture(GeoInfo.builder().vendor("vendor").country(EEA_COUNTRY).build()));

        final GdprConfig gdprConfig = GdprConfig.builder()
                .defaultValue("1")
                .enabled(true)
                .purposes(Purposes.builder()
                        .p1(Purpose.of(EnforcePurpose.basic, true, emptyList()))
                        .build())
                .build();

        tcfDefinerService = new TcfDefinerService(
                gdprConfig,
                singleton(EEA_COUNTRY),
                tcf2Service,
                geoLocationService,
                bidderCatalog,
                ipAddressHelper,
                metrics);
    }

    @Test
    public void resolveTcfContextShouldReturnContextWhenGdprIsDisabled() {
        // given
        final GdprConfig gdprConfig = GdprConfig.builder().enabled(false).build();
        tcfDefinerService = new TcfDefinerService(
                gdprConfig,
                singleton(EEA_COUNTRY),
                tcf2Service,
                geoLocationService,
                bidderCatalog,
                ipAddressHelper,
                metrics);

        // when
        final Future<TcfContext> result = tcfDefinerService.resolveTcfContext(
                Privacy.of(null, null, null, null), null, null, MetricName.setuid, null, null);

        // then
        assertThat(result).succeededWith(TcfContext.empty());

        verifyZeroInteractions(geoLocationService);
        verifyZeroInteractions(metrics);
    }

    @Test
    public void resolveTcfContextShouldReturnContextWithGdprZeroWhenGdprIsDisabledByAccountForRequestType() {
        // given
        final AccountGdprConfig accountGdprConfig = AccountGdprConfig.builder()
                .enabledForRequestType(EnabledForRequestType.of(null, false, null, null))
                .build();

        // when
        final Future<TcfContext> result = tcfDefinerService.resolveTcfContext(
                Privacy.of(null, null, null, null), null, null, accountGdprConfig, MetricName.amp, null, null);

        // then
        assertThat(result).succeededWith(TcfContext.builder().build());

        verifyZeroInteractions(geoLocationService);
        verifyZeroInteractions(metrics);
    }

    @Test
    public void resolveTcfContextShouldReturnContextWhenGdprIsDisabledByAccount() {
        // given
        final AccountGdprConfig accountGdprConfig = AccountGdprConfig.builder().enabled(false).build();

        // when
        final Future<TcfContext> result = tcfDefinerService.resolveTcfContext(
                Privacy.of(null, null, null, null), null, accountGdprConfig, MetricName.setuid, null, null);

        // then
        assertThat(result).succeededWith(TcfContext.empty());

        verifyZeroInteractions(geoLocationService);
        verifyZeroInteractions(metrics);
    }

    @Test
    public void resolveTcfContextShouldCheckAccountConfigValueWhenRequestTypeIsUnknown() {
        // given
        final AccountGdprConfig accountGdprConfig = AccountGdprConfig.builder()
                .enabled(false)
                .enabledForRequestType(EnabledForRequestType.of(true, true, true, true))
                .build();

        // when
        final Future<TcfContext> result = tcfDefinerService.resolveTcfContext(
                Privacy.of(null, null, null, null), null, null, accountGdprConfig, MetricName.setuid, null, null);

        // then
        assertThat(result).succeededWith(TcfContext.empty());

        verifyZeroInteractions(geoLocationService);
        verifyZeroInteractions(metrics);
    }

    @Test
    public void resolveTcfContextShouldCheckServiceConfigValueWhenRequestTypeIsUnknown() {
        // given
        final GdprConfig gdprConfig = GdprConfig.builder().enabled(false).build();

        tcfDefinerService = new TcfDefinerService(
                gdprConfig,
                singleton(EEA_COUNTRY),
                tcf2Service,
                geoLocationService,
                bidderCatalog,
                ipAddressHelper,
                metrics);

        final AccountGdprConfig accountGdprConfig = AccountGdprConfig.builder()
                .enabledForRequestType(EnabledForRequestType.of(true, true, true, true))
                .build();

        // when
        final Future<TcfContext> result = tcfDefinerService.resolveTcfContext(
                Privacy.of(null, null, null, null), null, null, accountGdprConfig, MetricName.setuid, null, null);

        // then
        assertThat(result).succeededWith(TcfContext.empty());

        verifyZeroInteractions(geoLocationService);
        verifyZeroInteractions(metrics);
    }

    @Test
    public void resolveTcfContextShouldConsiderTcfVersionOneAsCorruptedVersionTwo() {
        // given
        final GdprConfig gdprConfig = GdprConfig.builder()
                .enabled(true)
                .consentStringMeansInScope(true)
                .build();

        tcfDefinerService = new TcfDefinerService(
                gdprConfig,
                singleton(EEA_COUNTRY),
                tcf2Service,
                geoLocationService,
                bidderCatalog,
                ipAddressHelper,
                metrics);

        final String vendorConsent = "BOEFEAyOEFEAyAHABDENAI4AAAB9vABAASA";

        // when
        final Future<TcfContext> result = tcfDefinerService.resolveTcfContext(
                Privacy.of(null, vendorConsent, null, null), null, null, MetricName.setuid, null, null);

        // then
        assertThat(result).isSucceeded();
        assertThat(result.result().getConsent()).isInstanceOf(TCStringEmpty.class);
    }

    @Test
    public void resolveTcfContextShouldConsiderPresenceOfConsentStringAsInScope() {
        // given
        final GdprConfig gdprConfig = GdprConfig.builder()
                .enabled(true)
                .consentStringMeansInScope(true)
                .build();

        tcfDefinerService = new TcfDefinerService(
                gdprConfig,
                singleton(EEA_COUNTRY),
                tcf2Service,
                geoLocationService,
                bidderCatalog,
                ipAddressHelper,
                metrics);

        final String vendorConsent = "COwayg7OwaybYN6AAAENAPCgAIAAAAAAAAAAASkAAAAAAAAAAA";

        // when
        final Future<TcfContext> result = tcfDefinerService.resolveTcfContext(
                Privacy.of(null, vendorConsent, null, null), null, null, null, null, null);

        // then
        assertThat(result).isSucceeded();
        assertThat(result.result()).extracting(
                TcfContext::getGdpr,
                TcfContext::getConsentString,
                TcfContext::getIsConsentValid,
                TcfContext::getGeoInfo,
                TcfContext::getInEea,
                TcfContext::getIpAddress)
<<<<<<< HEAD
                .containsExactly("1", "COwayg7OwaybYN6AAAENAPCgAIAAAAAAAAAAASkAAAAAAAAAAA", null, null, null);
=======
                .containsExactly("1", "BOEFEAyOEFEAyAHABDENAI4AAAB9vABAASA", true, null, null, null);
>>>>>>> 7fd12831
        assertThat(result.result().getConsent()).isNotNull();

        verifyZeroInteractions(geoLocationService);
        verify(metrics).updatePrivacyTcfRequestsMetric(2);
        verify(metrics).updatePrivacyTcfGeoMetric(2, null);
    }

    @Test
    public void resolveTcfContextShouldReturnGdprFromCountryWhenGdprFromRequestIsNotValid() {

        // when
        final Future<TcfContext> result = tcfDefinerService.resolveTcfContext(
                Privacy.of(EMPTY, "consent", null, null), EEA_COUNTRY, "ip", null, null, null, null);

        // then
        assertThat(result).isSucceeded();
        assertThat(result.result()).extracting(
                TcfContext::getGdpr,
                TcfContext::getConsentString,
                TcfContext::getGeoInfo,
                TcfContext::getInEea,
                TcfContext::getIpAddress)
                .containsExactly("1", "consent", null, true, "ip");

        verifyZeroInteractions(geoLocationService);
        verify(metrics).updatePrivacyTcfGeoMetric(2, true);
    }

    @Test
    public void resolveTcfContextShouldReturnGdprFromGeoLocationServiceWhenGdprFromRequestIsNotValid() {
        // given
        given(ipAddressHelper.toIpAddress(anyString())).willReturn(IpAddress.of("ip", IpAddress.IP.v4));
        given(ipAddressHelper.maskIpv4(anyString())).willReturn("ip-masked");

        final GeoInfo geoInfo = GeoInfo.builder().vendor("vendor").country("ua").build();
        given(geoLocationService.lookup(eq("ip"), any())).willReturn(Future.succeededFuture(geoInfo));

        final String consentString = "COwayg7OwaybYN6AAAENAPCgAIAAAAAAAAAAASkAAAAAAAAAAA";

        // when
        final Future<TcfContext> result = tcfDefinerService.resolveTcfContext(
                Privacy.of(EMPTY, consentString, null, null), "ip", null, MetricName.setuid, null, null);

        // then
        assertThat(result).isSucceeded();
        assertThat(result.result()).extracting(
                TcfContext::getGdpr,
                TcfContext::getConsentString,
                TcfContext::getGeoInfo,
                TcfContext::getInEea,
                TcfContext::getIpAddress)
                .containsExactly("1", consentString, geoInfo, true, "ip-masked");

        verify(ipAddressHelper).maskIpv4(eq("ip"));
        verify(geoLocationService).lookup(eq("ip-masked"), any());
        verify(metrics).updateGeoLocationMetric(true);
        verify(metrics).updatePrivacyTcfGeoMetric(2, true);
    }

    @Test
    public void resolveTcfContextShouldConsultDefaultValueWhenGeoLookupFailed() {
        // given
        final GdprConfig gdprConfig = GdprConfig.builder()
                .enabled(true)
                .defaultValue("0")
                .build();
        tcfDefinerService = new TcfDefinerService(
                gdprConfig,
                singleton(EEA_COUNTRY),
                tcf2Service,
                geoLocationService,
                bidderCatalog,
                ipAddressHelper,
                metrics);

        given(geoLocationService.lookup(anyString(), any())).willReturn(Future.failedFuture("Bad ip"));

        // when
        final Future<TcfContext> result = tcfDefinerService.resolveTcfContext(
                Privacy.of(null, null, null, null), "ip", null, MetricName.setuid, null, null);

        // then
        assertThat(result).isSucceeded();
        assertThat(result.result()).extracting(
                TcfContext::getGdpr,
                TcfContext::getConsentString,
                TcfContext::getGeoInfo,
                TcfContext::getInEea,
                TcfContext::getIpAddress)
                .containsExactly("0", null, null, null, "ip");

        verify(metrics).updateGeoLocationMetric(false);
    }

    @Test
    public void resolveTcfContextShouldConsultDefaultValueAndSkipGeoLookupWhenIpIsNull() {
        // given
        final GdprConfig gdprConfig = GdprConfig.builder()
                .enabled(true)
                .defaultValue("0")
                .build();
        tcfDefinerService = new TcfDefinerService(
                gdprConfig,
                singleton(EEA_COUNTRY),
                tcf2Service,
                geoLocationService,
                bidderCatalog,
                ipAddressHelper,
                metrics);

        given(geoLocationService.lookup(anyString(), any())).willReturn(Future.failedFuture("Bad ip"));

        // when
        final Future<TcfContext> result = tcfDefinerService.resolveTcfContext(
                Privacy.of(null, null, null, null), null, null, MetricName.setuid, null, null);

        // then
        assertThat(result).isSucceeded();
        assertThat(result.result()).extracting(
                TcfContext::getGdpr,
                TcfContext::getConsentString,
                TcfContext::getGeoInfo,
                TcfContext::getInEea,
                TcfContext::getIpAddress)
                .containsExactly("0", null, null, null, null);

        verifyZeroInteractions(geoLocationService);
    }

    @Test
    public void resolveTcfContextShouldReturnTcfContextWithConsentValidAsTrue() {
        // when
        final Future<TcfContext> result = tcfDefinerService.resolveTcfContext(
                Privacy.of("1", "BOEFEAyOEFEAyAHABDENAI4AAAB9vABAASA", null, null), null, null, MetricName.setuid, null,
                null);

        // then
        assertThat(result).isSucceeded();
        assertThat(result.result()).extracting(
                TcfContext::getGdpr,
                TcfContext::getConsentString,
                TcfContext::getIsConsentValid)
                .containsExactly("1", "BOEFEAyOEFEAyAHABDENAI4AAAB9vABAASA", true);
    }

    @Test
    public void resolveTcfContextShouldReturnTcfContextWithConsentValidAsFalse() {
        // when
        final Future<TcfContext> result = tcfDefinerService.resolveTcfContext(
                Privacy.of("1", "invalid", null, null), null, null, MetricName.setuid, null, null);

        // then
        assertThat(result).isSucceeded();
        assertThat(result.result()).extracting(
                TcfContext::getGdpr,
                TcfContext::getConsentString,
                TcfContext::getIsConsentValid)
                .containsExactly("1", "invalid", false);
    }

    @Test
    public void resolveTcfContextShouldIncrementMissingConsentStringMetric() {
        // when
        tcfDefinerService.resolveTcfContext(
                Privacy.of("1", EMPTY, null, null), null, null, MetricName.setuid, null, null);

        // then
        verify(metrics).updatePrivacyTcfMissingMetric();
    }

    @Test
    public void resolveTcfContextShouldIncrementInvalidConsentStringMetric() {
        // when
        tcfDefinerService.resolveTcfContext(
                Privacy.of("1", "abc", null, null), null, null, MetricName.setuid, null, null);

        // then
        verify(metrics).updatePrivacyTcfInvalidMetric();
    }

    @Test
    public void resultForVendorIdsShouldNotSetTcfRequestsAndTcfGeoMetricsWhenConsentIsNotValid() {
        // given
        given(tcf2Service.permissionsFor(any(), any())).willReturn(Future.succeededFuture());

        // when
        tcfDefinerService.resultForVendorIds(singleton(1), TcfContext.builder()
                .gdpr("1")
                .consent(TCStringEmpty.create())
                .ipAddress("ip")
                .build());

        // then
        verify(metrics, never()).updatePrivacyTcfRequestsMetric(anyInt());
        verify(metrics, never()).updatePrivacyTcfGeoMetric(anyInt(), any());
    }

    @Test
    public void resultForVendorIdsShouldAllowAllWhenGdprIsZero() {
        // when
        final Future<TcfResponse<Integer>> result = tcfDefinerService.resultForVendorIds(
                singleton(1), TcfContext.builder().gdpr("0").build());

        // then
        assertThat(result).succeededWith(
                TcfResponse.of(false, singletonMap(1, PrivacyEnforcementAction.allowAll()), null));

        verifyZeroInteractions(tcf2Service);
    }

    @Test
    public void resultForVendorIdsShouldReturnRestrictAllWhenConsentIsMissing() {
        // given
        given(tcf2Service.permissionsFor(any(), any())).willReturn(Future.succeededFuture());

        // when
        tcfDefinerService.resultForVendorIds(singleton(1), TcfContext.builder()
                .gdpr("1")
                .consent(TCStringEmpty.create())
                .build());

        // then
        verify(tcf2Service).permissionsFor(any(), argThat(arg -> arg.getClass() == TCStringEmpty.class));
    }

    @Test
    public void resultForBidderNamesShouldReturnAllowAllWhenGdprIsZero() {
        // when
        final Future<TcfResponse<String>> result =
                tcfDefinerService.resultForBidderNames(singleton("b1"), TcfContext.builder().gdpr("0").build(), null);

        // then
        assertThat(result).succeededWith(
                TcfResponse.of(false, singletonMap("b1", PrivacyEnforcementAction.allowAll()), null));

        verifyZeroInteractions(tcf2Service);
    }

    @Test
    public void resultForVendorIdsShouldReturnTcfResponseFromTcf2ServiceWhenConsentStringIsNull() {
        // given
        given(tcf2Service.permissionsFor(anySet(), any())).willReturn(Future.succeededFuture(asList(
                VendorPermission.of(1, null, PrivacyEnforcementAction.allowAll()),
                VendorPermission.of(2, null, PrivacyEnforcementAction.allowAll()))));

        // when
        final Future<TcfResponse<Integer>> result = tcfDefinerService.resultForVendorIds(
                new HashSet<>(asList(1, 2)),
                TcfContext.builder()
                        .gdpr("1")
                        .consent(TCStringEmpty.create())
                        .build());

        // then
        final HashMap<Integer, PrivacyEnforcementAction> expectedVendorIdToPrivacyMap = new HashMap<>();
        expectedVendorIdToPrivacyMap.put(1, PrivacyEnforcementAction.allowAll());
        expectedVendorIdToPrivacyMap.put(2, PrivacyEnforcementAction.allowAll());
        assertThat(result).succeededWith(TcfResponse.of(true, expectedVendorIdToPrivacyMap, null));
    }

    @Test
    public void resultForBidderNamesShouldReturnTcfResponseFromTcf2ServiceWhenConsentStringIsSecondVersion() {
        // given
        given(tcf2Service.permissionsFor(anySet(), any(), any(), any())).willReturn(Future.succeededFuture(asList(
                VendorPermission.of(1, "b1", PrivacyEnforcementAction.allowAll()),
                VendorPermission.of(null, "b2", PrivacyEnforcementAction.allowAll()))));

        // when
        final Set<String> bidderNames = new HashSet<>(asList("b1", "b2"));
        final String consentString = "COwayg7OwaybYN6AAAENAPCgAIAAAAAAAAAAASkAAAAAAAAAAA";
        final Future<TcfResponse<String>> result = tcfDefinerService.resultForBidderNames(
                bidderNames,
                TcfContext.builder()
                        .gdpr("1")
                        .consentString(consentString)
                        .consent(TCString.decode(consentString))
                        .build(),
                null);

        // then
        final HashMap<String, PrivacyEnforcementAction> expectedBidderNameToPrivacyMap = new HashMap<>();
        expectedBidderNameToPrivacyMap.put("b1", PrivacyEnforcementAction.allowAll());
        expectedBidderNameToPrivacyMap.put("b2", PrivacyEnforcementAction.allowAll());
        assertThat(result).succeededWith(TcfResponse.of(true, expectedBidderNameToPrivacyMap, null));
    }

    @Test
    public void isConsentStringValidShouldReturnTrueWhenStringIsValid() {
        assertThat(TcfDefinerService.isConsentStringValid("CPBCa-mPBCa-mAAAAAENA0CAAEAAAAAAACiQAaQAwAAgAgABoAAAAAA"))
                .isTrue();
    }

    @Test
    public void isConsentStringValidShouldReturnFalseWhenStringIsNull() {
        assertThat(TcfDefinerService.isConsentStringValid(null)).isFalse();
    }

    @Test
    public void isConsentStringValidShouldReturnFalseWhenStringNotValid() {
        assertThat(TcfDefinerService.isConsentStringValid("invalid")).isFalse();
    }
}<|MERGE_RESOLUTION|>--- conflicted
+++ resolved
@@ -244,7 +244,7 @@
                 ipAddressHelper,
                 metrics);
 
-        final String vendorConsent = "COwayg7OwaybYN6AAAENAPCgAIAAAAAAAAAAASkAAAAAAAAAAA";
+        final String vendorConsent = "CPBCa-mPBCa-mAAAAAENA0CAAEAAAAAAACiQAaQAwAAgAgABoAAAAAA";
 
         // when
         final Future<TcfContext> result = tcfDefinerService.resolveTcfContext(
@@ -259,11 +259,8 @@
                 TcfContext::getGeoInfo,
                 TcfContext::getInEea,
                 TcfContext::getIpAddress)
-<<<<<<< HEAD
-                .containsExactly("1", "COwayg7OwaybYN6AAAENAPCgAIAAAAAAAAAAASkAAAAAAAAAAA", null, null, null);
-=======
-                .containsExactly("1", "BOEFEAyOEFEAyAHABDENAI4AAAB9vABAASA", true, null, null, null);
->>>>>>> 7fd12831
+                .containsExactly("1", "CPBCa-mPBCa-mAAAAAENA0CAAEAAAAAAACiQAaQAwAAgAgABoAAAAAA",
+                        true, null, null, null);
         assertThat(result.result().getConsent()).isNotNull();
 
         verifyZeroInteractions(geoLocationService);
@@ -397,7 +394,8 @@
     public void resolveTcfContextShouldReturnTcfContextWithConsentValidAsTrue() {
         // when
         final Future<TcfContext> result = tcfDefinerService.resolveTcfContext(
-                Privacy.of("1", "BOEFEAyOEFEAyAHABDENAI4AAAB9vABAASA", null, null), null, null, MetricName.setuid, null,
+                Privacy.of("1", "CPBCa-mPBCa-mAAAAAENA0CAAEAAAAAAACiQAaQAwAAgAgABoAAAAAA",
+                        null, null), null, null, MetricName.setuid, null,
                 null);
 
         // then
@@ -406,7 +404,7 @@
                 TcfContext::getGdpr,
                 TcfContext::getConsentString,
                 TcfContext::getIsConsentValid)
-                .containsExactly("1", "BOEFEAyOEFEAyAHABDENAI4AAAB9vABAASA", true);
+                .containsExactly("1", "CPBCa-mPBCa-mAAAAAENA0CAAEAAAAAAACiQAaQAwAAgAgABoAAAAAA", true);
     }
 
     @Test
