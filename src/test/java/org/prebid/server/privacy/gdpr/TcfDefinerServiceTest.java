--- conflicted
+++ resolved
@@ -81,7 +81,7 @@
                 .defaultValue("1")
                 .enabled(true)
                 .purposes(Purposes.builder()
-                        .p1(Purpose.of(EnforcePurpose.BASIC, true, emptyList()))
+                        .p1(Purpose.of(EnforcePurpose.basic, true, emptyList()))
                         .build())
                 .build();
 
@@ -110,7 +110,7 @@
 
         // when
         final Future<TcfContext> result = tcfDefinerService.resolveTcfContext(
-                Privacy.of(null, null, null, null), null, null, MetricName.SETUID, null, null);
+                Privacy.of(null, null, null, null), null, null, MetricName.setuid, null, null);
 
         // then
         assertThat(result).succeededWith(TcfContext.empty());
@@ -128,11 +128,7 @@
 
         // when
         final Future<TcfContext> result = tcfDefinerService.resolveTcfContext(
-<<<<<<< HEAD
-                Privacy.of(null, null, null, null), null, null, accountGdprConfig, MetricName.AMP, null, null, null);
-=======
                 Privacy.of(null, null, null, null), null, null, accountGdprConfig, MetricName.amp, null, null);
->>>>>>> 4bbeb3f2
 
         // then
         assertThat(result).succeededWith(TcfContext.empty());
@@ -148,7 +144,7 @@
 
         // when
         final Future<TcfContext> result = tcfDefinerService.resolveTcfContext(
-                Privacy.of(null, null, null, null), null, accountGdprConfig, MetricName.SETUID, null, null);
+                Privacy.of(null, null, null, null), null, accountGdprConfig, MetricName.setuid, null, null);
 
         // then
         assertThat(result).succeededWith(TcfContext.empty());
@@ -167,11 +163,7 @@
 
         // when
         final Future<TcfContext> result = tcfDefinerService.resolveTcfContext(
-<<<<<<< HEAD
-                Privacy.of(null, null, null, null), null, null, accountGdprConfig, MetricName.SETUID, null, null, null);
-=======
                 Privacy.of(null, null, null, null), null, null, accountGdprConfig, MetricName.setuid, null, null);
->>>>>>> 4bbeb3f2
 
         // then
         assertThat(result).succeededWith(TcfContext.empty());
@@ -200,11 +192,7 @@
 
         // when
         final Future<TcfContext> result = tcfDefinerService.resolveTcfContext(
-<<<<<<< HEAD
-                Privacy.of(null, null, null, null), null, null, accountGdprConfig, MetricName.SETUID, null, null, null);
-=======
                 Privacy.of(null, null, null, null), null, null, accountGdprConfig, MetricName.setuid, null, null);
->>>>>>> 4bbeb3f2
 
         // then
         assertThat(result).succeededWith(TcfContext.empty());
@@ -236,11 +224,7 @@
         // when
         final Future<TcfContext> result = tcfDefinerService.resolveTcfContext(
                 Privacy.of(null, vendorConsent, null, null), "london", null,
-<<<<<<< HEAD
-                null, MetricName.SETUID, null, null, debugWarnings);
-=======
                 null, MetricName.setuid, null, null);
->>>>>>> 4bbeb3f2
 
         // then
         assertThat(result).isSucceeded();
@@ -315,7 +299,7 @@
     @Test
     public void resolveTcfContextShouldReturnGdprFromGeoLocationServiceWhenGdprFromRequestIsNotValid() {
         // given
-        given(ipAddressHelper.toIpAddress(anyString())).willReturn(IpAddress.of("ip", IpAddress.IP.V4));
+        given(ipAddressHelper.toIpAddress(anyString())).willReturn(IpAddress.of("ip", IpAddress.IP.v4));
         given(ipAddressHelper.maskIpv4(anyString())).willReturn("ip-masked");
 
         final GeoInfo geoInfo = GeoInfo.builder().vendor("vendor").country("ua").build();
@@ -325,7 +309,7 @@
 
         // when
         final Future<TcfContext> result = tcfDefinerService.resolveTcfContext(
-                Privacy.of(EMPTY, consentString, null, null), "ip", null, MetricName.SETUID, null, null);
+                Privacy.of(EMPTY, consentString, null, null), "ip", null, MetricName.setuid, null, null);
 
         // then
         assertThat(result).isSucceeded();
@@ -363,7 +347,7 @@
 
         // when
         final Future<TcfContext> result = tcfDefinerService.resolveTcfContext(
-                Privacy.of(null, null, null, null), "ip", null, MetricName.SETUID, null, null);
+                Privacy.of(null, null, null, null), "ip", null, MetricName.setuid, null, null);
 
         // then
         assertThat(result).isSucceeded();
@@ -398,7 +382,7 @@
 
         // when
         final Future<TcfContext> result = tcfDefinerService.resolveTcfContext(
-                Privacy.of(null, null, null, null), null, null, MetricName.SETUID, null, null);
+                Privacy.of(null, null, null, null), null, null, MetricName.setuid, null, null);
 
         // then
         assertThat(result).isSucceeded();
@@ -418,7 +402,7 @@
         // when
         final Future<TcfContext> result = tcfDefinerService.resolveTcfContext(
                 Privacy.of("1", "CPBCa-mPBCa-mAAAAAENA0CAAEAAAAAAACiQAaQAwAAgAgABoAAAAAA",
-                        null, null), null, null, MetricName.SETUID, null,
+                        null, null), null, null, MetricName.setuid, null,
                 null);
 
         // then
@@ -434,7 +418,7 @@
     public void resolveTcfContextShouldReturnTcfContextWithConsentValidAsFalse() {
         // when
         final Future<TcfContext> result = tcfDefinerService.resolveTcfContext(
-                Privacy.of("1", "invalid", null, null), null, null, MetricName.SETUID, null, null);
+                Privacy.of("1", "invalid", null, null), null, null, MetricName.setuid, null, null);
 
         // then
         assertThat(result).isSucceeded();
@@ -449,7 +433,7 @@
     public void resolveTcfContextShouldIncrementMissingConsentStringMetric() {
         // when
         tcfDefinerService.resolveTcfContext(
-                Privacy.of("1", EMPTY, null, null), null, null, MetricName.SETUID, null, null);
+                Privacy.of("1", EMPTY, null, null), null, null, MetricName.setuid, null, null);
 
         // then
         verify(metrics).updatePrivacyTcfMissingMetric();
@@ -459,7 +443,7 @@
     public void resolveTcfContextShouldIncrementInvalidConsentStringMetric() {
         // when
         tcfDefinerService.resolveTcfContext(
-                Privacy.of("1", "abc", null, null), null, null, MetricName.SETUID, null, null);
+                Privacy.of("1", "abc", null, null), null, null, MetricName.setuid, null, null);
 
         // then
         verify(metrics).updatePrivacyTcfInvalidMetric();
