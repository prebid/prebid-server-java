package org.prebid.server.privacy.gdpr;

import com.iabtcf.decoder.TCString;
import io.vertx.core.Future;
import org.junit.Before;
import org.junit.Rule;
import org.junit.Test;
import org.mockito.Mock;
import org.mockito.junit.MockitoJUnit;
import org.mockito.junit.MockitoRule;
import org.prebid.server.auction.IpAddressHelper;
import org.prebid.server.bidder.BidderCatalog;
import org.prebid.server.geolocation.GeoLocationService;
import org.prebid.server.geolocation.model.GeoInfo;
import org.prebid.server.metric.MetricName;
import org.prebid.server.metric.Metrics;
import org.prebid.server.privacy.gdpr.model.PrivacyEnforcementAction;
import org.prebid.server.privacy.gdpr.model.TCStringEmpty;
import org.prebid.server.privacy.gdpr.model.TcfContext;
import org.prebid.server.privacy.gdpr.model.TcfResponse;
import org.prebid.server.privacy.gdpr.model.VendorPermission;
import org.prebid.server.privacy.model.Privacy;
import org.prebid.server.settings.model.AccountGdprConfig;
import org.prebid.server.settings.model.EnabledForRequestType;
import org.prebid.server.settings.model.EnforcePurpose;
import org.prebid.server.settings.model.GdprConfig;
import org.prebid.server.settings.model.Purpose;
import org.prebid.server.settings.model.Purposes;

import java.util.HashMap;
import java.util.HashSet;
import java.util.Set;

import static java.util.Arrays.asList;
import static java.util.Collections.emptyList;
import static java.util.Collections.singleton;
import static java.util.Collections.singletonMap;
import static org.apache.commons.lang3.StringUtils.EMPTY;
import static org.assertj.core.api.Assertions.assertThat;
import static org.mockito.ArgumentMatchers.any;
import static org.mockito.ArgumentMatchers.anyInt;
import static org.mockito.ArgumentMatchers.anySet;
import static org.mockito.ArgumentMatchers.anyString;
import static org.mockito.ArgumentMatchers.argThat;
import static org.mockito.ArgumentMatchers.eq;
import static org.mockito.BDDMockito.given;
import static org.mockito.Mockito.never;
import static org.mockito.Mockito.verify;
import static org.mockito.Mockito.verifyZeroInteractions;
import static org.prebid.server.assertion.FutureAssertion.assertThat;

public class TcfDefinerServiceTest {

    private static final String EEA_COUNTRY = "ua";

    @Rule
    public final MockitoRule mockitoRule = MockitoJUnit.rule();

    @Mock
    private Tcf2Service tcf2Service;
    @Mock
    private GeoLocationService geoLocationService;
    @Mock
    private BidderCatalog bidderCatalog;
    @Mock
    private IpAddressHelper ipAddressHelper;
    @Mock
    private Metrics metrics;

    private TcfDefinerService tcfDefinerService;

    @Before
    public void setUp() {
        given(geoLocationService.lookup(anyString(), any()))
                .willReturn(Future.succeededFuture(GeoInfo.builder().vendor("vendor").country(EEA_COUNTRY).build()));

        final GdprConfig gdprConfig = GdprConfig.builder()
                .defaultValue("1")
                .enabled(true)
                .purposes(Purposes.builder()
                        .p1(Purpose.of(EnforcePurpose.basic, true, emptyList()))
                        .build())
                .build();

        tcfDefinerService = new TcfDefinerService(
                gdprConfig,
                singleton(EEA_COUNTRY),
                tcf2Service,
                geoLocationService,
                bidderCatalog,
                ipAddressHelper,
                metrics);
    }

    @Test
    public void resolveTcfContextShouldReturnContextWhenGdprIsDisabled() {
        // given
        final GdprConfig gdprConfig = GdprConfig.builder().enabled(false).build();
        tcfDefinerService = new TcfDefinerService(
                gdprConfig,
                singleton(EEA_COUNTRY),
                tcf2Service,
                geoLocationService,
                bidderCatalog,
                ipAddressHelper,
                metrics);

        // when
        final Future<TcfContext> result = tcfDefinerService.resolveTcfContext(
                Privacy.of(null, null, null, null), null, null, MetricName.setuid, null, null);

        // then
        assertThat(result).succeededWith(TcfContext.empty());

        verifyZeroInteractions(geoLocationService);
        verifyZeroInteractions(metrics);
    }

    @Test
    public void resolveTcfContextShouldReturnContextWithGdprZeroWhenGdprIsDisabledByAccountForRequestType() {
        // given
        final AccountGdprConfig accountGdprConfig = AccountGdprConfig.builder()
                .enabledForRequestType(EnabledForRequestType.of(null, false, null, null))
                .build();

        // when
        final Future<TcfContext> result = tcfDefinerService.resolveTcfContext(
                Privacy.of(null, null, null, null), null, null, accountGdprConfig, MetricName.amp, null, null);

        // then
        assertThat(result).succeededWith(TcfContext.builder().build());

        verifyZeroInteractions(geoLocationService);
        verifyZeroInteractions(metrics);
    }

    @Test
    public void resolveTcfContextShouldReturnContextWhenGdprIsDisabledByAccount() {
        // given
        final AccountGdprConfig accountGdprConfig = AccountGdprConfig.builder().enabled(false).build();

        // when
        final Future<TcfContext> result = tcfDefinerService.resolveTcfContext(
                Privacy.of(null, null, null, null), null, accountGdprConfig, MetricName.setuid, null, null);

        // then
        assertThat(result).succeededWith(TcfContext.empty());

        verifyZeroInteractions(geoLocationService);
        verifyZeroInteractions(metrics);
    }

    @Test
    public void resolveTcfContextShouldCheckAccountConfigValueWhenRequestTypeIsUnknown() {
        // given
        final AccountGdprConfig accountGdprConfig = AccountGdprConfig.builder()
                .enabled(false)
                .enabledForRequestType(EnabledForRequestType.of(true, true, true, true))
                .build();

        // when
        final Future<TcfContext> result = tcfDefinerService.resolveTcfContext(
                Privacy.of(null, null, null, null), null, null, accountGdprConfig, MetricName.setuid, null, null);

        // then
        assertThat(result).succeededWith(TcfContext.empty());

        verifyZeroInteractions(geoLocationService);
        verifyZeroInteractions(metrics);
    }

    @Test
    public void resolveTcfContextShouldCheckServiceConfigValueWhenRequestTypeIsUnknown() {
        // given
        final GdprConfig gdprConfig = GdprConfig.builder().enabled(false).build();

        tcfDefinerService = new TcfDefinerService(
                gdprConfig,
                singleton(EEA_COUNTRY),
                tcf2Service,
                geoLocationService,
                bidderCatalog,
                ipAddressHelper,
                metrics);

        final AccountGdprConfig accountGdprConfig = AccountGdprConfig.builder()
                .enabledForRequestType(EnabledForRequestType.of(true, true, true, true))
                .build();

        // when
        final Future<TcfContext> result = tcfDefinerService.resolveTcfContext(
                Privacy.of(null, null, null, null), null, null, accountGdprConfig, MetricName.setuid, null, null);

        // then
        assertThat(result).succeededWith(TcfContext.empty());

        verifyZeroInteractions(geoLocationService);
        verifyZeroInteractions(metrics);
    }

    @Test
    public void resolveTcfContextShouldConsiderTcfVersionOneAsCorruptedVersionTwo() {
        // given
        final GdprConfig gdprConfig = GdprConfig.builder()
                .enabled(true)
                .consentStringMeansInScope(true)
                .build();

        tcfDefinerService = new TcfDefinerService(
                gdprConfig,
                singleton(EEA_COUNTRY),
                tcf2Service,
                geoLocationService,
                bidderCatalog,
                ipAddressHelper,
                metrics);

        final String vendorConsent = "BOEFEAyOEFEAyAHABDENAI4AAAB9vABAASA";

        // when
        final Future<TcfContext> result = tcfDefinerService.resolveTcfContext(
                Privacy.of(null, vendorConsent, null, null), null, null, MetricName.setuid, null, null);

        // then
        assertThat(result).isSucceeded();
        assertThat(result.result().getConsent()).isInstanceOf(TCStringEmpty.class);
    }

    @Test
    public void resolveTcfContextShouldConsiderPresenceOfConsentStringAsInScope() {
        // given
        final GdprConfig gdprConfig = GdprConfig.builder()
                .enabled(true)
                .consentStringMeansInScope(true)
                .build();

        tcfDefinerService = new TcfDefinerService(
                gdprConfig,
                singleton(EEA_COUNTRY),
                tcf2Service,
                geoLocationService,
                bidderCatalog,
                ipAddressHelper,
                metrics);

        final String vendorConsent = "COwayg7OwaybYN6AAAENAPCgAIAAAAAAAAAAASkAAAAAAAAAAA";

        // when
        final Future<TcfContext> result = tcfDefinerService.resolveTcfContext(
<<<<<<< HEAD
                Privacy.of(null, vendorConsent, null, null), null, null, null, null);
=======
                Privacy.of(null, vendorConsent, null, null), null, null, null, null, null);
>>>>>>> e0386f1f

        // then
        assertThat(result).isSucceeded();
        assertThat(result.result()).extracting(
                TcfContext::getGdpr,
                TcfContext::getConsentString,
                TcfContext::getGeoInfo,
                TcfContext::getInEea,
                TcfContext::getIpAddress)
                .containsExactly("1", "COwayg7OwaybYN6AAAENAPCgAIAAAAAAAAAAASkAAAAAAAAAAA", null, null, null);
        assertThat(result.result().getConsent()).isNotNull();

        verifyZeroInteractions(geoLocationService);
        verify(metrics).updatePrivacyTcfRequestsMetric(2);
        verify(metrics).updatePrivacyTcfGeoMetric(2, null);
    }

    @Test
    public void resolveTcfContextShouldReturnGdprFromCountryWhenGdprFromRequestIsNotValid() {

        // when
        final Future<TcfContext> result = tcfDefinerService.resolveTcfContext(
                Privacy.of(EMPTY, "consent", null, null), EEA_COUNTRY, "ip", null, null, null, null);

        // then
        assertThat(result).isSucceeded();
        assertThat(result.result()).extracting(
                TcfContext::getGdpr,
                TcfContext::getConsentString,
                TcfContext::getGeoInfo,
                TcfContext::getInEea,
                TcfContext::getIpAddress)
                .containsExactly("1", "consent", null, true, "ip");

        verifyZeroInteractions(geoLocationService);
        verify(metrics).updatePrivacyTcfGeoMetric(2, true);
    }

    @Test
    public void resolveTcfContextShouldReturnGdprFromGeoLocationServiceWhenGdprFromRequestIsNotValid() {
        // given
        given(ipAddressHelper.maskIpv4(anyString())).willReturn("ip-masked");

        final GeoInfo geoInfo = GeoInfo.builder().vendor("vendor").country("ua").build();
        given(geoLocationService.lookup(eq("ip"), any())).willReturn(Future.succeededFuture(geoInfo));

        final String consentString = "COwayg7OwaybYN6AAAENAPCgAIAAAAAAAAAAASkAAAAAAAAAAA";

        // when
        final Future<TcfContext> result = tcfDefinerService.resolveTcfContext(
                Privacy.of(EMPTY, consentString, null, null), "ip", null, MetricName.setuid, null, null);

        // then
        assertThat(result).isSucceeded();
        assertThat(result.result()).extracting(
                TcfContext::getGdpr,
                TcfContext::getConsentString,
                TcfContext::getGeoInfo,
                TcfContext::getInEea,
                TcfContext::getIpAddress)
                .containsExactly("1", consentString, geoInfo, true, "ip-masked");

        verify(ipAddressHelper).maskIpv4(eq("ip"));
        verify(geoLocationService).lookup(eq("ip-masked"), any());
        verify(metrics).updateGeoLocationMetric(true);
        verify(metrics).updatePrivacyTcfGeoMetric(2, true);
    }

    @Test
    public void resolveTcfContextShouldConsultDefaultValueWhenGeoLookupFailed() {
        // given
        final GdprConfig gdprConfig = GdprConfig.builder()
                .enabled(true)
                .defaultValue("0")
                .build();
        tcfDefinerService = new TcfDefinerService(
                gdprConfig,
                singleton(EEA_COUNTRY),
                tcf2Service,
                geoLocationService,
                bidderCatalog,
                ipAddressHelper,
                metrics);

        given(geoLocationService.lookup(anyString(), any())).willReturn(Future.failedFuture("Bad ip"));

        // when
        final Future<TcfContext> result = tcfDefinerService.resolveTcfContext(
                Privacy.of(null, null, null, null), "ip", null, MetricName.setuid, null, null);

        // then
        assertThat(result).isSucceeded();
        assertThat(result.result()).extracting(
                TcfContext::getGdpr,
                TcfContext::getConsentString,
                TcfContext::getGeoInfo,
                TcfContext::getInEea,
                TcfContext::getIpAddress)
                .containsExactly("0", null, null, null, "ip");

        verify(metrics).updateGeoLocationMetric(false);
    }

    @Test
    public void resolveTcfContextShouldConsultDefaultValueAndSkipGeoLookupWhenIpIsNull() {
        // given
        final GdprConfig gdprConfig = GdprConfig.builder()
                .enabled(true)
                .defaultValue("0")
                .build();
        tcfDefinerService = new TcfDefinerService(
                gdprConfig,
                singleton(EEA_COUNTRY),
                tcf2Service,
                geoLocationService,
                bidderCatalog,
                ipAddressHelper,
                metrics);

        given(geoLocationService.lookup(anyString(), any())).willReturn(Future.failedFuture("Bad ip"));

        // when
        final Future<TcfContext> result = tcfDefinerService.resolveTcfContext(
                Privacy.of(null, null, null, null), null, null, MetricName.setuid, null, null);

        // then
        assertThat(result).isSucceeded();
        assertThat(result.result()).extracting(
                TcfContext::getGdpr,
                TcfContext::getConsentString,
                TcfContext::getGeoInfo,
                TcfContext::getInEea,
                TcfContext::getIpAddress)
                .containsExactly("0", null, null, null, null);

        verifyZeroInteractions(geoLocationService);
    }

    @Test
    public void resolveTcfContextShouldIncrementMissingConsentStringMetric() {
        // when
        tcfDefinerService.resolveTcfContext(
                Privacy.of("1", EMPTY, null, null), null, null, MetricName.setuid, null, null);

        // then
        verify(metrics).updatePrivacyTcfMissingMetric();
    }

    @Test
    public void resolveTcfContextShouldIncrementInvalidConsentStringMetric() {
        // when
        tcfDefinerService.resolveTcfContext(
                Privacy.of("1", "abc", null, null), null, null, MetricName.setuid, null, null);

        // then
        verify(metrics).updatePrivacyTcfInvalidMetric();
    }

    @Test
    public void resultForVendorIdsShouldNotSetTcfRequestsAndTcfGeoMetricsWhenConsentIsNotValid() {
        // given
        given(tcf2Service.permissionsFor(any(), any())).willReturn(Future.succeededFuture());

        // when
        tcfDefinerService.resultForVendorIds(singleton(1), TcfContext.builder()
                .gdpr("1")
                .consent(TCStringEmpty.create())
                .ipAddress("ip")
                .build());

        // then
        verify(metrics, never()).updatePrivacyTcfRequestsMetric(anyInt());
        verify(metrics, never()).updatePrivacyTcfGeoMetric(anyInt(), any());
    }

    @Test
    public void resultForVendorIdsShouldAllowAllWhenGdprIsZero() {
        // when
        final Future<TcfResponse<Integer>> result = tcfDefinerService.resultForVendorIds(
                singleton(1), TcfContext.builder().gdpr("0").build());

        // then
        assertThat(result).succeededWith(
                TcfResponse.of(false, singletonMap(1, PrivacyEnforcementAction.allowAll()), null));

        verifyZeroInteractions(tcf2Service);
    }

    @Test
    public void resultForVendorIdsShouldReturnRestrictAllWhenConsentIsMissing() {
        // given
        given(tcf2Service.permissionsFor(any(), any())).willReturn(Future.succeededFuture());

        // when
        tcfDefinerService.resultForVendorIds(singleton(1), TcfContext.builder()
                .gdpr("1")
                .consent(TCStringEmpty.create())
                .build());

        // then
        verify(tcf2Service).permissionsFor(any(), argThat(arg -> arg.getClass() == TCStringEmpty.class));
    }

    @Test
    public void resultForBidderNamesShouldReturnAllowAllWhenGdprIsZero() {
        // when
        final Future<TcfResponse<String>> result =
                tcfDefinerService.resultForBidderNames(singleton("b1"), TcfContext.builder().gdpr("0").build(), null);

        // then
        assertThat(result).succeededWith(
                TcfResponse.of(false, singletonMap("b1", PrivacyEnforcementAction.allowAll()), null));

        verifyZeroInteractions(tcf2Service);
    }

    @Test
    public void resultForVendorIdsShouldReturnTcfResponseFromTcf2ServiceWhenConsentStringIsNull() {
        // given
        given(tcf2Service.permissionsFor(anySet(), any())).willReturn(Future.succeededFuture(asList(
                VendorPermission.of(1, null, PrivacyEnforcementAction.allowAll()),
                VendorPermission.of(2, null, PrivacyEnforcementAction.allowAll()))));

        // when
        final Future<TcfResponse<Integer>> result = tcfDefinerService.resultForVendorIds(
                new HashSet<>(asList(1, 2)),
                TcfContext.builder()
                        .gdpr("1")
                        .consent(TCStringEmpty.create())
                        .build());

        // then
        final HashMap<Integer, PrivacyEnforcementAction> expectedVendorIdToPrivacyMap = new HashMap<>();
        expectedVendorIdToPrivacyMap.put(1, PrivacyEnforcementAction.allowAll());
        expectedVendorIdToPrivacyMap.put(2, PrivacyEnforcementAction.allowAll());
        assertThat(result).succeededWith(TcfResponse.of(true, expectedVendorIdToPrivacyMap, null));
    }

    @Test
    public void resultForBidderNamesShouldReturnTcfResponseFromTcf2ServiceWhenConsentStringIsSecondVersion() {
        // given
        given(tcf2Service.permissionsFor(anySet(), any(), any(), any())).willReturn(Future.succeededFuture(asList(
                VendorPermission.of(1, "b1", PrivacyEnforcementAction.allowAll()),
                VendorPermission.of(null, "b2", PrivacyEnforcementAction.allowAll()))));

        // when
        final Set<String> bidderNames = new HashSet<>(asList("b1", "b2"));
        final String consentString = "COwayg7OwaybYN6AAAENAPCgAIAAAAAAAAAAASkAAAAAAAAAAA";
        final Future<TcfResponse<String>> result = tcfDefinerService.resultForBidderNames(
                bidderNames,
                TcfContext.builder()
                        .gdpr("1")
                        .consentString(consentString)
                        .consent(TCString.decode(consentString))
                        .build(),
                null);

        // then
        final HashMap<String, PrivacyEnforcementAction> expectedBidderNameToPrivacyMap = new HashMap<>();
        expectedBidderNameToPrivacyMap.put("b1", PrivacyEnforcementAction.allowAll());
        expectedBidderNameToPrivacyMap.put("b2", PrivacyEnforcementAction.allowAll());
        assertThat(result).succeededWith(TcfResponse.of(true, expectedBidderNameToPrivacyMap, null));
    }

    @Test
    public void isConsentStringValidShouldReturnTrueWhenStringIsValid() {
        assertThat(TcfDefinerService.isConsentStringValid("CPBCa-mPBCa-mAAAAAENA0CAAEAAAAAAACiQAaQAwAAgAgABoAAAAAA"))
                .isTrue();
    }

    @Test
    public void isConsentStringValidShouldReturnFalseWhenStringIsNull() {
        assertThat(TcfDefinerService.isConsentStringValid(null)).isFalse();
    }

    @Test
    public void isConsentStringValidShouldReturnFalseWhenStringNotValid() {
        assertThat(TcfDefinerService.isConsentStringValid("invalid")).isFalse();
    }
}<|MERGE_RESOLUTION|>--- conflicted
+++ resolved
@@ -247,11 +247,7 @@
 
         // when
         final Future<TcfContext> result = tcfDefinerService.resolveTcfContext(
-<<<<<<< HEAD
-                Privacy.of(null, vendorConsent, null, null), null, null, null, null);
-=======
                 Privacy.of(null, vendorConsent, null, null), null, null, null, null, null);
->>>>>>> e0386f1f
 
         // then
         assertThat(result).isSucceeded();
