package org.prebid.server.privacy.gdpr;

import com.iabtcf.decoder.TCString;
import io.vertx.core.Future;
import org.junit.Before;
import org.junit.Rule;
import org.junit.Test;
import org.mockito.Mock;
import org.mockito.junit.MockitoJUnit;
import org.mockito.junit.MockitoRule;
import org.prebid.server.auction.IpAddressHelper;
import org.prebid.server.auction.model.IpAddress;
import org.prebid.server.bidder.BidderCatalog;
import org.prebid.server.geolocation.GeoLocationService;
import org.prebid.server.geolocation.model.GeoInfo;
import org.prebid.server.metric.MetricName;
import org.prebid.server.metric.Metrics;
import org.prebid.server.privacy.gdpr.model.PrivacyEnforcementAction;
import org.prebid.server.privacy.gdpr.model.TCStringEmpty;
import org.prebid.server.privacy.gdpr.model.TcfContext;
import org.prebid.server.privacy.gdpr.model.TcfResponse;
import org.prebid.server.privacy.gdpr.model.VendorPermission;
import org.prebid.server.privacy.model.Privacy;
import org.prebid.server.settings.model.AccountGdprConfig;
import org.prebid.server.settings.model.EnabledForRequestType;
import org.prebid.server.settings.model.EnforcePurpose;
import org.prebid.server.settings.model.GdprConfig;
import org.prebid.server.settings.model.Purpose;
import org.prebid.server.settings.model.Purposes;

import java.util.HashMap;
import java.util.HashSet;
import java.util.Set;

import static java.util.Arrays.asList;
import static java.util.Collections.emptyList;
import static java.util.Collections.singleton;
import static java.util.Collections.singletonMap;
import static org.apache.commons.lang3.StringUtils.EMPTY;
import static org.assertj.core.api.Assertions.assertThat;
import static org.mockito.ArgumentMatchers.any;
import static org.mockito.ArgumentMatchers.anyInt;
import static org.mockito.ArgumentMatchers.anySet;
import static org.mockito.ArgumentMatchers.anyString;
import static org.mockito.ArgumentMatchers.argThat;
import static org.mockito.ArgumentMatchers.eq;
import static org.mockito.BDDMockito.given;
import static org.mockito.Mockito.never;
import static org.mockito.Mockito.verify;
import static org.mockito.Mockito.verifyNoInteractions;
import static org.prebid.server.assertion.FutureAssertion.assertThat;

public class TcfDefinerServiceTest {

    private static final String EEA_COUNTRY = "ua";

    @Rule
    public final MockitoRule mockitoRule = MockitoJUnit.rule();

    @Mock
    private Tcf2Service tcf2Service;
    @Mock
    private GeoLocationService geoLocationService;
    @Mock
    private BidderCatalog bidderCatalog;
    @Mock
    private IpAddressHelper ipAddressHelper;
    @Mock
    private Metrics metrics;

    private TcfDefinerService tcfDefinerService;

    @Before
    public void setUp() {
        given(geoLocationService.lookup(anyString(), any()))
                .willReturn(Future.succeededFuture(GeoInfo.builder().vendor("vendor").country(EEA_COUNTRY).build()));

        final GdprConfig gdprConfig = GdprConfig.builder()
                .defaultValue("1")
                .enabled(true)
                .purposes(Purposes.builder()
                        .p1(Purpose.of(EnforcePurpose.BASIC, true, emptyList()))
                        .build())
                .build();

        tcfDefinerService = new TcfDefinerService(
                gdprConfig,
                singleton(EEA_COUNTRY),
                tcf2Service,
                geoLocationService,
                bidderCatalog,
                ipAddressHelper,
                metrics);
    }

    @Test
    public void resolveTcfContextShouldReturnContextWhenGdprIsDisabled() {
        // given
        final GdprConfig gdprConfig = GdprConfig.builder().enabled(false).build();
        tcfDefinerService = new TcfDefinerService(
                gdprConfig,
                singleton(EEA_COUNTRY),
                tcf2Service,
                geoLocationService,
                bidderCatalog,
                ipAddressHelper,
                metrics);

        // when
        final Future<TcfContext> result = tcfDefinerService.resolveTcfContext(
                Privacy.of(null, null, null, null), null, null, MetricName.SETUID, null, null);

        // then
        assertThat(result).succeededWith(TcfContext.empty());

        verifyNoInteractions(geoLocationService);
        verifyNoInteractions(metrics);
    }

    @Test
    public void resolveTcfContextShouldReturnContextWithGdprZeroWhenGdprIsDisabledByAccountForRequestType() {
        // given
        final AccountGdprConfig accountGdprConfig = AccountGdprConfig.builder()
                .enabledForRequestType(EnabledForRequestType.of(null, false, null, null))
                .build();

        // when
        final Future<TcfContext> result = tcfDefinerService.resolveTcfContext(
<<<<<<< HEAD
                Privacy.of(null, null, null, null), null, null, accountGdprConfig, MetricName.AMP, null, null, null);
=======
                Privacy.of(null, null, null, null), null, null, accountGdprConfig, MetricName.amp, null, null);
>>>>>>> 43267f77

        // then
        assertThat(result).succeededWith(TcfContext.empty());

        verifyNoInteractions(geoLocationService);
        verifyNoInteractions(metrics);
    }

    @Test
    public void resolveTcfContextShouldReturnContextWhenGdprIsDisabledByAccount() {
        // given
        final AccountGdprConfig accountGdprConfig = AccountGdprConfig.builder().enabled(false).build();

        // when
        final Future<TcfContext> result = tcfDefinerService.resolveTcfContext(
                Privacy.of(null, null, null, null), null, accountGdprConfig, MetricName.SETUID, null, null);

        // then
        assertThat(result).succeededWith(TcfContext.empty());

        verifyNoInteractions(geoLocationService);
        verifyNoInteractions(metrics);
    }

    @Test
    public void resolveTcfContextShouldCheckAccountConfigValueWhenRequestTypeIsUnknown() {
        // given
        final AccountGdprConfig accountGdprConfig = AccountGdprConfig.builder()
                .enabled(false)
                .enabledForRequestType(EnabledForRequestType.of(true, true, true, true))
                .build();

        // when
        final Future<TcfContext> result = tcfDefinerService.resolveTcfContext(
<<<<<<< HEAD
                Privacy.of(null, null, null, null), null, null, accountGdprConfig, MetricName.SETUID, null, null, null);
=======
                Privacy.of(null, null, null, null), null, null, accountGdprConfig, MetricName.setuid, null, null);
>>>>>>> 43267f77

        // then
        assertThat(result).succeededWith(TcfContext.empty());

        verifyNoInteractions(geoLocationService);
        verifyNoInteractions(metrics);
    }

    @Test
    public void resolveTcfContextShouldCheckServiceConfigValueWhenRequestTypeIsUnknown() {
        // given
        final GdprConfig gdprConfig = GdprConfig.builder().enabled(false).build();

        tcfDefinerService = new TcfDefinerService(
                gdprConfig,
                singleton(EEA_COUNTRY),
                tcf2Service,
                geoLocationService,
                bidderCatalog,
                ipAddressHelper,
                metrics);

        final AccountGdprConfig accountGdprConfig = AccountGdprConfig.builder()
                .enabledForRequestType(EnabledForRequestType.of(true, true, true, true))
                .build();

        // when
        final Future<TcfContext> result = tcfDefinerService.resolveTcfContext(
<<<<<<< HEAD
                Privacy.of(null, null, null, null), null, null, accountGdprConfig, MetricName.SETUID, null, null, null);
=======
                Privacy.of(null, null, null, null), null, null, accountGdprConfig, MetricName.setuid, null, null);
>>>>>>> 43267f77

        // then
        assertThat(result).succeededWith(TcfContext.empty());

        verifyNoInteractions(geoLocationService);
        verifyNoInteractions(metrics);
    }

    @Test
    public void resolveTcfContextShouldConsiderTcfVersionOneAsCorruptedVersionTwo() {
        // given
        final GdprConfig gdprConfig = GdprConfig.builder()
                .enabled(true)
                .consentStringMeansInScope(true)
                .build();

        tcfDefinerService = new TcfDefinerService(
                gdprConfig,
                singleton(EEA_COUNTRY),
                tcf2Service,
                geoLocationService,
                bidderCatalog,
                ipAddressHelper,
                metrics);

        final String vendorConsent = "BOEFEAyOEFEAyAHABDENAI4AAAB9vABAASA";

        // when
        final Future<TcfContext> result = tcfDefinerService.resolveTcfContext(
<<<<<<< HEAD
                Privacy.of(null, vendorConsent, null, null), "london", null,
                null, MetricName.SETUID, null, null, debugWarnings);
=======
                Privacy.of("1", vendorConsent, null, null), "london", null,
                null, MetricName.setuid, null, null);
>>>>>>> 43267f77

        // then
        assertThat(result).isSucceeded();
        assertThat(result.result().getConsent()).isInstanceOf(TCStringEmpty.class);
        assertThat(result.result().getWarnings())
                .containsExactly("Parsing consent string:\"BOEFEAyOEFEAyAHABDENAI4AAAB9vABAASA\" failed. "
                        + "TCF version 1 is deprecated and treated as corrupted TCF version 2");
    }

    @Test
    public void resolveTcfContextShouldConsiderPresenceOfConsentStringAsInScope() {
        // given
        final GdprConfig gdprConfig = GdprConfig.builder()
                .enabled(true)
                .consentStringMeansInScope(true)
                .build();

        tcfDefinerService = new TcfDefinerService(
                gdprConfig,
                singleton(EEA_COUNTRY),
                tcf2Service,
                geoLocationService,
                bidderCatalog,
                ipAddressHelper,
                metrics);

        final String vendorConsent = "CPBCa-mPBCa-mAAAAAENA0CAAEAAAAAAACiQAaQAwAAgAgABoAAAAAA";

        // when
        final Future<TcfContext> result = tcfDefinerService.resolveTcfContext(
                Privacy.of(null, vendorConsent, null, null), null, null, null, null, null);

        // then
        assertThat(result).isSucceeded();
        assertThat(result.result()).extracting(
                TcfContext::isInGdprScope,
                TcfContext::getConsentString,
                TcfContext::isConsentValid,
                TcfContext::getGeoInfo,
                TcfContext::getInEea,
                TcfContext::getIpAddress)
                .containsExactly(true, "CPBCa-mPBCa-mAAAAAENA0CAAEAAAAAAACiQAaQAwAAgAgABoAAAAAA",
                        true, null, null, null);
        assertThat(result.result().getConsent()).isNotNull();

        verifyNoInteractions(geoLocationService);
        verify(metrics).updatePrivacyTcfRequestsMetric(2);
        verify(metrics).updatePrivacyTcfGeoMetric(2, null);
    }

    @Test
    public void resolveTcfContextShouldReturnGdprFromCountryWhenGdprFromRequestIsNotValid() {

        // when
        final Future<TcfContext> result = tcfDefinerService.resolveTcfContext(
                Privacy.of(EMPTY, "consent", null, null), EEA_COUNTRY, "ip", null, null, null, null);

        // then
        assertThat(result).isSucceeded();
        assertThat(result.result()).extracting(
                TcfContext::isInGdprScope,
                TcfContext::getConsentString,
                TcfContext::getGeoInfo,
                TcfContext::getInEea,
                TcfContext::getIpAddress)
                .containsExactly(true, "consent", null, true, "ip");

        verifyNoInteractions(geoLocationService);
        verify(metrics).updatePrivacyTcfGeoMetric(2, true);
    }

    @Test
    public void resolveTcfContextShouldReturnGdprFromGeoLocationServiceWhenGdprFromRequestIsNotValid() {
        // given
        given(ipAddressHelper.toIpAddress(anyString())).willReturn(IpAddress.of("ip", IpAddress.IP.V4));
        given(ipAddressHelper.maskIpv4(anyString())).willReturn("ip-masked");

        final GeoInfo geoInfo = GeoInfo.builder().vendor("vendor").country("ua").build();
        given(geoLocationService.lookup(eq("ip"), any())).willReturn(Future.succeededFuture(geoInfo));

        final String consentString = "COwayg7OwaybYN6AAAENAPCgAIAAAAAAAAAAASkAAAAAAAAAAA";

        // when
        final Future<TcfContext> result = tcfDefinerService.resolveTcfContext(
                Privacy.of(EMPTY, consentString, null, null), "ip", null, MetricName.SETUID, null, null);

        // then
        assertThat(result).isSucceeded();
        assertThat(result.result()).extracting(
                TcfContext::isInGdprScope,
                TcfContext::getConsentString,
                TcfContext::getGeoInfo,
                TcfContext::getInEea,
                TcfContext::getIpAddress)
                .containsExactly(true, consentString, geoInfo, true, "ip-masked");

        verify(ipAddressHelper).maskIpv4(eq("ip"));
        verify(geoLocationService).lookup(eq("ip-masked"), any());
        verify(metrics).updateGeoLocationMetric(true);
        verify(metrics).updatePrivacyTcfGeoMetric(2, true);
    }

    @Test
    public void resolveTcfContextShouldConsultDefaultValueWhenGeoLookupFailed() {
        // given
        final GdprConfig gdprConfig = GdprConfig.builder()
                .enabled(true)
                .defaultValue("0")
                .build();
        tcfDefinerService = new TcfDefinerService(
                gdprConfig,
                singleton(EEA_COUNTRY),
                tcf2Service,
                geoLocationService,
                bidderCatalog,
                ipAddressHelper,
                metrics);

        given(geoLocationService.lookup(anyString(), any())).willReturn(Future.failedFuture("Bad ip"));

        // when
        final Future<TcfContext> result = tcfDefinerService.resolveTcfContext(
                Privacy.of(null, null, null, null), "ip", null, MetricName.SETUID, null, null);

        // then
        assertThat(result).isSucceeded();
        assertThat(result.result()).extracting(
                TcfContext::isInGdprScope,
                TcfContext::getConsentString,
                TcfContext::getGeoInfo,
                TcfContext::getInEea,
                TcfContext::getIpAddress)
                .containsExactly(false, null, null, null, "ip");

        verify(metrics).updateGeoLocationMetric(false);
    }

    @Test
    public void resolveTcfContextShouldConsultDefaultValueAndSkipGeoLookupWhenIpIsNull() {
        // given
        final GdprConfig gdprConfig = GdprConfig.builder()
                .enabled(true)
                .defaultValue("0")
                .build();
        tcfDefinerService = new TcfDefinerService(
                gdprConfig,
                singleton(EEA_COUNTRY),
                tcf2Service,
                geoLocationService,
                bidderCatalog,
                ipAddressHelper,
                metrics);

        given(geoLocationService.lookup(anyString(), any())).willReturn(Future.failedFuture("Bad ip"));

        // when
        final Future<TcfContext> result = tcfDefinerService.resolveTcfContext(
                Privacy.of(null, null, null, null), null, null, MetricName.SETUID, null, null);

        // then
        assertThat(result).isSucceeded();
        assertThat(result.result()).extracting(
                TcfContext::isInGdprScope,
                TcfContext::getConsentString,
                TcfContext::getGeoInfo,
                TcfContext::getInEea,
                TcfContext::getIpAddress)
                .containsExactly(false, null, null, null, null);

        verifyNoInteractions(geoLocationService);
    }

    @Test
    public void resolveTcfContextShouldReturnTcfContextWithConsentValidAsTrue() {
        // when
        final Future<TcfContext> result = tcfDefinerService.resolveTcfContext(
                Privacy.of("1", "CPBCa-mPBCa-mAAAAAENA0CAAEAAAAAAACiQAaQAwAAgAgABoAAAAAA",
                        null, null), null, null, MetricName.SETUID, null,
                null);

        // then
        assertThat(result).isSucceeded();
        assertThat(result.result()).extracting(
                TcfContext::isInGdprScope,
                TcfContext::getConsentString,
                TcfContext::isConsentValid)
                .containsExactly(true, "CPBCa-mPBCa-mAAAAAENA0CAAEAAAAAAACiQAaQAwAAgAgABoAAAAAA", true);
    }

    @Test
    public void resolveTcfContextShouldReturnTcfContextWithConsentValidAsFalse() {
        // when
        final Future<TcfContext> result = tcfDefinerService.resolveTcfContext(
                Privacy.of("1", "invalid", null, null), null, null, MetricName.SETUID, null, null);

        // then
        assertThat(result).isSucceeded();
        assertThat(result.result()).extracting(
                TcfContext::isInGdprScope,
                TcfContext::getConsentString,
                TcfContext::isConsentValid)
                .containsExactly(true, "invalid", false);
    }

    @Test
    public void resolveTcfContextShouldIncrementMissingConsentStringMetric() {
        // when
        tcfDefinerService.resolveTcfContext(
                Privacy.of("1", EMPTY, null, null), null, null, MetricName.SETUID, null, null);

        // then
        verify(metrics).updatePrivacyTcfMissingMetric();
    }

    @Test
    public void resolveTcfContextShouldIncrementInvalidConsentStringMetric() {
        // when
        tcfDefinerService.resolveTcfContext(
                Privacy.of("1", "abc", null, null), null, null, MetricName.SETUID, null, null);

        // then
        verify(metrics).updatePrivacyTcfInvalidMetric();
    }

    @Test
    public void resultForVendorIdsShouldNotSetTcfRequestsAndTcfGeoMetricsWhenConsentIsNotValid() {
        // given
        given(tcf2Service.permissionsFor(any(), any())).willReturn(Future.succeededFuture());

        // when
        tcfDefinerService.resultForVendorIds(singleton(1), TcfContext.builder()
                .inGdprScope(true)
                .consent(TCStringEmpty.create())
                .ipAddress("ip")
                .build());

        // then
        verify(metrics, never()).updatePrivacyTcfRequestsMetric(anyInt());
        verify(metrics, never()).updatePrivacyTcfGeoMetric(anyInt(), any());
    }

    @Test
    public void resultForVendorIdsShouldAllowAllWhenGdprIsZero() {
        // when
        final Future<TcfResponse<Integer>> result = tcfDefinerService.resultForVendorIds(
                singleton(1), TcfContext.builder().inGdprScope(false).build());

        // then
        assertThat(result).succeededWith(
                TcfResponse.of(false, singletonMap(1, PrivacyEnforcementAction.allowAll()), null));

        verifyNoInteractions(tcf2Service);
    }

    @Test
    public void resultForVendorIdsShouldReturnRestrictAllWhenConsentIsMissing() {
        // given
        given(tcf2Service.permissionsFor(any(), any())).willReturn(Future.succeededFuture());

        // when
        tcfDefinerService.resultForVendorIds(singleton(1), TcfContext.builder()
                .inGdprScope(true)
                .consent(TCStringEmpty.create())
                .build());

        // then
        verify(tcf2Service).permissionsFor(any(), argThat(arg -> arg.getClass() == TCStringEmpty.class));
    }

    @Test
    public void resultForBidderNamesShouldReturnAllowAllWhenGdprIsZero() {
        // when
        final Future<TcfResponse<String>> result = tcfDefinerService.resultForBidderNames(
                singleton("b1"),
                TcfContext.builder().inGdprScope(false).build(),
                null);

        // then
        assertThat(result).succeededWith(
                TcfResponse.of(false, singletonMap("b1", PrivacyEnforcementAction.allowAll()), null));

        verifyNoInteractions(tcf2Service);
    }

    @Test
    public void resultForVendorIdsShouldReturnTcfResponseFromTcf2ServiceWhenConsentStringIsNull() {
        // given
        given(tcf2Service.permissionsFor(anySet(), any())).willReturn(Future.succeededFuture(asList(
                VendorPermission.of(1, null, PrivacyEnforcementAction.allowAll()),
                VendorPermission.of(2, null, PrivacyEnforcementAction.allowAll()))));

        // when
        final Future<TcfResponse<Integer>> result = tcfDefinerService.resultForVendorIds(
                new HashSet<>(asList(1, 2)),
                TcfContext.builder()
                        .inGdprScope(true)
                        .consent(TCStringEmpty.create())
                        .build());

        // then
        final HashMap<Integer, PrivacyEnforcementAction> expectedVendorIdToPrivacyMap = new HashMap<>();
        expectedVendorIdToPrivacyMap.put(1, PrivacyEnforcementAction.allowAll());
        expectedVendorIdToPrivacyMap.put(2, PrivacyEnforcementAction.allowAll());
        assertThat(result).succeededWith(TcfResponse.of(true, expectedVendorIdToPrivacyMap, null));
    }

    @Test
    public void resultForBidderNamesShouldReturnTcfResponseFromTcf2ServiceWhenConsentStringIsSecondVersion() {
        // given
        given(tcf2Service.permissionsFor(anySet(), any(), any(), any())).willReturn(Future.succeededFuture(asList(
                VendorPermission.of(1, "b1", PrivacyEnforcementAction.allowAll()),
                VendorPermission.of(null, "b2", PrivacyEnforcementAction.allowAll()))));

        // when
        final Set<String> bidderNames = new HashSet<>(asList("b1", "b2"));
        final String consentString = "COwayg7OwaybYN6AAAENAPCgAIAAAAAAAAAAASkAAAAAAAAAAA";
        final Future<TcfResponse<String>> result = tcfDefinerService.resultForBidderNames(
                bidderNames,
                TcfContext.builder()
                        .inGdprScope(true)
                        .consentString(consentString)
                        .consent(TCString.decode(consentString))
                        .build(),
                null);

        // then
        final HashMap<String, PrivacyEnforcementAction> expectedBidderNameToPrivacyMap = new HashMap<>();
        expectedBidderNameToPrivacyMap.put("b1", PrivacyEnforcementAction.allowAll());
        expectedBidderNameToPrivacyMap.put("b2", PrivacyEnforcementAction.allowAll());
        assertThat(result).succeededWith(TcfResponse.of(true, expectedBidderNameToPrivacyMap, null));
    }

    @Test
    public void isConsentStringValidShouldReturnTrueWhenStringIsValid() {
        assertThat(TcfDefinerService.isConsentStringValid("CPBCa-mPBCa-mAAAAAENA0CAAEAAAAAAACiQAaQAwAAgAgABoAAAAAA"))
                .isTrue();
    }

    @Test
    public void isConsentStringValidShouldReturnFalseWhenStringIsNull() {
        assertThat(TcfDefinerService.isConsentStringValid(null)).isFalse();
    }

    @Test
    public void isConsentStringValidShouldReturnFalseWhenStringNotValid() {
        assertThat(TcfDefinerService.isConsentStringValid("invalid")).isFalse();
    }
}<|MERGE_RESOLUTION|>--- conflicted
+++ resolved
@@ -126,11 +126,7 @@
 
         // when
         final Future<TcfContext> result = tcfDefinerService.resolveTcfContext(
-<<<<<<< HEAD
-                Privacy.of(null, null, null, null), null, null, accountGdprConfig, MetricName.AMP, null, null, null);
-=======
-                Privacy.of(null, null, null, null), null, null, accountGdprConfig, MetricName.amp, null, null);
->>>>>>> 43267f77
+                Privacy.of(null, null, null, null), null, null, accountGdprConfig, MetricName.AMP, null, null);
 
         // then
         assertThat(result).succeededWith(TcfContext.empty());
@@ -165,11 +161,7 @@
 
         // when
         final Future<TcfContext> result = tcfDefinerService.resolveTcfContext(
-<<<<<<< HEAD
-                Privacy.of(null, null, null, null), null, null, accountGdprConfig, MetricName.SETUID, null, null, null);
-=======
-                Privacy.of(null, null, null, null), null, null, accountGdprConfig, MetricName.setuid, null, null);
->>>>>>> 43267f77
+                Privacy.of(null, null, null, null), null, null, accountGdprConfig, MetricName.SETUID, null, null);
 
         // then
         assertThat(result).succeededWith(TcfContext.empty());
@@ -198,11 +190,7 @@
 
         // when
         final Future<TcfContext> result = tcfDefinerService.resolveTcfContext(
-<<<<<<< HEAD
-                Privacy.of(null, null, null, null), null, null, accountGdprConfig, MetricName.SETUID, null, null, null);
-=======
-                Privacy.of(null, null, null, null), null, null, accountGdprConfig, MetricName.setuid, null, null);
->>>>>>> 43267f77
+                Privacy.of(null, null, null, null), null, null, accountGdprConfig, MetricName.SETUID, null, null);
 
         // then
         assertThat(result).succeededWith(TcfContext.empty());
@@ -232,13 +220,8 @@
 
         // when
         final Future<TcfContext> result = tcfDefinerService.resolveTcfContext(
-<<<<<<< HEAD
-                Privacy.of(null, vendorConsent, null, null), "london", null,
-                null, MetricName.SETUID, null, null, debugWarnings);
-=======
                 Privacy.of("1", vendorConsent, null, null), "london", null,
-                null, MetricName.setuid, null, null);
->>>>>>> 43267f77
+                null, MetricName.SETUID, null, null);
 
         // then
         assertThat(result).isSucceeded();
