package org.prebid.server.privacy.gdpr;

import com.iabtcf.decoder.TCString;
import io.vertx.core.Future;
import org.junit.Before;
import org.junit.Rule;
import org.junit.Test;
import org.mockito.Mock;
import org.mockito.junit.MockitoJUnit;
import org.mockito.junit.MockitoRule;
import org.prebid.server.auction.IpAddressHelper;
import org.prebid.server.bidder.BidderCatalog;
import org.prebid.server.geolocation.GeoLocationService;
import org.prebid.server.geolocation.model.GeoInfo;
import org.prebid.server.metric.MetricName;
import org.prebid.server.metric.Metrics;
import org.prebid.server.privacy.gdpr.model.PrivacyEnforcementAction;
import org.prebid.server.privacy.gdpr.model.TCStringEmpty;
import org.prebid.server.privacy.gdpr.model.TcfContext;
import org.prebid.server.privacy.gdpr.model.TcfResponse;
import org.prebid.server.privacy.gdpr.model.VendorPermission;
import org.prebid.server.privacy.model.Privacy;
import org.prebid.server.settings.model.AccountGdprConfig;
import org.prebid.server.settings.model.EnabledForRequestType;
import org.prebid.server.settings.model.EnforcePurpose;
import org.prebid.server.settings.model.GdprConfig;
import org.prebid.server.settings.model.Purpose;
import org.prebid.server.settings.model.Purposes;

import java.util.HashMap;
import java.util.HashSet;
import java.util.Set;

import static java.util.Arrays.asList;
import static java.util.Collections.emptyList;
import static java.util.Collections.singleton;
import static java.util.Collections.singletonMap;
import static org.apache.commons.lang3.StringUtils.EMPTY;
import static org.assertj.core.api.Assertions.assertThat;
import static org.mockito.ArgumentMatchers.any;
import static org.mockito.ArgumentMatchers.anySet;
import static org.mockito.ArgumentMatchers.anyString;
import static org.mockito.ArgumentMatchers.argThat;
import static org.mockito.ArgumentMatchers.eq;
import static org.mockito.BDDMockito.given;
import static org.mockito.Mockito.verify;
import static org.mockito.Mockito.verifyZeroInteractions;
import static org.prebid.server.assertion.FutureAssertion.assertThat;

public class TcfDefinerServiceTest {

    private static final String EEA_COUNTRY = "ua";

    @Rule
    public final MockitoRule mockitoRule = MockitoJUnit.rule();

    @Mock
    private GdprService gdprService;
    @Mock
    private Tcf2Service tcf2Service;
    @Mock
    private GeoLocationService geoLocationService;
    @Mock
    private BidderCatalog bidderCatalog;
    @Mock
    private IpAddressHelper ipAddressHelper;
    @Mock
    private Metrics metrics;

    private TcfDefinerService tcfDefinerService;

    @Before
    public void setUp() {
        given(geoLocationService.lookup(anyString(), any()))
                .willReturn(Future.succeededFuture(GeoInfo.builder().vendor("vendor").country(EEA_COUNTRY).build()));

        final GdprConfig gdprConfig = GdprConfig.builder()
                .defaultValue("1")
                .enabled(true)
                .purposes(Purposes.builder()
                        .p1(Purpose.of(EnforcePurpose.basic, true, emptyList()))
                        .build())
                .build();

        tcfDefinerService = new TcfDefinerService(
                gdprConfig,
                singleton(EEA_COUNTRY),
                gdprService,
                tcf2Service,
                geoLocationService,
                bidderCatalog,
                ipAddressHelper,
                metrics);
    }

    @Test
    public void resolveTcfContextShouldReturnContextWhenGdprIsDisabled() {
        // given
        final GdprConfig gdprConfig = GdprConfig.builder().enabled(false).build();
        tcfDefinerService = new TcfDefinerService(
                gdprConfig,
                singleton(EEA_COUNTRY),
                gdprService,
                tcf2Service,
                geoLocationService,
                bidderCatalog,
                ipAddressHelper,
                metrics);

        // when
<<<<<<< HEAD
        final Future<TcfResponse<Integer>> result = target.resultForVendorIds(singleton(1), null, null, null, null,
                null, null);
=======
        final Future<TcfContext> result = tcfDefinerService.resolveTcfContext(
                Privacy.of(null, null, null, null), null, null, null);
>>>>>>> c5546f7a

        // then
        assertThat(result).succeededWith(TcfContext.empty());

        verifyZeroInteractions(geoLocationService);
        verifyZeroInteractions(metrics);
    }

    @Test
    public void resolveTcfContextShouldReturnContextWithGdprZeroWhenGdprIsDisabledByAccountForRequestType() {
        // given
        final AccountGdprConfig accountGdprConfig = AccountGdprConfig.builder()
                .enabledForRequestType(EnabledForRequestType.of(null, false, null, null))
                .build();

        // when
<<<<<<< HEAD
        final Future<TcfResponse<String>> result = target.resultForBidderNames(
                singleton("b"), null, null, null, null, accountGdprConfig, null, null);
=======
        final Future<TcfContext> result = tcfDefinerService.resolveTcfContext(
                Privacy.of(null, null, null, null), null, null, accountGdprConfig, MetricName.amp, null);
>>>>>>> c5546f7a

        // then
        assertThat(result).succeededWith(TcfContext.builder().build());

        verifyZeroInteractions(geoLocationService);
        verifyZeroInteractions(metrics);
    }

    @Test
    public void resolveTcfContextShouldReturnContextWhenGdprIsDisabledByAccount() {
        // given
        final AccountGdprConfig accountGdprConfig = AccountGdprConfig.builder().enabled(false).build();

        // when
<<<<<<< HEAD
        final Future<TcfResponse<Integer>> result = target.resultForVendorIds(singleton(1), "1", "consent", "ip",
                accountGdprConfig, null, null);
=======
        final Future<TcfContext> result = tcfDefinerService.resolveTcfContext(
                Privacy.of(null, null, null, null), null, accountGdprConfig, null);
>>>>>>> c5546f7a

        // then
        assertThat(result).succeededWith(TcfContext.empty());

        verifyZeroInteractions(geoLocationService);
        verifyZeroInteractions(metrics);
    }

    @Test
    public void resolveTcfContextShouldCheckAccountConfigValueWhenRequestTypeIsUnknown() {
        // given
        final AccountGdprConfig accountGdprConfig = AccountGdprConfig.builder()
                .enabled(false)
                .enabledForRequestType(EnabledForRequestType.of(true, true, true, true))
                .build();

        // when
<<<<<<< HEAD
        target.resultForVendorIds(singleton(1), null, "consent", "ip", null, null, null);
=======
        final Future<TcfContext> result = tcfDefinerService.resolveTcfContext(
                Privacy.of(null, null, null, null), null, null, accountGdprConfig, MetricName.legacy, null);
>>>>>>> c5546f7a

        // then
        assertThat(result).succeededWith(TcfContext.empty());

        verifyZeroInteractions(geoLocationService);
        verifyZeroInteractions(metrics);
    }

    @Test
    public void resolveTcfContextShouldCheckServiceConfigValueWhenRequestTypeIsUnknown() {
        // given
        final GdprConfig gdprConfig = GdprConfig.builder().enabled(false).build();

        tcfDefinerService = new TcfDefinerService(
                gdprConfig,
                singleton(EEA_COUNTRY),
                gdprService,
                tcf2Service,
                geoLocationService,
                bidderCatalog,
                ipAddressHelper,
                metrics);

        final AccountGdprConfig accountGdprConfig = AccountGdprConfig.builder()
                .enabledForRequestType(EnabledForRequestType.of(true, true, true, true))
                .build();

        // when
<<<<<<< HEAD
        target.resultForVendorIds(singleton(1), "1", "consent", "ip", null, null, null);
=======
        final Future<TcfContext> result = tcfDefinerService.resolveTcfContext(
                Privacy.of(null, null, null, null), null, null, accountGdprConfig, MetricName.legacy, null);
>>>>>>> c5546f7a

        // then
        assertThat(result).succeededWith(TcfContext.empty());

        verifyZeroInteractions(geoLocationService);
        verifyZeroInteractions(metrics);
    }

    @Test
    public void resolveTcfContextShouldConsiderPresenceOfConsentStringAsInScope() {
        // given
        final GdprConfig gdprConfig = GdprConfig.builder()
                .enabled(true)
                .consentStringMeansInScope(true)
                .build();

        tcfDefinerService = new TcfDefinerService(
                gdprConfig,
                singleton(EEA_COUNTRY),
                gdprService,
                tcf2Service,
                geoLocationService,
                bidderCatalog,
                ipAddressHelper,
                metrics);

        final String vendorConsent = "BOEFEAyOEFEAyAHABDENAI4AAAB9vABAASA";

        // when
<<<<<<< HEAD
        final Future<TcfResponse<Integer>> result =
                target.resultForVendorIds(singleton(1), "0", "consent", "ip", null, null, null);
=======
        final Future<TcfContext> result = tcfDefinerService.resolveTcfContext(
                Privacy.of(null, vendorConsent, null, null), null, null, null);
>>>>>>> c5546f7a

        // then
        assertThat(result).isSucceeded();
        assertThat(result.result()).extracting(
                TcfContext::getGdpr,
                TcfContext::getConsentString,
                TcfContext::getGeoInfo,
                TcfContext::getInEea,
                TcfContext::getIpAddress)
                .containsExactly("1", "BOEFEAyOEFEAyAHABDENAI4AAAB9vABAASA", null, null, null);
        assertThat(result.result().getConsent()).isNotNull();

        verifyZeroInteractions(geoLocationService);
    }

    @Test
    public void resolveTcfContextShouldReturnGdprFromCountryWhenGdprFromRequestIsNotValid() {

        // when
<<<<<<< HEAD
        final Future<TcfResponse<String>> result =
                target.resultForBidderNames(singleton("b1"), "0", "consent", "ip", null, null, null);
=======
        final Future<TcfContext> result = tcfDefinerService.resolveTcfContext(
                Privacy.of(EMPTY, "consent", null, null), EEA_COUNTRY, "ip", null, null, null);
>>>>>>> c5546f7a

        // then
        assertThat(result).isSucceeded();
        assertThat(result.result()).extracting(
                TcfContext::getGdpr,
                TcfContext::getConsentString,
                TcfContext::getGeoInfo,
                TcfContext::getInEea,
                TcfContext::getIpAddress)
                .containsExactly("1", "consent", null, true, "ip");

        verifyZeroInteractions(geoLocationService);
        verify(metrics).updatePrivacyTcfGeoMetric(2, true);
    }

    @Test
    public void resolveTcfContextShouldReturnGdprFromGeoLocationServiceWhenGdprFromRequestIsNotValid() {
        // given
        given(ipAddressHelper.maskIpv4(anyString())).willReturn("ip-masked");

        final GeoInfo geoInfo = GeoInfo.builder().vendor("vendor").country("ua").build();
        given(geoLocationService.lookup(eq("ip"), any())).willReturn(Future.succeededFuture(geoInfo));

        final String consentString = "COwayg7OwaybYN6AAAENAPCgAIAAAAAAAAAAASkAAAAAAAAAAA";

        // when
<<<<<<< HEAD
        final Future<TcfResponse<Integer>> result =
                target.resultForVendorIds(singleton(1), null, "consent", "ip", null, null, null);
=======
        final Future<TcfContext> result = tcfDefinerService.resolveTcfContext(
                Privacy.of(EMPTY, consentString, null, null), "ip", null, null);
>>>>>>> c5546f7a

        // then
        assertThat(result).isSucceeded();
        assertThat(result.result()).extracting(
                TcfContext::getGdpr,
                TcfContext::getConsentString,
                TcfContext::getGeoInfo,
                TcfContext::getInEea,
                TcfContext::getIpAddress)
                .containsExactly("1", consentString, geoInfo, true, "ip-masked");

        verify(ipAddressHelper).maskIpv4(eq("ip"));
        verify(geoLocationService).lookup(eq("ip-masked"), any());
        verify(metrics).updateGeoLocationMetric(true);
        verify(metrics).updatePrivacyTcfGeoMetric(2, true);
    }

    @Test
    public void resolveTcfContextShouldConsultDefaultValueWhenGeoLookupFailed() {
        // given
        final GdprConfig gdprConfig = GdprConfig.builder()
                .enabled(true)
                .defaultValue("0")
                .build();
        tcfDefinerService = new TcfDefinerService(
                gdprConfig,
                singleton(EEA_COUNTRY),
                gdprService,
                tcf2Service,
                geoLocationService,
                bidderCatalog,
                ipAddressHelper,
                metrics);

        given(geoLocationService.lookup(anyString(), any())).willReturn(Future.failedFuture("Bad ip"));

        // when
        final Future<TcfContext> result = tcfDefinerService.resolveTcfContext(
                Privacy.of(null, null, null, null), "ip", null, null);

        // then
        assertThat(result).isSucceeded();
        assertThat(result.result()).extracting(
                TcfContext::getGdpr,
                TcfContext::getConsentString,
                TcfContext::getGeoInfo,
                TcfContext::getInEea,
                TcfContext::getIpAddress)
                .containsExactly("0", null, null, null, "ip");

        verify(metrics).updateGeoLocationMetric(false);
    }

    @Test
    public void resolveTcfContextShouldConsultDefaultValueAndSkipGeoLookupWhenIpIsNull() {
        // given
        final GdprConfig gdprConfig = GdprConfig.builder()
                .enabled(true)
                .defaultValue("0")
                .build();
        tcfDefinerService = new TcfDefinerService(
                gdprConfig,
                singleton(EEA_COUNTRY),
                gdprService,
                tcf2Service,
                geoLocationService,
                bidderCatalog,
                ipAddressHelper,
                metrics);

        given(geoLocationService.lookup(anyString(), any())).willReturn(Future.failedFuture("Bad ip"));

        // when
<<<<<<< HEAD
        final Future<TcfResponse<Integer>> result =
                target.resultForVendorIds(singleton(1), null, "consent", "ip", null, null, null);
=======
        final Future<TcfContext> result = tcfDefinerService.resolveTcfContext(
                Privacy.of(null, null, null, null), null, null, null);

        // then
        assertThat(result).isSucceeded();
        assertThat(result.result()).extracting(
                TcfContext::getGdpr,
                TcfContext::getConsentString,
                TcfContext::getGeoInfo,
                TcfContext::getInEea,
                TcfContext::getIpAddress)
                .containsExactly("0", null, null, null, null);

        verifyZeroInteractions(geoLocationService);
    }

    @Test
    public void resolveTcfContextShouldIncrementMissingConsentStringMetric() {
        // when
        tcfDefinerService.resolveTcfContext(
                Privacy.of("1", EMPTY, null, null), null, null, null);

        // then
        verify(metrics).updatePrivacyTcfMissingMetric();
    }

    @Test
    public void resolveTcfContextShouldIncrementInvalidConsentStringMetric() {
        // when
        tcfDefinerService.resolveTcfContext(
                Privacy.of("1", "abc", null, null), null, null, null);

        // then
        verify(metrics).updatePrivacyTcfInvalidMetric();
    }

    @Test
    public void resultForVendorIdsShouldAllowAllWhenGdprIsZero() {
        // when
        final Future<TcfResponse<Integer>> result = tcfDefinerService.resultForVendorIds(
                singleton(1), TcfContext.builder().gdpr("0").build());
>>>>>>> c5546f7a

        // then
        assertThat(result).succeededWith(
                TcfResponse.of(false, singletonMap(1, PrivacyEnforcementAction.allowAll()), null));

        verifyZeroInteractions(gdprService);
        verifyZeroInteractions(tcf2Service);
    }

    @Test
    public void resultForVendorIdsShouldReturnRestrictAllWhenConsentIsMissing() {
        // given
        given(tcf2Service.permissionsFor(any(), any())).willReturn(Future.succeededFuture());

        // when
        tcfDefinerService.resultForVendorIds(singleton(1), TcfContext.builder()
                .gdpr("1")
                .consent(TCStringEmpty.create())
                .build());

        // then
        verify(tcf2Service).permissionsFor(any(), argThat(arg -> arg.getClass() == TCStringEmpty.class));
        verifyZeroInteractions(gdprService);
    }

    @Test
    public void resultForBidderNamesShouldReturnAllowAllWhenGdprIsZero() {
        // when
<<<<<<< HEAD
        final Future<TcfResponse<Integer>> result =
                target.resultForVendorIds(singleton(1), null, "consent", null, null, null, null);
=======
        final Future<TcfResponse<String>> result =
                tcfDefinerService.resultForBidderNames(singleton("b1"), TcfContext.builder().gdpr("0").build(), null);
>>>>>>> c5546f7a

        // then
        assertThat(result).succeededWith(
                TcfResponse.of(false, singletonMap("b1", PrivacyEnforcementAction.allowAll()), null));

        verifyZeroInteractions(tcf2Service);
        verifyZeroInteractions(gdprService);
    }

    @Test
    public void resultForVendorIdsShouldReturnTcfResponseFromGdprServiceWhenConsentStringIsFirstVersion() {
        // given
        given(gdprService.resultFor(anySet(), anyString()))
                .willReturn(Future.succeededFuture(asList(
                        VendorPermission.of(1, null, PrivacyEnforcementAction.allowAll()),
                        VendorPermission.of(2, null, PrivacyEnforcementAction.restrictAll()))));

        final String consentString = "BOEFEAyOEFEAyAHABDENAI4AAAB9vABAASA";

        // when
        final Future<TcfResponse<Integer>> result = tcfDefinerService.resultForVendorIds(
                new HashSet<>(asList(1, 2)),
<<<<<<< HEAD
                "1",
                "BOEFEAyOEFEAyAHABDENAI4AAAB9vABAASA",
                null,
                AccountGdprConfig.builder().build(),
                null, null);
=======
                TcfContext.builder()
                        .gdpr("1")
                        .consentString(consentString)
                        .consent(TCString.decode(consentString))
                        .build());
>>>>>>> c5546f7a

        // then
        final HashMap<Integer, PrivacyEnforcementAction> expectedVendorIdToPrivacyMap = new HashMap<>();
        expectedVendorIdToPrivacyMap.put(1, PrivacyEnforcementAction.allowAll());
        expectedVendorIdToPrivacyMap.put(2, PrivacyEnforcementAction.restrictAll());
        assertThat(result).succeededWith(TcfResponse.of(true, expectedVendorIdToPrivacyMap, null));

        verifyZeroInteractions(tcf2Service);
    }

    @Test
    public void resultForBidderNamesShouldReturnTcfResponseFromGdprServiceWhenConsentStringIsFirstVersion() {
        // given
        given(gdprService.resultFor(anySet(), anyString()))
                .willReturn(Future.succeededFuture(asList(
                        VendorPermission.of(1, null, PrivacyEnforcementAction.allowAll()),
                        VendorPermission.of(2, null, PrivacyEnforcementAction.allowAll()))));

        given(bidderCatalog.isActive(eq("b1"))).willReturn(true);
        given(bidderCatalog.isActive(eq("b2"))).willReturn(true);
        given(bidderCatalog.isActive(eq("b3"))).willReturn(false);
        given(bidderCatalog.vendorIdByName(eq("b1"))).willReturn(1);
        given(bidderCatalog.vendorIdByName(eq("b2"))).willReturn(2);

        final String consentString = "BOEFEAyOEFEAyAHABDENAI4AAAB9vABAASA";

        // when
        final Future<TcfResponse<String>> result = tcfDefinerService.resultForBidderNames(
                new HashSet<>(asList("b1", "b2", "b3")),
<<<<<<< HEAD
                "1",
                "BOEFEAyOEFEAyAHABDENAI4AAAB9vABAASA",
                null,
                null,
                null, null);
=======
                TcfContext.builder()
                        .gdpr("1")
                        .consentString(consentString)
                        .consent(TCString.decode(consentString))
                        .build(),
                null);
>>>>>>> c5546f7a

        // then
        final HashMap<String, PrivacyEnforcementAction> expectedBidderNameToPrivacyMap = new HashMap<>();
        expectedBidderNameToPrivacyMap.put("b1", PrivacyEnforcementAction.allowAll());
        expectedBidderNameToPrivacyMap.put("b2", PrivacyEnforcementAction.allowAll());
        expectedBidderNameToPrivacyMap.put("b3", PrivacyEnforcementAction.builder()
                .removeUserIds(true)
                .maskGeo(true)
                .maskDeviceIp(true)
                .maskDeviceInfo(true)
                .blockAnalyticsReport(false)
                .blockBidderRequest(false)
                .blockPixelSync(true)
                .build());
        assertThat(result).succeededWith(TcfResponse.of(true, expectedBidderNameToPrivacyMap, null));

        verifyZeroInteractions(tcf2Service);
    }

    @Test
    public void resultForVendorIdsShouldReturnTcfResponseFromTcf2ServiceWhenConsentStringIsNull() {
        // given
        given(tcf2Service.permissionsFor(anySet(), any())).willReturn(Future.succeededFuture(asList(
                VendorPermission.of(1, null, PrivacyEnforcementAction.allowAll()),
                VendorPermission.of(2, null, PrivacyEnforcementAction.allowAll()))));

        // when
<<<<<<< HEAD
        final Future<TcfResponse<Integer>> result =
                target.resultForVendorIds(new HashSet<>(asList(1, 2)), "1", null, null, null, null, null);
=======
        final Future<TcfResponse<Integer>> result = tcfDefinerService.resultForVendorIds(
                new HashSet<>(asList(1, 2)),
                TcfContext.builder()
                        .gdpr("1")
                        .consent(TCStringEmpty.create())
                        .build());
>>>>>>> c5546f7a

        // then
        final HashMap<Integer, PrivacyEnforcementAction> expectedVendorIdToPrivacyMap = new HashMap<>();
        expectedVendorIdToPrivacyMap.put(1, PrivacyEnforcementAction.allowAll());
        expectedVendorIdToPrivacyMap.put(2, PrivacyEnforcementAction.allowAll());
        assertThat(result).succeededWith(TcfResponse.of(true, expectedVendorIdToPrivacyMap, null));

        verifyZeroInteractions(gdprService);
    }

    @Test
    public void resultForBidderNamesShouldReturnTcfResponseFromTcf2ServiceWhenConsentStringIsSecondVersion() {
        // given
        given(tcf2Service.permissionsFor(anySet(), any(), any(), any())).willReturn(Future.succeededFuture(asList(
                VendorPermission.of(1, "b1", PrivacyEnforcementAction.allowAll()),
                VendorPermission.of(null, "b2", PrivacyEnforcementAction.allowAll()))));

        // when
        final Set<String> bidderNames = new HashSet<>(asList("b1", "b2"));
<<<<<<< HEAD
        final Future<TcfResponse<String>> result = target.resultForBidderNames(
                bidderNames, "1", "COwayg7OwaybYN6AAAENAPCgAIAAAAAAAAAAASkAAAAAAAAAAA", null, null, null, null);
=======
        final String consentString = "COwayg7OwaybYN6AAAENAPCgAIAAAAAAAAAAASkAAAAAAAAAAA";
        final Future<TcfResponse<String>> result = tcfDefinerService.resultForBidderNames(
                bidderNames,
                TcfContext.builder()
                        .gdpr("1")
                        .consentString(consentString)
                        .consent(TCString.decode(consentString))
                        .build(),
                null);
>>>>>>> c5546f7a

        // then
        final HashMap<String, PrivacyEnforcementAction> expectedBidderNameToPrivacyMap = new HashMap<>();
        expectedBidderNameToPrivacyMap.put("b1", PrivacyEnforcementAction.allowAll());
        expectedBidderNameToPrivacyMap.put("b2", PrivacyEnforcementAction.allowAll());
        assertThat(result).succeededWith(TcfResponse.of(true, expectedBidderNameToPrivacyMap, null));

        verifyZeroInteractions(gdprService);
    }

    @Test
    public void isConsentStringValidShouldReturnTrueWhenStringIsValid() {
        assertThat(TcfDefinerService.isConsentStringValid("BOEFEAyOEFEAyAHABDENAI4AAAB9vABAASA")).isTrue();
    }

    @Test
    public void isConsentStringValidShouldReturnFalseWhenStringIsNull() {
        assertThat(TcfDefinerService.isConsentStringValid(null)).isFalse();
    }

    @Test
    public void isConsentStringValidShouldReturnFalseWhenStringNotValid() {
        assertThat(TcfDefinerService.isConsentStringValid("invalid")).isFalse();
    }
}<|MERGE_RESOLUTION|>--- conflicted
+++ resolved
@@ -108,13 +108,8 @@
                 metrics);
 
         // when
-<<<<<<< HEAD
-        final Future<TcfResponse<Integer>> result = target.resultForVendorIds(singleton(1), null, null, null, null,
-                null, null);
-=======
         final Future<TcfContext> result = tcfDefinerService.resolveTcfContext(
                 Privacy.of(null, null, null, null), null, null, null);
->>>>>>> c5546f7a
 
         // then
         assertThat(result).succeededWith(TcfContext.empty());
@@ -131,13 +126,8 @@
                 .build();
 
         // when
-<<<<<<< HEAD
-        final Future<TcfResponse<String>> result = target.resultForBidderNames(
-                singleton("b"), null, null, null, null, accountGdprConfig, null, null);
-=======
         final Future<TcfContext> result = tcfDefinerService.resolveTcfContext(
                 Privacy.of(null, null, null, null), null, null, accountGdprConfig, MetricName.amp, null);
->>>>>>> c5546f7a
 
         // then
         assertThat(result).succeededWith(TcfContext.builder().build());
@@ -152,13 +142,8 @@
         final AccountGdprConfig accountGdprConfig = AccountGdprConfig.builder().enabled(false).build();
 
         // when
-<<<<<<< HEAD
-        final Future<TcfResponse<Integer>> result = target.resultForVendorIds(singleton(1), "1", "consent", "ip",
-                accountGdprConfig, null, null);
-=======
         final Future<TcfContext> result = tcfDefinerService.resolveTcfContext(
                 Privacy.of(null, null, null, null), null, accountGdprConfig, null);
->>>>>>> c5546f7a
 
         // then
         assertThat(result).succeededWith(TcfContext.empty());
@@ -176,12 +161,8 @@
                 .build();
 
         // when
-<<<<<<< HEAD
-        target.resultForVendorIds(singleton(1), null, "consent", "ip", null, null, null);
-=======
         final Future<TcfContext> result = tcfDefinerService.resolveTcfContext(
                 Privacy.of(null, null, null, null), null, null, accountGdprConfig, MetricName.legacy, null);
->>>>>>> c5546f7a
 
         // then
         assertThat(result).succeededWith(TcfContext.empty());
@@ -210,12 +191,8 @@
                 .build();
 
         // when
-<<<<<<< HEAD
-        target.resultForVendorIds(singleton(1), "1", "consent", "ip", null, null, null);
-=======
         final Future<TcfContext> result = tcfDefinerService.resolveTcfContext(
                 Privacy.of(null, null, null, null), null, null, accountGdprConfig, MetricName.legacy, null);
->>>>>>> c5546f7a
 
         // then
         assertThat(result).succeededWith(TcfContext.empty());
@@ -245,13 +222,8 @@
         final String vendorConsent = "BOEFEAyOEFEAyAHABDENAI4AAAB9vABAASA";
 
         // when
-<<<<<<< HEAD
-        final Future<TcfResponse<Integer>> result =
-                target.resultForVendorIds(singleton(1), "0", "consent", "ip", null, null, null);
-=======
         final Future<TcfContext> result = tcfDefinerService.resolveTcfContext(
                 Privacy.of(null, vendorConsent, null, null), null, null, null);
->>>>>>> c5546f7a
 
         // then
         assertThat(result).isSucceeded();
@@ -271,13 +243,8 @@
     public void resolveTcfContextShouldReturnGdprFromCountryWhenGdprFromRequestIsNotValid() {
 
         // when
-<<<<<<< HEAD
-        final Future<TcfResponse<String>> result =
-                target.resultForBidderNames(singleton("b1"), "0", "consent", "ip", null, null, null);
-=======
         final Future<TcfContext> result = tcfDefinerService.resolveTcfContext(
                 Privacy.of(EMPTY, "consent", null, null), EEA_COUNTRY, "ip", null, null, null);
->>>>>>> c5546f7a
 
         // then
         assertThat(result).isSucceeded();
@@ -304,13 +271,8 @@
         final String consentString = "COwayg7OwaybYN6AAAENAPCgAIAAAAAAAAAAASkAAAAAAAAAAA";
 
         // when
-<<<<<<< HEAD
-        final Future<TcfResponse<Integer>> result =
-                target.resultForVendorIds(singleton(1), null, "consent", "ip", null, null, null);
-=======
         final Future<TcfContext> result = tcfDefinerService.resolveTcfContext(
                 Privacy.of(EMPTY, consentString, null, null), "ip", null, null);
->>>>>>> c5546f7a
 
         // then
         assertThat(result).isSucceeded();
@@ -384,10 +346,6 @@
         given(geoLocationService.lookup(anyString(), any())).willReturn(Future.failedFuture("Bad ip"));
 
         // when
-<<<<<<< HEAD
-        final Future<TcfResponse<Integer>> result =
-                target.resultForVendorIds(singleton(1), null, "consent", "ip", null, null, null);
-=======
         final Future<TcfContext> result = tcfDefinerService.resolveTcfContext(
                 Privacy.of(null, null, null, null), null, null, null);
 
@@ -429,7 +387,6 @@
         // when
         final Future<TcfResponse<Integer>> result = tcfDefinerService.resultForVendorIds(
                 singleton(1), TcfContext.builder().gdpr("0").build());
->>>>>>> c5546f7a
 
         // then
         assertThat(result).succeededWith(
@@ -458,13 +415,8 @@
     @Test
     public void resultForBidderNamesShouldReturnAllowAllWhenGdprIsZero() {
         // when
-<<<<<<< HEAD
-        final Future<TcfResponse<Integer>> result =
-                target.resultForVendorIds(singleton(1), null, "consent", null, null, null, null);
-=======
         final Future<TcfResponse<String>> result =
                 tcfDefinerService.resultForBidderNames(singleton("b1"), TcfContext.builder().gdpr("0").build(), null);
->>>>>>> c5546f7a
 
         // then
         assertThat(result).succeededWith(
@@ -487,19 +439,11 @@
         // when
         final Future<TcfResponse<Integer>> result = tcfDefinerService.resultForVendorIds(
                 new HashSet<>(asList(1, 2)),
-<<<<<<< HEAD
-                "1",
-                "BOEFEAyOEFEAyAHABDENAI4AAAB9vABAASA",
-                null,
-                AccountGdprConfig.builder().build(),
-                null, null);
-=======
                 TcfContext.builder()
                         .gdpr("1")
                         .consentString(consentString)
                         .consent(TCString.decode(consentString))
                         .build());
->>>>>>> c5546f7a
 
         // then
         final HashMap<Integer, PrivacyEnforcementAction> expectedVendorIdToPrivacyMap = new HashMap<>();
@@ -529,20 +473,12 @@
         // when
         final Future<TcfResponse<String>> result = tcfDefinerService.resultForBidderNames(
                 new HashSet<>(asList("b1", "b2", "b3")),
-<<<<<<< HEAD
-                "1",
-                "BOEFEAyOEFEAyAHABDENAI4AAAB9vABAASA",
-                null,
-                null,
-                null, null);
-=======
                 TcfContext.builder()
                         .gdpr("1")
                         .consentString(consentString)
                         .consent(TCString.decode(consentString))
                         .build(),
                 null);
->>>>>>> c5546f7a
 
         // then
         final HashMap<String, PrivacyEnforcementAction> expectedBidderNameToPrivacyMap = new HashMap<>();
@@ -570,17 +506,12 @@
                 VendorPermission.of(2, null, PrivacyEnforcementAction.allowAll()))));
 
         // when
-<<<<<<< HEAD
-        final Future<TcfResponse<Integer>> result =
-                target.resultForVendorIds(new HashSet<>(asList(1, 2)), "1", null, null, null, null, null);
-=======
         final Future<TcfResponse<Integer>> result = tcfDefinerService.resultForVendorIds(
                 new HashSet<>(asList(1, 2)),
                 TcfContext.builder()
                         .gdpr("1")
                         .consent(TCStringEmpty.create())
                         .build());
->>>>>>> c5546f7a
 
         // then
         final HashMap<Integer, PrivacyEnforcementAction> expectedVendorIdToPrivacyMap = new HashMap<>();
@@ -600,10 +531,6 @@
 
         // when
         final Set<String> bidderNames = new HashSet<>(asList("b1", "b2"));
-<<<<<<< HEAD
-        final Future<TcfResponse<String>> result = target.resultForBidderNames(
-                bidderNames, "1", "COwayg7OwaybYN6AAAENAPCgAIAAAAAAAAAAASkAAAAAAAAAAA", null, null, null, null);
-=======
         final String consentString = "COwayg7OwaybYN6AAAENAPCgAIAAAAAAAAAAASkAAAAAAAAAAA";
         final Future<TcfResponse<String>> result = tcfDefinerService.resultForBidderNames(
                 bidderNames,
@@ -613,7 +540,6 @@
                         .consent(TCString.decode(consentString))
                         .build(),
                 null);
->>>>>>> c5546f7a
 
         // then
         final HashMap<String, PrivacyEnforcementAction> expectedBidderNameToPrivacyMap = new HashMap<>();
