package org.prebid.server;

import com.github.tomakehurst.wiremock.junit.WireMockClassRule;
import com.iab.gdpr.consent.VendorConsentEncoder;
import com.iab.gdpr.consent.implementation.v1.VendorConsentBuilder;
import com.iab.gdpr.consent.range.StartEndRangeEntry;
import io.restassured.builder.RequestSpecBuilder;
import io.restassured.builder.ResponseSpecBuilder;
import io.restassured.config.ObjectMapperConfig;
import io.restassured.config.RestAssuredConfig;
import io.restassured.http.Cookie;
import io.restassured.internal.mapping.Jackson2Mapper;
import io.restassured.parsing.Parser;
import io.restassured.response.Response;
import io.restassured.specification.RequestSpecification;
import io.vertx.core.buffer.Buffer;
import io.vertx.core.json.Json;
import org.hamcrest.Matchers;
import org.json.JSONException;
import org.junit.BeforeClass;
import org.junit.ClassRule;
import org.junit.Rule;
import org.junit.Test;
import org.junit.runner.RunWith;
import org.prebid.server.cookie.proto.Uids;
import org.prebid.server.proto.request.CookieSyncRequest;
import org.prebid.server.proto.response.BidderUsersyncStatus;
import org.prebid.server.proto.response.CookieSyncResponse;
import org.prebid.server.proto.response.UsersyncInfo;
import org.skyscreamer.jsonassert.JSONAssert;
import org.skyscreamer.jsonassert.JSONCompareMode;
import org.springframework.boot.test.context.SpringBootTest;
import org.springframework.test.context.TestPropertySource;
import org.springframework.test.context.junit4.SpringRunner;

import java.io.IOException;
import java.time.Instant;
import java.time.temporal.ChronoUnit;
import java.util.Base64;
import java.util.HashSet;
import java.util.List;

import static com.github.tomakehurst.wiremock.client.WireMock.aResponse;
import static com.github.tomakehurst.wiremock.client.WireMock.equalTo;
import static com.github.tomakehurst.wiremock.client.WireMock.equalToIgnoreCase;
import static com.github.tomakehurst.wiremock.client.WireMock.equalToJson;
import static com.github.tomakehurst.wiremock.client.WireMock.get;
import static com.github.tomakehurst.wiremock.client.WireMock.post;
import static com.github.tomakehurst.wiremock.client.WireMock.urlPathEqualTo;
import static io.restassured.RestAssured.given;
import static java.lang.String.format;
import static java.util.Arrays.asList;
import static java.util.Collections.singletonList;
import static org.assertj.core.api.Assertions.assertThat;
import static org.assertj.core.api.Assertions.within;

@RunWith(SpringRunner.class)
@SpringBootTest(webEnvironment = SpringBootTest.WebEnvironment.NONE)
@TestPropertySource(locations = "classpath:org/prebid/server/ApplicationTest/test-application.properties")
public class ApplicationTest extends VertxTest {

    private static final String RUBICON = "rubicon";
    private static final String APPNEXUS = "appnexus";
    private static final String FACEBOOK = "audienceNetwork";
    private static final String ADKERNELADN = "adkernelAdn";
    private static final String RHYTHMONE = "rhythmone";
    private static final String PULSEPOINT = "pulsepoint";
    private static final String IX = "ix";
    private static final String LIFESTREET = "lifestreet";
    private static final String PUBMATIC = "pubmatic";
    private static final String CONVERSANT = "conversant";
    private static final String ADFORM = "adform";
    private static final String BRIGHTROLL = "brightroll";
    private static final String SOVRN = "sovrn";
    private static final String OPENX = "openx";
    private static final String ADTELLIGENT = "adtelligent";
    private static final String EPLANNING = "eplanning";
    private static final String SOMOAUDIENCE = "somoaudience";
    private static final String BEACHFRONT = "beachfront";
    private static final String APPNEXUS_ALIAS = "appnexusAlias";
    private static final String CONVERSANT_ALIAS = "conversantAlias";

    private static final int APP_PORT = 8080;
    private static final int WIREMOCK_PORT = 8090;
    private static final int ADMIN_PORT = 8060;

    @ClassRule
    public static final WireMockClassRule wireMockRule = new WireMockClassRule(WIREMOCK_PORT);
    @Rule
    public WireMockClassRule instanceRule = wireMockRule;

    private static final RequestSpecification spec = new RequestSpecBuilder()
            .setBaseUri("http://localhost")
            .setPort(APP_PORT)
            .setConfig(RestAssuredConfig.config()
                    .objectMapperConfig(new ObjectMapperConfig(new Jackson2Mapper((aClass, s) -> mapper))))
            .build();

    private static final RequestSpecification adminSpec = new RequestSpecBuilder()
            .setBaseUri("http://localhost")
            .setPort(ADMIN_PORT)
            .setConfig(RestAssuredConfig.config()
                    .objectMapperConfig(new ObjectMapperConfig(new Jackson2Mapper((aClass, s) -> mapper))))
            .build();

    @BeforeClass
    public static void setUp() throws IOException {
        wireMockRule.stubFor(get(urlPathEqualTo("/periodic-update"))
                .willReturn(aResponse().withBody(jsonFrom("storedrequests/test-periodic-refresh.json"))));
        wireMockRule.stubFor(get(urlPathEqualTo("/currency-rates"))
                .willReturn(aResponse().withBody(jsonFrom("currency/latest.json"))));
    }

    @Test
    public void openrtb2AuctionShouldRespondWithBidsFromConversant() throws IOException, JSONException {
        // given
        // conversant bid response for imp 4
        wireMockRule.stubFor(post(urlPathEqualTo("/conversant-exchange"))
                .withRequestBody(equalToJson(jsonFrom("openrtb2/conversant/test-conversant-bid-request-1.json")))
                .willReturn(aResponse().withBody(jsonFrom("openrtb2/conversant/test-conversant-bid-response-1.json"))));

        // conversant bid response for imp 4 with alias parameters
        wireMockRule.stubFor(post(urlPathEqualTo("/conversant-exchange"))
                .withRequestBody(equalToJson(jsonFrom("openrtb2/conversant/test-conversant-bid-request-2.json")))
                .willReturn(aResponse().withBody(jsonFrom("openrtb2/conversant/test-conversant-bid-response-2.json"))));

        // pre-bid cache
        wireMockRule.stubFor(post(urlPathEqualTo("/cache"))
                .withRequestBody(equalToJson(jsonFrom("openrtb2/conversant/test-cache-conversant-request.json")))
                .willReturn(aResponse().withBody(jsonFrom("openrtb2/conversant/test-cache-conversant-response.json"))));

        // when
        final Response response = given(spec)
                .header("Referer", "http://www.example.com")
                .header("X-Forwarded-For", "192.168.244.1")
                .header("User-Agent", "userAgent")
                .header("Origin", "http://www.example.com")
                // this uids cookie value stands for {"uids":{"conversant":"CV-UID"}}
                .cookie("uids", "eyJ1aWRzIjp7ImNvbnZlcnNhbnQiOiJDVi1VSUQifX0=")
                .body(jsonFrom("openrtb2/conversant/test-auction-conversant-request.json"))
                .post("/openrtb2/auction");

        // then
        final String expectedAuctionResponse = openrtbAuctionResponseFrom(
                "openrtb2/conversant/test-auction-conversant-response.json",
                response, asList(CONVERSANT, CONVERSANT_ALIAS));

        JSONAssert.assertEquals(expectedAuctionResponse, response.asString(), JSONCompareMode.NON_EXTENSIBLE);
    }

    @Test
    public void openrtb2AuctionShouldRespondWithBidsFromIx() throws IOException, JSONException {
        // given
        // ix bid response for imp 6 and imp 61
        wireMockRule.stubFor(post(urlPathEqualTo("/ix-exchange"))
                .withRequestBody(equalToJson(jsonFrom("openrtb2/ix/test-ix-bid-request-1.json")))
                .willReturn(aResponse().withBody(jsonFrom("openrtb2/ix/test-ix-bid-response-1.json"))));

        // pre-bid cache
        wireMockRule.stubFor(post(urlPathEqualTo("/cache"))
                .withRequestBody(equalToJson(jsonFrom("openrtb2/ix/test-cache-ix-request.json")))
                .willReturn(aResponse().withBody(jsonFrom("openrtb2/ix/test-cache-ix-response.json"))));

        // when
        final Response response = given(spec)
                .header("Referer", "http://www.example.com")
                .header("X-Forwarded-For", "192.168.244.1")
                .header("User-Agent", "userAgent")
                .header("Origin", "http://www.example.com")
                // this uids cookie value stands for {"uids":{"ix":"IE-UID"}}
                .cookie("uids", "eyJ1aWRzIjp7Iml4IjoiSUUtVUlEIn19")
                .body(jsonFrom("openrtb2/ix/test-auction-ix-request.json"))
                .post("/openrtb2/auction");

        // then
        final String expectedAuctionResponse = openrtbAuctionResponseFrom(
                "openrtb2/ix/test-auction-ix-response.json",
                response, singletonList(IX));

        JSONAssert.assertEquals(expectedAuctionResponse, response.asString(), JSONCompareMode.NON_EXTENSIBLE);
    }

    @Test
    public void openrtb2AuctionShouldRespondWithBidsFromFacebook() throws IOException, JSONException {
        // given
        // facebook bid response for imp 5
        wireMockRule.stubFor(post(urlPathEqualTo("/audienceNetwork-exchange"))
                .withRequestBody(equalToJson(jsonFrom("openrtb2/facebook/test-facebook-bid-request-1.json")))
                .willReturn(aResponse().withBody(jsonFrom("openrtb2/facebook/test-facebook-bid-response-1.json"))));

        // pre-bid cache
        wireMockRule.stubFor(post(urlPathEqualTo("/cache"))
                .withRequestBody(equalToJson(jsonFrom("openrtb2/facebook/test-cache-facebook-request.json")))
                .willReturn(aResponse().withBody(jsonFrom("openrtb2/facebook/test-cache-facebook-response.json"))));

        // when
        final Response response = given(spec)
                .header("Referer", "http://www.example.com")
                .header("X-Forwarded-For", "192.168.244.1")
                .header("User-Agent", "userAgent")
                .header("Origin", "http://www.example.com")
                // this uids cookie value stands for {"uids":{"audienceNetwork":"FB-UID"}}
                .cookie("uids", "eyJ1aWRzIjp7ImF1ZGllbmNlTmV0d29yayI6IkZCLVVJRCJ9fQ==")
                .body(jsonFrom("openrtb2/facebook/test-auction-facebook-request.json"))
                .post("/openrtb2/auction");

        // then
        final String expectedAuctionResponse = openrtbAuctionResponseFrom(
                "openrtb2/facebook/test-auction-facebook-response.json",
                response, singletonList(FACEBOOK));

        JSONAssert.assertEquals(expectedAuctionResponse, response.asString(), JSONCompareMode.NON_EXTENSIBLE);
    }

    @Test
    public void openrtb2AuctionShouldRespondWithBidsFromLifestreet() throws IOException, JSONException {
        // given
        // lifestreet bid response for imp 7
        wireMockRule.stubFor(post(urlPathEqualTo("/lifestreet-exchange"))
                .withRequestBody(equalToJson(jsonFrom("openrtb2/lifestreet/test-lifestreet-bid-request-1.json")))
                .willReturn(aResponse().withBody(jsonFrom("openrtb2/lifestreet/test-lifestreet-bid-response-1.json"))));

        // lifestreet bid response for imp 71
        wireMockRule.stubFor(post(urlPathEqualTo("/lifestreet-exchange"))
                .withRequestBody(equalToJson(jsonFrom("openrtb2/lifestreet/test-lifestreet-bid-request-2.json")))
                .willReturn(aResponse().withBody(jsonFrom("openrtb2/lifestreet/test-lifestreet-bid-response-2.json"))));

        // when
        final Response response = given(spec)
                .header("Referer", "http://www.example.com")
                .header("X-Forwarded-For", "192.168.244.1")
                .header("User-Agent", "userAgent")
                .header("Origin", "http://www.example.com")
                // this uids cookie value stands for {"uids":{"lifestreet":"LS-UID"}}
                .cookie("uids", "eyJ1aWRzIjp7ImxpZmVzdHJlZXQiOiJMUy1VSUQifX0=")
                .body(jsonFrom("openrtb2/lifestreet/test-auction-lifestreet-request.json"))
                .post("/openrtb2/auction");

        // then
        final String expectedAuctionResponse = openrtbAuctionResponseFrom(
                "openrtb2/lifestreet/test-auction-lifestreet-response.json",
                response, singletonList(LIFESTREET));

        JSONAssert.assertEquals(expectedAuctionResponse, response.asString(), JSONCompareMode.NON_EXTENSIBLE);
    }

    @Test
    public void openrtb2AuctionShouldRespondWithBidsFromPulsepoint() throws IOException, JSONException {
        // given
        // pulsepoint bid response for imp 8
        wireMockRule.stubFor(post(urlPathEqualTo("/pulsepoint-exchange"))
                .withRequestBody(equalToJson(jsonFrom("openrtb2/pulsepoint/test-pulsepoint-bid-request-1.json")))
                .willReturn(aResponse().withBody(jsonFrom("openrtb2/pulsepoint/test-pulsepoint-bid-response-1.json"))));

        // pre-bid cache
        wireMockRule.stubFor(post(urlPathEqualTo("/cache"))
                .withRequestBody(equalToJson(jsonFrom("openrtb2/pulsepoint/test-cache-pulsepoint-request.json")))
                .willReturn(aResponse().withBody(jsonFrom("openrtb2/pulsepoint/test-cache-pulsepoint-response.json"))));

        // when
        final Response response = given(spec)
                .header("Referer", "http://www.example.com")
                .header("X-Forwarded-For", "192.168.244.1")
                .header("User-Agent", "userAgent")
                .header("Origin", "http://www.example.com")
                // this uids cookie value stands for {"uids":{"pulsepoint":"PP-UID"}}
                .cookie("uids", "eyJ1aWRzIjp7InB1bHNlcG9pbnQiOiJQUC1VSUQifX0=")
                .body(jsonFrom("openrtb2/pulsepoint/test-auction-pulsepoint-request.json"))
                .post("/openrtb2/auction");

        // then
        final String expectedAuctionResponse = openrtbAuctionResponseFrom(
                "openrtb2/pulsepoint/test-auction-pulsepoint-response.json",
                response, singletonList(PULSEPOINT));

        JSONAssert.assertEquals(expectedAuctionResponse, response.asString(), JSONCompareMode.NON_EXTENSIBLE);
    }

    @Test
    public void openrtb2AuctionShouldRespondWithBidsFromPubmatic() throws IOException, JSONException {
        // given
        // pubmatic bid response for imp 9
        wireMockRule.stubFor(post(urlPathEqualTo("/pubmatic-exchange"))
                .withRequestBody(equalToJson(jsonFrom("openrtb2/pubmatic/test-pubmatic-bid-request-1.json")))
                .willReturn(aResponse().withBody(jsonFrom("openrtb2/pubmatic/test-pubmatic-bid-response-1.json"))));

        // pre-bid cache
        wireMockRule.stubFor(post(urlPathEqualTo("/cache"))
                .withRequestBody(equalToJson(jsonFrom("openrtb2/pubmatic/test-cache-pubmatic-request.json")))
                .willReturn(aResponse().withBody(jsonFrom("openrtb2/pubmatic/test-cache-pubmatic-response.json"))));

        // when
        final Response response = given(spec)
                .header("Referer", "http://www.example.com")
                .header("X-Forwarded-For", "192.168.244.1")
                .header("User-Agent", "userAgent")
                .header("Origin", "http://www.example.com")
                // this uids cookie value stands for {"uids":{"pubmatic":"PM-UID"}}
                .cookie("uids", "eyJ1aWRzIjp7InB1Ym1hdGljIjoiUE0tVUlEIn19")
                .body(jsonFrom("openrtb2/pubmatic/test-auction-pubmatic-request.json"))
                .post("/openrtb2/auction");

        // then
        final String expectedAuctionResponse = openrtbAuctionResponseFrom(
                "openrtb2/pubmatic/test-auction-pubmatic-response.json",
                response, singletonList(PUBMATIC));

        JSONAssert.assertEquals(expectedAuctionResponse, response.asString(), JSONCompareMode.NON_EXTENSIBLE);
    }

    @Test
    public void openrtb2AuctionShouldRespondWithBidsFromAdform() throws IOException, JSONException {
        // given
        // adform bid response for imp 12
        wireMockRule.stubFor(get(urlPathEqualTo("/adform-exchange"))
                .withQueryParam("CC", equalTo("1"))
                .withQueryParam("rp", equalTo("4"))
                .withQueryParam("fd", equalTo("1"))
                .withQueryParam("stid", equalTo("tid"))
                .withQueryParam("pt", equalTo("gross"))
                .withQueryParam("ip", equalTo("192.168.244.1"))
                .withQueryParam("adid", equalTo("ifaId"))
                .withQueryParam("gdpr", equalTo("0"))
                .withQueryParam("gdpr_consent", equalTo("consentValue"))
                // bWlkPTE1 is Base64 encoded "mid=15"
                .withQueryParam("bWlkPTE1", equalTo(""))
                .withHeader("Content-Type", equalToIgnoreCase("application/json;charset=utf-8"))
                .withHeader("Accept", equalTo("application/json"))
                .withHeader("User-Agent", equalTo("userAgent"))
                .withHeader("X-Request-Agent", equalTo("PrebidAdapter 0.1.2"))
                .withHeader("X-Forwarded-For", equalTo("192.168.244.1"))
                .withHeader("Cookie", equalTo(
                        "uid=AF-UID;DigiTrust.v1.identity="
                                // Base 64 encoded {"id":"id","version":1,"keyv":123,"privacy":{"optout":false}}
                                + "eyJpZCI6ImlkIiwidmVyc2lvbiI6MSwia2V5diI6MTIzLCJwcml2YWN5Ijp7Im9wdG91dCI6ZmFsc2V9fQ"))
                .withRequestBody(equalTo(""))
                .willReturn(aResponse().withBody(jsonFrom("openrtb2/adform/test-adform-bid-response-1.json"))));

        // pre-bid cache
        wireMockRule.stubFor(post(urlPathEqualTo("/cache"))
                .withRequestBody(equalToJson(jsonFrom("openrtb2/adform/test-cache-adform-request.json")))
                .willReturn(aResponse().withBody(jsonFrom("openrtb2/adform/test-cache-adform-response.json"))));

        // when
        final Response response = given(spec)
                .header("Referer", "http://www.example.com")
                .header("X-Forwarded-For", "192.168.244.1")
                .header("User-Agent", "userAgent")
                .header("Origin", "http://www.example.com")
                // this uids cookie value stands for {"uids":{"adform":"AF-UID"}}
                .cookie("uids", "eyJ1aWRzIjp7ImFkZm9ybSI6IkFGLVVJRCJ9fQ==")
                .body(jsonFrom("openrtb2/adform/test-auction-adform-request.json"))
                .post("/openrtb2/auction");

        // then
        final String expectedAuctionResponse = openrtbAuctionResponseFrom(
                "openrtb2/adform/test-auction-adform-response.json",
                response, singletonList(ADFORM));

        JSONAssert.assertEquals(expectedAuctionResponse, response.asString(), JSONCompareMode.NON_EXTENSIBLE);

    }

    @Test
    public void openrtb2AuctionShouldRespondWithBidsFromSovrn() throws IOException, JSONException {
        // given
        // sovrn bid response for imp 13
        wireMockRule.stubFor(post(urlPathEqualTo("/sovrn-exchange"))
                .withHeader("Content-Type", equalToIgnoreCase("application/json;charset=utf-8"))
                .withHeader("Accept", equalTo("application/json"))
                .withHeader("User-Agent", equalTo("userAgent"))
                .withHeader("X-Forwarded-For", equalTo("192.168.244.1"))
                .withHeader("DNT", equalTo("2"))
                .withHeader("Accept-Language", equalTo("en"))
                .withCookie("ljt_reader", equalTo("990011"))
                .withRequestBody(equalToJson(jsonFrom("openrtb2/sovrn/test-sovrn-bid-request-1.json")))
                .willReturn(aResponse().withBody(jsonFrom("openrtb2/sovrn/test-sovrn-bid-response-1.json"))));

        // pre-bid cache
        wireMockRule.stubFor(post(urlPathEqualTo("/cache"))
                .withRequestBody(equalToJson(jsonFrom("openrtb2/sovrn/test-cache-sovrn-request.json")))
                .willReturn(aResponse().withBody(jsonFrom("openrtb2/sovrn/test-cache-sovrn-response.json"))));

        // when
        final Response response = given(spec)
                .header("Referer", "http://www.example.com")
                .header("X-Forwarded-For", "192.168.244.1")
                .header("User-Agent", "userAgent")
                .header("Origin", "http://www.example.com")
                // this uids cookie value stands for {"uids":{"sovrn":"990011"}}
                .cookie("uids", "eyJ1aWRzIjp7InNvdnJuIjoiOTkwMDExIn19")
                .body(jsonFrom("openrtb2/sovrn/test-auction-sovrn-request.json"))
                .post("/openrtb2/auction");

        // then
        final String expectedAuctionResponse = openrtbAuctionResponseFrom(
                "openrtb2/sovrn/test-auction-sovrn-response.json",
                response, singletonList(SOVRN));

        JSONAssert.assertEquals(expectedAuctionResponse, response.asString(), JSONCompareMode.NON_EXTENSIBLE);
    }

    @Test
    public void openrtb2AuctionShouldRespondWithBidsFromAdtelligent() throws IOException, JSONException {
        // given
        // adtelligent bid response for imp 14
        wireMockRule.stubFor(post(urlPathEqualTo("/adtelligent-exchange"))
                .withQueryParam("aid", equalTo("1000"))
                .withRequestBody(equalToJson(jsonFrom("openrtb2/adtelligent/test-adtelligent-bid-request-1.json")))
                .willReturn(aResponse().withBody(jsonFrom("openrtb2/adtelligent/test-adtelligent-bid-response-1.json"))));

        // pre-bid cache
        wireMockRule.stubFor(post(urlPathEqualTo("/cache"))
                .withRequestBody(equalToJson(jsonFrom("openrtb2/adtelligent/test-cache-adtelligent-request.json")))
                .willReturn(aResponse().withBody(jsonFrom("openrtb2/adtelligent/test-cache-adtelligent-response.json"))));

        // when
        final Response response = given(spec)
                .header("Referer", "http://www.example.com")
                .header("X-Forwarded-For", "192.168.244.1")
                .header("User-Agent", "userAgent")
                .header("Origin", "http://www.example.com")
                // this uids cookie value stands for {"uids":{"adtelligent":"AT-UID"}}
                .cookie("uids", "eyJ1aWRzIjp7ImFkdGVsbGlnZW50IjoiQVQtVUlEIn19")
                .body(jsonFrom("openrtb2/adtelligent/test-auction-adtelligent-request.json"))
                .post("/openrtb2/auction");

        // then
        final String expectedAuctionResponse = openrtbAuctionResponseFrom(
                "openrtb2/adtelligent/test-auction-adtelligent-response.json",
                response, singletonList(ADTELLIGENT));

        JSONAssert.assertEquals(expectedAuctionResponse, response.asString(), JSONCompareMode.NON_EXTENSIBLE);
    }

    @Test
    public void openrtb2AuctionShouldRespondWithBidsFromOpenx() throws IOException, JSONException {
        // given
        // openx bid response for imp 011 and 02
        wireMockRule.stubFor(post(urlPathEqualTo("/openx-exchange"))
                .withRequestBody(equalToJson(jsonFrom("openrtb2/openx/test-openx-bid-request-1.json")))
                .willReturn(aResponse().withBody(jsonFrom("openrtb2/openx/test-openx-bid-response-1.json"))));

        // openx bid response for imp 03
        wireMockRule.stubFor(post(urlPathEqualTo("/openx-exchange"))
                .withRequestBody(equalToJson(jsonFrom("openrtb2/openx/test-openx-bid-request-2.json")))
                .willReturn(aResponse().withBody(jsonFrom("openrtb2/openx/test-openx-bid-response-2.json"))));

        // openx bid response for imp 04
        wireMockRule.stubFor(post(urlPathEqualTo("/openx-exchange"))
                .withRequestBody(equalToJson(jsonFrom("openrtb2/openx/test-openx-bid-request-3.json")))
                .willReturn(aResponse().withBody(jsonFrom("openrtb2/openx/test-openx-bid-response-3.json"))));

        // pre-bid cache
        wireMockRule.stubFor(post(urlPathEqualTo("/cache"))
                .withRequestBody(equalToJson(jsonFrom("openrtb2/openx/test-cache-openx-request.json")))
                .willReturn(aResponse().withBody(jsonFrom("openrtb2/openx/test-cache-openx-response.json"))));

        // when
        final Response response = given(spec)
                .header("Referer", "http://www.example.com")
                .header("X-Forwarded-For", "192.168.244.1")
                .header("User-Agent", "userAgent")
                .header("Origin", "http://www.example.com")
                // this uids cookie value stands for {"uids":{"openx":"OX-UID"}}
                .cookie("uids", "eyJ1aWRzIjp7Im9wZW54IjoiT1gtVUlEIn19")
                .body(jsonFrom("openrtb2/openx/test-auction-openx-request.json"))
                .post("/openrtb2/auction");

        // then
        final String expectedAuctionResponse = openrtbAuctionResponseFrom(
                "openrtb2/openx/test-auction-openx-response.json",
                response, singletonList(OPENX));

        JSONAssert.assertEquals(expectedAuctionResponse, response.asString(), JSONCompareMode.NON_EXTENSIBLE);
    }

    @Test
    public void openrtb2AuctionShouldRespondWithBidsFromBrightroll() throws IOException, JSONException {
        // given
        // brightroll bid response for imp 15
        wireMockRule.stubFor(post(urlPathEqualTo("/brightroll-exchange"))
                .withQueryParam("publisher", equalTo("publisher"))
                .withHeader("Content-Type", equalToIgnoreCase("application/json;charset=utf-8"))
                .withHeader("Accept", equalTo("application/json"))
                .withHeader("User-Agent", equalTo("userAgent"))
                .withHeader("X-Forwarded-For", equalTo("192.168.244.1"))
                .withHeader("DNT", equalTo("2"))
                .withHeader("Accept-Language", equalTo("en"))
                .withHeader("x-openrtb-version", equalTo("2.5"))
                .withRequestBody(equalToJson(jsonFrom("openrtb2/brightroll/test-brightroll-bid-request-1.json")))
                .willReturn(aResponse().withBody(jsonFrom("openrtb2/brightroll/test-brightroll-bid-response-1.json"))));

        // pre-bid cache
        wireMockRule.stubFor(post(urlPathEqualTo("/cache"))
                .withRequestBody(equalToJson(jsonFrom("openrtb2/brightroll/test-cache-brightroll-request.json")))
                .willReturn(aResponse().withBody(jsonFrom("openrtb2/brightroll/test-cache-brightroll-response.json"))));

        // when
        final Response response = given(spec)
                .header("Referer", "http://www.example.com")
                .header("X-Forwarded-For", "192.168.244.1")
                .header("User-Agent", "userAgent")
                .header("Origin", "http://www.example.com")
                // this uids cookie value stands for{"uids":{"brightroll":"BR-UID"}}
                .cookie("uids", "eyJ1aWRzIjp7ImJyaWdodHJvbGwiOiJCUi1VSUQifX0=")
                .body(jsonFrom("openrtb2/brightroll/test-auction-brightroll-request.json"))
                .post("/openrtb2/auction");

        // then
        final String expectedAuctionResponse = openrtbAuctionResponseFrom(
                "openrtb2/brightroll/test-auction-brightroll-response.json",
                response, singletonList(BRIGHTROLL));

        JSONAssert.assertEquals(expectedAuctionResponse, response.asString(), JSONCompareMode.NON_EXTENSIBLE);
    }

    @Test
    public void openrtb2AuctionShouldRespondWithBidsFromEplanning() throws IOException, JSONException {
        // given
        // eplanning bid response for imp15
        wireMockRule.stubFor(post(urlPathEqualTo("/eplanning-exchange/exchangeId1"))
                .withHeader("Content-Type", equalToIgnoreCase("application/json;charset=utf-8"))
                .withHeader("Accept", equalTo("application/json"))
                .withHeader("User-Agent", equalTo("userAgent"))
                .withHeader("X-Forwarded-For", equalTo("192.168.244.1"))
                .withHeader("DNT", equalTo("2"))
                .withHeader("Accept-Language", equalTo("en"))
                .withRequestBody(equalToJson(jsonFrom("openrtb2/eplanning/test-eplanning-bid-request-1.json")))
                .willReturn(aResponse().withBody(jsonFrom("openrtb2/eplanning/test-eplanning-bid-response-1.json"))));

        // pre-bid cache
        wireMockRule.stubFor(post(urlPathEqualTo("/cache"))
                .withRequestBody(equalToJson(jsonFrom("openrtb2/eplanning/test-cache-eplanning-request.json")))
                .willReturn(aResponse().withBody(jsonFrom("openrtb2/eplanning/test-cache-eplanning-response.json"))));

        // when
        final Response response = given(spec)
                .header("Referer", "http://www.example.com")
                .header("X-Forwarded-For", "192.168.244.1")
                .header("User-Agent", "userAgent")
                .header("Origin", "http://www.example.com")
                // this uids cookie value stands for {"uids":{""eplanning":"EP-UID"}}
                .cookie("uids", "eyJ1aWRzIjp7ImVwbGFubmluZyI6IkVQLVVJRCJ9fQ==")
                .body(jsonFrom("openrtb2/eplanning/test-auction-eplanning-request.json"))
                .post("/openrtb2/auction");

        // then
        final String expectedAuctionResponse = openrtbAuctionResponseFrom(
                "openrtb2/eplanning/test-auction-eplanning-response.json",
                response, singletonList(EPLANNING));

        JSONAssert.assertEquals(expectedAuctionResponse, response.asString(), JSONCompareMode.NON_EXTENSIBLE);
    }


    @Test
    public void openrtb2AuctionShouldRespondWithBidsFromSomoaudience() throws IOException, JSONException {
        // given
        // Somoaudience bid response for imp 16 & 17
        wireMockRule.stubFor(post(urlPathEqualTo("/somoaudience-exchange"))
                .withQueryParam("s", equalTo("placementId02"))
                .withHeader("Accept", equalTo("application/json"))
                .withHeader("Content-Type", equalTo("application/json;charset=UTF-8"))
                .withHeader("x-openrtb-version", equalTo("2.5"))
                .withHeader("User-Agent", equalTo("userAgent"))
                .withHeader("X-Forwarded-For", equalTo("192.168.244.1"))
                .withHeader("Accept-Language", equalTo("en"))
                .withHeader("DNT", equalTo("2"))
                .withRequestBody(equalToJson(jsonFrom("openrtb2/somoaudience/test-somoaudience-bid-request-1.json")))
                .willReturn(aResponse().withBody(jsonFrom(
                        "openrtb2/somoaudience/test-somoaudience-bid-response-1.json"))));

        // Somoaudience bid response for imp 18
        wireMockRule.stubFor(post(urlPathEqualTo("/somoaudience-exchange"))
                .withQueryParam("s", equalTo("placementId03"))
                .withHeader("Accept", equalTo("application/json"))
                .withHeader("Content-Type", equalTo("application/json;charset=UTF-8"))
                .withHeader("x-openrtb-version", equalTo("2.5"))
                .withHeader("User-Agent", equalTo("userAgent"))
                .withHeader("X-Forwarded-For", equalTo("192.168.244.1"))
                .withHeader("Accept-Language", equalTo("en"))
                .withHeader("DNT", equalTo("2"))
                .withRequestBody(equalToJson(jsonFrom("openrtb2/somoaudience/test-somoaudience-bid-request-2.json")))
                .willReturn(aResponse().withBody(jsonFrom(
                        "openrtb2/somoaudience/test-somoaudience-bid-response-2.json"))));

        // Somoaudience bid response for imp 19
        wireMockRule.stubFor(post(urlPathEqualTo("/somoaudience-exchange"))
                .withQueryParam("s", equalTo("placementId04"))
                .withHeader("Accept", equalTo("application/json"))
                .withHeader("Content-Type", equalTo("application/json;charset=UTF-8"))
                .withHeader("x-openrtb-version", equalTo("2.5"))
                .withHeader("User-Agent", equalTo("userAgent"))
                .withHeader("X-Forwarded-For", equalTo("192.168.244.1"))
                .withHeader("Accept-Language", equalTo("en"))
                .withHeader("DNT", equalTo("2"))
                .withRequestBody(equalToJson(jsonFrom("openrtb2/somoaudience/test-somoaudience-bid-request-3.json")))
                .willReturn(aResponse().withBody(jsonFrom(
                        "openrtb2/somoaudience/test-somoaudience-bid-response-3.json"))));

        // pre-bid cache
        wireMockRule.stubFor(post(urlPathEqualTo("/cache"))
                .withRequestBody(equalToJson(jsonFrom("openrtb2/somoaudience/test-cache-somoaudience-request.json")))
                .willReturn(aResponse().withBody(jsonFrom(
                        "openrtb2/somoaudience/test-cache-somoaudience-response.json"))));

        // when
        final Response response = given(spec)
                .header("Referer", "http://www.example.com")
                .header("X-Forwarded-For", "192.168.244.1")
                .header("User-Agent", "userAgent")
                .header("Origin", "http://www.example.com")
                // this uids cookie value stands for {"uids":{"somoaudience":"SM-UID"}}
                .cookie("uids", "eyJ1aWRzIjp7InNvbW9hdWRpZW5jZSI6IlNNLVVJRCJ9fQ==")
                .body(jsonFrom("openrtb2/somoaudience/test-auction-somoaudience-request.json"))
                .post("/openrtb2/auction");

        //then
        final String expectedAuctionResponse = openrtbAuctionResponseFrom(
                "openrtb2/somoaudience/test-auction-somoaudience-response.json",
                response, singletonList(SOMOAUDIENCE));

        JSONAssert.assertEquals(expectedAuctionResponse, response.asString(), JSONCompareMode.NON_EXTENSIBLE);
    }

    @Test
    public void openrtb2AuctionShouldRespondWithBidsFromBeachfront() throws IOException, JSONException {
        // given
        // beachfront bid response for imp 18
        wireMockRule.stubFor(post(urlPathEqualTo("/beachfront-exchange/video"))
                .withQueryParam("exchange_id", equalTo("beachfrontAppId"))
                .withQueryParam("prebidserver", equalTo(""))
                .withHeader("Content-Type", equalToIgnoreCase("application/json;charset=UTF-8"))
                .withHeader("Accept", equalTo("application/json"))
                .withRequestBody(equalToJson(jsonFrom("openrtb2/beachfront/test-beachfront-bid-request-1.json")))
                .willReturn(aResponse().withBody(jsonFrom("openrtb2/beachfront/test-beachfront-bid-response-1.json"))));

        // pre-bid cache
        wireMockRule.stubFor(post(urlPathEqualTo("/cache"))
                .withRequestBody(equalToJson(jsonFrom("openrtb2/beachfront/test-cache-beachfront-request.json")))
                .willReturn(aResponse().withBody(jsonFrom("openrtb2/beachfront/test-cache-beachfront-response.json"))));

        // when
        final Response response = given(spec)
                .header("Referer", "http://www.example.com")
                .header("X-Forwarded-For", "192.168.244.1")
                .header("User-Agent", "userAgent")
                .header("Origin", "http://www.example.com")
                .body(jsonFrom("openrtb2/beachfront/test-auction-beachfront-request.json"))
                // this uids cookie value stands for {"uids":{"beachfront":"BF-UID"}}
                .cookie("uids", "eyJ1aWRzIjp7ImJlYWNoZnJvbnQiOiJCRi1VSUQifX0=")
                .post("/openrtb2/auction");

        // then
        final String expectedAuctionResponse = openrtbAuctionResponseFrom(
                "openrtb2/beachfront/test-auction-beachfront-response.json",
                response, singletonList(BEACHFRONT));

        JSONAssert.assertEquals(expectedAuctionResponse, response.asString(), JSONCompareMode.NON_EXTENSIBLE);
    }

    @Test
    public void openrtb2AuctionShouldRespondWithBidsFromAdkerneladn() throws IOException, JSONException {
        // given
        // adkernelAdn bid response for imp 021
        wireMockRule.stubFor(post(urlPathEqualTo("/adkernelAdn-exchange"))
                .withQueryParam("account", equalTo("101"))
                .withHeader("Content-Type", equalToIgnoreCase("application/json;charset=UTF-8"))
                .withHeader("Accept", equalTo("application/json"))
                .withHeader("x-openrtb-version", equalTo("2.5"))
                .withRequestBody(equalToJson(jsonFrom("openrtb2/adkerneladn/test-adkerneladn-bid-request-1.json")))
                .willReturn(aResponse().withBody(jsonFrom("openrtb2/adkerneladn/test-adkerneladn-bid-response-1.json"))));

        // adkernelAdn bid response for imp 022
        wireMockRule.stubFor(post(urlPathEqualTo("/adkernelAdn-exchange"))
                .withQueryParam("account", equalTo("102"))
                .withHeader("Content-Type", equalToIgnoreCase("application/json;charset=UTF-8"))
                .withHeader("Accept", equalTo("application/json"))
                .withHeader("x-openrtb-version", equalTo("2.5"))
                .withRequestBody(equalToJson(jsonFrom("openrtb2/adkerneladn/test-adkerneladn-bid-request-2.json")))
                .willReturn(aResponse().withBody(jsonFrom("openrtb2/adkerneladn/test-adkerneladn-bid-response-2.json"))));

        // pre-bid cache
        wireMockRule.stubFor(post(urlPathEqualTo("/cache"))
                .withRequestBody(equalToJson(jsonFrom("openrtb2/adkerneladn/test-cache-adkerneladn-request.json")))
                .willReturn(aResponse().withBody(jsonFrom("openrtb2/adkerneladn/test-cache-adkerneladn-response.json"))));

        // when
        final Response response = given(spec)
                .header("Referer", "http://www.example.com")
                .header("X-Forwarded-For", "192.168.244.1")
                .header("User-Agent", "userAgent")
                .header("Origin", "http://www.example.com")
                // this uids cookie value stands for {"uids":{"adkernelAdn":"AK-UID"}}
                .cookie("uids", "eyJ1aWRzIjp7ImFka2VybmVsQWRuIjoiQUstVUlEIn19")
                .body(jsonFrom("openrtb2/adkerneladn/test-auction-adkerneladn-request.json"))
                .post("/openrtb2/auction");

        // then
        final String expectedAuctionResponse = openrtbAuctionResponseFrom(
                "openrtb2/adkerneladn/test-auction-adkerneladn-response.json",
                response, singletonList(ADKERNELADN));

        JSONAssert.assertEquals(expectedAuctionResponse, response.asString(), JSONCompareMode.NON_EXTENSIBLE);
    }

    @Test
    public void openrtb2AuctionShouldRespondWithBidsFromRhythmone() throws IOException, JSONException {
        // given
        // rhythmone bid response for imp002
        wireMockRule.stubFor(post(urlPathEqualTo("/rhythmone-exchange/72721/0/mvo"))
                .withQueryParam("z", equalTo("1r"))
                .withQueryParam("s2s", equalTo("true"))
                .withRequestBody(equalToJson(jsonFrom("openrtb2/rhythmone/test-rhythmone-bid-request-1.json")))
                .willReturn(aResponse().withBody(jsonFrom("openrtb2/rhythmone/test-rhythmone-bid-response-1.json"))));

        // pre-bid cache
        wireMockRule.stubFor(post(urlPathEqualTo("/cache"))
                .withRequestBody(equalToJson(jsonFrom("openrtb2/rhythmone/test-cache-rhythmone-request.json")))
                .willReturn(aResponse().withBody(jsonFrom("openrtb2/rhythmone/test-cache-rhythmone-response.json"))));

        // when
        final Response response = given(spec)
                .header("Referer", "http://www.example.com")
                .header("X-Forwarded-For", "192.168.244.1")
                .header("User-Agent", "userAgent")
                .header("Origin", "http://www.example.com")
                // this uids cookie value stands for {"uids":{"rhythmone":"RO-UID"}}
                .cookie("uids", "eyJ1aWRzIjp7InJoeXRobW9uZSI6IlJPLVVJRCJ9fQ==")
                .body(jsonFrom("openrtb2/rhythmone/test-auction-rhythmone-request.json"))
                .post("/openrtb2/auction");

        // then
        final String expectedAuctionResponse = openrtbAuctionResponseFrom(
                "openrtb2/rhythmone/test-auction-rhythmone-response.json",
                response, singletonList(RHYTHMONE));

        JSONAssert.assertEquals(expectedAuctionResponse, response.asString(), JSONCompareMode.NON_EXTENSIBLE);
    }

    @Test
    public void openrtb2AuctionShouldRespondWithBidsFromRubiconAndAppnexus() throws IOException, JSONException {
        // given
        // rubicon bid response for imp 1
        wireMockRule.stubFor(post(urlPathEqualTo("/rubicon-exchange"))
                .withQueryParam("tk_xint", equalTo("rp-pbs"))
                .withBasicAuth("rubicon_user", "rubicon_password")
                .withHeader("Content-Type", equalToIgnoreCase("application/json;charset=utf-8"))
                .withHeader("Accept", equalTo("application/json"))
                .withHeader("User-Agent", equalTo("prebid-server/1.0"))
                .withRequestBody(equalToJson(jsonFrom("openrtb2/rubicon_appnexus/test-rubicon-bid-request-1.json")))
                .willReturn(aResponse().withBody(jsonFrom(
                        "openrtb2/rubicon_appnexus/test-rubicon-bid-response-1.json"))));

        // rubicon bid response for imp 2
        wireMockRule.stubFor(post(urlPathEqualTo("/rubicon-exchange"))
                .withRequestBody(equalToJson(jsonFrom("openrtb2/rubicon_appnexus/test-rubicon-bid-request-2.json")))
                .willReturn(aResponse().withBody(jsonFrom(
                        "openrtb2/rubicon_appnexus/test-rubicon-bid-response-2.json"))));

        // appnexus bid response for imp 3
        wireMockRule.stubFor(post(urlPathEqualTo("/appnexus-exchange"))
                .withRequestBody(equalToJson(jsonFrom("openrtb2/rubicon_appnexus/test-appnexus-bid-request-1.json")))
                .willReturn(aResponse().withBody(jsonFrom(
                        "openrtb2/rubicon_appnexus/test-appnexus-bid-response-1.json"))));

        // appnexus bid response for imp 3 with alias parameters
        wireMockRule.stubFor(post(urlPathEqualTo("/appnexus-exchange"))
                .withRequestBody(equalToJson(jsonFrom("openrtb2/rubicon_appnexus/test-appnexus-bid-request-2.json")))
                .willReturn(aResponse().withBody(jsonFrom(
                        "openrtb2/rubicon_appnexus/test-appnexus-bid-response-2.json"))));

        // pre-bid cache
        wireMockRule.stubFor(post(urlPathEqualTo("/cache"))
                .withRequestBody(equalToJson(jsonFrom(
                        "openrtb2/rubicon_appnexus/test-cache-rubicon-appnexus-request.json")))
                .willReturn(aResponse().withBody(jsonFrom(
                        "openrtb2/rubicon_appnexus/test-cache-rubicon-appnexus-response.json"))));

        // when
        final Response response = given(spec)
                .header("Referer", "http://www.example.com")
                .header("X-Forwarded-For", "192.168.244.1")
                .header("User-Agent", "userAgent")
                .header("Origin", "http://www.example.com")
                // this uids cookie value stands for {"uids":{"rubicon":"J5VLCWQP-26-CWFT","adnxs":"12345"}}
                .cookie("uids", "eyJ1aWRzIjp7InJ1Ymljb24iOiJKNVZMQ1dRUC0yNi1DV0ZUIiwiYWRueHMiOiIxMjM0NSJ9fQ==")
                .body(jsonFrom("openrtb2/rubicon_appnexus/test-auction-rubicon-appnexus-request.json"))
                .post("/openrtb2/auction");

        // then
        final String expectedAuctionResponse = openrtbAuctionResponseFrom(
                "openrtb2/rubicon_appnexus/test-auction-rubicon-appnexus-response.json",
                response, asList(RUBICON, APPNEXUS, APPNEXUS_ALIAS));

        JSONAssert.assertEquals(expectedAuctionResponse, response.asString(), JSONCompareMode.NON_EXTENSIBLE);
    }

    @Test
    public void ampShouldReturnTargeting() throws IOException, JSONException {
        // given
        // rubicon exchange
        wireMockRule.stubFor(post(urlPathEqualTo("/rubicon-exchange"))
                .withRequestBody(equalToJson(jsonFrom("amp/test-rubicon-bid-request.json")))
                .willReturn(aResponse().withBody(jsonFrom("amp/test-rubicon-bid-response.json"))));

        // appnexus exchange
        wireMockRule.stubFor(post(urlPathEqualTo("/appnexus-exchange"))
                .withRequestBody(equalToJson(jsonFrom("amp/test-appnexus-bid-request.json")))
                .willReturn(aResponse().withBody(jsonFrom("amp/test-appnexus-bid-response.json"))));

        // pre-bid cache
        wireMockRule.stubFor(post(urlPathEqualTo("/cache"))
                .withRequestBody(equalToJson(jsonFrom("amp/test-cache-request.json")))
                .willReturn(aResponse().withBody(jsonFrom("amp/test-cache-response.json"))));

        // when
        final Response response = given(spec)
                .header("Referer", "http://www.example.com")
                .header("X-Forwarded-For", "192.168.244.1")
                .header("User-Agent", "userAgent")
                .header("Origin", "http://www.example.com")
                // this uids cookie value stands for {"uids":{"rubicon":"J5VLCWQP-26-CWFT"}}
                .cookie("uids", "eyJ1aWRzIjp7InJ1Ymljb24iOiJKNVZMQ1dRUC0yNi1DV0ZUIn19")
                .when()
                .get("/openrtb2/amp" +
                        "?tag_id=test-amp-stored-request" +
                        "&ow=980" +
                        "&oh=120" +
                        "&timeout=10000000" +
                        "&slot=overwrite-tagId" +
                        "&curl=https%3A%2F%2Fgoogle.com");

        // then
        JSONAssert.assertEquals(jsonFrom("amp/test-amp-response.json"), response.asString(),
                JSONCompareMode.NON_EXTENSIBLE);
    }

    @Test
    public void auctionShouldRespondWithBidsFromFacebook() throws IOException {
        // given
        // facebook bid response for ad unit 5
        wireMockRule.stubFor(post(urlPathEqualTo("/audienceNetwork-exchange"))
                .withRequestBody(equalToJson(jsonFrom("auction/facebook/test-facebook-bid-request-1.json")))
                .willReturn(aResponse().withBody(jsonFrom("auction/facebook/test-facebook-bid-response-1.json"))));

        // pre-bid cache
        wireMockRule.stubFor(post(urlPathEqualTo("/cache"))//
                .withRequestBody(equalToJson(jsonFrom("auction/facebook/test-cache-facebook-request.json")))
                .willReturn(aResponse().withBody(jsonFrom("auction/facebook/test-cache-facebook-response.json"))));

        // when
        final Response response = given(spec)
                .header("Referer", "http://www.example.com")
                .header("X-Forwarded-For", "192.168.244.1")
                .header("User-Agent", "userAgent")
                .header("Origin", "http://www.example.com")
                //this uids cookie value stands for {"uids":{"audienceNetwork":"FB-UID"}}
                .cookie("uids", "eyJ1aWRzIjp7ImF1ZGllbmNlTmV0d29yayI6IkZCLVVJRCJ9fQ==")
                .queryParam("debug", "1")
                .body(jsonFrom("auction/facebook/test-auction-facebook-request.json"))
                .post("/auction");

        // then
        assertThat(response.header("Cache-Control")).isEqualTo("no-cache, no-store, must-revalidate");
        assertThat(response.header("Pragma")).isEqualTo("no-cache");
        assertThat(response.header("Expires")).isEqualTo("0");
        assertThat(response.header("Access-Control-Allow-Credentials")).isEqualTo("true");
        assertThat(response.header("Access-Control-Allow-Origin")).isEqualTo("http://www.example.com");

        final String expectedAuctionResponse = legacyAuctionResponseFrom(
                "auction/facebook/test-auction-facebook-response.json",
                response, singletonList(FACEBOOK));
        assertThat(response.asString()).isEqualTo(expectedAuctionResponse);
    }

    @Test
    public void auctionShouldRespondWithBidsFromPulsepoint() throws IOException {
        // given
        // pulsepoint bid response for ad unit 6
        wireMockRule.stubFor(post(urlPathEqualTo("/pulsepoint-exchange"))
                .withRequestBody(equalToJson(jsonFrom("auction/pulsepoint/test-pulsepoint-bid-request-1.json")))
                .willReturn(aResponse().withBody(jsonFrom("auction/pulsepoint/test-pulsepoint-bid-response-1.json"))));

        // pre-bid cache
        wireMockRule.stubFor(post(urlPathEqualTo("/cache"))//
                .withRequestBody(equalToJson(jsonFrom("auction/pulsepoint/test-cache-pulsepoint-request.json")))
                .willReturn(aResponse().withBody(jsonFrom("auction/pulsepoint/test-cache-pulsepoint-response.json"))));

        // when
        final Response response = given(spec)
                .header("Referer", "http://www.example.com")
                .header("X-Forwarded-For", "192.168.244.1")
                .header("User-Agent", "userAgent")
                .header("Origin", "http://www.example.com")
                //this uids cookie value stands for {"uids":{"pulsepoint":"PP-UID"}}
                .cookie("uids", "eyJ1aWRzIjp7InB1bHNlcG9pbnQiOiJQUC1VSUQifX0=")
                .queryParam("debug", "1")
                .body(jsonFrom("auction/pulsepoint/test-auction-pulsepoint-request.json"))
                .post("/auction");

        // then
        assertThat(response.header("Cache-Control")).isEqualTo("no-cache, no-store, must-revalidate");
        assertThat(response.header("Pragma")).isEqualTo("no-cache");
        assertThat(response.header("Expires")).isEqualTo("0");
        assertThat(response.header("Access-Control-Allow-Credentials")).isEqualTo("true");
        assertThat(response.header("Access-Control-Allow-Origin")).isEqualTo("http://www.example.com");

        final String expectedAuctionResponse = legacyAuctionResponseFrom(
                "auction/pulsepoint/test-auction-pulsepoint-response.json",
                response, singletonList(PULSEPOINT));
        assertThat(response.asString()).isEqualTo(expectedAuctionResponse);
    }

    @Test
    public void auctionShouldRespondWithBidsFromIx() throws IOException {
        // given
        // pulsepoint bid response for ad unit 7
        wireMockRule.stubFor(post(urlPathEqualTo("/ix-exchange"))
                .withRequestBody(equalToJson(jsonFrom("auction/ix/test-ix-bid-request-1.json")))
                .willReturn(aResponse().withBody(jsonFrom("auction/ix/test-ix-bid-response-1.json"))));

        // pre-bid cache
        wireMockRule.stubFor(post(urlPathEqualTo("/cache"))//
                .withRequestBody(equalToJson(jsonFrom("auction/ix/test-cache-ix-request.json")))
                .willReturn(aResponse().withBody(jsonFrom("auction/ix/test-cache-ix-response.json"))));

        // when
        final Response response = given(spec)
                .header("Referer", "http://www.example.com")
                .header("X-Forwarded-For", "192.168.244.1")
                .header("User-Agent", "userAgent")
                .header("Origin", "http://www.example.com")
                //this uids cookie value stands for {"uids":{"ix":"IE-UID"}}
                .cookie("uids", "eyJ1aWRzIjp7Iml4IjoiSUUtVUlEIn19")
                .queryParam("debug", "1")
                .body(jsonFrom("auction/ix/test-auction-ix-request.json"))
                .post("/auction");

        // then
        assertThat(response.header("Cache-Control")).isEqualTo("no-cache, no-store, must-revalidate");
        assertThat(response.header("Pragma")).isEqualTo("no-cache");
        assertThat(response.header("Expires")).isEqualTo("0");
        assertThat(response.header("Access-Control-Allow-Credentials")).isEqualTo("true");
        assertThat(response.header("Access-Control-Allow-Origin")).isEqualTo("http://www.example.com");

        final String expectedAuctionResponse = legacyAuctionResponseFrom(
                "auction/ix/test-auction-ix-response.json",
                response, singletonList(IX));
        assertThat(response.asString()).isEqualTo(expectedAuctionResponse);
    }

    @Test
    public void auctionShouldRespondWithBidsFromLifestreet() throws IOException {
        // given
        // pulsepoint bid response for ad unit 8
        wireMockRule.stubFor(post(urlPathEqualTo("/lifestreet-exchange"))
                .withRequestBody(equalToJson(jsonFrom("auction/lifestreet/test-lifestreet-bid-request-1.json")))
                .willReturn(aResponse().withBody(jsonFrom("auction/lifestreet/test-lifestreet-bid-response-1.json"))));

        // pre-bid cache
        wireMockRule.stubFor(post(urlPathEqualTo("/cache"))//
                .withRequestBody(equalToJson(jsonFrom("auction/lifestreet/test-cache-lifestreet-request.json")))
                .willReturn(aResponse().withBody(jsonFrom("auction/lifestreet/test-cache-lifestreet-response.json"))));

        // when
        final Response response = given(spec)
                .header("Referer", "http://www.example.com")
                .header("X-Forwarded-For", "192.168.244.1")
                .header("User-Agent", "userAgent")
                .header("Origin", "http://www.example.com")
                //this uids cookie value stands for {"uids":{"lifestreet":"LS-UID"}}
                .cookie("uids", "eyJ1aWRzIjp7ImxpZmVzdHJlZXQiOiJMUy1VSUQifX0=")
                .queryParam("debug", "1")
                .body(jsonFrom("auction/lifestreet/test-auction-lifestreet-request.json"))
                .post("/auction");

        // then
        assertThat(response.header("Cache-Control")).isEqualTo("no-cache, no-store, must-revalidate");
        assertThat(response.header("Pragma")).isEqualTo("no-cache");
        assertThat(response.header("Expires")).isEqualTo("0");
        assertThat(response.header("Access-Control-Allow-Credentials")).isEqualTo("true");
        assertThat(response.header("Access-Control-Allow-Origin")).isEqualTo("http://www.example.com");

        final String expectedAuctionResponse = legacyAuctionResponseFrom(
                "auction/lifestreet/test-auction-lifestreet-response.json",
                response, singletonList(LIFESTREET));
        assertThat(response.asString()).isEqualTo(expectedAuctionResponse);
    }

    @Test
    public void auctionShouldRespondWithBidsFromPubmatic() throws IOException {
        // given
        // pulsepoint bid response for ad unit 9
        wireMockRule.stubFor(post(urlPathEqualTo("/pubmatic-exchange"))
                .withRequestBody(equalToJson(jsonFrom("auction/pubmatic/test-pubmatic-bid-request-1.json")))
                .willReturn(aResponse().withBody(jsonFrom("auction/pubmatic/test-pubmatic-bid-response-1.json"))));

        // pre-bid cache
        wireMockRule.stubFor(post(urlPathEqualTo("/cache"))//
                .withRequestBody(equalToJson(jsonFrom("auction/pubmatic/test-cache-pubmatic-request.json")))
                .willReturn(aResponse().withBody(jsonFrom("auction/pubmatic/test-cache-pubmatic-response.json"))));

        // when
        final Response response = given(spec)
                .header("Referer", "http://www.example.com")
                .header("X-Forwarded-For", "192.168.244.1")
                .header("User-Agent", "userAgent")
                .header("Origin", "http://www.example.com")
                //this uids cookie value stands for {"uids":{"pubmatic":"PM-UID"}}
                .cookie("uids", "eyJ1aWRzIjp7InB1Ym1hdGljIjoiUE0tVUlEIn19")
                .queryParam("debug", "1")
                .body(jsonFrom("auction/pubmatic/test-auction-pubmatic-request.json"))
                .post("/auction");

        // then
        assertThat(response.header("Cache-Control")).isEqualTo("no-cache, no-store, must-revalidate");
        assertThat(response.header("Pragma")).isEqualTo("no-cache");
        assertThat(response.header("Expires")).isEqualTo("0");
        assertThat(response.header("Access-Control-Allow-Credentials")).isEqualTo("true");
        assertThat(response.header("Access-Control-Allow-Origin")).isEqualTo("http://www.example.com");

        final String expectedAuctionResponse = legacyAuctionResponseFrom(
                "auction/pubmatic/test-auction-pubmatic-response.json",
                response, singletonList(PUBMATIC));
        assertThat(response.asString()).isEqualTo(expectedAuctionResponse);
    }

    @Test
    public void auctionShouldRespondWithBidsFromConversant() throws IOException {
        // given
        // pulsepoint bid response for ad unit 10
        wireMockRule.stubFor(post(urlPathEqualTo("/conversant-exchange"))
                .withRequestBody(equalToJson(jsonFrom("auction/conversant/test-conversant-bid-request-1.json")))
                .willReturn(aResponse().withBody(jsonFrom("auction/conversant/test-conversant-bid-response-1.json"))));

        // pre-bid cache
        wireMockRule.stubFor(post(urlPathEqualTo("/cache"))//
                .withRequestBody(equalToJson(jsonFrom("auction/conversant/test-cache-conversant-request.json")))
                .willReturn(aResponse().withBody(jsonFrom("auction/conversant/test-cache-conversant-response.json"))));

        // when
        final Response response = given(spec)
                .header("Referer", "http://www.example.com")
                .header("X-Forwarded-For", "192.168.244.1")
                .header("User-Agent", "userAgent")
                .header("Origin", "http://www.example.com")
                //this uids cookie value stands for {"uids":{"conversant":"CV-UID"}}
                .cookie("uids", "eyJ1aWRzIjp7ImNvbnZlcnNhbnQiOiJDVi1VSUQifX0=")
                .queryParam("debug", "1")
                .body(jsonFrom("auction/conversant/test-auction-conversant-request.json"))
                .post("/auction");

        // then
        assertThat(response.header("Cache-Control")).isEqualTo("no-cache, no-store, must-revalidate");
        assertThat(response.header("Pragma")).isEqualTo("no-cache");
        assertThat(response.header("Expires")).isEqualTo("0");
        assertThat(response.header("Access-Control-Allow-Credentials")).isEqualTo("true");
        assertThat(response.header("Access-Control-Allow-Origin")).isEqualTo("http://www.example.com");

        final String expectedAuctionResponse = legacyAuctionResponseFrom(
                "auction/conversant/test-auction-conversant-response.json",
                response, asList(CONVERSANT, CONVERSANT_ALIAS));
        assertThat(response.asString()).isEqualTo(expectedAuctionResponse);
    }

    @Test
    public void auctionShouldRespondWithBidsFromSovrn() throws IOException {
        // given
        // sovrn bid response for ad unit 11
        wireMockRule.stubFor(post(urlPathEqualTo("/sovrn-exchange"))
                .withHeader("Content-Type", equalToIgnoreCase("application/json;charset=utf-8"))
                .withHeader("Accept", equalTo("application/json"))
                .withHeader("User-Agent", equalTo("userAgent"))
                .withHeader("X-Forwarded-For", equalTo("192.168.244.1"))
                .withHeader("DNT", equalTo("10"))
                .withHeader("Accept-Language", equalTo("en"))
                .withCookie("ljt_reader", equalTo("990011"))
                .withRequestBody(equalToJson(jsonFrom("auction/sovrn/test-sovrn-bid-request-1.json")))
                .willReturn(aResponse().withBody(jsonFrom("auction/sovrn/test-sovrn-bid-response-1.json"))));

        // pre-bid cache
        wireMockRule.stubFor(post(urlPathEqualTo("/cache"))//
                .withRequestBody(equalToJson(jsonFrom("auction/sovrn/test-cache-sovrn-request.json")))
                .willReturn(aResponse().withBody(jsonFrom("auction/sovrn/test-cache-sovrn-response.json"))));

        // when
        final Response response = given(spec)
                .header("Referer", "http://www.example.com")
                .header("X-Forwarded-For", "192.168.244.1")
                .header("User-Agent", "userAgent")
                .header("Origin", "http://www.example.com")
                //this uids cookie value stands for {"uids":{"sovrn":"990011"}}
                .cookie("uids", "eyJ1aWRzIjp7InNvdnJuIjoiOTkwMDExIn19")
                .queryParam("debug", "1")
                .body(jsonFrom("auction/sovrn/test-auction-sovrn-request.json"))
                .post("/auction");

        // then
        assertThat(response.header("Cache-Control")).isEqualTo("no-cache, no-store, must-revalidate");
        assertThat(response.header("Pragma")).isEqualTo("no-cache");
        assertThat(response.header("Expires")).isEqualTo("0");
        assertThat(response.header("Access-Control-Allow-Credentials")).isEqualTo("true");
        assertThat(response.header("Access-Control-Allow-Origin")).isEqualTo("http://www.example.com");

        final String expectedAuctionResponse = legacyAuctionResponseFrom(
                "auction/sovrn/test-auction-sovrn-response.json",
                response, singletonList(SOVRN));
        assertThat(response.asString()).isEqualTo(expectedAuctionResponse);
    }

    @Test
    public void auctionShouldRespondWithBidsFromAdform() throws IOException {
        // given
        // adform bid response for ad unit 12
        wireMockRule.stubFor(get(urlPathEqualTo("/adform-exchange"))
                .withQueryParam("CC", equalTo("1"))
                .withQueryParam("rp", equalTo("4"))
                .withQueryParam("fd", equalTo("1"))
                .withQueryParam("stid", equalTo("tid"))
                .withQueryParam("ip", equalTo("192.168.244.1"))
                .withQueryParam("adid", equalTo("ifaId"))
                .withQueryParam("gdpr", equalTo("1"))
                .withQueryParam("gdpr_consent", equalTo("consent1"))
                .withQueryParam("pt", equalTo("gross"))
                // bWlkPTE1 is Base64 encoded "mid=15"
                .withQueryParam("bWlkPTE1", equalTo(""))
                .withHeader("Content-Type", equalToIgnoreCase("application/json;charset=utf-8"))
                .withHeader("Accept", equalTo("application/json"))
                .withHeader("User-Agent", equalTo("userAgent"))
                .withHeader("X-Request-Agent", equalTo("PrebidAdapter 0.1.2"))
                .withHeader("X-Forwarded-For", equalTo("192.168.244.1"))
                .withHeader("Cookie", equalTo("uid=AF-UID;DigiTrust.v1.identity"
                        //{"id":"id","version":1,"keyv":123,"privacy":{"optout":true}}
                        + "=eyJpZCI6ImlkIiwidmVyc2lvbiI6MSwia2V5diI6MTIzLCJwcml2YWN5Ijp7Im9wdG91dCI6dHJ1ZX19"))
                .withRequestBody(equalTo(""))
                .willReturn(aResponse().withBody(jsonFrom("auction/adform/test-adform-bid-response-1.json"))));

        // pre-bid cache
        wireMockRule.stubFor(post(urlPathEqualTo("/cache"))//
                .withRequestBody(equalToJson(jsonFrom("auction/adform/test-cache-adform-request.json")))
                .willReturn(aResponse().withBody(jsonFrom("auction/adform/test-cache-adform-response.json"))));

        // when
        final Response response = given(spec)
                .header("Referer", "http://www.example.com")
                .header("X-Forwarded-For", "192.168.244.1")
                .header("User-Agent", "userAgent")
                .header("Origin", "http://www.example.com")
                //this uids cookie value stands for {"uids":{"adform":"AF-UID"}}
                .cookie("uids", "eyJ1aWRzIjp7ImFkZm9ybSI6IkFGLVVJRCJ9fQ==")
                .queryParam("debug", "1")
                .body(jsonFrom("auction/adform/test-auction-adform-request.json"))
                .post("/auction");

        // then
        assertThat(response.header("Cache-Control")).isEqualTo("no-cache, no-store, must-revalidate");
        assertThat(response.header("Pragma")).isEqualTo("no-cache");
        assertThat(response.header("Expires")).isEqualTo("0");
        assertThat(response.header("Access-Control-Allow-Credentials")).isEqualTo("true");
        assertThat(response.header("Access-Control-Allow-Origin")).isEqualTo("http://www.example.com");

        final String expectedAuctionResponse = legacyAuctionResponseFrom(
                "auction/adform/test-auction-adform-response.json",
                response, singletonList(ADFORM));
        assertThat(response.asString()).isEqualTo(expectedAuctionResponse);
    }

    @Test
    public void auctionShouldRespondWithBidsFromRubiconAndAppnexus() throws IOException {
        // given
        // rubicon bid response for ad unit 1
        wireMockRule.stubFor(post(urlPathEqualTo("/rubicon-exchange"))
                .withQueryParam("tk_xint", equalTo("rp-pbs"))
                .withBasicAuth("rubicon_user", "rubicon_password")
                .withHeader("Content-Type", equalToIgnoreCase("application/json;charset=utf-8"))
                .withHeader("Accept", equalTo("application/json"))
                .withHeader("User-Agent", equalTo("prebid-server/1.0"))
                .withRequestBody(equalToJson(jsonFrom("auction/rubicon_appnexus/test-rubicon-bid-request-1.json")))
                .willReturn(aResponse().withBody(jsonFrom("auction/rubicon_appnexus/test-rubicon-bid-response-1.json"))));

        // rubicon bid response for ad unit 2
        wireMockRule.stubFor(post(urlPathEqualTo("/rubicon-exchange"))
                .withRequestBody(equalToJson(jsonFrom("auction/rubicon_appnexus/test-rubicon-bid-request-2.json")))
                .willReturn(aResponse().withBody(jsonFrom("auction/rubicon_appnexus/test-rubicon-bid-response-2.json"))));

        // rubicon bid response for ad unit 3
        wireMockRule.stubFor(post(urlPathEqualTo("/rubicon-exchange"))
                .withRequestBody(equalToJson(jsonFrom("auction/rubicon_appnexus/test-rubicon-bid-request-3.json")))
                .willReturn(aResponse().withBody(jsonFrom("auction/rubicon_appnexus/test-rubicon-bid-response-3.json"))));

        // appnexus bid response for ad unit 4
        wireMockRule.stubFor(post(urlPathEqualTo("/appnexus-exchange"))
                .withRequestBody(equalToJson(jsonFrom("auction/rubicon_appnexus/test-appnexus-bid-request-1.json")))
                .willReturn(aResponse().withBody(jsonFrom(
                        "auction/rubicon_appnexus/test-appnexus-bid-response-1.json"))));

        // pre-bid cache
        wireMockRule.stubFor(post(urlPathEqualTo("/cache"))//
                .withRequestBody(equalToJson(jsonFrom(
                        "auction/rubicon_appnexus/test-cache-rubicon-appnexus-request.json")))
                .willReturn(aResponse().withBody(jsonFrom(
                        "auction/rubicon_appnexus/test-cache-rubicon-appnexus-response.json"))));

        // when
        final Response response = given(spec)
                .header("Referer", "http://www.example.com")
                .header("X-Forwarded-For", "192.168.244.1")
                .header("User-Agent", "userAgent")
                .header("Origin", "http://www.example.com")
                //this uids cookie value stands for {"uids":{"rubicon":"J5VLCWQP-26-CWFT","adnxs":"12345"}}
                .cookie("uids", "eyJ1aWRzIjp7InJ1Ymljb24iOiJKNVZMQ1dRUC0yNi1DV0ZUIiwiYWRueHMiOiIxMjM0NSJ9fQ==")
                .queryParam("debug", "1")
                .body(jsonFrom("auction/rubicon_appnexus/test-auction-rubicon-appnexus-request.json"))
                .post("/auction");

        // then
        assertThat(response.header("Cache-Control")).isEqualTo("no-cache, no-store, must-revalidate");
        assertThat(response.header("Pragma")).isEqualTo("no-cache");
        assertThat(response.header("Expires")).isEqualTo("0");
        assertThat(response.header("Access-Control-Allow-Credentials")).isEqualTo("true");
        assertThat(response.header("Access-Control-Allow-Origin")).isEqualTo("http://www.example.com");

        final String expectedAuctionResponse = legacyAuctionResponseFrom(
                "auction/rubicon_appnexus/test-auction-rubicon-appnexus-response.json",
                response, asList(RUBICON, APPNEXUS, APPNEXUS_ALIAS));
        assertThat(response.asString()).isEqualTo(expectedAuctionResponse);
    }

    @Test
    public void statusShouldReturnReadyWithinResponseBodyAndHttp200Ok() {
        assertThat(given(spec).when().get("/status"))
                .extracting(Response::getStatusCode, response -> response.getBody().asString())
                .containsOnly(200, "ok");
    }

    @Test
    public void optoutShouldSetOptOutFlagAndRedirectToOptOutUrl() {
        // given
        wireMockRule.stubFor(post("/optout")
                .withRequestBody(equalTo("secret=abc&response=recaptcha1"))
                .willReturn(aResponse().withBody("{\"success\": true}")));

        // when
        final Response response = given(spec)
                .header("Content-Type", "application/x-www-form-urlencoded")
                // this uids cookie value stands for {"uids":{"rubicon":"J5VLCWQP-26-CWFT","adnxs":"12345"}}
                .cookie("uids", "eyJ1aWRzIjp7InJ1Ymljb24iOiJKNVZMQ1dRUC0yNi1DV0ZUIiwiYWRueHMiOiIxMjM0NSJ9fQ==")
                .body("g-recaptcha-response=recaptcha1&optout=1")
                .post("/optout");

        // then
        assertThat(response.statusCode()).isEqualTo(301);
        assertThat(response.header("location")).isEqualTo("http://optout/url");

        final Cookie cookie = response.getDetailedCookie("uids");
        assertThat(cookie.getDomain()).isEqualTo("cookie-domain");

        // this uids cookie value stands for {"uids":{},"optout":true}
        final Uids uids = decodeUids(cookie.getValue());
        assertThat(uids.getUids()).isEmpty();
        assertThat(uids.getUidsLegacy()).isEmpty();
        assertThat(uids.getOptout()).isTrue();
    }

    @Test
    public void staticShouldReturnHttp200Ok() {
        given(spec)
                .when()
                .get("/static")
                .then()
                .assertThat()
                .statusCode(200);
    }

    @Test
    public void cookieSyncShouldReturnBidderStatusWithRubiconUsersyncInfo() {
        // given
        final String gdprConsent = VendorConsentEncoder.toBase64String(new VendorConsentBuilder()
                .withConsentRecordCreatedOn(Instant.now())
                .withConsentRecordLastUpdatedOn(Instant.now())
                .withConsentLanguage("en")
                .withVendorListVersion(79)
                .withRangeEntries(singletonList(new StartEndRangeEntry(1, 100)))
                .withMaxVendorId(100)
                .withBitField(new HashSet<>(asList(1, 52)))
                .withAllowedPurposeIds(new HashSet<>(asList(1, 3)))
                .build());

        // when
        final CookieSyncResponse cookieSyncResponse = given(spec)
                .body(CookieSyncRequest.of(singletonList(RUBICON), 1, gdprConsent))
                .when()
                .post("/cookie_sync")
                .then()
                .spec(new ResponseSpecBuilder().setDefaultParser(Parser.JSON).build())
                .extract()
                .as(CookieSyncResponse.class);

        // then
        assertThat(cookieSyncResponse).isEqualTo(CookieSyncResponse.of("no_cookie",
                singletonList(BidderUsersyncStatus.builder()
                        .bidder(RUBICON)
                        .noCookie(true)
                        .usersync(UsersyncInfo.of(
                                "http://localhost:" + WIREMOCK_PORT
                                        + "/rubicon-usersync?gdpr=1&gdpr_consent=" + gdprConsent,
                                "redirect", false))
                        .build())));
    }

    @Test
    public void setuidShouldUpdateRubiconUidInUidCookie() {
        // when
        final Cookie uidsCookie = given(spec)
                // this uids cookie value stands for {"uids":{"rubicon":"J5VLCWQP-26-CWFT","adnxs":"12345"},
                // "bday":"2017-08-15T19:47:59.523908376Z"}
                .cookie("uids", "eyJ1aWRzIjp7InJ1Ymljb24iOiJKNVZMQ1dRUC0yNi1DV0ZUIiwiYWRueHMiOiIxMjM0"
                        + "NSJ9LCJiZGF5IjoiMjAxNy0wOC0xNVQxOTo0Nzo1OS41MjM5MDgzNzZaIn0=")
                // this constant is ok to use as long as it coincides with family name
                .queryParam("bidder", RUBICON)
                .queryParam("uid", "updatedUid")
                .queryParam("gdpr", "1")
                .queryParam("gdpr_consent", "BOEFEAyOEFEAyAHABDENAI4AAAB9vABAASA")
                .when()
                .get("/setuid")
                .then()
                .extract()
                .detailedCookie("uids");

        // then
        assertThat(uidsCookie.getDomain()).isEqualTo("cookie-domain");
        assertThat(uidsCookie.getMaxAge()).isEqualTo(7776000);
        assertThat(uidsCookie.getExpiryDate().toInstant())
                .isCloseTo(Instant.now().plus(90, ChronoUnit.DAYS), within(10, ChronoUnit.SECONDS));

        final Uids uids = decodeUids(uidsCookie.getValue());
        assertThat(uids.getBday()).isEqualTo("2017-08-15T19:47:59.523908376Z"); // should be unchanged
        assertThat(uids.getUidsLegacy()).isEmpty();
        assertThat(uids.getUids().get(RUBICON).getUid()).isEqualTo("updatedUid");
        assertThat(uids.getUids().get(RUBICON).getExpires().toInstant())
                .isCloseTo(Instant.now().plus(14, ChronoUnit.DAYS), within(10, ChronoUnit.SECONDS));
        assertThat(uids.getUids().get("adnxs").getUid()).isEqualTo("12345");
        assertThat(uids.getUids().get("adnxs").getExpires().toInstant())
                .isCloseTo(Instant.now().minus(5, ChronoUnit.MINUTES), within(10, ChronoUnit.SECONDS));
    }

    @Test
    public void optionsRequestShouldRespondWithOriginalPolicyHeaders() {
        // when
        final Response response = given(spec)
                .header("Origin", "origin.com")
                .header("Access-Control-Request-Method", "GET")
                .when()
                .options("/");

        // then
        assertThat(response.header("Access-Control-Allow-Credentials")).isEqualTo("true");
        assertThat(response.header("Access-Control-Allow-Origin")).isEqualTo("origin.com");
        assertThat(response.header("Access-Control-Allow-Methods")).contains(asList("HEAD", "OPTIONS", "GET", "POST"));
        assertThat(response.header("Access-Control-Allow-Headers"))
                .isEqualTo("Origin,Accept,X-Requested-With,Content-Type");
    }

    @Test
    public void biddersParamsShouldReturnBidderSchemas() throws IOException {
        given(spec)
                .when()
                .get("/bidders/params")
                .then()
                .assertThat()
                .body(Matchers.equalTo(jsonFrom("params/test-bidder-params-schemas.json")));
    }

    @Test
    public void infoBiddersShouldReturnRegisteredBidderNames() throws IOException {
        given(spec)
                .when()
                .get("/info/bidders")
                .then()
                .assertThat()
                .body(Matchers.equalTo(jsonFrom("info-bidders/test-info-bidders-response.json")));
    }

    @Test
    public void infoBidderDetailsShouldReturnMetadataForBidder() throws IOException {
        given(spec)
                .when()
                .get("/info/bidders/rubicon")
                .then()
                .assertThat()
                .body(Matchers.equalTo(jsonFrom("info-bidders/test-info-bidder-details-response.json")));
    }

    @Test
    public void shouldAskExchangeWithUpdatedSettingsFromCache() throws IOException, JSONException {
        // given
        // update stored settings cache
        given(adminSpec)
                .body(jsonFrom("cache/update/test-update-settings-request.json"))
                .when()
                .post("/storedrequests/openrtb2")
                .then()
                .assertThat()
                .body(Matchers.equalTo(""))
                .statusCode(200);

        // rubicon bid response
        wireMockRule.stubFor(post(urlPathEqualTo("/rubicon-exchange"))
                .withRequestBody(equalToJson(jsonFrom("cache/update/test-rubicon-bid-request.json")))
                .willReturn(aResponse().withBody(jsonFrom("cache/update/test-rubicon-bid-response.json"))));

        // when
        final Response response = given(spec)
                .header("Referer", "http://www.example.com")
                .header("X-Forwarded-For", "192.168.244.1")
                .header("User-Agent", "userAgent")
                .header("Origin", "http://www.example.com")
                // this uids cookie value stands for
                // {"uids":{"rubicon":"J5VLCWQP-26-CWFT"}}
                .cookie("uids", "eyJ1aWRzIjp7InJ1Ymljb24iOiJKNVZMQ1dRUC0yNi1DV0ZUIn19")
                .body(jsonFrom("cache/update/test-auction-request.json"))
                .post("/openrtb2/auction");

        // then
        final String expectedAuctionResponse = openrtbAuctionResponseFrom(
                "cache/update/test-auction-response.json",
                response, singletonList(RUBICON));

        JSONAssert.assertEquals(expectedAuctionResponse, response.asString(), JSONCompareMode.NON_EXTENSIBLE);
    }

    @Test
    public void versionHandlerShouldRespondWithCommitRevision() {
        given(adminSpec)
                .get("/version")
                .then()
                .assertThat()
                .statusCode(200);
    }

    @Test
    public void currencyRatesHandlerShouldRespondWithLastUpdateDate() {
        // given
        final Instant testTime = Instant.now();

        // when
        final Response response = given(adminSpec).get("/currency-rates");

        // then
        final String lastUpdateValue = response.jsonPath().getString("last_update");
        final Instant lastUpdateTime = Instant.parse(lastUpdateValue);
        assertThat(testTime).isAfter(lastUpdateTime);
    }

    @Test
    public void invalidateSettingsCacheShouldReturnExpectedResponse() {
        given(adminSpec)
                .body("{\"requests\":[],\"imps\":[]}")
                .when()
                .delete("/storedrequests/openrtb2")
                .then()
                .assertThat()
                .body(Matchers.equalTo(""))
                .statusCode(200);
    }

    @Test
    public void updateAmpSettingsCacheShouldReturnExpectedResponse() {
        given(adminSpec)
                .body("{\"requests\":{},\"imps\":{}}")
                .when()
                .post("/storedrequests/amp")
                .then()
                .assertThat()
                .body(Matchers.equalTo(""))
                .statusCode(200);
    }

    @Test
    public void invalidateAmpSettingsCacheShouldReturnExpectedResponse() {
        given(adminSpec)
                .body("{\"requests\":[],\"imps\":[]}")
                .when()
                .delete("/storedrequests/amp")
                .then()
                .assertThat()
                .body(Matchers.equalTo(""))
                .statusCode(200);
    }

    private static String jsonFrom(String file) throws IOException {
        // workaround to clear formatting
        return mapper.writeValueAsString(mapper.readTree(ApplicationTest.class.getResourceAsStream(
                ApplicationTest.class.getSimpleName() + "/" + file)));
    }

    private static String legacyAuctionResponseFrom(String templatePath, Response response, List<String> bidders)
            throws IOException {

        return auctionResponseFrom(templatePath, response,
                "bidder_status.find { it.bidder == '%s' }.response_time_ms", bidders);
    }

    private static String openrtbAuctionResponseFrom(String templatePath, Response response, List<String> bidders)
            throws IOException {

        return auctionResponseFrom(templatePath, response, "ext.responsetimemillis.%s", bidders);
    }

<<<<<<< HEAD
    private static String auctionResponseFrom(String template, Response response, String responseTimePath, Map<String, String> exchanges) {
        final String host = "localhost:8090";
        final String path = "/cache";
        final String hostPath = "http://localhost:8090/cache";

        String result = template.replaceAll("\\{\\{ cache_resource_url }}",
                "http://localhost:" + WIREMOCK_PORT + "/cache?uuid=")
                .replaceAll("\\{\\{ host }}", host)
                .replaceAll("\\{\\{ path }}", path)
                .replaceAll("\\{\\{ hostpath }}", hostPath);

        for (final Map.Entry<String, String> exchangeEntry : exchanges.entrySet()) {
            final String exchange = exchangeEntry.getKey();
            result = result.replaceAll("\\{\\{ " + exchange + "\\.exchange_uri }}", exchangeEntry.getValue());
            result = setResponseTime(response, result, exchange, responseTimePath);
=======
    private static String auctionResponseFrom(String templatePath, Response response, String responseTimePath,
                                              List<String> bidders) throws IOException {
        final String hostAndPort = "localhost:" + WIREMOCK_PORT;
        final String cachePath = "/cache";
        final String cacheEndpoint = "http://" + hostAndPort + cachePath;

        String result = jsonFrom(templatePath)
                .replaceAll("\\{\\{ cache.resource_url }}", cacheEndpoint + "?uuid=")
                .replaceAll("\\{\\{ cache.host }}", hostAndPort)
                .replaceAll("\\{\\{ cache.path }}", cachePath)
                .replaceAll("\\{\\{ cache.hostpath }}", cacheEndpoint);

        for (final String bidder : bidders) {
            result = result.replaceAll("\\{\\{ " + bidder + "\\.exchange_uri }}",
                    "http://" + hostAndPort + "/" + bidder + "-exchange");
            result = setResponseTime(response, result, bidder, responseTimePath);
>>>>>>> 9eafed3e
        }

        return result;
    }

    private static String setResponseTime(Response response, String expectedResponseJson, String bidder,
                                          String responseTimePath) {
        final Object val = response.path(format(responseTimePath, bidder));
        final Integer responseTime = val instanceof Integer ? (Integer) val : null;
        if (responseTime != null) {
            expectedResponseJson = expectedResponseJson.replaceAll("\"\\{\\{ " + bidder + "\\.response_time_ms }}\"",
                    responseTime.toString());
        }
        return expectedResponseJson;
    }

    private static Uids decodeUids(String value) {
        return Json.decodeValue(Buffer.buffer(Base64.getUrlDecoder().decode(value)), Uids.class);
    }
}<|MERGE_RESOLUTION|>--- conflicted
+++ resolved
@@ -1509,23 +1509,6 @@
         return auctionResponseFrom(templatePath, response, "ext.responsetimemillis.%s", bidders);
     }
 
-<<<<<<< HEAD
-    private static String auctionResponseFrom(String template, Response response, String responseTimePath, Map<String, String> exchanges) {
-        final String host = "localhost:8090";
-        final String path = "/cache";
-        final String hostPath = "http://localhost:8090/cache";
-
-        String result = template.replaceAll("\\{\\{ cache_resource_url }}",
-                "http://localhost:" + WIREMOCK_PORT + "/cache?uuid=")
-                .replaceAll("\\{\\{ host }}", host)
-                .replaceAll("\\{\\{ path }}", path)
-                .replaceAll("\\{\\{ hostpath }}", hostPath);
-
-        for (final Map.Entry<String, String> exchangeEntry : exchanges.entrySet()) {
-            final String exchange = exchangeEntry.getKey();
-            result = result.replaceAll("\\{\\{ " + exchange + "\\.exchange_uri }}", exchangeEntry.getValue());
-            result = setResponseTime(response, result, exchange, responseTimePath);
-=======
     private static String auctionResponseFrom(String templatePath, Response response, String responseTimePath,
                                               List<String> bidders) throws IOException {
         final String hostAndPort = "localhost:" + WIREMOCK_PORT;
@@ -1542,7 +1525,6 @@
             result = result.replaceAll("\\{\\{ " + bidder + "\\.exchange_uri }}",
                     "http://" + hostAndPort + "/" + bidder + "-exchange");
             result = setResponseTime(response, result, bidder, responseTimePath);
->>>>>>> 9eafed3e
         }
 
         return result;
