--- conflicted
+++ resolved
@@ -314,13 +314,8 @@
                         false))
                 .willReturn(aResponse()
                         .withTransformers("cache-response-transformer")
-<<<<<<< HEAD
                         .withTransformerParameter("matcherName",
                                 "openrtb2/pubmatic/test-cache-matcher-pubmatic.json")));
-=======
-                        .withTransformerParameter("matcherName", "openrtb2/pubmatic/test-cache-matcher-pubmatic.json")
-                ));
->>>>>>> a968d718
 
         // when
         final Response response = given(spec)
