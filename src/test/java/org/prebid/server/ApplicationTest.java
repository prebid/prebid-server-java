--- conflicted
+++ resolved
@@ -84,15 +84,6 @@
     private static final String FACEBOOK = "audienceNetwork";
     private static final String IX = "ix";
     private static final String LIFESTREET = "lifestreet";
-<<<<<<< HEAD
-=======
-    private static final String PUBMATIC = "pubmatic";
-    private static final String CONVERSANT = "conversant";
-    private static final String ADFORM = "adform";
-    private static final String BRIGHTROLL = "brightroll";
-    private static final String SOVRN = "sovrn";
-    private static final String TTX = "ttx";
->>>>>>> 248b603b
     private static final String OPENX = "openx";
     private static final String PUBMATIC = "pubmatic";
     private static final String PULSEPOINT = "pulsepoint";
@@ -100,6 +91,7 @@
     private static final String RUBICON = "rubicon";
     private static final String SOMOAUDIENCE = "somoaudience";
     private static final String SOVRN = "sovrn";
+    private static final String TTX = "ttx";
 
     private static final int APP_PORT = 8080;
     private static final int WIREMOCK_PORT = 8090;
