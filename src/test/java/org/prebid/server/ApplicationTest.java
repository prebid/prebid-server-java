--- conflicted
+++ resolved
@@ -82,11 +82,8 @@
     private static final String CONVERSANT_ALIAS = "conversantAlias";
     private static final String EPLANNING = "eplanning";
     private static final String FACEBOOK = "audienceNetwork";
-<<<<<<< HEAD
     private static final String GRID = "grid";
-=======
     private static final String GUMGUM = "gumgum";
->>>>>>> 9f492485
     private static final String IX = "ix";
     private static final String LIFESTREET = "lifestreet";
     private static final String OPENX = "openx";
@@ -496,7 +493,6 @@
     }
 
     @Test
-<<<<<<< HEAD
     public void openrtb2AuctionShouldRespondWithBidsFromTheMediaGrid() throws IOException, JSONException {
         // given
         // TheMediaGrid bid response for imp 001
@@ -508,7 +504,27 @@
         wireMockRule.stubFor(post(urlPathEqualTo("/cache"))
                 .withRequestBody(equalToJson(jsonFrom("openrtb2/grid/test-cache-grid-request.json")))
                 .willReturn(aResponse().withBody(jsonFrom("openrtb2/grid/test-cache-grid-response.json"))));
-=======
+
+        // when
+        final Response response = given(spec)
+                .header("Referer", "http://www.example.com")
+                .header("X-Forwarded-For", "192.168.244.1")
+                .header("User-Agent", "userAgent")
+                .header("Origin", "http://www.example.com")
+                // this uids cookie value stands for {"uids":{"grid":"GRID-UID"}}
+                .cookie("uids", "eyJ1aWRzIjp7ImdyaWQiOiJHUklELVVJRCJ9fQ==")
+                .body(jsonFrom("openrtb2/grid/test-auction-grid-request.json"))
+                .post("/openrtb2/auction");
+
+        // then
+        final String expectedAuctionResponse = openrtbAuctionResponseFrom(
+                "openrtb2/grid/test-auction-grid-response.json",
+                response, singletonList(GRID));
+
+        JSONAssert.assertEquals(expectedAuctionResponse, response.asString(), JSONCompareMode.NON_EXTENSIBLE);
+    }
+
+    @Test
     public void openrtb2AuctionShouldRespondWithBidsFromGumGum() throws IOException, JSONException {
         // given
         // GumGum bid response for imp 001 and 002
@@ -520,34 +536,22 @@
         wireMockRule.stubFor(post(urlPathEqualTo("/cache"))
                 .withRequestBody(equalToJson(jsonFrom("openrtb2/gumgum/test-cache-gumgum-request.json")))
                 .willReturn(aResponse().withBody(jsonFrom("openrtb2/gumgum/test-cache-gumgum-response.json"))));
->>>>>>> 9f492485
-
-        // when
-        final Response response = given(spec)
-                .header("Referer", "http://www.example.com")
-                .header("X-Forwarded-For", "192.168.244.1")
-                .header("User-Agent", "userAgent")
-                .header("Origin", "http://www.example.com")
-<<<<<<< HEAD
-                // this uids cookie value stands for {"uids":{"grid":"GRID-UID"}}
-                .cookie("uids", "eyJ1aWRzIjp7ImdyaWQiOiJHUklELVVJRCJ9fQ==")
-                .body(jsonFrom("openrtb2/grid/test-auction-grid-request.json"))
-=======
+
+        // when
+        final Response response = given(spec)
+                .header("Referer", "http://www.example.com")
+                .header("X-Forwarded-For", "192.168.244.1")
+                .header("User-Agent", "userAgent")
+                .header("Origin", "http://www.example.com")
                 // this uids cookie value stands for {"uids":{"gum":"GUM-UID"}}
                 .cookie("uids", "eyJ1aWRzIjp7Imd1bSI6IkdVTS1VSUQifX0=")
                 .body(jsonFrom("openrtb2/gumgum/test-auction-gumgum-request.json"))
->>>>>>> 9f492485
-                .post("/openrtb2/auction");
-
-        // then
-        final String expectedAuctionResponse = openrtbAuctionResponseFrom(
-<<<<<<< HEAD
-                "openrtb2/grid/test-auction-grid-response.json",
-                response, singletonList(GRID));
-=======
+                .post("/openrtb2/auction");
+
+        // then
+        final String expectedAuctionResponse = openrtbAuctionResponseFrom(
                 "openrtb2/gumgum/test-auction-gumgum-response.json",
                 response, singletonList(GUMGUM));
->>>>>>> 9f492485
 
         JSONAssert.assertEquals(expectedAuctionResponse, response.asString(), JSONCompareMode.NON_EXTENSIBLE);
     }
