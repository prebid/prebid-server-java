package org.prebid.server;

<<<<<<< HEAD
import com.fasterxml.jackson.databind.JsonNode;
import com.fasterxml.jackson.databind.ObjectMapper;
import com.fasterxml.jackson.databind.node.ArrayNode;
import com.fasterxml.jackson.databind.node.ObjectNode;
import com.github.tomakehurst.wiremock.client.ResponseDefinitionBuilder;
import com.github.tomakehurst.wiremock.client.WireMock;
import com.github.tomakehurst.wiremock.common.ConsoleNotifier;
import com.github.tomakehurst.wiremock.common.FileSource;
import com.github.tomakehurst.wiremock.extension.Parameters;
import com.github.tomakehurst.wiremock.extension.ResponseTransformer;
import com.github.tomakehurst.wiremock.http.Request;
=======
>>>>>>> 636d9239
import com.github.tomakehurst.wiremock.junit.WireMockClassRule;
import com.iab.gdpr.consent.VendorConsentEncoder;
import com.iab.gdpr.consent.implementation.v1.VendorConsentBuilder;
import com.iab.gdpr.consent.range.StartEndRangeEntry;
import io.restassured.builder.RequestSpecBuilder;
import io.restassured.builder.ResponseSpecBuilder;
import io.restassured.config.ObjectMapperConfig;
import io.restassured.config.RestAssuredConfig;
import io.restassured.http.Cookie;
import io.restassured.internal.mapping.Jackson2Mapper;
import io.restassured.parsing.Parser;
import io.restassured.response.Response;
import io.restassured.specification.RequestSpecification;
import io.vertx.core.buffer.Buffer;
import io.vertx.core.json.Json;
import io.vertx.core.json.JsonObject;
import org.hamcrest.Matchers;
import org.json.JSONException;
import org.junit.BeforeClass;
import org.junit.ClassRule;
import org.junit.Rule;
import org.junit.Test;
import org.junit.runner.RunWith;
import org.prebid.server.cookie.proto.Uids;
import org.prebid.server.proto.request.CookieSyncRequest;
import org.prebid.server.proto.response.BidderUsersyncStatus;
import org.prebid.server.proto.response.CookieSyncResponse;
import org.prebid.server.proto.response.UsersyncInfo;
import org.skyscreamer.jsonassert.JSONAssert;
import org.skyscreamer.jsonassert.JSONCompareMode;
import org.springframework.boot.test.context.SpringBootTest;
import org.springframework.test.context.TestPropertySource;
import org.springframework.test.context.junit4.SpringRunner;

import java.io.IOException;
import java.time.Instant;
import java.time.temporal.ChronoUnit;
import java.util.Base64;
import java.util.HashSet;
import java.util.List;

import static com.github.tomakehurst.wiremock.client.WireMock.aResponse;
import static com.github.tomakehurst.wiremock.client.WireMock.equalTo;
import static com.github.tomakehurst.wiremock.client.WireMock.equalToIgnoreCase;
import static com.github.tomakehurst.wiremock.client.WireMock.equalToJson;
import static com.github.tomakehurst.wiremock.client.WireMock.get;
import static com.github.tomakehurst.wiremock.client.WireMock.post;
import static com.github.tomakehurst.wiremock.client.WireMock.urlPathEqualTo;
import static com.github.tomakehurst.wiremock.core.WireMockConfiguration.wireMockConfig;
import static io.restassured.RestAssured.given;
import static io.restassured.RestAssured.trustStore;
import static java.lang.String.format;
import static java.util.Arrays.asList;
import static java.util.Collections.singletonList;
import static org.assertj.core.api.Assertions.assertThat;
import static org.assertj.core.api.Assertions.within;

@RunWith(SpringRunner.class)
@SpringBootTest(webEnvironment = SpringBootTest.WebEnvironment.NONE)
@TestPropertySource(locations = "classpath:org/prebid/server/ApplicationTest/test-application.properties")
public class ApplicationTest extends VertxTest {

    private static final String RUBICON = "rubicon";
    private static final String APPNEXUS = "appnexus";
    private static final String FACEBOOK = "audienceNetwork";
    private static final String ADKERNELADN = "adkernelAdn";
    private static final String RHYTHMONE = "rhythmone";
    private static final String PULSEPOINT = "pulsepoint";
    private static final String IX = "ix";
    private static final String LIFESTREET = "lifestreet";
    private static final String PUBMATIC = "pubmatic";
    private static final String CONVERSANT = "conversant";
    private static final String ADFORM = "adform";
    private static final String BRIGHTROLL = "brightroll";
    private static final String SOVRN = "sovrn";
    private static final String OPENX = "openx";
    private static final String ADTELLIGENT = "adtelligent";
    private static final String EPLANNING = "eplanning";
    private static final String SOMOAUDIENCE = "somoaudience";
    private static final String BEACHFRONT = "beachfront";
    private static final String APPNEXUS_ALIAS = "appnexusAlias";
    private static final String CONVERSANT_ALIAS = "conversantAlias";

    private static final int APP_PORT = 8080;
    private static final int WIREMOCK_PORT = 8090;
    private static final int ADMIN_PORT = 8060;

    @ClassRule
    public static final WireMockClassRule wireMockRule = new WireMockClassRule(wireMockConfig().port(WIREMOCK_PORT).extensions(new ResponseTransformer() {
        @Override
        public com.github.tomakehurst.wiremock.http.Response transform(Request request, com.github.tomakehurst.wiremock.http.Response response, FileSource files, Parameters parameters) {
            String newResponse = cacheResponseFromRequestJson(request.getBodyAsString(), parameters.getString("matcherName"));
            return com.github.tomakehurst.wiremock.http.Response.response().body(newResponse).status(200).build();
        }

        @Override
        public String getName() {
            return "cache-response-transformer";
        }

        @Override
        public boolean applyGlobally() {
            return false;
        }
    }));

    @Rule
    public WireMockClassRule instanceRule = wireMockRule;

    private static final RequestSpecification spec = new RequestSpecBuilder()
            .setBaseUri("http://localhost")
            .setPort(APP_PORT)
            .setConfig(RestAssuredConfig.config()
                    .objectMapperConfig(new ObjectMapperConfig(new Jackson2Mapper((aClass, s) -> mapper))))
            .build();

    private static final RequestSpecification adminSpec = new RequestSpecBuilder()
            .setBaseUri("http://localhost")
            .setPort(ADMIN_PORT)
            .setConfig(RestAssuredConfig.config()
                    .objectMapperConfig(new ObjectMapperConfig(new Jackson2Mapper((aClass, s) -> mapper))))
            .build();

    @BeforeClass
    public static void setUp() throws IOException {
        wireMockRule.stubFor(get(urlPathEqualTo("/periodic-update"))
                .willReturn(aResponse().withBody(jsonFrom("storedrequests/test-periodic-refresh.json"))));
        wireMockRule.stubFor(get(urlPathEqualTo("/currency-rates"))
                .willReturn(aResponse().withBody(jsonFrom("currency/latest.json"))));
    }

    @Test
    public void openrtb2AuctionShouldRespondWithBidsFromConversant() throws IOException, JSONException {
        // given
        // conversant bid response for imp 4
        wireMockRule.stubFor(post(urlPathEqualTo("/conversant-exchange"))
                .withRequestBody(equalToJson(jsonFrom("openrtb2/conversant/test-conversant-bid-request-1.json")))
                .willReturn(aResponse().withBody(jsonFrom("openrtb2/conversant/test-conversant-bid-response-1.json"))));

        // conversant bid response for imp 4 with alias parameters
        wireMockRule.stubFor(post(urlPathEqualTo("/conversant-exchange"))
                .withRequestBody(equalToJson(jsonFrom("openrtb2/conversant/test-conversant-bid-request-2.json")))
                .willReturn(aResponse().withBody(jsonFrom("openrtb2/conversant/test-conversant-bid-response-2.json"))));

        // pre-bid cache
        wireMockRule.stubFor(post(urlPathEqualTo("/cache"))
                .withRequestBody(equalToJson(jsonFrom("openrtb2/conversant/test-cache-conversant-request.json"), true, false))
                .willReturn(aResponse()
                        .withTransformers("cache-response-transformer")
                        .withTransformerParameter("matcherName", "openrtb2/conversant/test-cache-matcher-conversant.json")
                ));

        // when
        final Response response = given(spec)
                .header("Referer", "http://www.example.com")
                .header("X-Forwarded-For", "192.168.244.1")
                .header("User-Agent", "userAgent")
                .header("Origin", "http://www.example.com")
                // this uids cookie value stands for {"uids":{"conversant":"CV-UID"}}
                .cookie("uids", "eyJ1aWRzIjp7ImNvbnZlcnNhbnQiOiJDVi1VSUQifX0=")
                .body(jsonFrom("openrtb2/conversant/test-auction-conversant-request.json"))
                .post("/openrtb2/auction");

        // then
        final String expectedAuctionResponse = openrtbAuctionResponseFrom(
                "openrtb2/conversant/test-auction-conversant-response.json",
                response, asList(CONVERSANT, CONVERSANT_ALIAS));

        JSONAssert.assertEquals(expectedAuctionResponse, response.asString(), JSONCompareMode.NON_EXTENSIBLE);
    }

    @Test
    public void openrtb2AuctionShouldRespondWithBidsFromIx() throws IOException, JSONException {
        // given
        // ix bid response for imp 6 and imp 61
        wireMockRule.stubFor(post(urlPathEqualTo("/ix-exchange"))
                .withRequestBody(equalToJson(jsonFrom("openrtb2/ix/test-ix-bid-request-1.json")))
                .willReturn(aResponse().withBody(jsonFrom("openrtb2/ix/test-ix-bid-response-1.json"))));

        // pre-bid cache
        wireMockRule.stubFor(post(urlPathEqualTo("/cache"))
                .withRequestBody(equalToJson(jsonFrom("openrtb2/ix/test-cache-ix-request.json"), true, false))
                .willReturn(aResponse()
                        .withTransformers("cache-response-transformer")
                        .withTransformerParameter("matcherName", "openrtb2/ix/test-cache-matcher-ix.json")
                ));

        // when
        final Response response = given(spec)
                .header("Referer", "http://www.example.com")
                .header("X-Forwarded-For", "192.168.244.1")
                .header("User-Agent", "userAgent")
                .header("Origin", "http://www.example.com")
                // this uids cookie value stands for {"uids":{"ix":"IE-UID"}}
                .cookie("uids", "eyJ1aWRzIjp7Iml4IjoiSUUtVUlEIn19")
                .body(jsonFrom("openrtb2/ix/test-auction-ix-request.json"))
                .post("/openrtb2/auction");

        // then
        final String expectedAuctionResponse = openrtbAuctionResponseFrom(
                "openrtb2/ix/test-auction-ix-response.json",
                response, singletonList(IX));

        JSONAssert.assertEquals(expectedAuctionResponse, response.asString(), JSONCompareMode.NON_EXTENSIBLE);
    }

    @Test
    public void openrtb2AuctionShouldRespondWithBidsFromFacebook() throws IOException, JSONException {
        // given
        // facebook bid response for imp 5
        wireMockRule.stubFor(post(urlPathEqualTo("/audienceNetwork-exchange"))
                .withRequestBody(equalToJson(jsonFrom("openrtb2/facebook/test-facebook-bid-request-1.json")))
                .willReturn(aResponse().withBody(jsonFrom("openrtb2/facebook/test-facebook-bid-response-1.json"))));

        // pre-bid cache
        wireMockRule.stubFor(post(urlPathEqualTo("/cache"))
                .withRequestBody(equalToJson(jsonFrom("openrtb2/facebook/test-cache-facebook-request.json")))
                .willReturn(aResponse().withBody(jsonFrom("openrtb2/facebook/test-cache-facebook-response.json"))));

        // when
        final Response response = given(spec)
                .header("Referer", "http://www.example.com")
                .header("X-Forwarded-For", "192.168.244.1")
                .header("User-Agent", "userAgent")
                .header("Origin", "http://www.example.com")
                // this uids cookie value stands for {"uids":{"audienceNetwork":"FB-UID"}}
                .cookie("uids", "eyJ1aWRzIjp7ImF1ZGllbmNlTmV0d29yayI6IkZCLVVJRCJ9fQ==")
                .body(jsonFrom("openrtb2/facebook/test-auction-facebook-request.json"))
                .post("/openrtb2/auction");

        // then
        final String expectedAuctionResponse = openrtbAuctionResponseFrom(
                "openrtb2/facebook/test-auction-facebook-response.json",
                response, singletonList(FACEBOOK));

        JSONAssert.assertEquals(expectedAuctionResponse, response.asString(), JSONCompareMode.NON_EXTENSIBLE);
    }

    @Test
    public void openrtb2AuctionShouldRespondWithBidsFromLifestreet() throws IOException, JSONException {
        // given
        // lifestreet bid response for imp 7
        wireMockRule.stubFor(post(urlPathEqualTo("/lifestreet-exchange"))
                .withRequestBody(equalToJson(jsonFrom("openrtb2/lifestreet/test-lifestreet-bid-request-1.json")))
                .willReturn(aResponse().withBody(jsonFrom("openrtb2/lifestreet/test-lifestreet-bid-response-1.json"))));

        // lifestreet bid response for imp 71
        wireMockRule.stubFor(post(urlPathEqualTo("/lifestreet-exchange"))
                .withRequestBody(equalToJson(jsonFrom("openrtb2/lifestreet/test-lifestreet-bid-request-2.json")))
                .willReturn(aResponse().withBody(jsonFrom("openrtb2/lifestreet/test-lifestreet-bid-response-2.json"))));

        // when
        final Response response = given(spec)
                .header("Referer", "http://www.example.com")
                .header("X-Forwarded-For", "192.168.244.1")
                .header("User-Agent", "userAgent")
                .header("Origin", "http://www.example.com")
                // this uids cookie value stands for {"uids":{"lifestreet":"LS-UID"}}
                .cookie("uids", "eyJ1aWRzIjp7ImxpZmVzdHJlZXQiOiJMUy1VSUQifX0=")
                .body(jsonFrom("openrtb2/lifestreet/test-auction-lifestreet-request.json"))
                .post("/openrtb2/auction");

        // then
        final String expectedAuctionResponse = openrtbAuctionResponseFrom(
                "openrtb2/lifestreet/test-auction-lifestreet-response.json",
                response, singletonList(LIFESTREET));

        JSONAssert.assertEquals(expectedAuctionResponse, response.asString(), JSONCompareMode.NON_EXTENSIBLE);
    }

    @Test
    public void openrtb2AuctionShouldRespondWithBidsFromPulsepoint() throws IOException, JSONException {
        // given
        // pulsepoint bid response for imp 8
        wireMockRule.stubFor(post(urlPathEqualTo("/pulsepoint-exchange"))
                .withRequestBody(equalToJson(jsonFrom("openrtb2/pulsepoint/test-pulsepoint-bid-request-1.json")))
                .willReturn(aResponse().withBody(jsonFrom("openrtb2/pulsepoint/test-pulsepoint-bid-response-1.json"))));

        // pre-bid cache
        wireMockRule.stubFor(post(urlPathEqualTo("/cache"))
                .withRequestBody(equalToJson(jsonFrom("openrtb2/pulsepoint/test-cache-pulsepoint-request.json")))
                .willReturn(aResponse().withBody(jsonFrom("openrtb2/pulsepoint/test-cache-pulsepoint-response.json"))));

        // when
        final Response response = given(spec)
                .header("Referer", "http://www.example.com")
                .header("X-Forwarded-For", "192.168.244.1")
                .header("User-Agent", "userAgent")
                .header("Origin", "http://www.example.com")
                // this uids cookie value stands for {"uids":{"pulsepoint":"PP-UID"}}
                .cookie("uids", "eyJ1aWRzIjp7InB1bHNlcG9pbnQiOiJQUC1VSUQifX0=")
                .body(jsonFrom("openrtb2/pulsepoint/test-auction-pulsepoint-request.json"))
                .post("/openrtb2/auction");

        // then
        final String expectedAuctionResponse = openrtbAuctionResponseFrom(
                "openrtb2/pulsepoint/test-auction-pulsepoint-response.json",
                response, singletonList(PULSEPOINT));

        JSONAssert.assertEquals(expectedAuctionResponse, response.asString(), JSONCompareMode.NON_EXTENSIBLE);
    }

    @Test
    public void openrtb2AuctionShouldRespondWithBidsFromPubmatic() throws IOException, JSONException {
        // given
        // pubmatic bid response for imp 9
        wireMockRule.stubFor(post(urlPathEqualTo("/pubmatic-exchange"))
                .withRequestBody(equalToJson(jsonFrom("openrtb2/pubmatic/test-pubmatic-bid-request-1.json")))
                .willReturn(aResponse().withBody(jsonFrom("openrtb2/pubmatic/test-pubmatic-bid-response-1.json"))));

        // pre-bid cache
        wireMockRule.stubFor(post(urlPathEqualTo("/cache"))
                .withRequestBody(equalToJson(jsonFrom("openrtb2/pubmatic/test-cache-pubmatic-request.json"), true, false))
                .willReturn(aResponse()
                .withTransformers("cache-response-transformer")
                .withTransformerParameter("matcherName", "openrtb2/pubmatic/test-cache-matcher-pubmatic.json")
        ));

        // when
        final Response response = given(spec)
                .header("Referer", "http://www.example.com")
                .header("X-Forwarded-For", "192.168.244.1")
                .header("User-Agent", "userAgent")
                .header("Origin", "http://www.example.com")
                // this uids cookie value stands for {"uids":{"pubmatic":"PM-UID"}}
                .cookie("uids", "eyJ1aWRzIjp7InB1Ym1hdGljIjoiUE0tVUlEIn19")
                .body(jsonFrom("openrtb2/pubmatic/test-auction-pubmatic-request.json"))
                .post("/openrtb2/auction");

        // then
        final String expectedAuctionResponse = openrtbAuctionResponseFrom(
                "openrtb2/pubmatic/test-auction-pubmatic-response.json",
                response, singletonList(PUBMATIC));

        JSONAssert.assertEquals(expectedAuctionResponse, response.asString(), JSONCompareMode.NON_EXTENSIBLE);
    }

    @Test
    public void openrtb2AuctionShouldRespondWithBidsFromAdform() throws IOException, JSONException {
        // given
        // adform bid response for imp 12
        wireMockRule.stubFor(get(urlPathEqualTo("/adform-exchange"))
                .withQueryParam("CC", equalTo("1"))
                .withQueryParam("rp", equalTo("4"))
                .withQueryParam("fd", equalTo("1"))
                .withQueryParam("stid", equalTo("tid"))
                .withQueryParam("pt", equalTo("gross"))
                .withQueryParam("ip", equalTo("192.168.244.1"))
                .withQueryParam("adid", equalTo("ifaId"))
                .withQueryParam("gdpr", equalTo("0"))
                .withQueryParam("gdpr_consent", equalTo("consentValue"))
                // bWlkPTE1 is Base64 encoded "mid=15"
                .withQueryParam("bWlkPTE1", equalTo(""))
                .withHeader("Content-Type", equalToIgnoreCase("application/json;charset=utf-8"))
                .withHeader("Accept", equalTo("application/json"))
                .withHeader("User-Agent", equalTo("userAgent"))
                .withHeader("X-Request-Agent", equalTo("PrebidAdapter 0.1.2"))
                .withHeader("X-Forwarded-For", equalTo("192.168.244.1"))
                .withHeader("Cookie", equalTo(
                        "uid=AF-UID;DigiTrust.v1.identity="
                                // Base 64 encoded {"id":"id","version":1,"keyv":123,"privacy":{"optout":false}}
                                + "eyJpZCI6ImlkIiwidmVyc2lvbiI6MSwia2V5diI6MTIzLCJwcml2YWN5Ijp7Im9wdG91dCI6ZmFsc2V9fQ"))
                .withRequestBody(equalTo(""))
                .willReturn(aResponse().withBody(jsonFrom("openrtb2/adform/test-adform-bid-response-1.json"))));

        // pre-bid cache
        wireMockRule.stubFor(post(urlPathEqualTo("/cache"))
                .withRequestBody(equalToJson(jsonFrom("openrtb2/adform/test-cache-adform-request.json")))
                .willReturn(aResponse().withBody(jsonFrom("openrtb2/adform/test-cache-adform-response.json"))));

        // when
        final Response response = given(spec)
                .header("Referer", "http://www.example.com")
                .header("X-Forwarded-For", "192.168.244.1")
                .header("User-Agent", "userAgent")
                .header("Origin", "http://www.example.com")
                // this uids cookie value stands for {"uids":{"adform":"AF-UID"}}
                .cookie("uids", "eyJ1aWRzIjp7ImFkZm9ybSI6IkFGLVVJRCJ9fQ==")
                .body(jsonFrom("openrtb2/adform/test-auction-adform-request.json"))
                .post("/openrtb2/auction");

        // then
        final String expectedAuctionResponse = openrtbAuctionResponseFrom(
                "openrtb2/adform/test-auction-adform-response.json",
                response, singletonList(ADFORM));

        JSONAssert.assertEquals(expectedAuctionResponse, response.asString(), JSONCompareMode.NON_EXTENSIBLE);

    }

    @Test
    public void openrtb2AuctionShouldRespondWithBidsFromSovrn() throws IOException, JSONException {
        // given
        // sovrn bid response for imp 13
        wireMockRule.stubFor(post(urlPathEqualTo("/sovrn-exchange"))
                .withHeader("Content-Type", equalToIgnoreCase("application/json;charset=utf-8"))
                .withHeader("Accept", equalTo("application/json"))
                .withHeader("User-Agent", equalTo("userAgent"))
                .withHeader("X-Forwarded-For", equalTo("192.168.244.1"))
                .withHeader("DNT", equalTo("2"))
                .withHeader("Accept-Language", equalTo("en"))
                .withCookie("ljt_reader", equalTo("990011"))
                .withRequestBody(equalToJson(jsonFrom("openrtb2/sovrn/test-sovrn-bid-request-1.json")))
                .willReturn(aResponse().withBody(jsonFrom("openrtb2/sovrn/test-sovrn-bid-response-1.json"))));

        // pre-bid cache
        wireMockRule.stubFor(post(urlPathEqualTo("/cache"))
                .withRequestBody(equalToJson(jsonFrom("openrtb2/sovrn/test-cache-sovrn-request.json")))
                .willReturn(aResponse().withBody(jsonFrom("openrtb2/sovrn/test-cache-sovrn-response.json"))));

        // when
        final Response response = given(spec)
                .header("Referer", "http://www.example.com")
                .header("X-Forwarded-For", "192.168.244.1")
                .header("User-Agent", "userAgent")
                .header("Origin", "http://www.example.com")
                // this uids cookie value stands for {"uids":{"sovrn":"990011"}}
                .cookie("uids", "eyJ1aWRzIjp7InNvdnJuIjoiOTkwMDExIn19")
                .body(jsonFrom("openrtb2/sovrn/test-auction-sovrn-request.json"))
                .post("/openrtb2/auction");

        // then
        final String expectedAuctionResponse = openrtbAuctionResponseFrom(
                "openrtb2/sovrn/test-auction-sovrn-response.json",
                response, singletonList(SOVRN));

        JSONAssert.assertEquals(expectedAuctionResponse, response.asString(), JSONCompareMode.NON_EXTENSIBLE);
    }

    @Test
    public void openrtb2AuctionShouldRespondWithBidsFromAdtelligent() throws IOException, JSONException {
        // given
        // adtelligent bid response for imp 14
        wireMockRule.stubFor(post(urlPathEqualTo("/adtelligent-exchange"))
                .withQueryParam("aid", equalTo("1000"))
                .withRequestBody(equalToJson(jsonFrom("openrtb2/adtelligent/test-adtelligent-bid-request-1.json")))
                .willReturn(aResponse().withBody(jsonFrom("openrtb2/adtelligent/test-adtelligent-bid-response-1.json"))));

        // pre-bid cache
        wireMockRule.stubFor(post(urlPathEqualTo("/cache"))
                .withRequestBody(equalToJson(jsonFrom("openrtb2/adtelligent/test-cache-adtelligent-request.json")))
                .willReturn(aResponse().withBody(jsonFrom("openrtb2/adtelligent/test-cache-adtelligent-response.json"))));

        // when
        final Response response = given(spec)
                .header("Referer", "http://www.example.com")
                .header("X-Forwarded-For", "192.168.244.1")
                .header("User-Agent", "userAgent")
                .header("Origin", "http://www.example.com")
                // this uids cookie value stands for {"uids":{"adtelligent":"AT-UID"}}
                .cookie("uids", "eyJ1aWRzIjp7ImFkdGVsbGlnZW50IjoiQVQtVUlEIn19")
                .body(jsonFrom("openrtb2/adtelligent/test-auction-adtelligent-request.json"))
                .post("/openrtb2/auction");

        // then
        final String expectedAuctionResponse = openrtbAuctionResponseFrom(
                "openrtb2/adtelligent/test-auction-adtelligent-response.json",
                response, singletonList(ADTELLIGENT));

        JSONAssert.assertEquals(expectedAuctionResponse, response.asString(), JSONCompareMode.NON_EXTENSIBLE);
    }

    @Test
    public void openrtb2AuctionShouldRespondWithBidsFromOpenx() throws IOException, JSONException {
        // given
        // openx bid response for imp 011 and 02
        wireMockRule.stubFor(post(urlPathEqualTo("/openx-exchange"))
                .withRequestBody(equalToJson(jsonFrom("openrtb2/openx/test-openx-bid-request-1.json")))
                .willReturn(aResponse().withBody(jsonFrom("openrtb2/openx/test-openx-bid-response-1.json"))));

        // openx bid response for imp 03
        wireMockRule.stubFor(post(urlPathEqualTo("/openx-exchange"))
                .withRequestBody(equalToJson(jsonFrom("openrtb2/openx/test-openx-bid-request-2.json")))
                .willReturn(aResponse().withBody(jsonFrom("openrtb2/openx/test-openx-bid-response-2.json"))));

        // openx bid response for imp 04
        wireMockRule.stubFor(post(urlPathEqualTo("/openx-exchange"))
                .withRequestBody(equalToJson(jsonFrom("openrtb2/openx/test-openx-bid-request-3.json")))
                .willReturn(aResponse().withBody(jsonFrom("openrtb2/openx/test-openx-bid-response-3.json"))));

        // pre-bid cache
        wireMockRule.stubFor(post(urlPathEqualTo("/cache"))
<<<<<<< HEAD
                .withRequestBody(equalToJson(jsonFrom("openrtb2/openx/test-cache-openx-request.json"), true, false))
                .willReturn(aResponse()
                        .withTransformers("cache-response-transformer")
                        .withTransformerParameter("matcherName", "openrtb2/openx/test-cache-matcher-openx.json")
                ));
        //when
=======
                .withRequestBody(equalToJson(jsonFrom("openrtb2/openx/test-cache-openx-request.json")))
                .willReturn(aResponse().withBody(jsonFrom("openrtb2/openx/test-cache-openx-response.json"))));

        // when
>>>>>>> 636d9239
        final Response response = given(spec)
                .header("Referer", "http://www.example.com")
                .header("X-Forwarded-For", "192.168.244.1")
                .header("User-Agent", "userAgent")
                .header("Origin", "http://www.example.com")
                // this uids cookie value stands for {"uids":{"openx":"OX-UID"}}
                .cookie("uids", "eyJ1aWRzIjp7Im9wZW54IjoiT1gtVUlEIn19")
                .body(jsonFrom("openrtb2/openx/test-auction-openx-request.json"))
                .post("/openrtb2/auction");

        // then
        final String expectedAuctionResponse = openrtbAuctionResponseFrom(
                "openrtb2/openx/test-auction-openx-response.json",
                response, singletonList(OPENX));

        JSONAssert.assertEquals(expectedAuctionResponse, response.asString(), JSONCompareMode.NON_EXTENSIBLE);
    }

    @Test
    public void openrtb2AuctionShouldRespondWithBidsFromBrightroll() throws IOException, JSONException {
        // given
        // brightroll bid response for imp 15
        wireMockRule.stubFor(post(urlPathEqualTo("/brightroll-exchange"))
                .withQueryParam("publisher", equalTo("publisher"))
                .withHeader("Content-Type", equalToIgnoreCase("application/json;charset=utf-8"))
                .withHeader("Accept", equalTo("application/json"))
                .withHeader("User-Agent", equalTo("userAgent"))
                .withHeader("X-Forwarded-For", equalTo("192.168.244.1"))
                .withHeader("DNT", equalTo("2"))
                .withHeader("Accept-Language", equalTo("en"))
                .withHeader("x-openrtb-version", equalTo("2.5"))
                .withRequestBody(equalToJson(jsonFrom("openrtb2/brightroll/test-brightroll-bid-request-1.json")))
                .willReturn(aResponse().withBody(jsonFrom("openrtb2/brightroll/test-brightroll-bid-response-1.json"))));

        // pre-bid cache
        wireMockRule.stubFor(post(urlPathEqualTo("/cache"))
                .withRequestBody(equalToJson(jsonFrom("openrtb2/brightroll/test-cache-brightroll-request.json")))
                .willReturn(aResponse().withBody(jsonFrom("openrtb2/brightroll/test-cache-brightroll-response.json"))));

        // when
        final Response response = given(spec)
                .header("Referer", "http://www.example.com")
                .header("X-Forwarded-For", "192.168.244.1")
                .header("User-Agent", "userAgent")
                .header("Origin", "http://www.example.com")
                // this uids cookie value stands for{"uids":{"brightroll":"BR-UID"}}
                .cookie("uids", "eyJ1aWRzIjp7ImJyaWdodHJvbGwiOiJCUi1VSUQifX0=")
                .body(jsonFrom("openrtb2/brightroll/test-auction-brightroll-request.json"))
                .post("/openrtb2/auction");

        // then
        final String expectedAuctionResponse = openrtbAuctionResponseFrom(
                "openrtb2/brightroll/test-auction-brightroll-response.json",
                response, singletonList(BRIGHTROLL));

        JSONAssert.assertEquals(expectedAuctionResponse, response.asString(), JSONCompareMode.NON_EXTENSIBLE);
    }

    @Test
    public void openrtb2AuctionShouldRespondWithBidsFromEplanning() throws IOException, JSONException {
        // given
        // eplanning bid response for imp15
        wireMockRule.stubFor(post(urlPathEqualTo("/eplanning-exchange/exchangeId1"))
                .withHeader("Content-Type", equalToIgnoreCase("application/json;charset=utf-8"))
                .withHeader("Accept", equalTo("application/json"))
                .withHeader("User-Agent", equalTo("userAgent"))
                .withHeader("X-Forwarded-For", equalTo("192.168.244.1"))
                .withHeader("DNT", equalTo("2"))
                .withHeader("Accept-Language", equalTo("en"))
                .withRequestBody(equalToJson(jsonFrom("openrtb2/eplanning/test-eplanning-bid-request-1.json")))
                .willReturn(aResponse().withBody(jsonFrom("openrtb2/eplanning/test-eplanning-bid-response-1.json"))));

        // pre-bid cache
        wireMockRule.stubFor(post(urlPathEqualTo("/cache"))
                .withRequestBody(equalToJson(jsonFrom("openrtb2/eplanning/test-cache-eplanning-request.json")))
                .willReturn(aResponse().withBody(jsonFrom("openrtb2/eplanning/test-cache-eplanning-response.json"))));

        // when
        final Response response = given(spec)
                .header("Referer", "http://www.example.com")
                .header("X-Forwarded-For", "192.168.244.1")
                .header("User-Agent", "userAgent")
                .header("Origin", "http://www.example.com")
                // this uids cookie value stands for {"uids":{""eplanning":"EP-UID"}}
                .cookie("uids", "eyJ1aWRzIjp7ImVwbGFubmluZyI6IkVQLVVJRCJ9fQ==")
                .body(jsonFrom("openrtb2/eplanning/test-auction-eplanning-request.json"))
                .post("/openrtb2/auction");

        // then
        final String expectedAuctionResponse = openrtbAuctionResponseFrom(
                "openrtb2/eplanning/test-auction-eplanning-response.json",
                response, singletonList(EPLANNING));

        JSONAssert.assertEquals(expectedAuctionResponse, response.asString(), JSONCompareMode.NON_EXTENSIBLE);
    }


    @Test
    public void openrtb2AuctionShouldRespondWithBidsFromSomoaudience() throws IOException, JSONException {
        // given
        // Somoaudience bid response for imp 16 & 17
        wireMockRule.stubFor(post(urlPathEqualTo("/somoaudience-exchange"))
                .withQueryParam("s", equalTo("placementId02"))
                .withHeader("Accept", equalTo("application/json"))
                .withHeader("Content-Type", equalTo("application/json;charset=UTF-8"))
                .withHeader("x-openrtb-version", equalTo("2.5"))
                .withHeader("User-Agent", equalTo("userAgent"))
                .withHeader("X-Forwarded-For", equalTo("192.168.244.1"))
                .withHeader("Accept-Language", equalTo("en"))
                .withHeader("DNT", equalTo("2"))
                .withRequestBody(equalToJson(jsonFrom("openrtb2/somoaudience/test-somoaudience-bid-request-1.json")))
                .willReturn(aResponse().withBody(jsonFrom(
                        "openrtb2/somoaudience/test-somoaudience-bid-response-1.json"))));

        // Somoaudience bid response for imp 18
        wireMockRule.stubFor(post(urlPathEqualTo("/somoaudience-exchange"))
                .withQueryParam("s", equalTo("placementId03"))
                .withHeader("Accept", equalTo("application/json"))
                .withHeader("Content-Type", equalTo("application/json;charset=UTF-8"))
                .withHeader("x-openrtb-version", equalTo("2.5"))
                .withHeader("User-Agent", equalTo("userAgent"))
                .withHeader("X-Forwarded-For", equalTo("192.168.244.1"))
                .withHeader("Accept-Language", equalTo("en"))
                .withHeader("DNT", equalTo("2"))
                .withRequestBody(equalToJson(jsonFrom("openrtb2/somoaudience/test-somoaudience-bid-request-2.json")))
                .willReturn(aResponse().withBody(jsonFrom(
                        "openrtb2/somoaudience/test-somoaudience-bid-response-2.json"))));

        // Somoaudience bid response for imp 19
        wireMockRule.stubFor(post(urlPathEqualTo("/somoaudience-exchange"))
                .withQueryParam("s", equalTo("placementId04"))
                .withHeader("Accept", equalTo("application/json"))
                .withHeader("Content-Type", equalTo("application/json;charset=UTF-8"))
                .withHeader("x-openrtb-version", equalTo("2.5"))
                .withHeader("User-Agent", equalTo("userAgent"))
                .withHeader("X-Forwarded-For", equalTo("192.168.244.1"))
                .withHeader("Accept-Language", equalTo("en"))
                .withHeader("DNT", equalTo("2"))
                .withRequestBody(equalToJson(jsonFrom("openrtb2/somoaudience/test-somoaudience-bid-request-3.json")))
                .willReturn(aResponse().withBody(jsonFrom(
                        "openrtb2/somoaudience/test-somoaudience-bid-response-3.json"))));

        // pre-bid cache
        wireMockRule.stubFor(post(urlPathEqualTo("/cache"))
                .withRequestBody(equalToJson(jsonFrom("openrtb2/somoaudience/test-cache-somoaudience-request.json")))
                .willReturn(aResponse().withBody(jsonFrom(
                        "openrtb2/somoaudience/test-cache-somoaudience-response.json"))));

        // when
        final Response response = given(spec)
                .header("Referer", "http://www.example.com")
                .header("X-Forwarded-For", "192.168.244.1")
                .header("User-Agent", "userAgent")
                .header("Origin", "http://www.example.com")
                // this uids cookie value stands for {"uids":{"somoaudience":"SM-UID"}}
                .cookie("uids", "eyJ1aWRzIjp7InNvbW9hdWRpZW5jZSI6IlNNLVVJRCJ9fQ==")
                .body(jsonFrom("openrtb2/somoaudience/test-auction-somoaudience-request.json"))
                .post("/openrtb2/auction");

        //then
        final String expectedAuctionResponse = openrtbAuctionResponseFrom(
                "openrtb2/somoaudience/test-auction-somoaudience-response.json",
                response, singletonList(SOMOAUDIENCE));

        JSONAssert.assertEquals(expectedAuctionResponse, response.asString(), JSONCompareMode.NON_EXTENSIBLE);
    }

    @Test
    public void openrtb2AuctionShouldRespondWithBidsFromBeachfront() throws IOException, JSONException {
        // given
        // beachfront bid response for imp 18
        wireMockRule.stubFor(post(urlPathEqualTo("/beachfront-exchange/video"))
                .withQueryParam("exchange_id", equalTo("beachfrontAppId"))
                .withQueryParam("prebidserver", equalTo(""))
                .withHeader("Content-Type", equalToIgnoreCase("application/json;charset=UTF-8"))
                .withHeader("Accept", equalTo("application/json"))
                .withRequestBody(equalToJson(jsonFrom("openrtb2/beachfront/test-beachfront-bid-request-1.json")))
                .willReturn(aResponse().withBody(jsonFrom("openrtb2/beachfront/test-beachfront-bid-response-1.json"))));

        // pre-bid cache
        wireMockRule.stubFor(post(urlPathEqualTo("/cache"))
                .withRequestBody(equalToJson(jsonFrom("openrtb2/beachfront/test-cache-beachfront-request.json")))
                .willReturn(aResponse().withBody(jsonFrom("openrtb2/beachfront/test-cache-beachfront-response.json"))));

        // when
        final Response response = given(spec)
                .header("Referer", "http://www.example.com")
                .header("X-Forwarded-For", "192.168.244.1")
                .header("User-Agent", "userAgent")
                .header("Origin", "http://www.example.com")
                .body(jsonFrom("openrtb2/beachfront/test-auction-beachfront-request.json"))
                // this uids cookie value stands for {"uids":{"beachfront":"BF-UID"}}
                .cookie("uids", "eyJ1aWRzIjp7ImJlYWNoZnJvbnQiOiJCRi1VSUQifX0=")
                .post("/openrtb2/auction");

        // then
        final String expectedAuctionResponse = openrtbAuctionResponseFrom(
                "openrtb2/beachfront/test-auction-beachfront-response.json",
                response, singletonList(BEACHFRONT));

        JSONAssert.assertEquals(expectedAuctionResponse, response.asString(), JSONCompareMode.NON_EXTENSIBLE);
    }

    @Test
    public void openrtb2AuctionShouldRespondWithBidsFromAdkerneladn() throws IOException, JSONException {
        // given
        // adkernelAdn bid response for imp 021
        wireMockRule.stubFor(post(urlPathEqualTo("/adkernelAdn-exchange"))
                .withQueryParam("account", equalTo("101"))
                .withHeader("Content-Type", equalToIgnoreCase("application/json;charset=UTF-8"))
                .withHeader("Accept", equalTo("application/json"))
                .withHeader("x-openrtb-version", equalTo("2.5"))
                .withRequestBody(equalToJson(jsonFrom("openrtb2/adkerneladn/test-adkerneladn-bid-request-1.json")))
                .willReturn(aResponse().withBody(jsonFrom("openrtb2/adkerneladn/test-adkerneladn-bid-response-1.json"))));

        // adkernelAdn bid response for imp 022
        wireMockRule.stubFor(post(urlPathEqualTo("/adkernelAdn-exchange"))
                .withQueryParam("account", equalTo("102"))
                .withHeader("Content-Type", equalToIgnoreCase("application/json;charset=UTF-8"))
                .withHeader("Accept", equalTo("application/json"))
                .withHeader("x-openrtb-version", equalTo("2.5"))
                .withRequestBody(equalToJson(jsonFrom("openrtb2/adkerneladn/test-adkerneladn-bid-request-2.json")))
                .willReturn(aResponse().withBody(jsonFrom("openrtb2/adkerneladn/test-adkerneladn-bid-response-2.json"))));

        // pre-bid cache
        wireMockRule.stubFor(post(urlPathEqualTo("/cache"))
                .withRequestBody(equalToJson(jsonFrom("openrtb2/adkerneladn/test-cache-adkerneladn-request.json")))
                .willReturn(aResponse().withBody(jsonFrom("openrtb2/adkerneladn/test-cache-adkerneladn-response.json"))));

        // when
        final Response response = given(spec)
                .header("Referer", "http://www.example.com")
                .header("X-Forwarded-For", "192.168.244.1")
                .header("User-Agent", "userAgent")
                .header("Origin", "http://www.example.com")
                // this uids cookie value stands for {"uids":{"adkernelAdn":"AK-UID"}}
                .cookie("uids", "eyJ1aWRzIjp7ImFka2VybmVsQWRuIjoiQUstVUlEIn19")
                .body(jsonFrom("openrtb2/adkerneladn/test-auction-adkerneladn-request.json"))
                .post("/openrtb2/auction");

        // then
        final String expectedAuctionResponse = openrtbAuctionResponseFrom(
                "openrtb2/adkerneladn/test-auction-adkerneladn-response.json",
                response, singletonList(ADKERNELADN));

        JSONAssert.assertEquals(expectedAuctionResponse, response.asString(), JSONCompareMode.NON_EXTENSIBLE);
    }

    @Test
    public void openrtb2AuctionShouldRespondWithBidsFromRhythmone() throws IOException, JSONException {
        // given
        // rhythmone bid response for imp002
        wireMockRule.stubFor(post(urlPathEqualTo("/rhythmone-exchange/72721/0/mvo"))
                .withQueryParam("z", equalTo("1r"))
                .withQueryParam("s2s", equalTo("true"))
                .withRequestBody(equalToJson(jsonFrom("openrtb2/rhythmone/test-rhythmone-bid-request-1.json")))
                .willReturn(aResponse().withBody(jsonFrom("openrtb2/rhythmone/test-rhythmone-bid-response-1.json"))));

        // pre-bid cache
        wireMockRule.stubFor(post(urlPathEqualTo("/cache"))
                .withRequestBody(equalToJson(jsonFrom("openrtb2/rhythmone/test-cache-rhythmone-request.json")))
                .willReturn(aResponse().withBody(jsonFrom("openrtb2/rhythmone/test-cache-rhythmone-response.json"))));

        // when
        final Response response = given(spec)
                .header("Referer", "http://www.example.com")
                .header("X-Forwarded-For", "192.168.244.1")
                .header("User-Agent", "userAgent")
                .header("Origin", "http://www.example.com")
                // this uids cookie value stands for {"uids":{"rhythmone":"RO-UID"}}
                .cookie("uids", "eyJ1aWRzIjp7InJoeXRobW9uZSI6IlJPLVVJRCJ9fQ==")
                .body(jsonFrom("openrtb2/rhythmone/test-auction-rhythmone-request.json"))
                .post("/openrtb2/auction");

        // then
        final String expectedAuctionResponse = openrtbAuctionResponseFrom(
                "openrtb2/rhythmone/test-auction-rhythmone-response.json",
                response, singletonList(RHYTHMONE));

        JSONAssert.assertEquals(expectedAuctionResponse, response.asString(), JSONCompareMode.NON_EXTENSIBLE);
    }

    @Test
    public void openrtb2AuctionShouldRespondWithBidsFromRubiconAndAppnexus() throws IOException, JSONException {
        // given
        // rubicon bid response for imp 1
        wireMockRule.stubFor(post(urlPathEqualTo("/rubicon-exchange"))
                .withQueryParam("tk_xint", equalTo("rp-pbs"))
                .withBasicAuth("rubicon_user", "rubicon_password")
                .withHeader("Content-Type", equalToIgnoreCase("application/json;charset=utf-8"))
                .withHeader("Accept", equalTo("application/json"))
                .withHeader("User-Agent", equalTo("prebid-server/1.0"))
                .withRequestBody(equalToJson(jsonFrom("openrtb2/rubicon_appnexus/test-rubicon-bid-request-1.json")))
                .willReturn(aResponse().withBody(jsonFrom(
                        "openrtb2/rubicon_appnexus/test-rubicon-bid-response-1.json"))));

        // rubicon bid response for imp 2
        wireMockRule.stubFor(post(urlPathEqualTo("/rubicon-exchange"))
                .withRequestBody(equalToJson(jsonFrom("openrtb2/rubicon_appnexus/test-rubicon-bid-request-2.json")))
                .willReturn(aResponse().withBody(jsonFrom(
                        "openrtb2/rubicon_appnexus/test-rubicon-bid-response-2.json"))));

        // appnexus bid response for imp 3
        wireMockRule.stubFor(post(urlPathEqualTo("/appnexus-exchange"))
                .withRequestBody(equalToJson(jsonFrom("openrtb2/rubicon_appnexus/test-appnexus-bid-request-1.json")))
                .willReturn(aResponse().withBody(jsonFrom(
                        "openrtb2/rubicon_appnexus/test-appnexus-bid-response-1.json"))));

        // appnexus bid response for imp 3 with alias parameters
        wireMockRule.stubFor(post(urlPathEqualTo("/appnexus-exchange"))
                .withRequestBody(equalToJson(jsonFrom("openrtb2/rubicon_appnexus/test-appnexus-bid-request-2.json")))
                .willReturn(aResponse().withBody(jsonFrom(
                        "openrtb2/rubicon_appnexus/test-appnexus-bid-response-2.json"))));

        // pre-bid cache
        wireMockRule.stubFor(post(urlPathEqualTo("/cache"))
<<<<<<< HEAD
                .withRequestBody(equalToJson(jsonFrom("openrtb2/rubicon_appnexus/test-cache-rubicon-appnexus-request.json"), true, false))
                .willReturn(aResponse()
                        .withTransformers("cache-response-transformer")
                        .withTransformerParameter("matcherName", "openrtb2/rubicon_appnexus/test-cache-matcher-rubicon-appnexus.json")
                ));
=======
                .withRequestBody(equalToJson(jsonFrom(
                        "openrtb2/rubicon_appnexus/test-cache-rubicon-appnexus-request.json")))
                .willReturn(aResponse().withBody(jsonFrom(
                        "openrtb2/rubicon_appnexus/test-cache-rubicon-appnexus-response.json"))));
>>>>>>> 636d9239

        // when
        final Response response = given(spec)
                .header("Referer", "http://www.example.com")
                .header("X-Forwarded-For", "192.168.244.1")
                .header("User-Agent", "userAgent")
                .header("Origin", "http://www.example.com")
                // this uids cookie value stands for {"uids":{"rubicon":"J5VLCWQP-26-CWFT","adnxs":"12345"}}
                .cookie("uids", "eyJ1aWRzIjp7InJ1Ymljb24iOiJKNVZMQ1dRUC0yNi1DV0ZUIiwiYWRueHMiOiIxMjM0NSJ9fQ==")
                .body(jsonFrom("openrtb2/rubicon_appnexus/test-auction-rubicon-appnexus-request.json"))
                .post("/openrtb2/auction");

        // then
        final String expectedAuctionResponse = openrtbAuctionResponseFrom(
                "openrtb2/rubicon_appnexus/test-auction-rubicon-appnexus-response.json",
                response, asList(RUBICON, APPNEXUS, APPNEXUS_ALIAS));

        JSONAssert.assertEquals(expectedAuctionResponse, response.asString(), JSONCompareMode.NON_EXTENSIBLE);
    }

    @Test
    public void ampShouldReturnTargeting() throws IOException, JSONException {
        // given
        // rubicon exchange
        wireMockRule.stubFor(post(urlPathEqualTo("/rubicon-exchange"))
                .withRequestBody(equalToJson(jsonFrom("amp/test-rubicon-bid-request.json")))
                .willReturn(aResponse().withBody(jsonFrom("amp/test-rubicon-bid-response.json"))));

        // appnexus exchange
        wireMockRule.stubFor(post(urlPathEqualTo("/appnexus-exchange"))
                .withRequestBody(equalToJson(jsonFrom("amp/test-appnexus-bid-request.json")))
                .willReturn(aResponse().withBody(jsonFrom("amp/test-appnexus-bid-response.json"))));

        // pre-bid cache
        wireMockRule.stubFor(post(urlPathEqualTo("/cache"))
                .withRequestBody(equalToJson(jsonFrom("amp/test-cache-request.json"), true, false))
                .willReturn(aResponse()
                        .withTransformers("cache-response-transformer")
                        .withTransformerParameter("matcherName", "amp/test-cache-matcher-amp.json")
                ));

        // when
        final Response response = given(spec)
                .header("Referer", "http://www.example.com")
                .header("X-Forwarded-For", "192.168.244.1")
                .header("User-Agent", "userAgent")
                .header("Origin", "http://www.example.com")
                // this uids cookie value stands for {"uids":{"rubicon":"J5VLCWQP-26-CWFT"}}
                .cookie("uids", "eyJ1aWRzIjp7InJ1Ymljb24iOiJKNVZMQ1dRUC0yNi1DV0ZUIn19")
                .when()
                .get("/openrtb2/amp" +
                        "?tag_id=test-amp-stored-request" +
                        "&ow=980" +
                        "&oh=120" +
                        "&timeout=10000000" +
                        "&slot=overwrite-tagId" +
                        "&curl=https%3A%2F%2Fgoogle.com");

        // then
        JSONAssert.assertEquals(jsonFrom("amp/test-amp-response.json"), response.asString(),
                JSONCompareMode.NON_EXTENSIBLE);
    }

    @Test
    public void auctionShouldRespondWithBidsFromFacebook() throws IOException {
        // given
        // facebook bid response for ad unit 5
        wireMockRule.stubFor(post(urlPathEqualTo("/audienceNetwork-exchange"))
                .withRequestBody(equalToJson(jsonFrom("auction/facebook/test-facebook-bid-request-1.json")))
                .willReturn(aResponse().withBody(jsonFrom("auction/facebook/test-facebook-bid-response-1.json"))));

        // pre-bid cache
        wireMockRule.stubFor(post(urlPathEqualTo("/cache"))//
                .withRequestBody(equalToJson(jsonFrom("auction/facebook/test-cache-facebook-request.json")))
                .willReturn(aResponse().withBody(jsonFrom("auction/facebook/test-cache-facebook-response.json"))));

        // when
        final Response response = given(spec)
                .header("Referer", "http://www.example.com")
                .header("X-Forwarded-For", "192.168.244.1")
                .header("User-Agent", "userAgent")
                .header("Origin", "http://www.example.com")
                //this uids cookie value stands for {"uids":{"audienceNetwork":"FB-UID"}}
                .cookie("uids", "eyJ1aWRzIjp7ImF1ZGllbmNlTmV0d29yayI6IkZCLVVJRCJ9fQ==")
                .queryParam("debug", "1")
                .body(jsonFrom("auction/facebook/test-auction-facebook-request.json"))
                .post("/auction");

        // then
        assertThat(response.header("Cache-Control")).isEqualTo("no-cache, no-store, must-revalidate");
        assertThat(response.header("Pragma")).isEqualTo("no-cache");
        assertThat(response.header("Expires")).isEqualTo("0");
        assertThat(response.header("Access-Control-Allow-Credentials")).isEqualTo("true");
        assertThat(response.header("Access-Control-Allow-Origin")).isEqualTo("http://www.example.com");

        final String expectedAuctionResponse = legacyAuctionResponseFrom(
                "auction/facebook/test-auction-facebook-response.json",
                response, singletonList(FACEBOOK));
        assertThat(response.asString()).isEqualTo(expectedAuctionResponse);
    }

    @Test
    public void auctionShouldRespondWithBidsFromPulsepoint() throws IOException {
        // given
        // pulsepoint bid response for ad unit 6
        wireMockRule.stubFor(post(urlPathEqualTo("/pulsepoint-exchange"))
                .withRequestBody(equalToJson(jsonFrom("auction/pulsepoint/test-pulsepoint-bid-request-1.json")))
                .willReturn(aResponse().withBody(jsonFrom("auction/pulsepoint/test-pulsepoint-bid-response-1.json"))));

        // pre-bid cache
        wireMockRule.stubFor(post(urlPathEqualTo("/cache"))//
                .withRequestBody(equalToJson(jsonFrom("auction/pulsepoint/test-cache-pulsepoint-request.json")))
                .willReturn(aResponse().withBody(jsonFrom("auction/pulsepoint/test-cache-pulsepoint-response.json"))));

        // when
        final Response response = given(spec)
                .header("Referer", "http://www.example.com")
                .header("X-Forwarded-For", "192.168.244.1")
                .header("User-Agent", "userAgent")
                .header("Origin", "http://www.example.com")
                //this uids cookie value stands for {"uids":{"pulsepoint":"PP-UID"}}
                .cookie("uids", "eyJ1aWRzIjp7InB1bHNlcG9pbnQiOiJQUC1VSUQifX0=")
                .queryParam("debug", "1")
                .body(jsonFrom("auction/pulsepoint/test-auction-pulsepoint-request.json"))
                .post("/auction");

        // then
        assertThat(response.header("Cache-Control")).isEqualTo("no-cache, no-store, must-revalidate");
        assertThat(response.header("Pragma")).isEqualTo("no-cache");
        assertThat(response.header("Expires")).isEqualTo("0");
        assertThat(response.header("Access-Control-Allow-Credentials")).isEqualTo("true");
        assertThat(response.header("Access-Control-Allow-Origin")).isEqualTo("http://www.example.com");

        final String expectedAuctionResponse = legacyAuctionResponseFrom(
                "auction/pulsepoint/test-auction-pulsepoint-response.json",
                response, singletonList(PULSEPOINT));
        assertThat(response.asString()).isEqualTo(expectedAuctionResponse);
    }

    @Test
    public void auctionShouldRespondWithBidsFromIx() throws IOException {
        // given
        // pulsepoint bid response for ad unit 7
        wireMockRule.stubFor(post(urlPathEqualTo("/ix-exchange"))
                .withRequestBody(equalToJson(jsonFrom("auction/ix/test-ix-bid-request-1.json")))
                .willReturn(aResponse().withBody(jsonFrom("auction/ix/test-ix-bid-response-1.json"))));

        // pre-bid cache
        wireMockRule.stubFor(post(urlPathEqualTo("/cache"))//
                .withRequestBody(equalToJson(jsonFrom("auction/ix/test-cache-ix-request.json")))
                .willReturn(aResponse().withBody(jsonFrom("auction/ix/test-cache-ix-response.json"))));

        // when
        final Response response = given(spec)
                .header("Referer", "http://www.example.com")
                .header("X-Forwarded-For", "192.168.244.1")
                .header("User-Agent", "userAgent")
                .header("Origin", "http://www.example.com")
                //this uids cookie value stands for {"uids":{"ix":"IE-UID"}}
                .cookie("uids", "eyJ1aWRzIjp7Iml4IjoiSUUtVUlEIn19")
                .queryParam("debug", "1")
                .body(jsonFrom("auction/ix/test-auction-ix-request.json"))
                .post("/auction");

        // then
        assertThat(response.header("Cache-Control")).isEqualTo("no-cache, no-store, must-revalidate");
        assertThat(response.header("Pragma")).isEqualTo("no-cache");
        assertThat(response.header("Expires")).isEqualTo("0");
        assertThat(response.header("Access-Control-Allow-Credentials")).isEqualTo("true");
        assertThat(response.header("Access-Control-Allow-Origin")).isEqualTo("http://www.example.com");

        final String expectedAuctionResponse = legacyAuctionResponseFrom(
                "auction/ix/test-auction-ix-response.json",
                response, singletonList(IX));
        assertThat(response.asString()).isEqualTo(expectedAuctionResponse);
    }

    @Test
    public void auctionShouldRespondWithBidsFromLifestreet() throws IOException {
        // given
        // pulsepoint bid response for ad unit 8
        wireMockRule.stubFor(post(urlPathEqualTo("/lifestreet-exchange"))
                .withRequestBody(equalToJson(jsonFrom("auction/lifestreet/test-lifestreet-bid-request-1.json")))
                .willReturn(aResponse().withBody(jsonFrom("auction/lifestreet/test-lifestreet-bid-response-1.json"))));

        // pre-bid cache
        wireMockRule.stubFor(post(urlPathEqualTo("/cache"))//
                .withRequestBody(equalToJson(jsonFrom("auction/lifestreet/test-cache-lifestreet-request.json")))
                .willReturn(aResponse().withBody(jsonFrom("auction/lifestreet/test-cache-lifestreet-response.json"))));

        // when
        final Response response = given(spec)
                .header("Referer", "http://www.example.com")
                .header("X-Forwarded-For", "192.168.244.1")
                .header("User-Agent", "userAgent")
                .header("Origin", "http://www.example.com")
                //this uids cookie value stands for {"uids":{"lifestreet":"LS-UID"}}
                .cookie("uids", "eyJ1aWRzIjp7ImxpZmVzdHJlZXQiOiJMUy1VSUQifX0=")
                .queryParam("debug", "1")
                .body(jsonFrom("auction/lifestreet/test-auction-lifestreet-request.json"))
                .post("/auction");

        // then
        assertThat(response.header("Cache-Control")).isEqualTo("no-cache, no-store, must-revalidate");
        assertThat(response.header("Pragma")).isEqualTo("no-cache");
        assertThat(response.header("Expires")).isEqualTo("0");
        assertThat(response.header("Access-Control-Allow-Credentials")).isEqualTo("true");
        assertThat(response.header("Access-Control-Allow-Origin")).isEqualTo("http://www.example.com");

        final String expectedAuctionResponse = legacyAuctionResponseFrom(
                "auction/lifestreet/test-auction-lifestreet-response.json",
                response, singletonList(LIFESTREET));
        assertThat(response.asString()).isEqualTo(expectedAuctionResponse);
    }

    @Test
    public void auctionShouldRespondWithBidsFromPubmatic() throws IOException {
        // given
        // pulsepoint bid response for ad unit 9
        wireMockRule.stubFor(post(urlPathEqualTo("/pubmatic-exchange"))
                .withRequestBody(equalToJson(jsonFrom("auction/pubmatic/test-pubmatic-bid-request-1.json")))
                .willReturn(aResponse().withBody(jsonFrom("auction/pubmatic/test-pubmatic-bid-response-1.json"))));

        // pre-bid cache
        wireMockRule.stubFor(post(urlPathEqualTo("/cache"))//
                .withRequestBody(equalToJson(jsonFrom("auction/pubmatic/test-cache-pubmatic-request.json")))
                .willReturn(aResponse().withBody(jsonFrom("auction/pubmatic/test-cache-pubmatic-response.json"))));

        // when
        final Response response = given(spec)
                .header("Referer", "http://www.example.com")
                .header("X-Forwarded-For", "192.168.244.1")
                .header("User-Agent", "userAgent")
                .header("Origin", "http://www.example.com")
                //this uids cookie value stands for {"uids":{"pubmatic":"PM-UID"}}
                .cookie("uids", "eyJ1aWRzIjp7InB1Ym1hdGljIjoiUE0tVUlEIn19")
                .queryParam("debug", "1")
                .body(jsonFrom("auction/pubmatic/test-auction-pubmatic-request.json"))
                .post("/auction");

        // then
        assertThat(response.header("Cache-Control")).isEqualTo("no-cache, no-store, must-revalidate");
        assertThat(response.header("Pragma")).isEqualTo("no-cache");
        assertThat(response.header("Expires")).isEqualTo("0");
        assertThat(response.header("Access-Control-Allow-Credentials")).isEqualTo("true");
        assertThat(response.header("Access-Control-Allow-Origin")).isEqualTo("http://www.example.com");

        final String expectedAuctionResponse = legacyAuctionResponseFrom(
                "auction/pubmatic/test-auction-pubmatic-response.json",
                response, singletonList(PUBMATIC));
        assertThat(response.asString()).isEqualTo(expectedAuctionResponse);
    }

    @Test
    public void auctionShouldRespondWithBidsFromConversant() throws IOException {
        // given
        // pulsepoint bid response for ad unit 10
        wireMockRule.stubFor(post(urlPathEqualTo("/conversant-exchange"))
                .withRequestBody(equalToJson(jsonFrom("auction/conversant/test-conversant-bid-request-1.json")))
                .willReturn(aResponse().withBody(jsonFrom("auction/conversant/test-conversant-bid-response-1.json"))));

        // pre-bid cache
        wireMockRule.stubFor(post(urlPathEqualTo("/cache"))//
                .withRequestBody(equalToJson(jsonFrom("auction/conversant/test-cache-conversant-request.json")))
                .willReturn(aResponse().withBody(jsonFrom("auction/conversant/test-cache-conversant-response.json"))));

        // when
        final Response response = given(spec)
                .header("Referer", "http://www.example.com")
                .header("X-Forwarded-For", "192.168.244.1")
                .header("User-Agent", "userAgent")
                .header("Origin", "http://www.example.com")
                //this uids cookie value stands for {"uids":{"conversant":"CV-UID"}}
                .cookie("uids", "eyJ1aWRzIjp7ImNvbnZlcnNhbnQiOiJDVi1VSUQifX0=")
                .queryParam("debug", "1")
                .body(jsonFrom("auction/conversant/test-auction-conversant-request.json"))
                .post("/auction");

        // then
        assertThat(response.header("Cache-Control")).isEqualTo("no-cache, no-store, must-revalidate");
        assertThat(response.header("Pragma")).isEqualTo("no-cache");
        assertThat(response.header("Expires")).isEqualTo("0");
        assertThat(response.header("Access-Control-Allow-Credentials")).isEqualTo("true");
        assertThat(response.header("Access-Control-Allow-Origin")).isEqualTo("http://www.example.com");

        final String expectedAuctionResponse = legacyAuctionResponseFrom(
                "auction/conversant/test-auction-conversant-response.json",
                response, asList(CONVERSANT, CONVERSANT_ALIAS));
        assertThat(response.asString()).isEqualTo(expectedAuctionResponse);
    }

    @Test
    public void auctionShouldRespondWithBidsFromSovrn() throws IOException {
        // given
        // sovrn bid response for ad unit 11
        wireMockRule.stubFor(post(urlPathEqualTo("/sovrn-exchange"))
                .withHeader("Content-Type", equalToIgnoreCase("application/json;charset=utf-8"))
                .withHeader("Accept", equalTo("application/json"))
                .withHeader("User-Agent", equalTo("userAgent"))
                .withHeader("X-Forwarded-For", equalTo("192.168.244.1"))
                .withHeader("DNT", equalTo("10"))
                .withHeader("Accept-Language", equalTo("en"))
                .withCookie("ljt_reader", equalTo("990011"))
                .withRequestBody(equalToJson(jsonFrom("auction/sovrn/test-sovrn-bid-request-1.json")))
                .willReturn(aResponse().withBody(jsonFrom("auction/sovrn/test-sovrn-bid-response-1.json"))));

        // pre-bid cache
        wireMockRule.stubFor(post(urlPathEqualTo("/cache"))//
                .withRequestBody(equalToJson(jsonFrom("auction/sovrn/test-cache-sovrn-request.json")))
                .willReturn(aResponse().withBody(jsonFrom("auction/sovrn/test-cache-sovrn-response.json"))));

        // when
        final Response response = given(spec)
                .header("Referer", "http://www.example.com")
                .header("X-Forwarded-For", "192.168.244.1")
                .header("User-Agent", "userAgent")
                .header("Origin", "http://www.example.com")
                //this uids cookie value stands for {"uids":{"sovrn":"990011"}}
                .cookie("uids", "eyJ1aWRzIjp7InNvdnJuIjoiOTkwMDExIn19")
                .queryParam("debug", "1")
                .body(jsonFrom("auction/sovrn/test-auction-sovrn-request.json"))
                .post("/auction");

        // then
        assertThat(response.header("Cache-Control")).isEqualTo("no-cache, no-store, must-revalidate");
        assertThat(response.header("Pragma")).isEqualTo("no-cache");
        assertThat(response.header("Expires")).isEqualTo("0");
        assertThat(response.header("Access-Control-Allow-Credentials")).isEqualTo("true");
        assertThat(response.header("Access-Control-Allow-Origin")).isEqualTo("http://www.example.com");

        final String expectedAuctionResponse = legacyAuctionResponseFrom(
                "auction/sovrn/test-auction-sovrn-response.json",
                response, singletonList(SOVRN));
        assertThat(response.asString()).isEqualTo(expectedAuctionResponse);
    }

    @Test
    public void auctionShouldRespondWithBidsFromAdform() throws IOException {
        // given
        // adform bid response for ad unit 12
        wireMockRule.stubFor(get(urlPathEqualTo("/adform-exchange"))
                .withQueryParam("CC", equalTo("1"))
                .withQueryParam("rp", equalTo("4"))
                .withQueryParam("fd", equalTo("1"))
                .withQueryParam("stid", equalTo("tid"))
                .withQueryParam("ip", equalTo("192.168.244.1"))
                .withQueryParam("adid", equalTo("ifaId"))
                .withQueryParam("gdpr", equalTo("1"))
                .withQueryParam("gdpr_consent", equalTo("consent1"))
                .withQueryParam("pt", equalTo("gross"))
                // bWlkPTE1 is Base64 encoded "mid=15"
                .withQueryParam("bWlkPTE1", equalTo(""))
                .withHeader("Content-Type", equalToIgnoreCase("application/json;charset=utf-8"))
                .withHeader("Accept", equalTo("application/json"))
                .withHeader("User-Agent", equalTo("userAgent"))
                .withHeader("X-Request-Agent", equalTo("PrebidAdapter 0.1.2"))
                .withHeader("X-Forwarded-For", equalTo("192.168.244.1"))
                .withHeader("Cookie", equalTo("uid=AF-UID;DigiTrust.v1.identity"
                        //{"id":"id","version":1,"keyv":123,"privacy":{"optout":true}}
                        + "=eyJpZCI6ImlkIiwidmVyc2lvbiI6MSwia2V5diI6MTIzLCJwcml2YWN5Ijp7Im9wdG91dCI6dHJ1ZX19"))
                .withRequestBody(equalTo(""))
                .willReturn(aResponse().withBody(jsonFrom("auction/adform/test-adform-bid-response-1.json"))));

        // pre-bid cache
        wireMockRule.stubFor(post(urlPathEqualTo("/cache"))//
                .withRequestBody(equalToJson(jsonFrom("auction/adform/test-cache-adform-request.json")))
                .willReturn(aResponse().withBody(jsonFrom("auction/adform/test-cache-adform-response.json"))));

        // when
        final Response response = given(spec)
                .header("Referer", "http://www.example.com")
                .header("X-Forwarded-For", "192.168.244.1")
                .header("User-Agent", "userAgent")
                .header("Origin", "http://www.example.com")
                //this uids cookie value stands for {"uids":{"adform":"AF-UID"}}
                .cookie("uids", "eyJ1aWRzIjp7ImFkZm9ybSI6IkFGLVVJRCJ9fQ==")
                .queryParam("debug", "1")
                .body(jsonFrom("auction/adform/test-auction-adform-request.json"))
                .post("/auction");

        // then
        assertThat(response.header("Cache-Control")).isEqualTo("no-cache, no-store, must-revalidate");
        assertThat(response.header("Pragma")).isEqualTo("no-cache");
        assertThat(response.header("Expires")).isEqualTo("0");
        assertThat(response.header("Access-Control-Allow-Credentials")).isEqualTo("true");
        assertThat(response.header("Access-Control-Allow-Origin")).isEqualTo("http://www.example.com");

        final String expectedAuctionResponse = legacyAuctionResponseFrom(
                "auction/adform/test-auction-adform-response.json",
                response, singletonList(ADFORM));
        assertThat(response.asString()).isEqualTo(expectedAuctionResponse);
    }

    @Test
    public void auctionShouldRespondWithBidsFromRubiconAndAppnexus() throws IOException {
        // given
        // rubicon bid response for ad unit 1
        wireMockRule.stubFor(post(urlPathEqualTo("/rubicon-exchange"))
                .withQueryParam("tk_xint", equalTo("rp-pbs"))
                .withBasicAuth("rubicon_user", "rubicon_password")
                .withHeader("Content-Type", equalToIgnoreCase("application/json;charset=utf-8"))
                .withHeader("Accept", equalTo("application/json"))
                .withHeader("User-Agent", equalTo("prebid-server/1.0"))
                .withRequestBody(equalToJson(jsonFrom("auction/rubicon_appnexus/test-rubicon-bid-request-1.json")))
                .willReturn(aResponse().withBody(jsonFrom("auction/rubicon_appnexus/test-rubicon-bid-response-1.json"))));

        // rubicon bid response for ad unit 2
        wireMockRule.stubFor(post(urlPathEqualTo("/rubicon-exchange"))
                .withRequestBody(equalToJson(jsonFrom("auction/rubicon_appnexus/test-rubicon-bid-request-2.json")))
                .willReturn(aResponse().withBody(jsonFrom("auction/rubicon_appnexus/test-rubicon-bid-response-2.json"))));

        // rubicon bid response for ad unit 3
        wireMockRule.stubFor(post(urlPathEqualTo("/rubicon-exchange"))
                .withRequestBody(equalToJson(jsonFrom("auction/rubicon_appnexus/test-rubicon-bid-request-3.json")))
                .willReturn(aResponse().withBody(jsonFrom("auction/rubicon_appnexus/test-rubicon-bid-response-3.json"))));

        // appnexus bid response for ad unit 4
        wireMockRule.stubFor(post(urlPathEqualTo("/appnexus-exchange"))
                .withRequestBody(equalToJson(jsonFrom("auction/rubicon_appnexus/test-appnexus-bid-request-1.json")))
                .willReturn(aResponse().withBody(jsonFrom(
                        "auction/rubicon_appnexus/test-appnexus-bid-response-1.json"))));

        // pre-bid cache
        wireMockRule.stubFor(post(urlPathEqualTo("/cache"))//
                .withRequestBody(equalToJson(jsonFrom(
                        "auction/rubicon_appnexus/test-cache-rubicon-appnexus-request.json")))
                .willReturn(aResponse().withBody(jsonFrom(
                        "auction/rubicon_appnexus/test-cache-rubicon-appnexus-response.json"))));

        // when
        final Response response = given(spec)
                .header("Referer", "http://www.example.com")
                .header("X-Forwarded-For", "192.168.244.1")
                .header("User-Agent", "userAgent")
                .header("Origin", "http://www.example.com")
                //this uids cookie value stands for {"uids":{"rubicon":"J5VLCWQP-26-CWFT","adnxs":"12345"}}
                .cookie("uids", "eyJ1aWRzIjp7InJ1Ymljb24iOiJKNVZMQ1dRUC0yNi1DV0ZUIiwiYWRueHMiOiIxMjM0NSJ9fQ==")
                .queryParam("debug", "1")
                .body(jsonFrom("auction/rubicon_appnexus/test-auction-rubicon-appnexus-request.json"))
                .post("/auction");

        // then
        assertThat(response.header("Cache-Control")).isEqualTo("no-cache, no-store, must-revalidate");
        assertThat(response.header("Pragma")).isEqualTo("no-cache");
        assertThat(response.header("Expires")).isEqualTo("0");
        assertThat(response.header("Access-Control-Allow-Credentials")).isEqualTo("true");
        assertThat(response.header("Access-Control-Allow-Origin")).isEqualTo("http://www.example.com");

        final String expectedAuctionResponse = legacyAuctionResponseFrom(
                "auction/rubicon_appnexus/test-auction-rubicon-appnexus-response.json",
                response, asList(RUBICON, APPNEXUS, APPNEXUS_ALIAS));
        assertThat(response.asString()).isEqualTo(expectedAuctionResponse);
    }

    @Test
    public void statusShouldReturnReadyWithinResponseBodyAndHttp200Ok() {
        assertThat(given(spec).when().get("/status"))
                .extracting(Response::getStatusCode, response -> response.getBody().asString())
                .containsOnly(200, "ok");
    }

    @Test
    public void optoutShouldSetOptOutFlagAndRedirectToOptOutUrl() {
        // given
        wireMockRule.stubFor(post("/optout")
                .withRequestBody(equalTo("secret=abc&response=recaptcha1"))
                .willReturn(aResponse().withBody("{\"success\": true}")));

        // when
        final Response response = given(spec)
                .header("Content-Type", "application/x-www-form-urlencoded")
                // this uids cookie value stands for {"uids":{"rubicon":"J5VLCWQP-26-CWFT","adnxs":"12345"}}
                .cookie("uids", "eyJ1aWRzIjp7InJ1Ymljb24iOiJKNVZMQ1dRUC0yNi1DV0ZUIiwiYWRueHMiOiIxMjM0NSJ9fQ==")
                .body("g-recaptcha-response=recaptcha1&optout=1")
                .post("/optout");

        // then
        assertThat(response.statusCode()).isEqualTo(301);
        assertThat(response.header("location")).isEqualTo("http://optout/url");

        final Cookie cookie = response.getDetailedCookie("uids");
        assertThat(cookie.getDomain()).isEqualTo("cookie-domain");

        // this uids cookie value stands for {"uids":{},"optout":true}
        final Uids uids = decodeUids(cookie.getValue());
        assertThat(uids.getUids()).isEmpty();
        assertThat(uids.getUidsLegacy()).isEmpty();
        assertThat(uids.getOptout()).isTrue();
    }

    @Test
    public void staticShouldReturnHttp200Ok() {
        given(spec)
                .when()
                .get("/static")
                .then()
                .assertThat()
                .statusCode(200);
    }

    @Test
    public void cookieSyncShouldReturnBidderStatusWithRubiconUsersyncInfo() {
        // given
        final String gdprConsent = VendorConsentEncoder.toBase64String(new VendorConsentBuilder()
                .withConsentRecordCreatedOn(Instant.now())
                .withConsentRecordLastUpdatedOn(Instant.now())
                .withConsentLanguage("en")
                .withVendorListVersion(79)
                .withRangeEntries(singletonList(new StartEndRangeEntry(1, 100)))
                .withMaxVendorId(100)
                .withBitField(new HashSet<>(asList(1, 52)))
                .withAllowedPurposeIds(new HashSet<>(asList(1, 3)))
                .build());

        // when
        final CookieSyncResponse cookieSyncResponse = given(spec)
                .body(CookieSyncRequest.of(singletonList(RUBICON), 1, gdprConsent))
                .when()
                .post("/cookie_sync")
                .then()
                .spec(new ResponseSpecBuilder().setDefaultParser(Parser.JSON).build())
                .extract()
                .as(CookieSyncResponse.class);

        // then
        assertThat(cookieSyncResponse).isEqualTo(CookieSyncResponse.of("no_cookie",
                singletonList(BidderUsersyncStatus.builder()
                        .bidder(RUBICON)
                        .noCookie(true)
                        .usersync(UsersyncInfo.of(
                                "http://localhost:" + WIREMOCK_PORT
                                        + "/rubicon-usersync?gdpr=1&gdpr_consent=" + gdprConsent,
                                "redirect", false))
                        .build())));
    }

    @Test
    public void setuidShouldUpdateRubiconUidInUidCookie() {
        // when
        final Cookie uidsCookie = given(spec)
                // this uids cookie value stands for {"uids":{"rubicon":"J5VLCWQP-26-CWFT","adnxs":"12345"},
                // "bday":"2017-08-15T19:47:59.523908376Z"}
                .cookie("uids", "eyJ1aWRzIjp7InJ1Ymljb24iOiJKNVZMQ1dRUC0yNi1DV0ZUIiwiYWRueHMiOiIxMjM0"
                        + "NSJ9LCJiZGF5IjoiMjAxNy0wOC0xNVQxOTo0Nzo1OS41MjM5MDgzNzZaIn0=")
                // this constant is ok to use as long as it coincides with family name
                .queryParam("bidder", RUBICON)
                .queryParam("uid", "updatedUid")
                .queryParam("gdpr", "1")
                .queryParam("gdpr_consent", "BOEFEAyOEFEAyAHABDENAI4AAAB9vABAASA")
                .when()
                .get("/setuid")
                .then()
                .extract()
                .detailedCookie("uids");

        // then
        assertThat(uidsCookie.getDomain()).isEqualTo("cookie-domain");
        assertThat(uidsCookie.getMaxAge()).isEqualTo(7776000);
        assertThat(uidsCookie.getExpiryDate().toInstant())
                .isCloseTo(Instant.now().plus(90, ChronoUnit.DAYS), within(10, ChronoUnit.SECONDS));

        final Uids uids = decodeUids(uidsCookie.getValue());
        assertThat(uids.getBday()).isEqualTo("2017-08-15T19:47:59.523908376Z"); // should be unchanged
        assertThat(uids.getUidsLegacy()).isEmpty();
        assertThat(uids.getUids().get(RUBICON).getUid()).isEqualTo("updatedUid");
        assertThat(uids.getUids().get(RUBICON).getExpires().toInstant())
                .isCloseTo(Instant.now().plus(14, ChronoUnit.DAYS), within(10, ChronoUnit.SECONDS));
        assertThat(uids.getUids().get("adnxs").getUid()).isEqualTo("12345");
        assertThat(uids.getUids().get("adnxs").getExpires().toInstant())
                .isCloseTo(Instant.now().minus(5, ChronoUnit.MINUTES), within(10, ChronoUnit.SECONDS));
    }

    @Test
    public void optionsRequestShouldRespondWithOriginalPolicyHeaders() {
        // when
        final Response response = given(spec)
                .header("Origin", "origin.com")
                .header("Access-Control-Request-Method", "GET")
                .when()
                .options("/");

        // then
        assertThat(response.header("Access-Control-Allow-Credentials")).isEqualTo("true");
        assertThat(response.header("Access-Control-Allow-Origin")).isEqualTo("origin.com");
        assertThat(response.header("Access-Control-Allow-Methods")).contains(asList("HEAD", "OPTIONS", "GET", "POST"));
        assertThat(response.header("Access-Control-Allow-Headers"))
                .isEqualTo("Origin,Accept,X-Requested-With,Content-Type");
    }

    @Test
    public void biddersParamsShouldReturnBidderSchemas() throws IOException {
        given(spec)
                .when()
                .get("/bidders/params")
                .then()
                .assertThat()
                .body(Matchers.equalTo(jsonFrom("params/test-bidder-params-schemas.json")));
    }

    @Test
    public void infoBiddersShouldReturnRegisteredBidderNames() throws IOException {
        given(spec)
                .when()
                .get("/info/bidders")
                .then()
                .assertThat()
                .body(Matchers.equalTo(jsonFrom("info-bidders/test-info-bidders-response.json")));
    }

    @Test
    public void infoBidderDetailsShouldReturnMetadataForBidder() throws IOException {
        given(spec)
                .when()
                .get("/info/bidders/rubicon")
                .then()
                .assertThat()
                .body(Matchers.equalTo(jsonFrom("info-bidders/test-info-bidder-details-response.json")));
    }

    @Test
    public void shouldAskExchangeWithUpdatedSettingsFromCache() throws IOException, JSONException {
        // given
        // update stored settings cache
        given(adminSpec)
                .body(jsonFrom("cache/update/test-update-settings-request.json"))
                .when()
                .post("/storedrequests/openrtb2")
                .then()
                .assertThat()
                .body(Matchers.equalTo(""))
                .statusCode(200);

        // rubicon bid response
        wireMockRule.stubFor(post(urlPathEqualTo("/rubicon-exchange"))
                .withRequestBody(equalToJson(jsonFrom("cache/update/test-rubicon-bid-request.json")))
                .willReturn(aResponse().withBody(jsonFrom("cache/update/test-rubicon-bid-response.json"))));

        // when
        final Response response = given(spec)
                .header("Referer", "http://www.example.com")
                .header("X-Forwarded-For", "192.168.244.1")
                .header("User-Agent", "userAgent")
                .header("Origin", "http://www.example.com")
                // this uids cookie value stands for
                // {"uids":{"rubicon":"J5VLCWQP-26-CWFT"}}
                .cookie("uids", "eyJ1aWRzIjp7InJ1Ymljb24iOiJKNVZMQ1dRUC0yNi1DV0ZUIn19")
                .body(jsonFrom("cache/update/test-auction-request.json"))
                .post("/openrtb2/auction");

        // then
        final String expectedAuctionResponse = openrtbAuctionResponseFrom(
                "cache/update/test-auction-response.json",
                response, singletonList(RUBICON));

        JSONAssert.assertEquals(expectedAuctionResponse, response.asString(), JSONCompareMode.NON_EXTENSIBLE);
    }

    @Test
    public void versionHandlerShouldRespondWithCommitRevision() {
        given(adminSpec)
                .get("/version")
                .then()
                .assertThat()
                .statusCode(200);
    }

    @Test
    public void currencyRatesHandlerShouldRespondWithLastUpdateDate() {
        // given
        final Instant testTime = Instant.now();

        // when
        final Response response = given(adminSpec).get("/currency-rates");

        // then
        final String lastUpdateValue = response.jsonPath().getString("last_update");
        final Instant lastUpdateTime = Instant.parse(lastUpdateValue);
        assertThat(testTime).isAfter(lastUpdateTime);
    }

    @Test
    public void invalidateSettingsCacheShouldReturnExpectedResponse() {
        given(adminSpec)
                .body("{\"requests\":[],\"imps\":[]}")
                .when()
                .delete("/storedrequests/openrtb2")
                .then()
                .assertThat()
                .body(Matchers.equalTo(""))
                .statusCode(200);
    }

    @Test
    public void updateAmpSettingsCacheShouldReturnExpectedResponse() {
        given(adminSpec)
                .body("{\"requests\":{},\"imps\":{}}")
                .when()
                .post("/storedrequests/amp")
                .then()
                .assertThat()
                .body(Matchers.equalTo(""))
                .statusCode(200);
    }

    @Test
    public void invalidateAmpSettingsCacheShouldReturnExpectedResponse() {
        given(adminSpec)
                .body("{\"requests\":[],\"imps\":[]}")
                .when()
                .delete("/storedrequests/amp")
                .then()
                .assertThat()
                .body(Matchers.equalTo(""))
                .statusCode(200);
    }

    private static String jsonFrom(String file) throws IOException {
        // workaround to clear formatting
        return mapper.writeValueAsString(mapper.readTree(ApplicationTest.class.getResourceAsStream(
                ApplicationTest.class.getSimpleName() + "/" + file)));
    }

<<<<<<< HEAD
    private static String cacheResponseFromRequestJson(String requestAsString, String requestCacheIdMapFile) {
        ArrayNode responseArray = mapper.createArrayNode();

        try {
            JsonNode jsonNodeRequest = mapper.readTree(requestAsString);
            JsonNode jsonNodeMatcher = mapper.readTree(ApplicationTest.class.getResourceAsStream(ApplicationTest.class.getSimpleName() + "/" + requestCacheIdMapFile));
            ArrayNode puts = (ArrayNode) jsonNodeRequest.get("puts");

            for (JsonNode putItem : puts) {
                if (putItem.get("type").textValue().equals("json")) {
                    String id = putItem.get("value").get("id").textValue() + "@" + putItem.get("value").get("price").doubleValue();
                    String uuid = jsonNodeMatcher.get(id).textValue();
                    responseArray.add(mapper.createObjectNode().put("uuid", uuid));
                } else {
                    String id = putItem.get("value").textValue();
                    if(id == null) { //workaround for conversant
                        id = "null";
                    }
                    String uuid = jsonNodeMatcher.get(id).textValue();
                    responseArray.add( mapper.createObjectNode().put("uuid", uuid));
                }
            }

            ObjectNode response = mapper.createObjectNode();
            response.put("responses", responseArray);
            return mapper.writeValueAsString(response);
        } catch (IOException e) {
            return mapper.createObjectNode().toString();
        }
    }

    private static String legacyAuctionResponseFrom(String template, Response response, Map<String, String> exchanges) {
        return auctionResponseFrom(template, response, AUCTION_RESPONSE_TIME_PLACEHOLDER, exchanges);
=======
    private static String legacyAuctionResponseFrom(String templatePath, Response response, List<String> bidders)
            throws IOException {

        return auctionResponseFrom(templatePath, response,
                "bidder_status.find { it.bidder == '%s' }.response_time_ms", bidders);
>>>>>>> 636d9239
    }

    private static String openrtbAuctionResponseFrom(String templatePath, Response response, List<String> bidders)
            throws IOException {

        return auctionResponseFrom(templatePath, response, "ext.responsetimemillis.%s", bidders);
    }

    private static String auctionResponseFrom(String templatePath, Response response, String responseTimePath,
                                              List<String> bidders) throws IOException {
        final String hostAndPort = "localhost:" + WIREMOCK_PORT;
        final String cachePath = "/cache";
        final String cacheEndpoint = "http://" + hostAndPort + cachePath;

        String result = jsonFrom(templatePath)
                .replaceAll("\\{\\{ cache.resource_url }}", cacheEndpoint + "?uuid=")
                .replaceAll("\\{\\{ cache.host }}", hostAndPort)
                .replaceAll("\\{\\{ cache.path }}", cachePath)
                .replaceAll("\\{\\{ cache.hostpath }}", cacheEndpoint);

        for (final String bidder : bidders) {
            result = result.replaceAll("\\{\\{ " + bidder + "\\.exchange_uri }}",
                    "http://" + hostAndPort + "/" + bidder + "-exchange");
            result = setResponseTime(response, result, bidder, responseTimePath);
        }

        return result;
    }

    private static String setResponseTime(Response response, String expectedResponseJson, String bidder,
                                          String responseTimePath) {
        final Object val = response.path(format(responseTimePath, bidder));
        final Integer responseTime = val instanceof Integer ? (Integer) val : null;
        if (responseTime != null) {
            expectedResponseJson = expectedResponseJson.replaceAll("\"\\{\\{ " + bidder + "\\.response_time_ms }}\"",
                    responseTime.toString());
        }
        return expectedResponseJson;
    }

    private static Uids decodeUids(String value) {
        return Json.decodeValue(Buffer.buffer(Base64.getUrlDecoder().decode(value)), Uids.class);
    }
}<|MERGE_RESOLUTION|>--- conflicted
+++ resolved
@@ -1,6 +1,5 @@
 package org.prebid.server;
 
-<<<<<<< HEAD
 import com.fasterxml.jackson.databind.JsonNode;
 import com.fasterxml.jackson.databind.ObjectMapper;
 import com.fasterxml.jackson.databind.node.ArrayNode;
@@ -12,8 +11,6 @@
 import com.github.tomakehurst.wiremock.extension.Parameters;
 import com.github.tomakehurst.wiremock.extension.ResponseTransformer;
 import com.github.tomakehurst.wiremock.http.Request;
-=======
->>>>>>> 636d9239
 import com.github.tomakehurst.wiremock.junit.WireMockClassRule;
 import com.iab.gdpr.consent.VendorConsentEncoder;
 import com.iab.gdpr.consent.implementation.v1.VendorConsentBuilder;
@@ -496,19 +493,12 @@
 
         // pre-bid cache
         wireMockRule.stubFor(post(urlPathEqualTo("/cache"))
-<<<<<<< HEAD
                 .withRequestBody(equalToJson(jsonFrom("openrtb2/openx/test-cache-openx-request.json"), true, false))
                 .willReturn(aResponse()
                         .withTransformers("cache-response-transformer")
                         .withTransformerParameter("matcherName", "openrtb2/openx/test-cache-matcher-openx.json")
                 ));
-        //when
-=======
-                .withRequestBody(equalToJson(jsonFrom("openrtb2/openx/test-cache-openx-request.json")))
-                .willReturn(aResponse().withBody(jsonFrom("openrtb2/openx/test-cache-openx-response.json"))));
-
-        // when
->>>>>>> 636d9239
+        // when
         final Response response = given(spec)
                 .header("Referer", "http://www.example.com")
                 .header("X-Forwarded-For", "192.168.244.1")
@@ -825,18 +815,12 @@
 
         // pre-bid cache
         wireMockRule.stubFor(post(urlPathEqualTo("/cache"))
-<<<<<<< HEAD
-                .withRequestBody(equalToJson(jsonFrom("openrtb2/rubicon_appnexus/test-cache-rubicon-appnexus-request.json"), true, false))
+                .withRequestBody(equalToJson(jsonFrom(
+                        "openrtb2/rubicon_appnexus/test-cache-rubicon-appnexus-request.json"), true, false))
                 .willReturn(aResponse()
                         .withTransformers("cache-response-transformer")
                         .withTransformerParameter("matcherName", "openrtb2/rubicon_appnexus/test-cache-matcher-rubicon-appnexus.json")
                 ));
-=======
-                .withRequestBody(equalToJson(jsonFrom(
-                        "openrtb2/rubicon_appnexus/test-cache-rubicon-appnexus-request.json")))
-                .willReturn(aResponse().withBody(jsonFrom(
-                        "openrtb2/rubicon_appnexus/test-cache-rubicon-appnexus-response.json"))));
->>>>>>> 636d9239
 
         // when
         final Response response = given(spec)
@@ -1559,7 +1543,6 @@
                 ApplicationTest.class.getSimpleName() + "/" + file)));
     }
 
-<<<<<<< HEAD
     private static String cacheResponseFromRequestJson(String requestAsString, String requestCacheIdMapFile) {
         ArrayNode responseArray = mapper.createArrayNode();
 
@@ -1591,15 +1574,11 @@
         }
     }
 
-    private static String legacyAuctionResponseFrom(String template, Response response, Map<String, String> exchanges) {
-        return auctionResponseFrom(template, response, AUCTION_RESPONSE_TIME_PLACEHOLDER, exchanges);
-=======
     private static String legacyAuctionResponseFrom(String templatePath, Response response, List<String> bidders)
             throws IOException {
 
         return auctionResponseFrom(templatePath, response,
                 "bidder_status.find { it.bidder == '%s' }.response_time_ms", bidders);
->>>>>>> 636d9239
     }
 
     private static String openrtbAuctionResponseFrom(String templatePath, Response response, List<String> bidders)
