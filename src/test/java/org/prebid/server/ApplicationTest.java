package org.prebid.server;

import com.github.tomakehurst.wiremock.junit.WireMockClassRule;
import com.iab.gdpr.consent.VendorConsentEncoder;
import com.iab.gdpr.consent.implementation.v1.VendorConsentBuilder;
import com.iab.gdpr.consent.range.StartEndRangeEntry;
import io.restassured.builder.RequestSpecBuilder;
import io.restassured.builder.ResponseSpecBuilder;
import io.restassured.config.ObjectMapperConfig;
import io.restassured.config.RestAssuredConfig;
import io.restassured.http.Cookie;
import io.restassured.internal.mapping.Jackson2Mapper;
import io.restassured.parsing.Parser;
import io.restassured.response.Response;
import io.restassured.specification.RequestSpecification;
import io.vertx.core.buffer.Buffer;
import io.vertx.core.json.Json;
import org.hamcrest.Matchers;
import org.json.JSONException;
import org.junit.BeforeClass;
import org.junit.ClassRule;
import org.junit.Rule;
import org.junit.Test;
import org.junit.runner.RunWith;
import org.prebid.server.cookie.proto.Uids;
import org.prebid.server.proto.request.CookieSyncRequest;
import org.prebid.server.proto.response.BidderUsersyncStatus;
import org.prebid.server.proto.response.CookieSyncResponse;
import org.prebid.server.proto.response.UsersyncInfo;
import org.skyscreamer.jsonassert.JSONAssert;
import org.skyscreamer.jsonassert.JSONCompareMode;
import org.springframework.boot.test.context.SpringBootTest;
import org.springframework.test.context.TestPropertySource;
import org.springframework.test.context.junit4.SpringRunner;

import java.io.IOException;
import java.time.Instant;
import java.time.temporal.ChronoUnit;
import java.util.Base64;
import java.util.HashSet;
import java.util.List;

import static com.github.tomakehurst.wiremock.client.WireMock.aResponse;
import static com.github.tomakehurst.wiremock.client.WireMock.equalTo;
import static com.github.tomakehurst.wiremock.client.WireMock.equalToIgnoreCase;
import static com.github.tomakehurst.wiremock.client.WireMock.equalToJson;
import static com.github.tomakehurst.wiremock.client.WireMock.get;
import static com.github.tomakehurst.wiremock.client.WireMock.post;
import static com.github.tomakehurst.wiremock.client.WireMock.urlPathEqualTo;
import static io.restassured.RestAssured.given;
import static java.lang.String.format;
import static java.util.Arrays.asList;
import static java.util.Collections.singletonList;
import static org.assertj.core.api.Assertions.assertThat;
import static org.assertj.core.api.Assertions.within;

@RunWith(SpringRunner.class)
@SpringBootTest(webEnvironment = SpringBootTest.WebEnvironment.NONE)
@TestPropertySource(locations = "classpath:org/prebid/server/ApplicationTest/test-application.properties")
public class ApplicationTest extends VertxTest {

    private static final String RUBICON = "rubicon";
    private static final String APPNEXUS = "appnexus";
    private static final String FACEBOOK = "audienceNetwork";
    private static final String ADKERNELADN = "adkernelAdn";
    private static final String RHYTHMONE = "rhythmone";
    private static final String PULSEPOINT = "pulsepoint";
    private static final String IX = "ix";
    private static final String LIFESTREET = "lifestreet";
    private static final String PUBMATIC = "pubmatic";
    private static final String CONVERSANT = "conversant";
    private static final String ADFORM = "adform";
    private static final String BRIGHTROLL = "brightroll";
    private static final String SOVRN = "sovrn";
    private static final String OPENX = "openx";
    private static final String ADTELLIGENT = "adtelligent";
    private static final String EPLANNING = "eplanning";
    private static final String SOMOAUDIENCE = "somoaudience";
    private static final String BEACHFRONT = "beachfront";
    private static final String APPNEXUS_ALIAS = "appnexusAlias";
    private static final String CONVERSANT_ALIAS = "conversantAlias";

    private static final int APP_PORT = 8080;
    private static final int WIREMOCK_PORT = 8090;
    private static final int ADMIN_PORT = 8060;

    @ClassRule
    public static final WireMockClassRule wireMockRule = new WireMockClassRule(WIREMOCK_PORT);
    @Rule
    public WireMockClassRule instanceRule = wireMockRule;

    private static final RequestSpecification spec = new RequestSpecBuilder()
            .setBaseUri("http://localhost")
            .setPort(APP_PORT)
            .setConfig(RestAssuredConfig.config()
                    .objectMapperConfig(new ObjectMapperConfig(new Jackson2Mapper((aClass, s) -> mapper))))
            .build();

    private static final RequestSpecification adminSpec = new RequestSpecBuilder()
            .setBaseUri("http://localhost")
            .setPort(ADMIN_PORT)
            .setConfig(RestAssuredConfig.config()
                    .objectMapperConfig(new ObjectMapperConfig(new Jackson2Mapper((aClass, s) -> mapper))))
            .build();

    @BeforeClass
    public static void setUp() throws IOException {
        wireMockRule.stubFor(get(urlPathEqualTo("/periodic-update"))
                .willReturn(aResponse().withBody(jsonFrom("storedrequests/test-periodic-refresh.json"))));
        wireMockRule.stubFor(get(urlPathEqualTo("/currency-rates"))
                .willReturn(aResponse().withBody(jsonFrom("currency/latest.json"))));
    }

    @Test
    public void openrtb2AuctionShouldRespondWithBidsFromConversant() throws IOException, JSONException {
        // given
        // conversant bid response for imp 4
        wireMockRule.stubFor(post(urlPathEqualTo("/conversant-exchange"))
                .withRequestBody(equalToJson(jsonFrom("openrtb2/conversant/test-conversant-bid-request-1.json")))
                .willReturn(aResponse().withBody(jsonFrom("openrtb2/conversant/test-conversant-bid-response-1.json"))));

        // conversant bid response for imp 4 with alias parameters
        wireMockRule.stubFor(post(urlPathEqualTo("/conversant-exchange"))
                .withRequestBody(equalToJson(jsonFrom("openrtb2/conversant/test-conversant-bid-request-2.json")))
                .willReturn(aResponse().withBody(jsonFrom("openrtb2/conversant/test-conversant-bid-response-2.json"))));

        // pre-bid cache
        wireMockRule.stubFor(post(urlPathEqualTo("/cache"))
                .withRequestBody(equalToJson(jsonFrom("openrtb2/conversant/test-cache-conversant-request.json")))
                .willReturn(aResponse().withBody(jsonFrom("openrtb2/conversant/test-cache-conversant-response.json"))));

        // when
        final Response response = given(spec)
                .header("Referer", "http://www.example.com")
                .header("X-Forwarded-For", "192.168.244.1")
                .header("User-Agent", "userAgent")
                .header("Origin", "http://www.example.com")
                // this uids cookie value stands for {"uids":{"conversant":"CV-UID"}}
                .cookie("uids", "eyJ1aWRzIjp7ImNvbnZlcnNhbnQiOiJDVi1VSUQifX0=")
                .body(jsonFrom("openrtb2/conversant/test-auction-conversant-request.json"))
                .post("/openrtb2/auction");

        // then
        final String expectedAuctionResponse = openrtbAuctionResponseFrom(
                "openrtb2/conversant/test-auction-conversant-response.json",
                response, asList(CONVERSANT, CONVERSANT_ALIAS));

        JSONAssert.assertEquals(expectedAuctionResponse, response.asString(), JSONCompareMode.NON_EXTENSIBLE);
    }

    @Test
    public void openrtb2AuctionShouldRespondWithBidsFromIx() throws IOException, JSONException {
<<<<<<< HEAD
        //given
        // ix bid response for imp 6
=======
        // given
        // ix bid response for imp 6 and imp 61
>>>>>>> 9eafed3e
        wireMockRule.stubFor(post(urlPathEqualTo("/ix-exchange"))
                .withRequestBody(equalToJson(jsonFrom("openrtb2/ix/test-ix-bid-request-1.json")))
                .willReturn(aResponse().withBody(jsonFrom("openrtb2/ix/test-ix-bid-response-1.json"))));

        // ix bid response for imp 61
        wireMockRule.stubFor(post(urlPathEqualTo("/ix-exchange"))
                .withRequestBody(equalToJson(jsonFrom("openrtb2/ix/test-ix-bid-request-2.json")))
                .willReturn(aResponse().withBody(jsonFrom("openrtb2/ix/test-ix-bid-response-2.json"))));

        // pre-bid cache
        wireMockRule.stubFor(post(urlPathEqualTo("/cache"))
                .withRequestBody(equalToJson(jsonFrom("openrtb2/ix/test-cache-ix-request.json")))
                .willReturn(aResponse().withBody(jsonFrom("openrtb2/ix/test-cache-ix-response.json"))));

        // when
        final Response response = given(spec)
                .header("Referer", "http://www.example.com")
                .header("X-Forwarded-For", "192.168.244.1")
                .header("User-Agent", "userAgent")
                .header("Origin", "http://www.example.com")
                // this uids cookie value stands for {"uids":{"ix":"IE-UID"}}
                .cookie("uids", "eyJ1aWRzIjp7Iml4IjoiSUUtVUlEIn19")
                .body(jsonFrom("openrtb2/ix/test-auction-ix-request.json"))
                .post("/openrtb2/auction");

        // then
        final String expectedAuctionResponse = openrtbAuctionResponseFrom(
                "openrtb2/ix/test-auction-ix-response.json",
                response, singletonList(IX));

        JSONAssert.assertEquals(expectedAuctionResponse, response.asString(), JSONCompareMode.NON_EXTENSIBLE);
    }

    @Test
    public void openrtb2AuctionShouldRespondWithBidsFromFacebook() throws IOException, JSONException {
        // given
        // facebook bid response for imp 5
        wireMockRule.stubFor(post(urlPathEqualTo("/audienceNetwork-exchange"))
                .withRequestBody(equalToJson(jsonFrom("openrtb2/facebook/test-facebook-bid-request-1.json")))
                .willReturn(aResponse().withBody(jsonFrom("openrtb2/facebook/test-facebook-bid-response-1.json"))));

        // pre-bid cache
        wireMockRule.stubFor(post(urlPathEqualTo("/cache"))
                .withRequestBody(equalToJson(jsonFrom("openrtb2/facebook/test-cache-facebook-request.json")))
                .willReturn(aResponse().withBody(jsonFrom("openrtb2/facebook/test-cache-facebook-response.json"))));

        // when
        final Response response = given(spec)
                .header("Referer", "http://www.example.com")
                .header("X-Forwarded-For", "192.168.244.1")
                .header("User-Agent", "userAgent")
                .header("Origin", "http://www.example.com")
                // this uids cookie value stands for {"uids":{"audienceNetwork":"FB-UID"}}
                .cookie("uids", "eyJ1aWRzIjp7ImF1ZGllbmNlTmV0d29yayI6IkZCLVVJRCJ9fQ==")
                .body(jsonFrom("openrtb2/facebook/test-auction-facebook-request.json"))
                .post("/openrtb2/auction");

        // then
        final String expectedAuctionResponse = openrtbAuctionResponseFrom(
                "openrtb2/facebook/test-auction-facebook-response.json",
                response, singletonList(FACEBOOK));

        JSONAssert.assertEquals(expectedAuctionResponse, response.asString(), JSONCompareMode.NON_EXTENSIBLE);
    }

    @Test
    public void openrtb2AuctionShouldRespondWithBidsFromLifestreet() throws IOException, JSONException {
        // given
        // lifestreet bid response for imp 7
        wireMockRule.stubFor(post(urlPathEqualTo("/lifestreet-exchange"))
                .withRequestBody(equalToJson(jsonFrom("openrtb2/lifestreet/test-lifestreet-bid-request-1.json")))
                .willReturn(aResponse().withBody(jsonFrom("openrtb2/lifestreet/test-lifestreet-bid-response-1.json"))));

        // lifestreet bid response for imp 71
        wireMockRule.stubFor(post(urlPathEqualTo("/lifestreet-exchange"))
                .withRequestBody(equalToJson(jsonFrom("openrtb2/lifestreet/test-lifestreet-bid-request-2.json")))
                .willReturn(aResponse().withBody(jsonFrom("openrtb2/lifestreet/test-lifestreet-bid-response-2.json"))));

        // when
        final Response response = given(spec)
                .header("Referer", "http://www.example.com")
                .header("X-Forwarded-For", "192.168.244.1")
                .header("User-Agent", "userAgent")
                .header("Origin", "http://www.example.com")
                // this uids cookie value stands for {"uids":{"lifestreet":"LS-UID"}}
                .cookie("uids", "eyJ1aWRzIjp7ImxpZmVzdHJlZXQiOiJMUy1VSUQifX0=")
                .body(jsonFrom("openrtb2/lifestreet/test-auction-lifestreet-request.json"))
                .post("/openrtb2/auction");

        // then
        final String expectedAuctionResponse = openrtbAuctionResponseFrom(
                "openrtb2/lifestreet/test-auction-lifestreet-response.json",
                response, singletonList(LIFESTREET));

        JSONAssert.assertEquals(expectedAuctionResponse, response.asString(), JSONCompareMode.NON_EXTENSIBLE);
    }

    @Test
    public void openrtb2AuctionShouldRespondWithBidsFromPulsepoint() throws IOException, JSONException {
        // given
        // pulsepoint bid response for imp 8
        wireMockRule.stubFor(post(urlPathEqualTo("/pulsepoint-exchange"))
                .withRequestBody(equalToJson(jsonFrom("openrtb2/pulsepoint/test-pulsepoint-bid-request-1.json")))
                .willReturn(aResponse().withBody(jsonFrom("openrtb2/pulsepoint/test-pulsepoint-bid-response-1.json"))));

        // pre-bid cache
        wireMockRule.stubFor(post(urlPathEqualTo("/cache"))
                .withRequestBody(equalToJson(jsonFrom("openrtb2/pulsepoint/test-cache-pulsepoint-request.json")))
                .willReturn(aResponse().withBody(jsonFrom("openrtb2/pulsepoint/test-cache-pulsepoint-response.json"))));

        // when
        final Response response = given(spec)
                .header("Referer", "http://www.example.com")
                .header("X-Forwarded-For", "192.168.244.1")
                .header("User-Agent", "userAgent")
                .header("Origin", "http://www.example.com")
                // this uids cookie value stands for {"uids":{"pulsepoint":"PP-UID"}}
                .cookie("uids", "eyJ1aWRzIjp7InB1bHNlcG9pbnQiOiJQUC1VSUQifX0=")
                .body(jsonFrom("openrtb2/pulsepoint/test-auction-pulsepoint-request.json"))
                .post("/openrtb2/auction");

        // then
        final String expectedAuctionResponse = openrtbAuctionResponseFrom(
                "openrtb2/pulsepoint/test-auction-pulsepoint-response.json",
                response, singletonList(PULSEPOINT));

        JSONAssert.assertEquals(expectedAuctionResponse, response.asString(), JSONCompareMode.NON_EXTENSIBLE);
    }

    @Test
    public void openrtb2AuctionShouldRespondWithBidsFromPubmatic() throws IOException, JSONException {
        // given
        // pubmatic bid response for imp 9
        wireMockRule.stubFor(post(urlPathEqualTo("/pubmatic-exchange"))
                .withRequestBody(equalToJson(jsonFrom("openrtb2/pubmatic/test-pubmatic-bid-request-1.json")))
                .willReturn(aResponse().withBody(jsonFrom("openrtb2/pubmatic/test-pubmatic-bid-response-1.json"))));

        // pre-bid cache
        wireMockRule.stubFor(post(urlPathEqualTo("/cache"))
                .withRequestBody(equalToJson(jsonFrom("openrtb2/pubmatic/test-cache-pubmatic-request.json")))
                .willReturn(aResponse().withBody(jsonFrom("openrtb2/pubmatic/test-cache-pubmatic-response.json"))));

        // when
        final Response response = given(spec)
                .header("Referer", "http://www.example.com")
                .header("X-Forwarded-For", "192.168.244.1")
                .header("User-Agent", "userAgent")
                .header("Origin", "http://www.example.com")
                // this uids cookie value stands for {"uids":{"pubmatic":"PM-UID"}}
                .cookie("uids", "eyJ1aWRzIjp7InB1Ym1hdGljIjoiUE0tVUlEIn19")
                .body(jsonFrom("openrtb2/pubmatic/test-auction-pubmatic-request.json"))
                .post("/openrtb2/auction");

        // then
        final String expectedAuctionResponse = openrtbAuctionResponseFrom(
                "openrtb2/pubmatic/test-auction-pubmatic-response.json",
                response, singletonList(PUBMATIC));

        JSONAssert.assertEquals(expectedAuctionResponse, response.asString(), JSONCompareMode.NON_EXTENSIBLE);
    }

    @Test
    public void openrtb2AuctionShouldRespondWithBidsFromAdform() throws IOException, JSONException {
        // given
        // adform bid response for imp 12
        wireMockRule.stubFor(get(urlPathEqualTo("/adform-exchange"))
                .withQueryParam("CC", equalTo("1"))
                .withQueryParam("rp", equalTo("4"))
                .withQueryParam("fd", equalTo("1"))
                .withQueryParam("stid", equalTo("tid"))
                .withQueryParam("pt", equalTo("gross"))
                .withQueryParam("ip", equalTo("192.168.244.1"))
                .withQueryParam("adid", equalTo("ifaId"))
                .withQueryParam("gdpr", equalTo("0"))
                .withQueryParam("gdpr_consent", equalTo("consentValue"))
                // bWlkPTE1 is Base64 encoded "mid=15"
                .withQueryParam("bWlkPTE1", equalTo(""))
                .withHeader("Content-Type", equalToIgnoreCase("application/json;charset=utf-8"))
                .withHeader("Accept", equalTo("application/json"))
                .withHeader("User-Agent", equalTo("userAgent"))
                .withHeader("X-Request-Agent", equalTo("PrebidAdapter 0.1.2"))
                .withHeader("X-Forwarded-For", equalTo("192.168.244.1"))
                .withHeader("Cookie", equalTo(
                        "uid=AF-UID;DigiTrust.v1.identity="
                                // Base 64 encoded {"id":"id","version":1,"keyv":123,"privacy":{"optout":false}}
                                + "eyJpZCI6ImlkIiwidmVyc2lvbiI6MSwia2V5diI6MTIzLCJwcml2YWN5Ijp7Im9wdG91dCI6ZmFsc2V9fQ"))
                .withRequestBody(equalTo(""))
                .willReturn(aResponse().withBody(jsonFrom("openrtb2/adform/test-adform-bid-response-1.json"))));

        // pre-bid cache
        wireMockRule.stubFor(post(urlPathEqualTo("/cache"))
                .withRequestBody(equalToJson(jsonFrom("openrtb2/adform/test-cache-adform-request.json")))
                .willReturn(aResponse().withBody(jsonFrom("openrtb2/adform/test-cache-adform-response.json"))));

        // when
        final Response response = given(spec)
                .header("Referer", "http://www.example.com")
                .header("X-Forwarded-For", "192.168.244.1")
                .header("User-Agent", "userAgent")
                .header("Origin", "http://www.example.com")
                // this uids cookie value stands for {"uids":{"adform":"AF-UID"}}
                .cookie("uids", "eyJ1aWRzIjp7ImFkZm9ybSI6IkFGLVVJRCJ9fQ==")
                .body(jsonFrom("openrtb2/adform/test-auction-adform-request.json"))
                .post("/openrtb2/auction");

        // then
        final String expectedAuctionResponse = openrtbAuctionResponseFrom(
                "openrtb2/adform/test-auction-adform-response.json",
                response, singletonList(ADFORM));

        JSONAssert.assertEquals(expectedAuctionResponse, response.asString(), JSONCompareMode.NON_EXTENSIBLE);

    }

    @Test
    public void openrtb2AuctionShouldRespondWithBidsFromSovrn() throws IOException, JSONException {
        // given
        // sovrn bid response for imp 13
        wireMockRule.stubFor(post(urlPathEqualTo("/sovrn-exchange"))
                .withHeader("Content-Type", equalToIgnoreCase("application/json;charset=utf-8"))
                .withHeader("Accept", equalTo("application/json"))
                .withHeader("User-Agent", equalTo("userAgent"))
                .withHeader("X-Forwarded-For", equalTo("192.168.244.1"))
                .withHeader("DNT", equalTo("2"))
                .withHeader("Accept-Language", equalTo("en"))
                .withCookie("ljt_reader", equalTo("990011"))
                .withRequestBody(equalToJson(jsonFrom("openrtb2/sovrn/test-sovrn-bid-request-1.json")))
                .willReturn(aResponse().withBody(jsonFrom("openrtb2/sovrn/test-sovrn-bid-response-1.json"))));

        // pre-bid cache
        wireMockRule.stubFor(post(urlPathEqualTo("/cache"))
                .withRequestBody(equalToJson(jsonFrom("openrtb2/sovrn/test-cache-sovrn-request.json")))
                .willReturn(aResponse().withBody(jsonFrom("openrtb2/sovrn/test-cache-sovrn-response.json"))));

        // when
        final Response response = given(spec)
                .header("Referer", "http://www.example.com")
                .header("X-Forwarded-For", "192.168.244.1")
                .header("User-Agent", "userAgent")
                .header("Origin", "http://www.example.com")
                // this uids cookie value stands for {"uids":{"sovrn":"990011"}}
                .cookie("uids", "eyJ1aWRzIjp7InNvdnJuIjoiOTkwMDExIn19")
                .body(jsonFrom("openrtb2/sovrn/test-auction-sovrn-request.json"))
                .post("/openrtb2/auction");

        // then
        final String expectedAuctionResponse = openrtbAuctionResponseFrom(
                "openrtb2/sovrn/test-auction-sovrn-response.json",
                response, singletonList(SOVRN));

        JSONAssert.assertEquals(expectedAuctionResponse, response.asString(), JSONCompareMode.NON_EXTENSIBLE);
    }

    @Test
    public void openrtb2AuctionShouldRespondWithBidsFromAdtelligent() throws IOException, JSONException {
        // given
        // adtelligent bid response for imp 14
        wireMockRule.stubFor(post(urlPathEqualTo("/adtelligent-exchange"))
                .withQueryParam("aid", equalTo("1000"))
                .withRequestBody(equalToJson(jsonFrom("openrtb2/adtelligent/test-adtelligent-bid-request-1.json")))
                .willReturn(aResponse().withBody(jsonFrom("openrtb2/adtelligent/test-adtelligent-bid-response-1.json"))));

        // pre-bid cache
        wireMockRule.stubFor(post(urlPathEqualTo("/cache"))
                .withRequestBody(equalToJson(jsonFrom("openrtb2/adtelligent/test-cache-adtelligent-request.json")))
                .willReturn(aResponse().withBody(jsonFrom("openrtb2/adtelligent/test-cache-adtelligent-response.json"))));

        // when
        final Response response = given(spec)
                .header("Referer", "http://www.example.com")
                .header("X-Forwarded-For", "192.168.244.1")
                .header("User-Agent", "userAgent")
                .header("Origin", "http://www.example.com")
                // this uids cookie value stands for {"uids":{"adtelligent":"AT-UID"}}
                .cookie("uids", "eyJ1aWRzIjp7ImFkdGVsbGlnZW50IjoiQVQtVUlEIn19")
                .body(jsonFrom("openrtb2/adtelligent/test-auction-adtelligent-request.json"))
                .post("/openrtb2/auction");

        // then
        final String expectedAuctionResponse = openrtbAuctionResponseFrom(
                "openrtb2/adtelligent/test-auction-adtelligent-response.json",
                response, singletonList(ADTELLIGENT));

        JSONAssert.assertEquals(expectedAuctionResponse, response.asString(), JSONCompareMode.NON_EXTENSIBLE);
    }

    @Test
    public void openrtb2AuctionShouldRespondWithBidsFromOpenx() throws IOException, JSONException {
        // given
        // openx bid response for imp 011 and 02
        wireMockRule.stubFor(post(urlPathEqualTo("/openx-exchange"))
                .withRequestBody(equalToJson(jsonFrom("openrtb2/openx/test-openx-bid-request-1.json")))
                .willReturn(aResponse().withBody(jsonFrom("openrtb2/openx/test-openx-bid-response-1.json"))));

        // openx bid response for imp 03
        wireMockRule.stubFor(post(urlPathEqualTo("/openx-exchange"))
                .withRequestBody(equalToJson(jsonFrom("openrtb2/openx/test-openx-bid-request-2.json")))
                .willReturn(aResponse().withBody(jsonFrom("openrtb2/openx/test-openx-bid-response-2.json"))));

        // openx bid response for imp 04
        wireMockRule.stubFor(post(urlPathEqualTo("/openx-exchange"))
                .withRequestBody(equalToJson(jsonFrom("openrtb2/openx/test-openx-bid-request-3.json")))
                .willReturn(aResponse().withBody(jsonFrom("openrtb2/openx/test-openx-bid-response-3.json"))));

        // pre-bid cache
        wireMockRule.stubFor(post(urlPathEqualTo("/cache"))
                .withRequestBody(equalToJson(jsonFrom("openrtb2/openx/test-cache-openx-request.json")))
                .willReturn(aResponse().withBody(jsonFrom("openrtb2/openx/test-cache-openx-response.json"))));

        // when
        final Response response = given(spec)
                .header("Referer", "http://www.example.com")
                .header("X-Forwarded-For", "192.168.244.1")
                .header("User-Agent", "userAgent")
                .header("Origin", "http://www.example.com")
                // this uids cookie value stands for {"uids":{"openx":"OX-UID"}}
                .cookie("uids", "eyJ1aWRzIjp7Im9wZW54IjoiT1gtVUlEIn19")
                .body(jsonFrom("openrtb2/openx/test-auction-openx-request.json"))
                .post("/openrtb2/auction");

        // then
        final String expectedAuctionResponse = openrtbAuctionResponseFrom(
                "openrtb2/openx/test-auction-openx-response.json",
                response, singletonList(OPENX));

        JSONAssert.assertEquals(expectedAuctionResponse, response.asString(), JSONCompareMode.NON_EXTENSIBLE);
    }

    @Test
    public void openrtb2AuctionShouldRespondWithBidsFromBrightroll() throws IOException, JSONException {
        // given
        // brightroll bid response for imp 15
        wireMockRule.stubFor(post(urlPathEqualTo("/brightroll-exchange"))
                .withQueryParam("publisher", equalTo("publisher"))
                .withHeader("Content-Type", equalToIgnoreCase("application/json;charset=utf-8"))
                .withHeader("Accept", equalTo("application/json"))
                .withHeader("User-Agent", equalTo("userAgent"))
                .withHeader("X-Forwarded-For", equalTo("192.168.244.1"))
                .withHeader("DNT", equalTo("2"))
                .withHeader("Accept-Language", equalTo("en"))
                .withHeader("x-openrtb-version", equalTo("2.5"))
                .withRequestBody(equalToJson(jsonFrom("openrtb2/brightroll/test-brightroll-bid-request-1.json")))
                .willReturn(aResponse().withBody(jsonFrom("openrtb2/brightroll/test-brightroll-bid-response-1.json"))));

        // pre-bid cache
        wireMockRule.stubFor(post(urlPathEqualTo("/cache"))
                .withRequestBody(equalToJson(jsonFrom("openrtb2/brightroll/test-cache-brightroll-request.json")))
                .willReturn(aResponse().withBody(jsonFrom("openrtb2/brightroll/test-cache-brightroll-response.json"))));

        // when
        final Response response = given(spec)
                .header("Referer", "http://www.example.com")
                .header("X-Forwarded-For", "192.168.244.1")
                .header("User-Agent", "userAgent")
                .header("Origin", "http://www.example.com")
                // this uids cookie value stands for{"uids":{"brightroll":"BR-UID"}}
                .cookie("uids", "eyJ1aWRzIjp7ImJyaWdodHJvbGwiOiJCUi1VSUQifX0=")
                .body(jsonFrom("openrtb2/brightroll/test-auction-brightroll-request.json"))
                .post("/openrtb2/auction");

        // then
        final String expectedAuctionResponse = openrtbAuctionResponseFrom(
                "openrtb2/brightroll/test-auction-brightroll-response.json",
                response, singletonList(BRIGHTROLL));

        JSONAssert.assertEquals(expectedAuctionResponse, response.asString(), JSONCompareMode.NON_EXTENSIBLE);
    }

    @Test
    public void openrtb2AuctionShouldRespondWithBidsFromEplanning() throws IOException, JSONException {
        // given
        // eplanning bid response for imp15
        wireMockRule.stubFor(post(urlPathEqualTo("/eplanning-exchange/exchangeId1"))
                .withHeader("Content-Type", equalToIgnoreCase("application/json;charset=utf-8"))
                .withHeader("Accept", equalTo("application/json"))
                .withHeader("User-Agent", equalTo("userAgent"))
                .withHeader("X-Forwarded-For", equalTo("192.168.244.1"))
                .withHeader("DNT", equalTo("2"))
                .withHeader("Accept-Language", equalTo("en"))
                .withRequestBody(equalToJson(jsonFrom("openrtb2/eplanning/test-eplanning-bid-request-1.json")))
                .willReturn(aResponse().withBody(jsonFrom("openrtb2/eplanning/test-eplanning-bid-response-1.json"))));

        // pre-bid cache
        wireMockRule.stubFor(post(urlPathEqualTo("/cache"))
                .withRequestBody(equalToJson(jsonFrom("openrtb2/eplanning/test-cache-eplanning-request.json")))
                .willReturn(aResponse().withBody(jsonFrom("openrtb2/eplanning/test-cache-eplanning-response.json"))));

        // when
        final Response response = given(spec)
                .header("Referer", "http://www.example.com")
                .header("X-Forwarded-For", "192.168.244.1")
                .header("User-Agent", "userAgent")
                .header("Origin", "http://www.example.com")
                // this uids cookie value stands for {"uids":{""eplanning":"EP-UID"}}
                .cookie("uids", "eyJ1aWRzIjp7ImVwbGFubmluZyI6IkVQLVVJRCJ9fQ==")
                .body(jsonFrom("openrtb2/eplanning/test-auction-eplanning-request.json"))
                .post("/openrtb2/auction");

        // then
        final String expectedAuctionResponse = openrtbAuctionResponseFrom(
                "openrtb2/eplanning/test-auction-eplanning-response.json",
                response, singletonList(EPLANNING));

        JSONAssert.assertEquals(expectedAuctionResponse, response.asString(), JSONCompareMode.NON_EXTENSIBLE);
    }


    @Test
    public void openrtb2AuctionShouldRespondWithBidsFromSomoaudience() throws IOException, JSONException {
        // given
        // Somoaudience bid response for imp 16 & 17
        wireMockRule.stubFor(post(urlPathEqualTo("/somoaudience-exchange"))
                .withQueryParam("s", equalTo("placementId02"))
                .withHeader("Accept", equalTo("application/json"))
                .withHeader("Content-Type", equalTo("application/json;charset=UTF-8"))
                .withHeader("x-openrtb-version", equalTo("2.5"))
                .withHeader("User-Agent", equalTo("userAgent"))
                .withHeader("X-Forwarded-For", equalTo("192.168.244.1"))
                .withHeader("Accept-Language", equalTo("en"))
                .withHeader("DNT", equalTo("2"))
                .withRequestBody(equalToJson(jsonFrom("openrtb2/somoaudience/test-somoaudience-bid-request-1.json")))
                .willReturn(aResponse().withBody(jsonFrom(
                        "openrtb2/somoaudience/test-somoaudience-bid-response-1.json"))));

        // Somoaudience bid response for imp 18
        wireMockRule.stubFor(post(urlPathEqualTo("/somoaudience-exchange"))
                .withQueryParam("s", equalTo("placementId03"))
                .withHeader("Accept", equalTo("application/json"))
                .withHeader("Content-Type", equalTo("application/json;charset=UTF-8"))
                .withHeader("x-openrtb-version", equalTo("2.5"))
                .withHeader("User-Agent", equalTo("userAgent"))
                .withHeader("X-Forwarded-For", equalTo("192.168.244.1"))
                .withHeader("Accept-Language", equalTo("en"))
                .withHeader("DNT", equalTo("2"))
                .withRequestBody(equalToJson(jsonFrom("openrtb2/somoaudience/test-somoaudience-bid-request-2.json")))
                .willReturn(aResponse().withBody(jsonFrom(
                        "openrtb2/somoaudience/test-somoaudience-bid-response-2.json"))));

        // Somoaudience bid response for imp 19
        wireMockRule.stubFor(post(urlPathEqualTo("/somoaudience-exchange"))
                .withQueryParam("s", equalTo("placementId04"))
                .withHeader("Accept", equalTo("application/json"))
                .withHeader("Content-Type", equalTo("application/json;charset=UTF-8"))
                .withHeader("x-openrtb-version", equalTo("2.5"))
                .withHeader("User-Agent", equalTo("userAgent"))
                .withHeader("X-Forwarded-For", equalTo("192.168.244.1"))
                .withHeader("Accept-Language", equalTo("en"))
                .withHeader("DNT", equalTo("2"))
                .withRequestBody(equalToJson(jsonFrom("openrtb2/somoaudience/test-somoaudience-bid-request-3.json")))
                .willReturn(aResponse().withBody(jsonFrom(
                        "openrtb2/somoaudience/test-somoaudience-bid-response-3.json"))));

        // pre-bid cache
        wireMockRule.stubFor(post(urlPathEqualTo("/cache"))
                .withRequestBody(equalToJson(jsonFrom("openrtb2/somoaudience/test-cache-somoaudience-request.json")))
                .willReturn(aResponse().withBody(jsonFrom(
                        "openrtb2/somoaudience/test-cache-somoaudience-response.json"))));

        // when
        final Response response = given(spec)
                .header("Referer", "http://www.example.com")
                .header("X-Forwarded-For", "192.168.244.1")
                .header("User-Agent", "userAgent")
                .header("Origin", "http://www.example.com")
                // this uids cookie value stands for {"uids":{"somoaudience":"SM-UID"}}
                .cookie("uids", "eyJ1aWRzIjp7InNvbW9hdWRpZW5jZSI6IlNNLVVJRCJ9fQ==")
                .body(jsonFrom("openrtb2/somoaudience/test-auction-somoaudience-request.json"))
                .post("/openrtb2/auction");

        //then
        final String expectedAuctionResponse = openrtbAuctionResponseFrom(
                "openrtb2/somoaudience/test-auction-somoaudience-response.json",
                response, singletonList(SOMOAUDIENCE));

        JSONAssert.assertEquals(expectedAuctionResponse, response.asString(), JSONCompareMode.NON_EXTENSIBLE);
    }

    @Test
    public void openrtb2AuctionShouldRespondWithBidsFromBeachfront() throws IOException, JSONException {
        // given
        // beachfront bid response for imp 18
        wireMockRule.stubFor(post(urlPathEqualTo("/beachfront-exchange/video"))
                .withQueryParam("exchange_id", equalTo("beachfrontAppId"))
                .withQueryParam("prebidserver", equalTo(""))
                .withHeader("Content-Type", equalToIgnoreCase("application/json;charset=UTF-8"))
                .withHeader("Accept", equalTo("application/json"))
                .withRequestBody(equalToJson(jsonFrom("openrtb2/beachfront/test-beachfront-bid-request-1.json")))
                .willReturn(aResponse().withBody(jsonFrom("openrtb2/beachfront/test-beachfront-bid-response-1.json"))));

        // pre-bid cache
        wireMockRule.stubFor(post(urlPathEqualTo("/cache"))
                .withRequestBody(equalToJson(jsonFrom("openrtb2/beachfront/test-cache-beachfront-request.json")))
                .willReturn(aResponse().withBody(jsonFrom("openrtb2/beachfront/test-cache-beachfront-response.json"))));

        // when
        final Response response = given(spec)
                .header("Referer", "http://www.example.com")
                .header("X-Forwarded-For", "192.168.244.1")
                .header("User-Agent", "userAgent")
                .header("Origin", "http://www.example.com")
                .body(jsonFrom("openrtb2/beachfront/test-auction-beachfront-request.json"))
                // this uids cookie value stands for {"uids":{"beachfront":"BF-UID"}}
                .cookie("uids", "eyJ1aWRzIjp7ImJlYWNoZnJvbnQiOiJCRi1VSUQifX0=")
                .post("/openrtb2/auction");

        // then
        final String expectedAuctionResponse = openrtbAuctionResponseFrom(
                "openrtb2/beachfront/test-auction-beachfront-response.json",
                response, singletonList(BEACHFRONT));

        JSONAssert.assertEquals(expectedAuctionResponse, response.asString(), JSONCompareMode.NON_EXTENSIBLE);
    }

    @Test
    public void openrtb2AuctionShouldRespondWithBidsFromAdkerneladn() throws IOException, JSONException {
        // given
        // adkernelAdn bid response for imp 021
        wireMockRule.stubFor(post(urlPathEqualTo("/adkernelAdn-exchange"))
                .withQueryParam("account", equalTo("101"))
                .withHeader("Content-Type", equalToIgnoreCase("application/json;charset=UTF-8"))
                .withHeader("Accept", equalTo("application/json"))
                .withHeader("x-openrtb-version", equalTo("2.5"))
                .withRequestBody(equalToJson(jsonFrom("openrtb2/adkerneladn/test-adkerneladn-bid-request-1.json")))
                .willReturn(aResponse().withBody(jsonFrom("openrtb2/adkerneladn/test-adkerneladn-bid-response-1.json"))));

        // adkernelAdn bid response for imp 022
        wireMockRule.stubFor(post(urlPathEqualTo("/adkernelAdn-exchange"))
                .withQueryParam("account", equalTo("102"))
                .withHeader("Content-Type", equalToIgnoreCase("application/json;charset=UTF-8"))
                .withHeader("Accept", equalTo("application/json"))
                .withHeader("x-openrtb-version", equalTo("2.5"))
                .withRequestBody(equalToJson(jsonFrom("openrtb2/adkerneladn/test-adkerneladn-bid-request-2.json")))
                .willReturn(aResponse().withBody(jsonFrom("openrtb2/adkerneladn/test-adkerneladn-bid-response-2.json"))));

        // pre-bid cache
        wireMockRule.stubFor(post(urlPathEqualTo("/cache"))
                .withRequestBody(equalToJson(jsonFrom("openrtb2/adkerneladn/test-cache-adkerneladn-request.json")))
                .willReturn(aResponse().withBody(jsonFrom("openrtb2/adkerneladn/test-cache-adkerneladn-response.json"))));

        // when
        final Response response = given(spec)
                .header("Referer", "http://www.example.com")
                .header("X-Forwarded-For", "192.168.244.1")
                .header("User-Agent", "userAgent")
                .header("Origin", "http://www.example.com")
                // this uids cookie value stands for {"uids":{"adkernelAdn":"AK-UID"}}
                .cookie("uids", "eyJ1aWRzIjp7ImFka2VybmVsQWRuIjoiQUstVUlEIn19")
                .body(jsonFrom("openrtb2/adkerneladn/test-auction-adkerneladn-request.json"))
                .post("/openrtb2/auction");

        // then
        final String expectedAuctionResponse = openrtbAuctionResponseFrom(
                "openrtb2/adkerneladn/test-auction-adkerneladn-response.json",
                response, singletonList(ADKERNELADN));

        JSONAssert.assertEquals(expectedAuctionResponse, response.asString(), JSONCompareMode.NON_EXTENSIBLE);
    }

    @Test
    public void openrtb2AuctionShouldRespondWithBidsFromRhythmone() throws IOException, JSONException {
        // given
        // rhythmone bid response for imp002
        wireMockRule.stubFor(post(urlPathEqualTo("/rhythmone-exchange/72721/0/mvo"))
                .withQueryParam("z", equalTo("1r"))
                .withQueryParam("s2s", equalTo("true"))
                .withRequestBody(equalToJson(jsonFrom("openrtb2/rhythmone/test-rhythmone-bid-request-1.json")))
                .willReturn(aResponse().withBody(jsonFrom("openrtb2/rhythmone/test-rhythmone-bid-response-1.json"))));

        // pre-bid cache
        wireMockRule.stubFor(post(urlPathEqualTo("/cache"))
                .withRequestBody(equalToJson(jsonFrom("openrtb2/rhythmone/test-cache-rhythmone-request.json")))
                .willReturn(aResponse().withBody(jsonFrom("openrtb2/rhythmone/test-cache-rhythmone-response.json"))));

        // when
        final Response response = given(spec)
                .header("Referer", "http://www.example.com")
                .header("X-Forwarded-For", "192.168.244.1")
                .header("User-Agent", "userAgent")
                .header("Origin", "http://www.example.com")
                // this uids cookie value stands for {"uids":{"rhythmone":"RO-UID"}}
                .cookie("uids", "eyJ1aWRzIjp7InJoeXRobW9uZSI6IlJPLVVJRCJ9fQ==")
                .body(jsonFrom("openrtb2/rhythmone/test-auction-rhythmone-request.json"))
                .post("/openrtb2/auction");

        // then
        final String expectedAuctionResponse = openrtbAuctionResponseFrom(
                "openrtb2/rhythmone/test-auction-rhythmone-response.json",
                response, singletonList(RHYTHMONE));

        JSONAssert.assertEquals(expectedAuctionResponse, response.asString(), JSONCompareMode.NON_EXTENSIBLE);
    }

    @Test
    public void openrtb2AuctionShouldRespondWithBidsFromRubiconAndAppnexus() throws IOException, JSONException {
        // given
        // rubicon bid response for imp 1
        wireMockRule.stubFor(post(urlPathEqualTo("/rubicon-exchange"))
                .withQueryParam("tk_xint", equalTo("rp-pbs"))
                .withBasicAuth("rubicon_user", "rubicon_password")
                .withHeader("Content-Type", equalToIgnoreCase("application/json;charset=utf-8"))
                .withHeader("Accept", equalTo("application/json"))
                .withHeader("User-Agent", equalTo("prebid-server/1.0"))
                .withRequestBody(equalToJson(jsonFrom("openrtb2/rubicon_appnexus/test-rubicon-bid-request-1.json")))
                .willReturn(aResponse().withBody(jsonFrom(
                        "openrtb2/rubicon_appnexus/test-rubicon-bid-response-1.json"))));

        // rubicon bid response for imp 2
        wireMockRule.stubFor(post(urlPathEqualTo("/rubicon-exchange"))
                .withRequestBody(equalToJson(jsonFrom("openrtb2/rubicon_appnexus/test-rubicon-bid-request-2.json")))
                .willReturn(aResponse().withBody(jsonFrom(
                        "openrtb2/rubicon_appnexus/test-rubicon-bid-response-2.json"))));

        // appnexus bid response for imp 3
        wireMockRule.stubFor(post(urlPathEqualTo("/appnexus-exchange"))
                .withRequestBody(equalToJson(jsonFrom("openrtb2/rubicon_appnexus/test-appnexus-bid-request-1.json")))
                .willReturn(aResponse().withBody(jsonFrom(
                        "openrtb2/rubicon_appnexus/test-appnexus-bid-response-1.json"))));

        // appnexus bid response for imp 3 with alias parameters
        wireMockRule.stubFor(post(urlPathEqualTo("/appnexus-exchange"))
                .withRequestBody(equalToJson(jsonFrom("openrtb2/rubicon_appnexus/test-appnexus-bid-request-2.json")))
                .willReturn(aResponse().withBody(jsonFrom(
                        "openrtb2/rubicon_appnexus/test-appnexus-bid-response-2.json"))));

        // pre-bid cache
        wireMockRule.stubFor(post(urlPathEqualTo("/cache"))
                .withRequestBody(equalToJson(jsonFrom(
                        "openrtb2/rubicon_appnexus/test-cache-rubicon-appnexus-request.json")))
                .willReturn(aResponse().withBody(jsonFrom(
                        "openrtb2/rubicon_appnexus/test-cache-rubicon-appnexus-response.json"))));

        // when
        final Response response = given(spec)
                .header("Referer", "http://www.example.com")
                .header("X-Forwarded-For", "192.168.244.1")
                .header("User-Agent", "userAgent")
                .header("Origin", "http://www.example.com")
                // this uids cookie value stands for {"uids":{"rubicon":"J5VLCWQP-26-CWFT","adnxs":"12345"}}
                .cookie("uids", "eyJ1aWRzIjp7InJ1Ymljb24iOiJKNVZMQ1dRUC0yNi1DV0ZUIiwiYWRueHMiOiIxMjM0NSJ9fQ==")
                .body(jsonFrom("openrtb2/rubicon_appnexus/test-auction-rubicon-appnexus-request.json"))
                .post("/openrtb2/auction");

        // then
        final String expectedAuctionResponse = openrtbAuctionResponseFrom(
                "openrtb2/rubicon_appnexus/test-auction-rubicon-appnexus-response.json",
                response, asList(RUBICON, APPNEXUS, APPNEXUS_ALIAS));

        JSONAssert.assertEquals(expectedAuctionResponse, response.asString(), JSONCompareMode.NON_EXTENSIBLE);
    }

    @Test
    public void ampShouldReturnTargeting() throws IOException, JSONException {
        // given
        // rubicon exchange
        wireMockRule.stubFor(post(urlPathEqualTo("/rubicon-exchange"))
                .withRequestBody(equalToJson(jsonFrom("amp/test-rubicon-bid-request.json")))
                .willReturn(aResponse().withBody(jsonFrom("amp/test-rubicon-bid-response.json"))));

        // appnexus exchange
        wireMockRule.stubFor(post(urlPathEqualTo("/appnexus-exchange"))
                .withRequestBody(equalToJson(jsonFrom("amp/test-appnexus-bid-request.json")))
                .willReturn(aResponse().withBody(jsonFrom("amp/test-appnexus-bid-response.json"))));

        // pre-bid cache
        wireMockRule.stubFor(post(urlPathEqualTo("/cache"))
                .withRequestBody(equalToJson(jsonFrom("amp/test-cache-request.json")))
                .willReturn(aResponse().withBody(jsonFrom("amp/test-cache-response.json"))));

        // when
        final Response response = given(spec)
                .header("Referer", "http://www.example.com")
                .header("X-Forwarded-For", "192.168.244.1")
                .header("User-Agent", "userAgent")
                .header("Origin", "http://www.example.com")
                // this uids cookie value stands for {"uids":{"rubicon":"J5VLCWQP-26-CWFT"}}
                .cookie("uids", "eyJ1aWRzIjp7InJ1Ymljb24iOiJKNVZMQ1dRUC0yNi1DV0ZUIn19")
                .when()
                .get("/openrtb2/amp" +
                        "?tag_id=test-amp-stored-request" +
                        "&ow=980" +
                        "&oh=120" +
                        "&timeout=10000000" +
                        "&slot=overwrite-tagId" +
                        "&curl=https%3A%2F%2Fgoogle.com");

        // then
        JSONAssert.assertEquals(jsonFrom("amp/test-amp-response.json"), response.asString(),
                JSONCompareMode.NON_EXTENSIBLE);
    }

    @Test
    public void auctionShouldRespondWithBidsFromFacebook() throws IOException {
        // given
        // facebook bid response for ad unit 5
        wireMockRule.stubFor(post(urlPathEqualTo("/audienceNetwork-exchange"))
                .withRequestBody(equalToJson(jsonFrom("auction/facebook/test-facebook-bid-request-1.json")))
                .willReturn(aResponse().withBody(jsonFrom("auction/facebook/test-facebook-bid-response-1.json"))));

        // pre-bid cache
        wireMockRule.stubFor(post(urlPathEqualTo("/cache"))//
                .withRequestBody(equalToJson(jsonFrom("auction/facebook/test-cache-facebook-request.json")))
                .willReturn(aResponse().withBody(jsonFrom("auction/facebook/test-cache-facebook-response.json"))));

        // when
        final Response response = given(spec)
                .header("Referer", "http://www.example.com")
                .header("X-Forwarded-For", "192.168.244.1")
                .header("User-Agent", "userAgent")
                .header("Origin", "http://www.example.com")
                //this uids cookie value stands for {"uids":{"audienceNetwork":"FB-UID"}}
                .cookie("uids", "eyJ1aWRzIjp7ImF1ZGllbmNlTmV0d29yayI6IkZCLVVJRCJ9fQ==")
                .queryParam("debug", "1")
                .body(jsonFrom("auction/facebook/test-auction-facebook-request.json"))
                .post("/auction");

        // then
        assertThat(response.header("Cache-Control")).isEqualTo("no-cache, no-store, must-revalidate");
        assertThat(response.header("Pragma")).isEqualTo("no-cache");
        assertThat(response.header("Expires")).isEqualTo("0");
        assertThat(response.header("Access-Control-Allow-Credentials")).isEqualTo("true");
        assertThat(response.header("Access-Control-Allow-Origin")).isEqualTo("http://www.example.com");

        final String expectedAuctionResponse = legacyAuctionResponseFrom(
                "auction/facebook/test-auction-facebook-response.json",
                response, singletonList(FACEBOOK));
        assertThat(response.asString()).isEqualTo(expectedAuctionResponse);
    }

    @Test
    public void auctionShouldRespondWithBidsFromPulsepoint() throws IOException {
        // given
        // pulsepoint bid response for ad unit 6
        wireMockRule.stubFor(post(urlPathEqualTo("/pulsepoint-exchange"))
                .withRequestBody(equalToJson(jsonFrom("auction/pulsepoint/test-pulsepoint-bid-request-1.json")))
                .willReturn(aResponse().withBody(jsonFrom("auction/pulsepoint/test-pulsepoint-bid-response-1.json"))));

        // pre-bid cache
        wireMockRule.stubFor(post(urlPathEqualTo("/cache"))//
                .withRequestBody(equalToJson(jsonFrom("auction/pulsepoint/test-cache-pulsepoint-request.json")))
                .willReturn(aResponse().withBody(jsonFrom("auction/pulsepoint/test-cache-pulsepoint-response.json"))));

        // when
        final Response response = given(spec)
                .header("Referer", "http://www.example.com")
                .header("X-Forwarded-For", "192.168.244.1")
                .header("User-Agent", "userAgent")
                .header("Origin", "http://www.example.com")
                //this uids cookie value stands for {"uids":{"pulsepoint":"PP-UID"}}
                .cookie("uids", "eyJ1aWRzIjp7InB1bHNlcG9pbnQiOiJQUC1VSUQifX0=")
                .queryParam("debug", "1")
                .body(jsonFrom("auction/pulsepoint/test-auction-pulsepoint-request.json"))
                .post("/auction");

        // then
        assertThat(response.header("Cache-Control")).isEqualTo("no-cache, no-store, must-revalidate");
        assertThat(response.header("Pragma")).isEqualTo("no-cache");
        assertThat(response.header("Expires")).isEqualTo("0");
        assertThat(response.header("Access-Control-Allow-Credentials")).isEqualTo("true");
        assertThat(response.header("Access-Control-Allow-Origin")).isEqualTo("http://www.example.com");

        final String expectedAuctionResponse = legacyAuctionResponseFrom(
                "auction/pulsepoint/test-auction-pulsepoint-response.json",
                response, singletonList(PULSEPOINT));
        assertThat(response.asString()).isEqualTo(expectedAuctionResponse);
    }

    @Test
    public void auctionShouldRespondWithBidsFromIx() throws IOException {
        // given
        // pulsepoint bid response for ad unit 7
        wireMockRule.stubFor(post(urlPathEqualTo("/ix-exchange"))
                .withRequestBody(equalToJson(jsonFrom("auction/ix/test-ix-bid-request-1.json")))
                .willReturn(aResponse().withBody(jsonFrom("auction/ix/test-ix-bid-response-1.json"))));

        // pre-bid cache
        wireMockRule.stubFor(post(urlPathEqualTo("/cache"))//
                .withRequestBody(equalToJson(jsonFrom("auction/ix/test-cache-ix-request.json")))
                .willReturn(aResponse().withBody(jsonFrom("auction/ix/test-cache-ix-response.json"))));

        // when
        final Response response = given(spec)
                .header("Referer", "http://www.example.com")
                .header("X-Forwarded-For", "192.168.244.1")
                .header("User-Agent", "userAgent")
                .header("Origin", "http://www.example.com")
                //this uids cookie value stands for {"uids":{"ix":"IE-UID"}}
                .cookie("uids", "eyJ1aWRzIjp7Iml4IjoiSUUtVUlEIn19")
                .queryParam("debug", "1")
                .body(jsonFrom("auction/ix/test-auction-ix-request.json"))
                .post("/auction");

        // then
        assertThat(response.header("Cache-Control")).isEqualTo("no-cache, no-store, must-revalidate");
        assertThat(response.header("Pragma")).isEqualTo("no-cache");
        assertThat(response.header("Expires")).isEqualTo("0");
        assertThat(response.header("Access-Control-Allow-Credentials")).isEqualTo("true");
        assertThat(response.header("Access-Control-Allow-Origin")).isEqualTo("http://www.example.com");

        final String expectedAuctionResponse = legacyAuctionResponseFrom(
                "auction/ix/test-auction-ix-response.json",
                response, singletonList(IX));
        assertThat(response.asString()).isEqualTo(expectedAuctionResponse);
    }

    @Test
    public void auctionShouldRespondWithBidsFromLifestreet() throws IOException {
        // given
        // pulsepoint bid response for ad unit 8
        wireMockRule.stubFor(post(urlPathEqualTo("/lifestreet-exchange"))
                .withRequestBody(equalToJson(jsonFrom("auction/lifestreet/test-lifestreet-bid-request-1.json")))
                .willReturn(aResponse().withBody(jsonFrom("auction/lifestreet/test-lifestreet-bid-response-1.json"))));

        // pre-bid cache
        wireMockRule.stubFor(post(urlPathEqualTo("/cache"))//
                .withRequestBody(equalToJson(jsonFrom("auction/lifestreet/test-cache-lifestreet-request.json")))
                .willReturn(aResponse().withBody(jsonFrom("auction/lifestreet/test-cache-lifestreet-response.json"))));

        // when
        final Response response = given(spec)
                .header("Referer", "http://www.example.com")
                .header("X-Forwarded-For", "192.168.244.1")
                .header("User-Agent", "userAgent")
                .header("Origin", "http://www.example.com")
                //this uids cookie value stands for {"uids":{"lifestreet":"LS-UID"}}
                .cookie("uids", "eyJ1aWRzIjp7ImxpZmVzdHJlZXQiOiJMUy1VSUQifX0=")
                .queryParam("debug", "1")
                .body(jsonFrom("auction/lifestreet/test-auction-lifestreet-request.json"))
                .post("/auction");

        // then
        assertThat(response.header("Cache-Control")).isEqualTo("no-cache, no-store, must-revalidate");
        assertThat(response.header("Pragma")).isEqualTo("no-cache");
        assertThat(response.header("Expires")).isEqualTo("0");
        assertThat(response.header("Access-Control-Allow-Credentials")).isEqualTo("true");
        assertThat(response.header("Access-Control-Allow-Origin")).isEqualTo("http://www.example.com");

        final String expectedAuctionResponse = legacyAuctionResponseFrom(
                "auction/lifestreet/test-auction-lifestreet-response.json",
                response, singletonList(LIFESTREET));
        assertThat(response.asString()).isEqualTo(expectedAuctionResponse);
    }

    @Test
    public void auctionShouldRespondWithBidsFromPubmatic() throws IOException {
        // given
        // pulsepoint bid response for ad unit 9
        wireMockRule.stubFor(post(urlPathEqualTo("/pubmatic-exchange"))
                .withRequestBody(equalToJson(jsonFrom("auction/pubmatic/test-pubmatic-bid-request-1.json")))
                .willReturn(aResponse().withBody(jsonFrom("auction/pubmatic/test-pubmatic-bid-response-1.json"))));

        // pre-bid cache
        wireMockRule.stubFor(post(urlPathEqualTo("/cache"))//
                .withRequestBody(equalToJson(jsonFrom("auction/pubmatic/test-cache-pubmatic-request.json")))
                .willReturn(aResponse().withBody(jsonFrom("auction/pubmatic/test-cache-pubmatic-response.json"))));

        // when
        final Response response = given(spec)
                .header("Referer", "http://www.example.com")
                .header("X-Forwarded-For", "192.168.244.1")
                .header("User-Agent", "userAgent")
                .header("Origin", "http://www.example.com")
                //this uids cookie value stands for {"uids":{"pubmatic":"PM-UID"}}
                .cookie("uids", "eyJ1aWRzIjp7InB1Ym1hdGljIjoiUE0tVUlEIn19")
                .queryParam("debug", "1")
                .body(jsonFrom("auction/pubmatic/test-auction-pubmatic-request.json"))
                .post("/auction");

        // then
        assertThat(response.header("Cache-Control")).isEqualTo("no-cache, no-store, must-revalidate");
        assertThat(response.header("Pragma")).isEqualTo("no-cache");
        assertThat(response.header("Expires")).isEqualTo("0");
        assertThat(response.header("Access-Control-Allow-Credentials")).isEqualTo("true");
        assertThat(response.header("Access-Control-Allow-Origin")).isEqualTo("http://www.example.com");

        final String expectedAuctionResponse = legacyAuctionResponseFrom(
                "auction/pubmatic/test-auction-pubmatic-response.json",
                response, singletonList(PUBMATIC));
        assertThat(response.asString()).isEqualTo(expectedAuctionResponse);
    }

    @Test
    public void auctionShouldRespondWithBidsFromConversant() throws IOException {
        // given
        // pulsepoint bid response for ad unit 10
        wireMockRule.stubFor(post(urlPathEqualTo("/conversant-exchange"))
                .withRequestBody(equalToJson(jsonFrom("auction/conversant/test-conversant-bid-request-1.json")))
                .willReturn(aResponse().withBody(jsonFrom("auction/conversant/test-conversant-bid-response-1.json"))));

        // pre-bid cache
        wireMockRule.stubFor(post(urlPathEqualTo("/cache"))//
                .withRequestBody(equalToJson(jsonFrom("auction/conversant/test-cache-conversant-request.json")))
                .willReturn(aResponse().withBody(jsonFrom("auction/conversant/test-cache-conversant-response.json"))));

        // when
        final Response response = given(spec)
                .header("Referer", "http://www.example.com")
                .header("X-Forwarded-For", "192.168.244.1")
                .header("User-Agent", "userAgent")
                .header("Origin", "http://www.example.com")
                //this uids cookie value stands for {"uids":{"conversant":"CV-UID"}}
                .cookie("uids", "eyJ1aWRzIjp7ImNvbnZlcnNhbnQiOiJDVi1VSUQifX0=")
                .queryParam("debug", "1")
                .body(jsonFrom("auction/conversant/test-auction-conversant-request.json"))
                .post("/auction");

        // then
        assertThat(response.header("Cache-Control")).isEqualTo("no-cache, no-store, must-revalidate");
        assertThat(response.header("Pragma")).isEqualTo("no-cache");
        assertThat(response.header("Expires")).isEqualTo("0");
        assertThat(response.header("Access-Control-Allow-Credentials")).isEqualTo("true");
        assertThat(response.header("Access-Control-Allow-Origin")).isEqualTo("http://www.example.com");

        final String expectedAuctionResponse = legacyAuctionResponseFrom(
                "auction/conversant/test-auction-conversant-response.json",
                response, asList(CONVERSANT, CONVERSANT_ALIAS));
        assertThat(response.asString()).isEqualTo(expectedAuctionResponse);
    }

    @Test
    public void auctionShouldRespondWithBidsFromSovrn() throws IOException {
        // given
        // sovrn bid response for ad unit 11
        wireMockRule.stubFor(post(urlPathEqualTo("/sovrn-exchange"))
                .withHeader("Content-Type", equalToIgnoreCase("application/json;charset=utf-8"))
                .withHeader("Accept", equalTo("application/json"))
                .withHeader("User-Agent", equalTo("userAgent"))
                .withHeader("X-Forwarded-For", equalTo("192.168.244.1"))
                .withHeader("DNT", equalTo("10"))
                .withHeader("Accept-Language", equalTo("en"))
                .withCookie("ljt_reader", equalTo("990011"))
                .withRequestBody(equalToJson(jsonFrom("auction/sovrn/test-sovrn-bid-request-1.json")))
                .willReturn(aResponse().withBody(jsonFrom("auction/sovrn/test-sovrn-bid-response-1.json"))));

        // pre-bid cache
        wireMockRule.stubFor(post(urlPathEqualTo("/cache"))//
                .withRequestBody(equalToJson(jsonFrom("auction/sovrn/test-cache-sovrn-request.json")))
                .willReturn(aResponse().withBody(jsonFrom("auction/sovrn/test-cache-sovrn-response.json"))));

        // when
        final Response response = given(spec)
                .header("Referer", "http://www.example.com")
                .header("X-Forwarded-For", "192.168.244.1")
                .header("User-Agent", "userAgent")
                .header("Origin", "http://www.example.com")
                //this uids cookie value stands for {"uids":{"sovrn":"990011"}}
                .cookie("uids", "eyJ1aWRzIjp7InNvdnJuIjoiOTkwMDExIn19")
                .queryParam("debug", "1")
                .body(jsonFrom("auction/sovrn/test-auction-sovrn-request.json"))
                .post("/auction");

        // then
        assertThat(response.header("Cache-Control")).isEqualTo("no-cache, no-store, must-revalidate");
        assertThat(response.header("Pragma")).isEqualTo("no-cache");
        assertThat(response.header("Expires")).isEqualTo("0");
        assertThat(response.header("Access-Control-Allow-Credentials")).isEqualTo("true");
        assertThat(response.header("Access-Control-Allow-Origin")).isEqualTo("http://www.example.com");

        final String expectedAuctionResponse = legacyAuctionResponseFrom(
                "auction/sovrn/test-auction-sovrn-response.json",
                response, singletonList(SOVRN));
        assertThat(response.asString()).isEqualTo(expectedAuctionResponse);
    }

    @Test
    public void auctionShouldRespondWithBidsFromAdform() throws IOException {
        // given
        // adform bid response for ad unit 12
        wireMockRule.stubFor(get(urlPathEqualTo("/adform-exchange"))
                .withQueryParam("CC", equalTo("1"))
                .withQueryParam("rp", equalTo("4"))
                .withQueryParam("fd", equalTo("1"))
                .withQueryParam("stid", equalTo("tid"))
                .withQueryParam("ip", equalTo("192.168.244.1"))
                .withQueryParam("adid", equalTo("ifaId"))
                .withQueryParam("gdpr", equalTo("1"))
                .withQueryParam("gdpr_consent", equalTo("consent1"))
                .withQueryParam("pt", equalTo("gross"))
                // bWlkPTE1 is Base64 encoded "mid=15"
                .withQueryParam("bWlkPTE1", equalTo(""))
                .withHeader("Content-Type", equalToIgnoreCase("application/json;charset=utf-8"))
                .withHeader("Accept", equalTo("application/json"))
                .withHeader("User-Agent", equalTo("userAgent"))
                .withHeader("X-Request-Agent", equalTo("PrebidAdapter 0.1.2"))
                .withHeader("X-Forwarded-For", equalTo("192.168.244.1"))
                .withHeader("Cookie", equalTo("uid=AF-UID;DigiTrust.v1.identity"
                        //{"id":"id","version":1,"keyv":123,"privacy":{"optout":true}}
                        + "=eyJpZCI6ImlkIiwidmVyc2lvbiI6MSwia2V5diI6MTIzLCJwcml2YWN5Ijp7Im9wdG91dCI6dHJ1ZX19"))
                .withRequestBody(equalTo(""))
                .willReturn(aResponse().withBody(jsonFrom("auction/adform/test-adform-bid-response-1.json"))));

        // pre-bid cache
        wireMockRule.stubFor(post(urlPathEqualTo("/cache"))//
                .withRequestBody(equalToJson(jsonFrom("auction/adform/test-cache-adform-request.json")))
                .willReturn(aResponse().withBody(jsonFrom("auction/adform/test-cache-adform-response.json"))));

        // when
        final Response response = given(spec)
                .header("Referer", "http://www.example.com")
                .header("X-Forwarded-For", "192.168.244.1")
                .header("User-Agent", "userAgent")
                .header("Origin", "http://www.example.com")
                //this uids cookie value stands for {"uids":{"adform":"AF-UID"}}
                .cookie("uids", "eyJ1aWRzIjp7ImFkZm9ybSI6IkFGLVVJRCJ9fQ==")
                .queryParam("debug", "1")
                .body(jsonFrom("auction/adform/test-auction-adform-request.json"))
                .post("/auction");

        // then
        assertThat(response.header("Cache-Control")).isEqualTo("no-cache, no-store, must-revalidate");
        assertThat(response.header("Pragma")).isEqualTo("no-cache");
        assertThat(response.header("Expires")).isEqualTo("0");
        assertThat(response.header("Access-Control-Allow-Credentials")).isEqualTo("true");
        assertThat(response.header("Access-Control-Allow-Origin")).isEqualTo("http://www.example.com");

        final String expectedAuctionResponse = legacyAuctionResponseFrom(
                "auction/adform/test-auction-adform-response.json",
                response, singletonList(ADFORM));
        assertThat(response.asString()).isEqualTo(expectedAuctionResponse);
    }

    @Test
    public void auctionShouldRespondWithBidsFromRubiconAndAppnexus() throws IOException {
        // given
        // rubicon bid response for ad unit 1
        wireMockRule.stubFor(post(urlPathEqualTo("/rubicon-exchange"))
                .withQueryParam("tk_xint", equalTo("rp-pbs"))
                .withBasicAuth("rubicon_user", "rubicon_password")
                .withHeader("Content-Type", equalToIgnoreCase("application/json;charset=utf-8"))
                .withHeader("Accept", equalTo("application/json"))
                .withHeader("User-Agent", equalTo("prebid-server/1.0"))
                .withRequestBody(equalToJson(jsonFrom("auction/rubicon_appnexus/test-rubicon-bid-request-1.json")))
                .willReturn(aResponse().withBody(jsonFrom("auction/rubicon_appnexus/test-rubicon-bid-response-1.json"))));

        // rubicon bid response for ad unit 2
        wireMockRule.stubFor(post(urlPathEqualTo("/rubicon-exchange"))
                .withRequestBody(equalToJson(jsonFrom("auction/rubicon_appnexus/test-rubicon-bid-request-2.json")))
                .willReturn(aResponse().withBody(jsonFrom("auction/rubicon_appnexus/test-rubicon-bid-response-2.json"))));

        // rubicon bid response for ad unit 3
        wireMockRule.stubFor(post(urlPathEqualTo("/rubicon-exchange"))
                .withRequestBody(equalToJson(jsonFrom("auction/rubicon_appnexus/test-rubicon-bid-request-3.json")))
                .willReturn(aResponse().withBody(jsonFrom("auction/rubicon_appnexus/test-rubicon-bid-response-3.json"))));

        // appnexus bid response for ad unit 4
        wireMockRule.stubFor(post(urlPathEqualTo("/appnexus-exchange"))
                .withRequestBody(equalToJson(jsonFrom("auction/rubicon_appnexus/test-appnexus-bid-request-1.json")))
                .willReturn(aResponse().withBody(jsonFrom(
                        "auction/rubicon_appnexus/test-appnexus-bid-response-1.json"))));

        // pre-bid cache
        wireMockRule.stubFor(post(urlPathEqualTo("/cache"))//
                .withRequestBody(equalToJson(jsonFrom(
                        "auction/rubicon_appnexus/test-cache-rubicon-appnexus-request.json")))
                .willReturn(aResponse().withBody(jsonFrom(
                        "auction/rubicon_appnexus/test-cache-rubicon-appnexus-response.json"))));

        // when
        final Response response = given(spec)
                .header("Referer", "http://www.example.com")
                .header("X-Forwarded-For", "192.168.244.1")
                .header("User-Agent", "userAgent")
                .header("Origin", "http://www.example.com")
                //this uids cookie value stands for {"uids":{"rubicon":"J5VLCWQP-26-CWFT","adnxs":"12345"}}
                .cookie("uids", "eyJ1aWRzIjp7InJ1Ymljb24iOiJKNVZMQ1dRUC0yNi1DV0ZUIiwiYWRueHMiOiIxMjM0NSJ9fQ==")
                .queryParam("debug", "1")
                .body(jsonFrom("auction/rubicon_appnexus/test-auction-rubicon-appnexus-request.json"))
                .post("/auction");

        // then
        assertThat(response.header("Cache-Control")).isEqualTo("no-cache, no-store, must-revalidate");
        assertThat(response.header("Pragma")).isEqualTo("no-cache");
        assertThat(response.header("Expires")).isEqualTo("0");
        assertThat(response.header("Access-Control-Allow-Credentials")).isEqualTo("true");
        assertThat(response.header("Access-Control-Allow-Origin")).isEqualTo("http://www.example.com");

        final String expectedAuctionResponse = legacyAuctionResponseFrom(
                "auction/rubicon_appnexus/test-auction-rubicon-appnexus-response.json",
                response, asList(RUBICON, APPNEXUS, APPNEXUS_ALIAS));
        assertThat(response.asString()).isEqualTo(expectedAuctionResponse);
    }

    @Test
    public void statusShouldReturnReadyWithinResponseBodyAndHttp200Ok() {
        assertThat(given(spec).when().get("/status"))
                .extracting(Response::getStatusCode, response -> response.getBody().asString())
                .containsOnly(200, "ok");
    }

    @Test
    public void optoutShouldSetOptOutFlagAndRedirectToOptOutUrl() {
        // given
        wireMockRule.stubFor(post("/optout")
                .withRequestBody(equalTo("secret=abc&response=recaptcha1"))
                .willReturn(aResponse().withBody("{\"success\": true}")));

        // when
        final Response response = given(spec)
                .header("Content-Type", "application/x-www-form-urlencoded")
                // this uids cookie value stands for {"uids":{"rubicon":"J5VLCWQP-26-CWFT","adnxs":"12345"}}
                .cookie("uids", "eyJ1aWRzIjp7InJ1Ymljb24iOiJKNVZMQ1dRUC0yNi1DV0ZUIiwiYWRueHMiOiIxMjM0NSJ9fQ==")
                .body("g-recaptcha-response=recaptcha1&optout=1")
                .post("/optout");

        // then
        assertThat(response.statusCode()).isEqualTo(301);
        assertThat(response.header("location")).isEqualTo("http://optout/url");

        final Cookie cookie = response.getDetailedCookie("uids");
        assertThat(cookie.getDomain()).isEqualTo("cookie-domain");

        // this uids cookie value stands for {"uids":{},"optout":true}
        final Uids uids = decodeUids(cookie.getValue());
        assertThat(uids.getUids()).isEmpty();
        assertThat(uids.getUidsLegacy()).isEmpty();
        assertThat(uids.getOptout()).isTrue();
    }

    @Test
    public void staticShouldReturnHttp200Ok() {
        given(spec)
                .when()
                .get("/static")
                .then()
                .assertThat()
                .statusCode(200);
    }

    @Test
    public void cookieSyncShouldReturnBidderStatusWithRubiconUsersyncInfo() {
        // given
        final String gdprConsent = VendorConsentEncoder.toBase64String(new VendorConsentBuilder()
                .withConsentRecordCreatedOn(Instant.now())
                .withConsentRecordLastUpdatedOn(Instant.now())
                .withConsentLanguage("en")
                .withVendorListVersion(79)
                .withRangeEntries(singletonList(new StartEndRangeEntry(1, 100)))
                .withMaxVendorId(100)
                .withBitField(new HashSet<>(asList(1, 52)))
                .withAllowedPurposeIds(new HashSet<>(asList(1, 3)))
                .build());

        // when
        final CookieSyncResponse cookieSyncResponse = given(spec)
                .body(CookieSyncRequest.of(singletonList(RUBICON), 1, gdprConsent))
                .when()
                .post("/cookie_sync")
                .then()
                .spec(new ResponseSpecBuilder().setDefaultParser(Parser.JSON).build())
                .extract()
                .as(CookieSyncResponse.class);

        // then
        assertThat(cookieSyncResponse).isEqualTo(CookieSyncResponse.of("no_cookie",
                singletonList(BidderUsersyncStatus.builder()
                        .bidder(RUBICON)
                        .noCookie(true)
                        .usersync(UsersyncInfo.of(
                                "http://localhost:" + WIREMOCK_PORT
                                        + "/rubicon-usersync?gdpr=1&gdpr_consent=" + gdprConsent,
                                "redirect", false))
                        .build())));
    }

    @Test
    public void setuidShouldUpdateRubiconUidInUidCookie() {
        // when
        final Cookie uidsCookie = given(spec)
                // this uids cookie value stands for {"uids":{"rubicon":"J5VLCWQP-26-CWFT","adnxs":"12345"},
                // "bday":"2017-08-15T19:47:59.523908376Z"}
                .cookie("uids", "eyJ1aWRzIjp7InJ1Ymljb24iOiJKNVZMQ1dRUC0yNi1DV0ZUIiwiYWRueHMiOiIxMjM0"
                        + "NSJ9LCJiZGF5IjoiMjAxNy0wOC0xNVQxOTo0Nzo1OS41MjM5MDgzNzZaIn0=")
                // this constant is ok to use as long as it coincides with family name
                .queryParam("bidder", RUBICON)
                .queryParam("uid", "updatedUid")
                .queryParam("gdpr", "1")
                .queryParam("gdpr_consent", "BOEFEAyOEFEAyAHABDENAI4AAAB9vABAASA")
                .when()
                .get("/setuid")
                .then()
                .extract()
                .detailedCookie("uids");

        // then
        assertThat(uidsCookie.getDomain()).isEqualTo("cookie-domain");
        assertThat(uidsCookie.getMaxAge()).isEqualTo(7776000);
        assertThat(uidsCookie.getExpiryDate().toInstant())
                .isCloseTo(Instant.now().plus(90, ChronoUnit.DAYS), within(10, ChronoUnit.SECONDS));

        final Uids uids = decodeUids(uidsCookie.getValue());
        assertThat(uids.getBday()).isEqualTo("2017-08-15T19:47:59.523908376Z"); // should be unchanged
        assertThat(uids.getUidsLegacy()).isEmpty();
        assertThat(uids.getUids().get(RUBICON).getUid()).isEqualTo("updatedUid");
        assertThat(uids.getUids().get(RUBICON).getExpires().toInstant())
                .isCloseTo(Instant.now().plus(14, ChronoUnit.DAYS), within(10, ChronoUnit.SECONDS));
        assertThat(uids.getUids().get("adnxs").getUid()).isEqualTo("12345");
        assertThat(uids.getUids().get("adnxs").getExpires().toInstant())
                .isCloseTo(Instant.now().minus(5, ChronoUnit.MINUTES), within(10, ChronoUnit.SECONDS));
    }

    @Test
    public void optionsRequestShouldRespondWithOriginalPolicyHeaders() {
        // when
        final Response response = given(spec)
                .header("Origin", "origin.com")
                .header("Access-Control-Request-Method", "GET")
                .when()
                .options("/");

        // then
        assertThat(response.header("Access-Control-Allow-Credentials")).isEqualTo("true");
        assertThat(response.header("Access-Control-Allow-Origin")).isEqualTo("origin.com");
        assertThat(response.header("Access-Control-Allow-Methods")).contains(asList("HEAD", "OPTIONS", "GET", "POST"));
        assertThat(response.header("Access-Control-Allow-Headers"))
                .isEqualTo("Origin,Accept,X-Requested-With,Content-Type");
    }

    @Test
    public void biddersParamsShouldReturnBidderSchemas() throws IOException {
        given(spec)
                .when()
                .get("/bidders/params")
                .then()
                .assertThat()
                .body(Matchers.equalTo(jsonFrom("params/test-bidder-params-schemas.json")));
    }

    @Test
    public void infoBiddersShouldReturnRegisteredBidderNames() throws IOException {
        given(spec)
                .when()
                .get("/info/bidders")
                .then()
                .assertThat()
                .body(Matchers.equalTo(jsonFrom("info-bidders/test-info-bidders-response.json")));
    }

    @Test
    public void infoBidderDetailsShouldReturnMetadataForBidder() throws IOException {
        given(spec)
                .when()
                .get("/info/bidders/rubicon")
                .then()
                .assertThat()
                .body(Matchers.equalTo(jsonFrom("info-bidders/test-info-bidder-details-response.json")));
    }

    @Test
    public void shouldAskExchangeWithUpdatedSettingsFromCache() throws IOException, JSONException {
        // given
        // update stored settings cache
        given(adminSpec)
                .body(jsonFrom("cache/update/test-update-settings-request.json"))
                .when()
                .post("/storedrequests/openrtb2")
                .then()
                .assertThat()
                .body(Matchers.equalTo(""))
                .statusCode(200);

        // rubicon bid response
        wireMockRule.stubFor(post(urlPathEqualTo("/rubicon-exchange"))
                .withRequestBody(equalToJson(jsonFrom("cache/update/test-rubicon-bid-request.json")))
                .willReturn(aResponse().withBody(jsonFrom("cache/update/test-rubicon-bid-response.json"))));

        // when
        final Response response = given(spec)
                .header("Referer", "http://www.example.com")
                .header("X-Forwarded-For", "192.168.244.1")
                .header("User-Agent", "userAgent")
                .header("Origin", "http://www.example.com")
                // this uids cookie value stands for
                // {"uids":{"rubicon":"J5VLCWQP-26-CWFT"}}
                .cookie("uids", "eyJ1aWRzIjp7InJ1Ymljb24iOiJKNVZMQ1dRUC0yNi1DV0ZUIn19")
                .body(jsonFrom("cache/update/test-auction-request.json"))
                .post("/openrtb2/auction");

        // then
        final String expectedAuctionResponse = openrtbAuctionResponseFrom(
                "cache/update/test-auction-response.json",
                response, singletonList(RUBICON));

        JSONAssert.assertEquals(expectedAuctionResponse, response.asString(), JSONCompareMode.NON_EXTENSIBLE);
    }

    @Test
    public void versionHandlerShouldRespondWithCommitRevision() {
        given(adminSpec)
                .get("/version")
                .then()
                .assertThat()
                .statusCode(200);
    }

    @Test
    public void currencyRatesHandlerShouldRespondWithLastUpdateDate() {
        // given
        final Instant testTime = Instant.now();

        // when
        final Response response = given(adminSpec).get("/currency-rates");

        // then
        final String lastUpdateValue = response.jsonPath().getString("last_update");
        final Instant lastUpdateTime = Instant.parse(lastUpdateValue);
        assertThat(testTime).isAfter(lastUpdateTime);
    }

    @Test
    public void invalidateSettingsCacheShouldReturnExpectedResponse() {
        given(adminSpec)
                .body("{\"requests\":[],\"imps\":[]}")
                .when()
                .delete("/storedrequests/openrtb2")
                .then()
                .assertThat()
                .body(Matchers.equalTo(""))
                .statusCode(200);
    }

    @Test
    public void updateAmpSettingsCacheShouldReturnExpectedResponse() {
        given(adminSpec)
                .body("{\"requests\":{},\"imps\":{}}")
                .when()
                .post("/storedrequests/amp")
                .then()
                .assertThat()
                .body(Matchers.equalTo(""))
                .statusCode(200);
    }

    @Test
    public void invalidateAmpSettingsCacheShouldReturnExpectedResponse() {
        given(adminSpec)
                .body("{\"requests\":[],\"imps\":[]}")
                .when()
                .delete("/storedrequests/amp")
                .then()
                .assertThat()
                .body(Matchers.equalTo(""))
                .statusCode(200);
    }

    private static String jsonFrom(String file) throws IOException {
        // workaround to clear formatting
        return mapper.writeValueAsString(mapper.readTree(ApplicationTest.class.getResourceAsStream(
                ApplicationTest.class.getSimpleName() + "/" + file)));
    }

    private static String legacyAuctionResponseFrom(String templatePath, Response response, List<String> bidders)
            throws IOException {

        return auctionResponseFrom(templatePath, response,
                "bidder_status.find { it.bidder == '%s' }.response_time_ms", bidders);
    }

    private static String openrtbAuctionResponseFrom(String templatePath, Response response, List<String> bidders)
            throws IOException {

        return auctionResponseFrom(templatePath, response, "ext.responsetimemillis.%s", bidders);
    }

    private static String auctionResponseFrom(String templatePath, Response response, String responseTimePath,
                                              List<String> bidders) throws IOException {
        final String hostAndPort = "localhost:" + WIREMOCK_PORT;
        final String cachePath = "/cache";
        final String cacheEndpoint = "http://" + hostAndPort + cachePath;

        String result = jsonFrom(templatePath)
                .replaceAll("\\{\\{ cache.resource_url }}", cacheEndpoint + "?uuid=")
                .replaceAll("\\{\\{ cache.host }}", hostAndPort)
                .replaceAll("\\{\\{ cache.path }}", cachePath)
                .replaceAll("\\{\\{ cache.hostpath }}", cacheEndpoint);

        for (final String bidder : bidders) {
            result = result.replaceAll("\\{\\{ " + bidder + "\\.exchange_uri }}",
                    "http://" + hostAndPort + "/" + bidder + "-exchange");
            result = setResponseTime(response, result, bidder, responseTimePath);
        }

        return result;
    }

    private static String setResponseTime(Response response, String expectedResponseJson, String bidder,
                                          String responseTimePath) {
        final Object val = response.path(format(responseTimePath, bidder));
        final Integer responseTime = val instanceof Integer ? (Integer) val : null;
        if (responseTime != null) {
            expectedResponseJson = expectedResponseJson.replaceAll("\"\\{\\{ " + bidder + "\\.response_time_ms }}\"",
                    responseTime.toString());
        }
        return expectedResponseJson;
    }

    private static Uids decodeUids(String value) {
        return Json.decodeValue(Buffer.buffer(Base64.getUrlDecoder().decode(value)), Uids.class);
    }
}<|MERGE_RESOLUTION|>--- conflicted
+++ resolved
@@ -150,13 +150,8 @@
 
     @Test
     public void openrtb2AuctionShouldRespondWithBidsFromIx() throws IOException, JSONException {
-<<<<<<< HEAD
-        //given
+        // given
         // ix bid response for imp 6
-=======
-        // given
-        // ix bid response for imp 6 and imp 61
->>>>>>> 9eafed3e
         wireMockRule.stubFor(post(urlPathEqualTo("/ix-exchange"))
                 .withRequestBody(equalToJson(jsonFrom("openrtb2/ix/test-ix-bid-request-1.json")))
                 .willReturn(aResponse().withBody(jsonFrom("openrtb2/ix/test-ix-bid-response-1.json"))));
