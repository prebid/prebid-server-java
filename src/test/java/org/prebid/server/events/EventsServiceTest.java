--- conflicted
+++ resolved
@@ -28,13 +28,8 @@
 
         // then
         assertThat(events).isEqualTo(Events.of(
-<<<<<<< HEAD
-                "http://external-url/event?t=win&b=bidId&a=accountId&ts=1000&bidder=bidder&f=i",
-                "http://external-url/event?t=imp&b=bidId&a=accountId&ts=1000&bidder=bidder&f=i"));
-=======
                 "http://external-url/event?t=win&b=bidId&a=accountId&ts=1000&bidder=bidder&f=i&int=pbjs",
                 "http://external-url/event?t=imp&b=bidId&a=accountId&ts=1000&bidder=bidder&f=i&int=pbjs"));
->>>>>>> b7698bef
     }
 
     @Test
