package org.prebid.server.settings;

import io.vertx.core.Future;
import io.vertx.core.buffer.Buffer;
import io.vertx.core.file.FileSystem;
import org.junit.Rule;
import org.junit.Test;
import org.mockito.Mock;
import org.mockito.junit.MockitoJUnit;
import org.mockito.junit.MockitoRule;
import org.prebid.server.settings.model.Account;
<<<<<<< HEAD
import org.prebid.server.settings.model.AccountBidValidationConfig;
=======
import org.prebid.server.settings.model.AccountAnalyticsConfig;
>>>>>>> 0fd588c9
import org.prebid.server.settings.model.AccountGdprConfig;
import org.prebid.server.settings.model.BidValidationEnforcement;
import org.prebid.server.settings.model.EnabledForRequestType;
import org.prebid.server.settings.model.EnforcePurpose;
import org.prebid.server.settings.model.Purpose;
import org.prebid.server.settings.model.PurposeOneTreatmentInterpretation;
import org.prebid.server.settings.model.Purposes;
import org.prebid.server.settings.model.SpecialFeature;
import org.prebid.server.settings.model.SpecialFeatures;
import org.prebid.server.settings.model.StoredDataResult;
import org.prebid.server.settings.model.StoredResponseDataResult;

import java.util.HashSet;

import static java.util.Arrays.asList;
import static java.util.Collections.emptySet;
import static java.util.Collections.singleton;
import static java.util.Collections.singletonList;
import static java.util.Collections.singletonMap;
import static org.assertj.core.api.Assertions.assertThat;
import static org.assertj.core.api.Assertions.assertThatIllegalArgumentException;
import static org.mockito.ArgumentMatchers.anyString;
import static org.mockito.ArgumentMatchers.eq;
import static org.mockito.BDDMockito.given;
import static org.mockito.Mockito.never;
import static org.mockito.Mockito.verify;

public class FileApplicationSettingsTest {

    @Rule
    public final MockitoRule mockitoRule = MockitoJUnit.rule();

    @Mock
    private FileSystem fileSystem;

    @Test
    public void creationShouldFailIfFileCouldNotBeParsed() {
        // given
        given(fileSystem.readFileBlocking(anyString())).willReturn(Buffer.buffer("invalid"));

        // when and then
        assertThatIllegalArgumentException()
                .isThrownBy(() -> new FileApplicationSettings(fileSystem, "ignore", "ignore", "ignore", "ignore"));
    }

    @Test
    public void getAccountByIdShouldReturnEmptyWhenAccountsAreMissing() {
        // given
        given(fileSystem.readFileBlocking(anyString())).willReturn(Buffer.buffer("configs:"));

        final FileApplicationSettings applicationSettings =
                new FileApplicationSettings(fileSystem, "ignore", "ignore", "ignore", "ignore");

        // when
        final Future<Account> account = applicationSettings.getAccountById("123", null);

        // then
        assertThat(account.failed()).isTrue();
    }

    @Test
    public void getAccountByIdShouldReturnPresentAccount() {
        // given
        given(fileSystem.readFileBlocking(anyString())).willReturn(Buffer.buffer(
                "accounts: ["
                        + "{"
                        + "id: '123',"
                        + "priceGranularity: 'low',"
                        + "bannerCacheTtl: '100',"
                        + "videoCacheTtl : '100',"
                        + "eventsEnabled: 'true',"
                        + "enforceCcpa: 'true',"
                        + "gdpr: {"
                        + "enabled: 'true',"
                        + "integration-enabled: {"
                        + "amp: 'true',"
                        + "web: 'true',"
                        + "video: 'true',"
                        + "app: 'true'"
                        + "},"
                        + "purposes: {"
                        + "p1: {enforce-purpose: basic,enforce-vendors: false,vendor-exceptions: [rubicon, appnexus]},"
                        + "p2: {enforce-purpose: full,enforce-vendors: true,vendor-exceptions: [openx]}"
                        + "},"
                        + "special-features: {"
                        + "sf1: {enforce: true,vendor-exceptions: [rubicon, appnexus]},"
                        + "sf2: {enforce: false,vendor-exceptions: [openx]}"
                        + "},"
                        + "purpose-one-treatment-interpretation: access-allowed"
                        + "},"
                        + "analyticsSamplingFactor : '1',"
<<<<<<< HEAD
                        + "bidValidations: {"
                        + "banner-creative-max-size: 'enforce'"
=======
                        + "truncateTargetAttr: '20',"
                        + "defaultIntegration: 'web',"
                        + "analyticsConfig: {"
                        + "auction-events: {amp: 'true'}"
>>>>>>> 0fd588c9
                        + "}"
                        + "}"
                        + "]"));

        final FileApplicationSettings applicationSettings =
                new FileApplicationSettings(fileSystem, "ignore", "ignore", "ignore", "ignore");

        // when
        final Future<Account> account = applicationSettings.getAccountById("123", null);

        // then
        assertThat(account.succeeded()).isTrue();
        assertThat(account.result()).isEqualTo(Account.builder()
                .id("123")
                .priceGranularity("low")
                .bannerCacheTtl(100)
                .videoCacheTtl(100)
                .eventsEnabled(true)
                .enforceCcpa(true)
                .gdpr(AccountGdprConfig.builder()
                        .enabled(true)
                        .enabledForRequestType(EnabledForRequestType.of(true, true, true, true))
                        .purposes(Purposes.builder()
                                .p1(Purpose.of(EnforcePurpose.basic, false, asList("rubicon", "appnexus")))
                                .p2(Purpose.of(EnforcePurpose.full, true, singletonList("openx")))
                                .build())
                        .specialFeatures(SpecialFeatures.builder()
                                .sf1(SpecialFeature.of(true, asList("rubicon", "appnexus")))
                                .sf2(SpecialFeature.of(false, singletonList("openx")))
                                .build())
                        .purposeOneTreatmentInterpretation(PurposeOneTreatmentInterpretation.accessAllowed)
                        .build())
                .analyticsSamplingFactor(1)
<<<<<<< HEAD
                .bidValidations(AccountBidValidationConfig.of(BidValidationEnforcement.enforce))
=======
                .truncateTargetAttr(20)
                .defaultIntegration("web")
                .analyticsConfig(AccountAnalyticsConfig.of(singletonMap("amp", true)))
>>>>>>> 0fd588c9
                .build());
    }

    @Test
    public void getAccountByIdShouldReturnEmptyForUnknownAccount() {
        // given
        given(fileSystem.readFileBlocking(anyString()))
                .willReturn(Buffer.buffer("accounts: [ {id: '123'}, {id: '456'} ]"));

        final FileApplicationSettings applicationSettings =
                new FileApplicationSettings(fileSystem, "ignore", "ignore", "ignore", "ignore");

        // when
        final Future<Account> account = applicationSettings.getAccountById("789", null);

        // then
        assertThat(account.failed()).isTrue();
    }

    @Test
    public void getAdUnitConfigByIdShouldReturnEmptyWhenConfigsAreMissing() {
        // given
        given(fileSystem.readFileBlocking(anyString())).willReturn(Buffer.buffer("accounts:"));

        final FileApplicationSettings applicationSettings =
                new FileApplicationSettings(fileSystem, "ignore", "ignore", "ignore", "ignore");

        // when
        final Future<String> config = applicationSettings.getAdUnitConfigById("123", null);

        // then
        assertThat(config.failed()).isTrue();
    }

    @Test
    public void getAdUnitConfigByIdShouldReturnPresentConfig() {
        // given
        given(fileSystem.readFileBlocking(anyString())).willReturn(Buffer.buffer(
                "configs: [ {id: '123', config: '{\"bidder\": \"rubicon\"}'}, {id: '456'} ]"));

        final FileApplicationSettings applicationSettings =
                new FileApplicationSettings(fileSystem, "ignore", "ignore", "ignore", "ignore");

        // when
        final Future<String> adUnitConfigById1 = applicationSettings.getAdUnitConfigById("123", null);
        final Future<String> adUnitConfigById2 = applicationSettings.getAdUnitConfigById("456", null);

        // then
        assertThat(adUnitConfigById1.succeeded()).isTrue();
        assertThat(adUnitConfigById1.result()).isEqualTo("{\"bidder\": \"rubicon\"}");
        assertThat(adUnitConfigById2.succeeded()).isTrue();
        assertThat(adUnitConfigById2.result()).isEqualTo("");
    }

    @Test
    public void getAdUnitConfigByIdShouldReturnEmptyForUnknownConfig() {
        // given
        given(fileSystem.readFileBlocking(anyString())).willReturn(Buffer.buffer("configs: [ id: '123', id: '456' ]"));

        final FileApplicationSettings applicationSettings =
                new FileApplicationSettings(fileSystem, "ignore", "ignore", "ignore", "ignore");

        // when
        final Future<String> config = applicationSettings.getAdUnitConfigById("789", null);

        // then
        assertThat(config.failed()).isTrue();
    }

    @Test
    public void getStoredDataShouldReturnResultWithNotFoundErrorForNonExistingRequestId() {
        // given
        given(fileSystem.readDirBlocking(anyString()))
                .willReturn(singletonList("/home/user/requests/1.json"))
                .willReturn(singletonList("/home/user/imps/2.json"));
        given(fileSystem.readFileBlocking(anyString()))
                .willReturn(Buffer.buffer("accounts:")) // settings file
                .willReturn(Buffer.buffer("value1")) // stored request
                .willReturn(Buffer.buffer("value2")); // stored imp
        final FileApplicationSettings applicationSettings =
                new FileApplicationSettings(fileSystem, "ignore", "ignore", "ignore", "ignore");

        // when
        final Future<StoredDataResult> storedRequestResult =
                applicationSettings.getStoredData(singleton("2"), emptySet(), null);

        // then
        verify(fileSystem).readFileBlocking(eq("/home/user/requests/1.json"));
        assertThat(storedRequestResult.succeeded()).isTrue();
        assertThat(storedRequestResult.result().getErrors()).isNotNull().hasSize(1)
                .isEqualTo(singletonList("No stored request found for id: 2"));
    }

    @Test
    public void getStoredDataShouldReturnResultWithNotFoundErrorForNonExistingImpId() {
        // given
        given(fileSystem.readDirBlocking(anyString()))
                .willReturn(singletonList("/home/user/requests/1.json"))
                .willReturn(singletonList("/home/user/imps/1.json"))
                .willReturn(singletonList("/home/user/responses/3.json"));

        given(fileSystem.readFileBlocking(anyString()))
                .willReturn(Buffer.buffer("accounts:")) // settings file
                .willReturn(Buffer.buffer("value1")) // stored request
                .willReturn(Buffer.buffer("value2")) // stored imp
                .willReturn(Buffer.buffer("value3")); // stored response

        final FileApplicationSettings applicationSettings =
                new FileApplicationSettings(fileSystem, "ignore", "ignore", "ignore", "ignore");

        // when
        final Future<StoredDataResult> storedRequestResult =
                applicationSettings.getStoredData(emptySet(), singleton("2"), null);

        // then
        verify(fileSystem).readFileBlocking(eq("/home/user/imps/1.json"));
        assertThat(storedRequestResult.succeeded()).isTrue();
        assertThat(storedRequestResult.result().getErrors()).isNotNull().hasSize(1)
                .isEqualTo(singletonList("No stored imp found for id: 2"));
    }

    @Test
    public void getStoredDataShouldReturnResultWithNoErrorsIfAllIdsArePresent() {
        // given
        given(fileSystem.readDirBlocking(anyString()))
                .willReturn(singletonList("/home/user/requests/1.json"))
                .willReturn(singletonList("/home/user/imps/2.json"))
                .willReturn(singletonList("/home/user/responses/3.json"));

        given(fileSystem.readFileBlocking(anyString()))
                .willReturn(Buffer.buffer("accounts:")) // settings file
                .willReturn(Buffer.buffer("value1")) // stored request
                .willReturn(Buffer.buffer("value2")) // stored imp
                .willReturn(Buffer.buffer("value3")); // stored response
        final FileApplicationSettings applicationSettings =
                new FileApplicationSettings(fileSystem, "ignore", "ignore", "ignore", "ignore");

        // when
        final Future<StoredDataResult> storedRequestResult =
                applicationSettings.getStoredData(singleton("1"), singleton("2"), null);

        // then
        verify(fileSystem).readFileBlocking(eq("/home/user/requests/1.json"));
        verify(fileSystem).readFileBlocking(eq("/home/user/imps/2.json"));
        assertThat(storedRequestResult.result().getErrors()).isNotNull().isEmpty();
        assertThat(storedRequestResult.result().getStoredIdToRequest()).isNotNull().hasSize(1)
                .isEqualTo(singletonMap("1", "value1"));
        assertThat(storedRequestResult.result().getStoredIdToImp()).isNotNull().hasSize(1)
                .isEqualTo(singletonMap("2", "value2"));
    }

    @Test
    public void getAmpStoredDataShouldIgnoreImpIdsArgument() {
        // given
        given(fileSystem.readDirBlocking(anyString()))
                .willReturn(singletonList("/home/user/requests/1.json"))
                .willReturn(singletonList("/home/user/imps/2.json"));
        given(fileSystem.readFileBlocking(anyString()))
                .willReturn(Buffer.buffer("accounts:")) // settings file
                .willReturn(Buffer.buffer("value1")) // stored request
                .willReturn(Buffer.buffer("value2")); // stored imp
        final FileApplicationSettings applicationSettings =
                new FileApplicationSettings(fileSystem, "ignore", "ignore", "ignore", "ignore");

        // when
        final Future<StoredDataResult> storedRequestResult =
                applicationSettings.getAmpStoredData(emptySet(), singleton("2"), null);

        // then
        assertThat(storedRequestResult.result().getErrors()).isNotNull().isEmpty();
        assertThat(storedRequestResult.result().getStoredIdToImp()).isEmpty();
    }

    @Test
    public void getStoredResponsesShouldReturnEmptyResultAndErrorsWhenResponseIdsAreEmpty() {
        // given
        given(fileSystem.readDirBlocking(anyString()))
                .willReturn(singletonList("/home/user/requests/3.json"))
                .willReturn(singletonList("/home/user/imps/2.json"))
                .willReturn(singletonList("/home/user/responses/1.json"));

        given(fileSystem.readFileBlocking(anyString()))
                .willReturn(Buffer.buffer("accounts:")) // settings file
                .willReturn(Buffer.buffer("value3")) // requests
                .willReturn(Buffer.buffer("value2")) // imps
                .willReturn(Buffer.buffer("value1")); // responses

        final FileApplicationSettings applicationSettings =
                new FileApplicationSettings(fileSystem, "ignore", "ignore", "ignore", "ignore");

        // when
        final Future<StoredResponseDataResult> storedResponsesResult =
                applicationSettings.getStoredResponses(emptySet(), null);

        // then
        verify(fileSystem).readFileBlocking(eq("/home/user/responses/1.json"));
        assertThat(storedResponsesResult.succeeded()).isTrue();
        assertThat(storedResponsesResult.result().getErrors()).isNotNull().isEmpty();
        assertThat(storedResponsesResult.result().getStoredSeatBid()).isNotNull().isEmpty();
    }

    @Test
    public void getStoredResponsesShouldReturnResultWithMissingIdsIfNotAllIdsArePresent() {
        // given
        given(fileSystem.readDirBlocking(anyString()))
                .willReturn(singletonList("/home/user/requests/3.json"))
                .willReturn(singletonList("/home/user/imps/2.json"))
                .willReturn(singletonList("/home/user/responses/1.json"));

        given(fileSystem.readFileBlocking(anyString()))
                .willReturn(Buffer.buffer("accounts:")) // settings file
                .willReturn(Buffer.buffer("value3")) // requests
                .willReturn(Buffer.buffer("value2")) // imps
                .willReturn(Buffer.buffer("value1")); // responses

        final FileApplicationSettings applicationSettings =
                new FileApplicationSettings(fileSystem, "ignore", "ignore", "ignore", "ignore");

        // when
        final Future<StoredResponseDataResult> storedResponsesResult =
                applicationSettings.getStoredResponses(new HashSet<>(asList("1", "2")), null);

        // then
        verify(fileSystem).readFileBlocking(eq("/home/user/responses/1.json"));
        assertThat(storedResponsesResult.succeeded()).isTrue();
        assertThat(storedResponsesResult.result().getErrors()).isNotNull().hasSize(1)
                .isEqualTo(singletonList("No stored seatbid found for id: 2"));
        assertThat(storedResponsesResult.result().getStoredSeatBid()).isNotNull().hasSize(1)
                .isEqualTo(singletonMap("1", "value1"));
    }

    @Test
    public void getStoredResponsesShouldReturnResultWithoutErrorsIfAllIdsArePresent() {
        // given
        given(fileSystem.readDirBlocking(anyString()))
                .willReturn(singletonList("/home/user/requests/3.json"))
                .willReturn(singletonList("/home/user/imps/2.json"))
                .willReturn(singletonList("/home/user/responses/1.json"));

        given(fileSystem.readFileBlocking(anyString()))
                .willReturn(Buffer.buffer("accounts:")) // settings file
                .willReturn(Buffer.buffer("value3")) // requests
                .willReturn(Buffer.buffer("value2")) // imps
                .willReturn(Buffer.buffer("value1")); // responses

        final FileApplicationSettings applicationSettings =
                new FileApplicationSettings(fileSystem, "ignore", "ignore", "ignore", "ignore");

        // when
        final Future<StoredResponseDataResult> storedResponsesResult =
                applicationSettings.getStoredResponses(singleton("1"), null);

        // then
        verify(fileSystem).readFileBlocking(eq("/home/user/responses/1.json"));
        assertThat(storedResponsesResult.succeeded()).isTrue();
        assertThat(storedResponsesResult.result().getErrors()).isNotNull().isEmpty();
        assertThat(storedResponsesResult.result().getStoredSeatBid()).isNotNull().hasSize(1)
                .isEqualTo(singletonMap("1", "value1"));
    }

    @Test
    public void storedDataInitializationShouldNotReadFromNonJsonFiles() {
        // given
        given(fileSystem.readDirBlocking(anyString())).willReturn(singletonList("/home/user/requests/1.txt"));
        given(fileSystem.readFileBlocking(anyString())).willReturn(Buffer.buffer("accounts:")); // settings file

        // when
        new FileApplicationSettings(fileSystem, "ignore", "ignore", "ignore", "ignore");

        // then
        verify(fileSystem, never()).readFileBlocking(eq("1.txt"));
    }
}<|MERGE_RESOLUTION|>--- conflicted
+++ resolved
@@ -9,11 +9,8 @@
 import org.mockito.junit.MockitoJUnit;
 import org.mockito.junit.MockitoRule;
 import org.prebid.server.settings.model.Account;
-<<<<<<< HEAD
+import org.prebid.server.settings.model.AccountAnalyticsConfig;
 import org.prebid.server.settings.model.AccountBidValidationConfig;
-=======
-import org.prebid.server.settings.model.AccountAnalyticsConfig;
->>>>>>> 0fd588c9
 import org.prebid.server.settings.model.AccountGdprConfig;
 import org.prebid.server.settings.model.BidValidationEnforcement;
 import org.prebid.server.settings.model.EnabledForRequestType;
@@ -105,15 +102,13 @@
                         + "purpose-one-treatment-interpretation: access-allowed"
                         + "},"
                         + "analyticsSamplingFactor : '1',"
-<<<<<<< HEAD
-                        + "bidValidations: {"
-                        + "banner-creative-max-size: 'enforce'"
-=======
                         + "truncateTargetAttr: '20',"
                         + "defaultIntegration: 'web',"
                         + "analyticsConfig: {"
                         + "auction-events: {amp: 'true'}"
->>>>>>> 0fd588c9
+                        + "},"
+                        + "bidValidations: {"
+                        + "banner-creative-max-size: 'enforce'"
                         + "}"
                         + "}"
                         + "]"));
@@ -147,13 +142,10 @@
                         .purposeOneTreatmentInterpretation(PurposeOneTreatmentInterpretation.accessAllowed)
                         .build())
                 .analyticsSamplingFactor(1)
-<<<<<<< HEAD
-                .bidValidations(AccountBidValidationConfig.of(BidValidationEnforcement.enforce))
-=======
                 .truncateTargetAttr(20)
                 .defaultIntegration("web")
                 .analyticsConfig(AccountAnalyticsConfig.of(singletonMap("amp", true)))
->>>>>>> 0fd588c9
+                .bidValidations(AccountBidValidationConfig.of(BidValidationEnforcement.enforce))
                 .build());
     }
 
