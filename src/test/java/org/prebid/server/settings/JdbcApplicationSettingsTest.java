package org.prebid.server.settings;

import io.vertx.core.Future;
import io.vertx.core.Vertx;
import io.vertx.core.json.JsonObject;
import io.vertx.ext.jdbc.JDBCClient;
import io.vertx.ext.unit.Async;
import io.vertx.ext.unit.TestContext;
import io.vertx.ext.unit.junit.VertxUnitRunner;
import org.junit.After;
import org.junit.AfterClass;
import org.junit.Before;
import org.junit.BeforeClass;
import org.junit.Rule;
import org.junit.Test;
import org.junit.runner.RunWith;
import org.mockito.Mock;
import org.mockito.junit.MockitoJUnit;
import org.mockito.junit.MockitoRule;
import org.prebid.server.VertxTest;
import org.prebid.server.exception.PreBidException;
import org.prebid.server.execution.Timeout;
import org.prebid.server.execution.TimeoutFactory;
import org.prebid.server.metric.Metrics;
import org.prebid.server.settings.model.Account;
import org.prebid.server.settings.model.AccountAnalyticsConfig;
import org.prebid.server.settings.model.AccountBidValidationConfig;
import org.prebid.server.settings.model.AccountCookieSyncConfig;
import org.prebid.server.settings.model.AccountGdprConfig;
import org.prebid.server.settings.model.AccountStatus;
import org.prebid.server.settings.model.BidValidationEnforcement;
import org.prebid.server.settings.model.EnabledForRequestType;
import org.prebid.server.settings.model.StoredDataResult;
import org.prebid.server.settings.model.StoredResponseDataResult;
import org.prebid.server.vertx.jdbc.BasicJdbcClient;
import org.prebid.server.vertx.jdbc.JdbcClient;

import java.sql.Connection;
import java.sql.DriverManager;
import java.sql.SQLException;
import java.time.Clock;
import java.time.Instant;
import java.time.ZoneId;
import java.util.HashMap;
import java.util.HashSet;
import java.util.Map;

import static java.util.Arrays.asList;
import static java.util.Collections.emptyList;
import static java.util.Collections.emptyMap;
import static java.util.Collections.emptySet;
import static java.util.Collections.singleton;
import static java.util.Collections.singletonList;
import static java.util.Collections.singletonMap;
import static org.assertj.core.api.Assertions.assertThat;

@RunWith(VertxUnitRunner.class)
public class JdbcApplicationSettingsTest extends VertxTest {

    @Rule
    public final MockitoRule mockitoRule = MockitoJUnit.rule();

    private static final String JDBC_URL = "jdbc:h2:mem:test";

    private static final String SELECT_ACCOUNT_QUERY =
            "SELECT uuid, price_granularity, banner_cache_ttl, video_cache_ttl, "
                    + "events_enabled, enforce_ccpa, tcf_config, analytics_sampling_factor, truncate_target_attr, "
<<<<<<< HEAD
                    + "default_integration, analytics_config, bid_validations, status, prefer_deals "
=======
                    + "default_integration, analytics_config, bid_validations, status, config "
>>>>>>> 74f8437d
                    + "FROM accounts_account where uuid = %ACCOUNT_ID% LIMIT 1";

    private static final String SELECT_QUERY =
            "SELECT accountId, reqid, requestData, 'request' as dataType FROM stored_requests "
                    + "WHERE reqid IN (%REQUEST_ID_LIST%) "
                    + "UNION ALL "
                    + "SELECT accountId, impid, impData, 'imp' as dataType FROM stored_imps "
                    + "WHERE impid IN (%IMP_ID_LIST%)";

    private static final String SELECT_UNION_QUERY =
            "SELECT accountId, reqid, requestData, 'request' as dataType FROM stored_requests "
                    + "WHERE reqid IN (%REQUEST_ID_LIST%) "
                    + "UNION ALL "
                    + "SELECT accountId, reqid, requestData, 'request' as dataType FROM stored_requests2 "
                    + "WHERE reqid IN (%REQUEST_ID_LIST%) "
                    + "UNION ALL "
                    + "SELECT accountId, impid, impData, 'imp' as dataType FROM stored_imps "
                    + "WHERE impid IN (%IMP_ID_LIST%) "
                    + "UNION ALL "
                    + "SELECT accountId, impid, impData, 'imp' as dataType FROM stored_imps2 "
                    + "WHERE impid IN (%IMP_ID_LIST%)";

    private static final String SELECT_FROM_ONE_COLUMN_TABLE_QUERY = "SELECT reqid FROM one_column_table "
            + "WHERE reqid IN (%REQUEST_ID_LIST%)";

    private static final String SELECT_RESPONSE_QUERY = "SELECT responseId, responseData FROM stored_responses "
            + "WHERE responseId IN (%RESPONSE_ID_LIST%)";

    private static final String SELECT_ONE_COLUMN_RESPONSE_QUERY = "SELECT responseId FROM stored_responses "
            + "WHERE responseId IN (%RESPONSE_ID_LIST%)";

    private static Connection connection;

    private Vertx vertx;
    @Mock
    private Metrics metrics;

    private Clock clock;

    private JdbcApplicationSettings jdbcApplicationSettings;

    private Timeout timeout;

    @BeforeClass
    public static void beforeClass() throws SQLException {
        connection = DriverManager.getConnection(JDBC_URL);
        connection.createStatement().execute("CREATE TABLE accounts_account (id SERIAL PRIMARY KEY, "
                + "uuid varchar(40) NOT NULL, price_granularity varchar(6), granularityMultiplier numeric(9,3), "
                + "banner_cache_ttl INT, video_cache_ttl INT, events_enabled BIT, enforce_ccpa BIT, "
                + "tcf_config varchar(512), analytics_sampling_factor INT, truncate_target_attr INT, "
                + "default_integration varchar(64), analytics_config varchar(512), bid_validations varchar(512), "
<<<<<<< HEAD
                + "status varchar(25), prefer_deals  BIT);");
=======
                + "status varchar(25), config varchar(4096));");
>>>>>>> 74f8437d
        connection.createStatement().execute("CREATE TABLE stored_requests (id SERIAL PRIMARY KEY, "
                + "accountId varchar(40) NOT NULL, reqid varchar(40) NOT NULL, requestData varchar(512));");
        connection.createStatement().execute("CREATE TABLE stored_requests2 (id SERIAL PRIMARY KEY, "
                + "accountId varchar(40) NOT NULL, reqid varchar(40) NOT NULL, requestData varchar(512));");
        connection.createStatement().execute("CREATE TABLE stored_imps (id SERIAL PRIMARY KEY, "
                + "accountId varchar(40) NOT NULL, impid varchar(40) NOT NULL, impData varchar(512));");
        connection.createStatement().execute("CREATE TABLE stored_imps2 (id SERIAL PRIMARY KEY, "
                + "accountId varchar(40) NOT NULL, impid varchar(40) NOT NULL, impData varchar(512));");
        connection.createStatement().execute(
                "CREATE TABLE stored_responses (id SERIAL PRIMARY KEY, responseId varchar(40) NOT NULL,"
                        + " responseData varchar(512));");
        connection.createStatement().execute("CREATE TABLE one_column_table (id SERIAL PRIMARY KEY, reqid "
                + "varchar(40) NOT NULL);");
        connection.createStatement().execute("insert into accounts_account "
                + "(uuid, price_granularity, banner_cache_ttl, video_cache_ttl, events_enabled, enforce_ccpa, "
                + "tcf_config, analytics_sampling_factor, truncate_target_attr, default_integration, analytics_config, "
<<<<<<< HEAD
                + "bid_validations, status, prefer_deals) "
                + "values ('1001','med', 100, 100, TRUE, TRUE, '{\"enabled\": true, "
                + "\"integration-enabled\": {\"amp\": true, \"app\": true, \"video\": true, \"web\": true}}', 1, 0, "
                + "'web', '{\"auction-events\": {\"amp\": true}}', '{\"banner-creative-max-size\": \"enforce\"}', "
                + "'active', TRUE);");
=======
                + "bid_validations, status, config) "
                + "values ('1001','med', 100, 100, TRUE, TRUE, '{\"enabled\": true, "
                + "\"integration-enabled\": {\"amp\": true, \"app\": true, \"video\": true, \"web\": true}}', 1, 0, "
                + "'web', '{\"auction-events\": {\"amp\": true}}', '{\"banner-creative-max-size\": \"enforce\"}', "
                + "'active', "
                + "'{\"cookie-sync\": {\"default-limit\": 5, \"max-limit\": 8, \"default-coop-sync\": true}}');");
>>>>>>> 74f8437d
        connection.createStatement().execute(
                "insert into stored_requests (accountId, reqid, requestData) values ('1001', '1','value1');");
        connection.createStatement().execute(
                "insert into stored_requests (accountId, reqid, requestData) values ('1001', '2','value2');");
        connection.createStatement().execute(
                "insert into stored_requests2 (accountId, reqid, requestData) values ('1001', '3','value3');");
        connection.createStatement().execute(
                "insert into stored_imps (accountId, impid, impData) values ('1001', '4','value4');");
        connection.createStatement().execute(
                "insert into stored_imps (accountId, impid, impData) values ('1001', '5','value5');");
        connection.createStatement().execute(
                "insert into stored_imps2 (accountId, impid, impData) values ('1001', '6','value6');");
        connection.createStatement().execute(
                "insert into stored_responses (responseId, responseData) "
                        + "values ('1', 'response1');");
        connection.createStatement().execute(
                "insert into stored_responses (responseId, responseData) "
                        + "values ('2', 'response2');");
        connection.createStatement().execute(
                "insert into one_column_table (reqid) values ('3');");
    }

    @AfterClass
    public static void afterClass() throws SQLException {
        connection.close();
    }

    @Before
    public void setUp() {
        vertx = Vertx.vertx();
        clock = Clock.fixed(Instant.now(), ZoneId.systemDefault());
        timeout = new TimeoutFactory(clock).create(5000L);
        jdbcApplicationSettings = new JdbcApplicationSettings(
                jdbcClient(),
                jacksonMapper,
                SELECT_ACCOUNT_QUERY,
                SELECT_QUERY,
                SELECT_QUERY,
                SELECT_RESPONSE_QUERY);
    }

    @After
    public void tearDown(TestContext context) {
        vertx.close(context.asyncAssertSuccess());
    }

    @Test
    public void getAccountByIdShouldReturnAccountWithAllFieldsPopulated(TestContext context) {
        // when
        final Future<Account> future = jdbcApplicationSettings.getAccountById("1001", timeout);

        // then
        final Async async = context.async();
        future.setHandler(context.asyncAssertSuccess(account -> {
            assertThat(account).isEqualTo(Account.builder()
                    .id("1001")
                    .priceGranularity("med")
                    .bannerCacheTtl(100)
                    .videoCacheTtl(100)
                    .analyticsSamplingFactor(1)
                    .eventsEnabled(true)
                    .enforceCcpa(true)
                    .gdpr(AccountGdprConfig.builder()
                            .enabled(true)
                            .enabledForRequestType(EnabledForRequestType.of(true, true, true, true))
                            .build())
                    .truncateTargetAttr(0)
                    .defaultIntegration("web")
                    .analyticsConfig(AccountAnalyticsConfig.of(singletonMap("amp", true)))
                    .bidValidations(AccountBidValidationConfig.of(BidValidationEnforcement.enforce))
                    .status(AccountStatus.active)
<<<<<<< HEAD
                    .preferDeals(true)
=======
                    .cookieSync(AccountCookieSyncConfig.of(5, 8, true))
>>>>>>> 74f8437d
                    .build());
            async.complete();
        }));
    }

    @Test
    public void getAccountByIdShouldFailIfAccountNotFound(TestContext context) {
        // when
        final Future<Account> future = jdbcApplicationSettings.getAccountById("non-existing", timeout);

        // then
        final Async async = context.async();
        future.setHandler(context.asyncAssertFailure(exception -> {
            assertThat(exception).isInstanceOf(PreBidException.class)
                    .hasMessage("Account not found: non-existing");
            async.complete();
        }));
    }

    @Test
    public void getAccountByIdShouldTolerateAccountWithoutStatusDefined(TestContext context) throws SQLException {
        // given
        connection.createStatement()
                .execute("insert into accounts_account (uuid, status) values ('1002', NULL);");

        // when
        final Future<Account> future = jdbcApplicationSettings.getAccountById("1002", timeout);

        // then
        final Async async = context.async();
        future.setHandler(context.asyncAssertSuccess(account -> {
            assertThat(account).isEqualTo(Account.builder()
                    .id("1002")
                    .status(null)
                    .build());
            async.complete();
        }));
    }

    @Test
    public void getStoredDataShouldReturnExpectedResult(TestContext context) {
        // when
        final Future<StoredDataResult> future = jdbcApplicationSettings.getStoredData(
                "1001", new HashSet<>(asList("1", "2")), new HashSet<>(asList("4", "5")), timeout);

        // then
        final Async async = context.async();
        final Map<String, String> expectedRequests = new HashMap<>();
        expectedRequests.put("1", "value1");
        expectedRequests.put("2", "value2");
        final Map<String, String> expectedImps = new HashMap<>();
        expectedImps.put("4", "value4");
        expectedImps.put("5", "value5");
        future.setHandler(context.asyncAssertSuccess(storedRequestResult -> {
            assertThat(storedRequestResult)
                    .isEqualTo(StoredDataResult.of(expectedRequests, expectedImps, emptyList()));
            async.complete();
        }));
    }

    @Test
    public void getAmpStoredDataShouldReturnExpectedResult(TestContext context) {
        // when
        final Future<StoredDataResult> future = jdbcApplicationSettings.getAmpStoredData(
                "1001", new HashSet<>(asList("1", "2")), new HashSet<>(asList("3", "4")), timeout);

        // then
        final Async async = context.async();
        final Map<String, String> expectedRequests = new HashMap<>();
        expectedRequests.put("1", "value1");
        expectedRequests.put("2", "value2");
        future.setHandler(context.asyncAssertSuccess(storedRequestResult -> {
            assertThat(storedRequestResult)
                    .isEqualTo(StoredDataResult.of(expectedRequests, emptyMap(), emptyList()));
            async.complete();
        }));
    }

    @Test
    public void getVideoStoredDataShouldReturnExpectedResult(TestContext context) {
        // when
        final Future<StoredDataResult> future = jdbcApplicationSettings.getVideoStoredData("1001",
                new HashSet<>(asList("1", "2")), new HashSet<>(asList("4", "5")), timeout);

        // then
        final Async async = context.async();
        final Map<String, String> expectedRequests = new HashMap<>();
        expectedRequests.put("1", "value1");
        expectedRequests.put("2", "value2");
        final Map<String, String> expectedImps = new HashMap<>();
        expectedImps.put("4", "value4");
        expectedImps.put("5", "value5");
        future.setHandler(context.asyncAssertSuccess(storedRequestResult -> {
            assertThat(storedRequestResult)
                    .isEqualTo(StoredDataResult.of(expectedRequests, expectedImps, emptyList()));
            async.complete();
        }));
    }

    @Test
    public void getVideoStoredDataShouldReturnStoredRequests(TestContext context) {
        // given
        jdbcApplicationSettings = new JdbcApplicationSettings(
                jdbcClient(),
                jacksonMapper,
                SELECT_ACCOUNT_QUERY,
                SELECT_UNION_QUERY,
                SELECT_UNION_QUERY,
                SELECT_RESPONSE_QUERY);

        // when
        final Future<StoredDataResult> storedRequestResultFuture =
                jdbcApplicationSettings.getVideoStoredData("1001", new HashSet<>(asList("1", "2", "3")),
                        new HashSet<>(asList("4", "5", "6")), timeout);

        // then
        final Async async = context.async();
        storedRequestResultFuture.setHandler(context.asyncAssertSuccess(storedRequestResult -> {
            final Map<String, String> expectedRequests = new HashMap<>();
            expectedRequests.put("1", "value1");
            expectedRequests.put("2", "value2");
            expectedRequests.put("3", "value3");
            final Map<String, String> expectedImps = new HashMap<>();
            expectedImps.put("4", "value4");
            expectedImps.put("5", "value5");
            expectedImps.put("6", "value6");
            assertThat(storedRequestResult).isEqualTo(
                    StoredDataResult.of(expectedRequests, expectedImps, emptyList()));
            async.complete();
        }));
    }

    @Test
    public void getStoredDataUnionSelectByIdShouldReturnStoredRequests(TestContext context) {
        // given
        jdbcApplicationSettings = new JdbcApplicationSettings(
                jdbcClient(),
                jacksonMapper,
                SELECT_ACCOUNT_QUERY,
                SELECT_UNION_QUERY,
                SELECT_UNION_QUERY,
                SELECT_RESPONSE_QUERY);

        // when
        final Future<StoredDataResult> storedRequestResultFuture =
                jdbcApplicationSettings.getStoredData("1001", new HashSet<>(asList("1", "2", "3")),
                        new HashSet<>(asList("4", "5", "6")), timeout);

        // then
        final Async async = context.async();
        storedRequestResultFuture.setHandler(context.asyncAssertSuccess(storedRequestResult -> {
            final Map<String, String> expectedRequests = new HashMap<>();
            expectedRequests.put("1", "value1");
            expectedRequests.put("2", "value2");
            expectedRequests.put("3", "value3");
            final Map<String, String> expectedImps = new HashMap<>();
            expectedImps.put("4", "value4");
            expectedImps.put("5", "value5");
            expectedImps.put("6", "value6");
            assertThat(storedRequestResult).isEqualTo(
                    StoredDataResult.of(expectedRequests, expectedImps, emptyList()));
            async.complete();
        }));
    }

    @Test
    public void getAmpStoredDataUnionSelectByIdShouldReturnStoredRequests(TestContext context) {
        // given
        jdbcApplicationSettings = new JdbcApplicationSettings(
                jdbcClient(),
                jacksonMapper,
                SELECT_ACCOUNT_QUERY,
                SELECT_UNION_QUERY,
                SELECT_UNION_QUERY,
                SELECT_RESPONSE_QUERY);

        // when
        final Future<StoredDataResult> storedRequestResultFuture =
                jdbcApplicationSettings.getAmpStoredData("1001", new HashSet<>(asList("1", "2", "3")),
                        new HashSet<>(asList("4", "5", "6")), timeout);

        // then
        final Async async = context.async();
        storedRequestResultFuture.setHandler(context.asyncAssertSuccess(storedRequestResult -> {
            final Map<String, String> expectedRequests = new HashMap<>();
            expectedRequests.put("1", "value1");
            expectedRequests.put("2", "value2");
            expectedRequests.put("3", "value3");
            assertThat(storedRequestResult).isEqualTo(
                    StoredDataResult.of(expectedRequests, emptyMap(), emptyList()));
            async.complete();
        }));
    }

    @Test
    public void getStoredDataShouldReturnResultWithErrorIfNoStoredRequestFound(TestContext context) {
        // when
        final Future<StoredDataResult> storedRequestResultFuture =
                jdbcApplicationSettings.getStoredData("1001", new HashSet<>(asList("1", "3")), emptySet(), timeout);

        // then
        final Async async = context.async();
        storedRequestResultFuture.setHandler(context.asyncAssertSuccess(storedRequestResult -> {
            assertThat(storedRequestResult).isEqualTo(StoredDataResult.of(singletonMap("1", "value1"), emptyMap(),
                    singletonList("No stored request found for id: 3")));
            async.complete();
        }));
    }

    @Test
    public void getStoredDataShouldReturnResultWithErrorIfNoStoredImpFound(TestContext context) {
        // when
        final Future<StoredDataResult> storedRequestResultFuture =
                jdbcApplicationSettings.getStoredData("1001", emptySet(), new HashSet<>(asList("4", "6")), timeout);

        // then
        final Async async = context.async();
        storedRequestResultFuture.setHandler(context.asyncAssertSuccess(storedRequestResult -> {
            assertThat(storedRequestResult).isEqualTo(StoredDataResult.of(emptyMap(), singletonMap("4", "value4"),
                    singletonList("No stored imp found for id: 6")));
            async.complete();
        }));
    }

    @Test
    public void getAmpStoredDataShouldReturnResultWithErrorIfNoStoredRequestFound(TestContext context) {
        // when
        final Future<StoredDataResult> storedRequestResultFuture =
                jdbcApplicationSettings.getAmpStoredData("1001", new HashSet<>(asList("1", "3")), emptySet(),
                        timeout);

        // then
        final Async async = context.async();
        storedRequestResultFuture.setHandler(context.asyncAssertSuccess(storedRequestResult -> {
            assertThat(storedRequestResult).isEqualTo(StoredDataResult.of(singletonMap("1", "value1"), emptyMap(),
                    singletonList("No stored request found for id: 3")));
            async.complete();
        }));
    }

    @Test
    public void getStoredDataShouldReturnErrorIfResultContainsLessColumnsThanExpected(TestContext context) {
        // given
        jdbcApplicationSettings = new JdbcApplicationSettings(
                jdbcClient(),
                jacksonMapper,
                SELECT_ACCOUNT_QUERY,
                SELECT_FROM_ONE_COLUMN_TABLE_QUERY,
                SELECT_FROM_ONE_COLUMN_TABLE_QUERY,
                SELECT_RESPONSE_QUERY);

        // when
        final Future<StoredDataResult> storedRequestResultFuture =
                jdbcApplicationSettings.getStoredData("1001", new HashSet<>(asList("1", "2", "3")), emptySet(),
                        timeout);

        // then
        final Async async = context.async();
        storedRequestResultFuture.setHandler(context.asyncAssertSuccess(storedRequestResult -> {
            assertThat(storedRequestResult).isEqualTo(StoredDataResult.of(emptyMap(), emptyMap(),
                    singletonList("Error occurred while mapping stored request data")));
            async.complete();
        }));
    }

    @Test
    public void getAmpStoredDataShouldReturnErrorIfResultContainsLessColumnsThanExpected(TestContext context) {
        // given
        jdbcApplicationSettings = new JdbcApplicationSettings(
                jdbcClient(),
                jacksonMapper,
                SELECT_ACCOUNT_QUERY,
                SELECT_FROM_ONE_COLUMN_TABLE_QUERY,
                SELECT_FROM_ONE_COLUMN_TABLE_QUERY,
                SELECT_RESPONSE_QUERY);

        // when
        final Future<StoredDataResult> storedRequestResultFuture =
                jdbcApplicationSettings.getAmpStoredData("1001", new HashSet<>(asList("1", "2", "3")), emptySet(),
                        timeout);

        // then
        final Async async = context.async();
        storedRequestResultFuture.setHandler(context.asyncAssertSuccess(storedRequestResult -> {
            assertThat(storedRequestResult).isEqualTo(StoredDataResult.of(emptyMap(), emptyMap(),
                    singletonList("Error occurred while mapping stored request data")));
            async.complete();
        }));
    }

    @Test
    public void getStoredDataShouldReturnErrorAndEmptyResult(TestContext context) {
        // when
        final Future<StoredDataResult> storedRequestResultFuture =
                jdbcApplicationSettings.getStoredData("1001", new HashSet<>(asList("3", "4")),
                        new HashSet<>(asList("6", "7")), timeout);

        // then
        final Async async = context.async();
        storedRequestResultFuture.setHandler(context.asyncAssertSuccess(storedRequestResult -> {
            assertThat(storedRequestResult).isEqualTo(StoredDataResult.of(emptyMap(), emptyMap(),
                    singletonList("No stored requests for ids [3, 4] and stored imps for ids [6, 7] were found")));
            async.complete();
        }));
    }

    @Test
    public void getAmpStoredDataShouldReturnErrorAndEmptyResult(TestContext context) {
        // when
        final Future<StoredDataResult> storedRequestResultFuture =
                jdbcApplicationSettings.getAmpStoredData("1001", new HashSet<>(asList("3", "4")), emptySet(),
                        timeout);

        // then
        final Async async = context.async();
        storedRequestResultFuture.setHandler(context.asyncAssertSuccess(storedRequestResult -> {
            assertThat(storedRequestResult).isEqualTo(StoredDataResult.of(emptyMap(), emptyMap(),
                    singletonList("No stored requests for ids [3, 4] were found")));
            async.complete();
        }));
    }

    @Test
    public void getAmpStoredDataShouldIgnoreImpIdsArgument(TestContext context) {
        // when
        final Future<StoredDataResult> storedRequestResultFuture =
                jdbcApplicationSettings.getAmpStoredData("1001", singleton("1"), singleton("4"), timeout);

        // then
        final Async async = context.async();
        storedRequestResultFuture.setHandler(context.asyncAssertSuccess(storedRequestResult -> {
            assertThat(storedRequestResult).isEqualTo(StoredDataResult.of(singletonMap("1", "value1"), emptyMap(),
                    emptyList()));
            async.complete();
        }));
    }

    @Test
    public void getStoredResponseShouldReturnExpectedResult(TestContext context) {
        // when
        final Future<StoredResponseDataResult> future = jdbcApplicationSettings.getStoredResponses(
                new HashSet<>(asList("1", "2")), timeout);

        // then
        final Async async = context.async();
        final Map<String, String> expectedResponses = new HashMap<>();
        expectedResponses.put("1", "response1");
        expectedResponses.put("2", "response2");

        future.setHandler(context.asyncAssertSuccess(storedResponseDataResult -> {
            assertThat(storedResponseDataResult)
                    .isEqualTo(StoredResponseDataResult.of(expectedResponses, emptyList()));
            async.complete();
        }));
    }

    @Test
    public void getStoredResponseShouldReturnResultWithErrorIfNotAllStoredResponsesWereFound(TestContext context) {
        // when
        final Future<StoredResponseDataResult> storedResponseDataResultFuture =
                jdbcApplicationSettings.getStoredResponses(new HashSet<>(asList("1", "3")), timeout);

        // then
        final Async async = context.async();
        storedResponseDataResultFuture.setHandler(context.asyncAssertSuccess(storedResponseDataResult -> {
            assertThat(storedResponseDataResult).isEqualTo(StoredResponseDataResult.of(singletonMap("1", "response1"),
                    singletonList("No stored response found for id: 3")));
            async.complete();
        }));
    }

    @Test
    public void getStoredResponseShouldReturnErrorIfResultContainsLessColumnsThanExpected(TestContext context) {
        // given
        jdbcApplicationSettings = new JdbcApplicationSettings(
                jdbcClient(),
                jacksonMapper,
                SELECT_ACCOUNT_QUERY,
                SELECT_QUERY,
                SELECT_QUERY,
                SELECT_ONE_COLUMN_RESPONSE_QUERY);

        // when
        final Future<StoredResponseDataResult> storedResponseDataResultFuture =
                jdbcApplicationSettings.getStoredResponses(new HashSet<>(asList("1", "2", "3")), timeout);

        // then
        final Async async = context.async();
        storedResponseDataResultFuture.setHandler(context.asyncAssertSuccess(storedResponseDataResult -> {
            assertThat(storedResponseDataResult).isEqualTo(StoredResponseDataResult.of(emptyMap(),
                    singletonList("Result set column number is less than expected")));
            async.complete();
        }));
    }

    @Test
    public void getStoredResponseShouldReturnErrorAndEmptyResult(TestContext context) {
        // when
        final Future<StoredResponseDataResult> storedResponseDataResultFuture =
                jdbcApplicationSettings.getStoredResponses(new HashSet<>(asList("3", "4")), timeout);

        // then
        final Async async = context.async();
        storedResponseDataResultFuture.setHandler(context.asyncAssertSuccess(storedResponseDataResult -> {
            assertThat(storedResponseDataResult).isEqualTo(StoredResponseDataResult.of(emptyMap(),
                    singletonList("No stored responses were found for ids: 3,4")));
            async.complete();
        }));
    }

    private JdbcClient jdbcClient() {
        return new BasicJdbcClient(vertx, JDBCClient.createShared(vertx,
                new JsonObject()
                        .put("url", JDBC_URL)
                        .put("driver_class", "org.h2.Driver")
                        .put("max_pool_size", 10)), metrics, clock);
    }
}<|MERGE_RESOLUTION|>--- conflicted
+++ resolved
@@ -65,11 +65,7 @@
     private static final String SELECT_ACCOUNT_QUERY =
             "SELECT uuid, price_granularity, banner_cache_ttl, video_cache_ttl, "
                     + "events_enabled, enforce_ccpa, tcf_config, analytics_sampling_factor, truncate_target_attr, "
-<<<<<<< HEAD
-                    + "default_integration, analytics_config, bid_validations, status, prefer_deals "
-=======
-                    + "default_integration, analytics_config, bid_validations, status, config "
->>>>>>> 74f8437d
+                    + "default_integration, analytics_config, bid_validations, status, config, prefer_deals "
                     + "FROM accounts_account where uuid = %ACCOUNT_ID% LIMIT 1";
 
     private static final String SELECT_QUERY =
@@ -121,11 +117,7 @@
                 + "banner_cache_ttl INT, video_cache_ttl INT, events_enabled BIT, enforce_ccpa BIT, "
                 + "tcf_config varchar(512), analytics_sampling_factor INT, truncate_target_attr INT, "
                 + "default_integration varchar(64), analytics_config varchar(512), bid_validations varchar(512), "
-<<<<<<< HEAD
-                + "status varchar(25), prefer_deals  BIT);");
-=======
-                + "status varchar(25), config varchar(4096));");
->>>>>>> 74f8437d
+                + "status varchar(25), config varchar(4096), prefer_deals  BIT);");
         connection.createStatement().execute("CREATE TABLE stored_requests (id SERIAL PRIMARY KEY, "
                 + "accountId varchar(40) NOT NULL, reqid varchar(40) NOT NULL, requestData varchar(512));");
         connection.createStatement().execute("CREATE TABLE stored_requests2 (id SERIAL PRIMARY KEY, "
@@ -142,20 +134,12 @@
         connection.createStatement().execute("insert into accounts_account "
                 + "(uuid, price_granularity, banner_cache_ttl, video_cache_ttl, events_enabled, enforce_ccpa, "
                 + "tcf_config, analytics_sampling_factor, truncate_target_attr, default_integration, analytics_config, "
-<<<<<<< HEAD
-                + "bid_validations, status, prefer_deals) "
-                + "values ('1001','med', 100, 100, TRUE, TRUE, '{\"enabled\": true, "
-                + "\"integration-enabled\": {\"amp\": true, \"app\": true, \"video\": true, \"web\": true}}', 1, 0, "
-                + "'web', '{\"auction-events\": {\"amp\": true}}', '{\"banner-creative-max-size\": \"enforce\"}', "
-                + "'active', TRUE);");
-=======
-                + "bid_validations, status, config) "
+                + "bid_validations, status, config, prefer_deals) "
                 + "values ('1001','med', 100, 100, TRUE, TRUE, '{\"enabled\": true, "
                 + "\"integration-enabled\": {\"amp\": true, \"app\": true, \"video\": true, \"web\": true}}', 1, 0, "
                 + "'web', '{\"auction-events\": {\"amp\": true}}', '{\"banner-creative-max-size\": \"enforce\"}', "
                 + "'active', "
-                + "'{\"cookie-sync\": {\"default-limit\": 5, \"max-limit\": 8, \"default-coop-sync\": true}}');");
->>>>>>> 74f8437d
+                + "'{\"cookie-sync\": {\"default-limit\": 5, \"max-limit\": 8, \"default-coop-sync\": true}}', TRUE);");
         connection.createStatement().execute(
                 "insert into stored_requests (accountId, reqid, requestData) values ('1001', '1','value1');");
         connection.createStatement().execute(
@@ -227,11 +211,8 @@
                     .analyticsConfig(AccountAnalyticsConfig.of(singletonMap("amp", true)))
                     .bidValidations(AccountBidValidationConfig.of(BidValidationEnforcement.enforce))
                     .status(AccountStatus.active)
-<<<<<<< HEAD
+                    .cookieSync(AccountCookieSyncConfig.of(5, 8, true))
                     .preferDeals(true)
-=======
-                    .cookieSync(AccountCookieSyncConfig.of(5, 8, true))
->>>>>>> 74f8437d
                     .build());
             async.complete();
         }));
