--- conflicted
+++ resolved
@@ -96,17 +96,10 @@
     @BeforeClass
     public static void beforeClass() throws SQLException {
         connection = DriverManager.getConnection(JDBC_URL);
-<<<<<<< HEAD
-        connection.createStatement().execute("CREATE TABLE accounts_account (id SERIAL PRIMARY KEY, uuid varchar(40) "
-                + "NOT NULL, price_granularity varchar(6), granularityMultiplier numeric(9,3), banner_cache_ttl INT, "
-                + "video_cache_ttl INT, events_enabled BIT, enforce_gdpr BIT, enforce_ccpa BIT, "
-                + "analytics_sampling_factor INT);");
-=======
         connection.createStatement().execute("CREATE TABLE accounts_account (id SERIAL PRIMARY KEY, "
                 + "uuid varchar(40) NOT NULL, price_granularity varchar(6), granularityMultiplier numeric(9,3), "
-                + "banner_cache_ttl INT, video_cache_ttl INT, events_enabled BIT, enforce_gdpr BIT, "
+                + "banner_cache_ttl INT, video_cache_ttl INT, events_enabled BIT, enforce_gdpr BIT, enforce_ccpa BIT, "
                 + "tcf_config varchar(512), analytics_sampling_factor INT);");
->>>>>>> efe162c7
         connection.createStatement().execute("CREATE TABLE s2sconfig_config (id SERIAL PRIMARY KEY, uuid varchar(40) "
                 + "NOT NULL, config varchar(512));");
         connection.createStatement().execute("CREATE TABLE stored_requests (id SERIAL PRIMARY KEY, reqid varchar(40) "
@@ -124,13 +117,8 @@
                 + " NOT NULL);");
         connection.createStatement().execute("insert into accounts_account "
                 + "(uuid, price_granularity, banner_cache_ttl, video_cache_ttl, events_enabled, enforce_gdpr, "
-<<<<<<< HEAD
-                + "enforce_ccpa, analytics_sampling_factor) "
-                + "values ('accountId','med', 100, 100, TRUE, TRUE, TRUE, 1);");
-=======
-                + "tcf_config, analytics_sampling_factor)"
-                + " values ('accountId','med', 100, 100, TRUE, TRUE, '{\"enabled\": true}', 1);");
->>>>>>> efe162c7
+                + "enforce_ccpa, tcf_config, analytics_sampling_factor) "
+                + "values ('accountId','med', 100, 100, TRUE, TRUE, TRUE, '{\"enabled\": true}', 1);");
         connection.createStatement().execute("insert into s2sconfig_config (uuid, config)"
                 + " values ('adUnitConfigId', 'config');");
         connection.createStatement().execute("insert into stored_requests (reqid, requestData) values ('1','value1');");
@@ -182,13 +170,10 @@
                     .analyticsSamplingFactor(1)
                     .eventsEnabled(true)
                     .enforceGdpr(true)
-<<<<<<< HEAD
                     .enforceCcpa(true)
-=======
                     .gdpr(AccountGdprConfig.builder()
                             .enabled(true)
                             .build())
->>>>>>> efe162c7
                     .build());
             async.complete();
         }));
