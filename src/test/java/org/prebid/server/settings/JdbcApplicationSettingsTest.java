package org.prebid.server.settings;

import io.vertx.core.Future;
import io.vertx.core.Vertx;
import io.vertx.core.json.JsonObject;
import io.vertx.ext.jdbc.JDBCClient;
import io.vertx.ext.unit.Async;
import io.vertx.ext.unit.TestContext;
import io.vertx.ext.unit.junit.VertxUnitRunner;
import org.junit.After;
import org.junit.AfterClass;
import org.junit.Before;
import org.junit.BeforeClass;
import org.junit.Rule;
import org.junit.Test;
import org.junit.runner.RunWith;
import org.mockito.Mock;
import org.mockito.junit.MockitoJUnit;
import org.mockito.junit.MockitoRule;
import org.prebid.server.VertxTest;
import org.prebid.server.exception.PreBidException;
import org.prebid.server.execution.Timeout;
import org.prebid.server.execution.TimeoutFactory;
import org.prebid.server.metric.Metrics;
import org.prebid.server.settings.model.Account;
import org.prebid.server.settings.model.AccountAnalyticsConfig;
import org.prebid.server.settings.model.AccountBidValidationConfig;
import org.prebid.server.settings.model.AccountCookieSyncConfig;
import org.prebid.server.settings.model.AccountGdprConfig;
import org.prebid.server.settings.model.AccountStatus;
import org.prebid.server.settings.model.BidValidationEnforcement;
import org.prebid.server.settings.model.EnabledForRequestType;
import org.prebid.server.settings.model.StoredDataResult;
import org.prebid.server.settings.model.StoredResponseDataResult;
import org.prebid.server.vertx.jdbc.BasicJdbcClient;
import org.prebid.server.vertx.jdbc.JdbcClient;

import java.sql.Connection;
import java.sql.DriverManager;
import java.sql.SQLException;
import java.time.Clock;
import java.time.Instant;
import java.time.ZoneId;
import java.util.HashMap;
import java.util.HashSet;
import java.util.Map;

import static java.util.Arrays.asList;
import static java.util.Collections.emptyList;
import static java.util.Collections.emptyMap;
import static java.util.Collections.emptySet;
import static java.util.Collections.singleton;
import static java.util.Collections.singletonList;
import static java.util.Collections.singletonMap;
import static org.assertj.core.api.Assertions.assertThat;

@RunWith(VertxUnitRunner.class)
public class JdbcApplicationSettingsTest extends VertxTest {

    @Rule
    public final MockitoRule mockitoRule = MockitoJUnit.rule();

    private static final String JDBC_URL = "jdbc:h2:mem:test";

    private static final String SELECT_ACCOUNT_QUERY =
            "SELECT uuid, price_granularity, banner_cache_ttl, video_cache_ttl, "
                    + "events_enabled, enforce_ccpa, tcf_config, analytics_sampling_factor, truncate_target_attr, "
                    + "default_integration, analytics_config, bid_validations, status, config "
                    + "FROM accounts_account where uuid = %ACCOUNT_ID% LIMIT 1";

    private static final String SELECT_QUERY =
            "SELECT accountId, reqid, requestData, 'request' as dataType FROM stored_requests "
                    + "WHERE reqid IN (%REQUEST_ID_LIST%) "
                    + "UNION ALL "
                    + "SELECT accountId, impid, impData, 'imp' as dataType FROM stored_imps "
                    + "WHERE impid IN (%IMP_ID_LIST%)";

    private static final String SELECT_UNION_QUERY =
            "SELECT accountId, reqid, requestData, 'request' as dataType FROM stored_requests "
                    + "WHERE reqid IN (%REQUEST_ID_LIST%) "
                    + "UNION ALL "
                    + "SELECT accountId, reqid, requestData, 'request' as dataType FROM stored_requests2 "
                    + "WHERE reqid IN (%REQUEST_ID_LIST%) "
                    + "UNION ALL "
                    + "SELECT accountId, impid, impData, 'imp' as dataType FROM stored_imps "
                    + "WHERE impid IN (%IMP_ID_LIST%) "
                    + "UNION ALL "
                    + "SELECT accountId, impid, impData, 'imp' as dataType FROM stored_imps2 "
                    + "WHERE impid IN (%IMP_ID_LIST%)";

    private static final String SELECT_FROM_ONE_COLUMN_TABLE_QUERY = "SELECT reqid FROM one_column_table "
            + "WHERE reqid IN (%REQUEST_ID_LIST%)";

    private static final String SELECT_RESPONSE_QUERY = "SELECT responseId, responseData FROM stored_responses "
            + "WHERE responseId IN (%RESPONSE_ID_LIST%)";

    private static final String SELECT_ONE_COLUMN_RESPONSE_QUERY = "SELECT responseId FROM stored_responses "
            + "WHERE responseId IN (%RESPONSE_ID_LIST%)";

    private static Connection connection;

    private Vertx vertx;
    @Mock
    private Metrics metrics;

    private Clock clock;

    private JdbcApplicationSettings jdbcApplicationSettings;

    private Timeout timeout;

    @BeforeClass
    public static void beforeClass() throws SQLException {
        connection = DriverManager.getConnection(JDBC_URL);
        connection.createStatement().execute("CREATE TABLE accounts_account (id SERIAL PRIMARY KEY, "
                + "uuid varchar(40) NOT NULL, price_granularity varchar(6), granularityMultiplier numeric(9,3), "
                + "banner_cache_ttl INT, video_cache_ttl INT, events_enabled BIT, enforce_ccpa BIT, "
                + "tcf_config varchar(512), analytics_sampling_factor INT, truncate_target_attr INT, "
                + "default_integration varchar(64), analytics_config varchar(512), bid_validations varchar(512), "
<<<<<<< HEAD
                + "status varchar(25), config varchar(4096));");
        connection.createStatement().execute("CREATE TABLE s2sconfig_config (id SERIAL PRIMARY KEY, uuid varchar(40) "
                + "NOT NULL, config varchar(512));");
=======
                + "status varchar(25));");
>>>>>>> 460b6106
        connection.createStatement().execute("CREATE TABLE stored_requests (id SERIAL PRIMARY KEY, "
                + "accountId varchar(40) NOT NULL, reqid varchar(40) NOT NULL, requestData varchar(512));");
        connection.createStatement().execute("CREATE TABLE stored_requests2 (id SERIAL PRIMARY KEY, "
                + "accountId varchar(40) NOT NULL, reqid varchar(40) NOT NULL, requestData varchar(512));");
        connection.createStatement().execute("CREATE TABLE stored_imps (id SERIAL PRIMARY KEY, "
                + "accountId varchar(40) NOT NULL, impid varchar(40) NOT NULL, impData varchar(512));");
        connection.createStatement().execute("CREATE TABLE stored_imps2 (id SERIAL PRIMARY KEY, "
                + "accountId varchar(40) NOT NULL, impid varchar(40) NOT NULL, impData varchar(512));");
        connection.createStatement().execute(
                "CREATE TABLE stored_responses (id SERIAL PRIMARY KEY, responseId varchar(40) NOT NULL,"
                        + " responseData varchar(512));");
        connection.createStatement().execute("CREATE TABLE one_column_table (id SERIAL PRIMARY KEY, reqid "
                + "varchar(40) NOT NULL);");
        connection.createStatement().execute("insert into accounts_account "
                + "(uuid, price_granularity, banner_cache_ttl, video_cache_ttl, events_enabled, enforce_ccpa, "
                + "tcf_config, analytics_sampling_factor, truncate_target_attr, default_integration, analytics_config, "
                + "bid_validations, status, config) "
                + "values ('1001','med', 100, 100, TRUE, TRUE, '{\"enabled\": true, "
                + "\"integration-enabled\": {\"amp\": true, \"app\": true, \"video\": true, \"web\": true}}', 1, 0, "
                + "'web', '{\"auction-events\": {\"amp\": true}}', '{\"banner-creative-max-size\": \"enforce\"}', "
                + "'active', "
                + "'{\"cookie-sync\": {\"default-limit\": 5, \"max-limit\": 8, \"default-coop-sync\": true}}');");
        connection.createStatement().execute(
                "insert into stored_requests (accountId, reqid, requestData) values ('1001', '1','value1');");
        connection.createStatement().execute(
                "insert into stored_requests (accountId, reqid, requestData) values ('1001', '2','value2');");
        connection.createStatement().execute(
                "insert into stored_requests2 (accountId, reqid, requestData) values ('1001', '3','value3');");
        connection.createStatement().execute(
                "insert into stored_imps (accountId, impid, impData) values ('1001', '4','value4');");
        connection.createStatement().execute(
                "insert into stored_imps (accountId, impid, impData) values ('1001', '5','value5');");
        connection.createStatement().execute(
                "insert into stored_imps2 (accountId, impid, impData) values ('1001', '6','value6');");
        connection.createStatement().execute(
                "insert into stored_responses (responseId, responseData) "
                        + "values ('1', 'response1');");
        connection.createStatement().execute(
                "insert into stored_responses (responseId, responseData) "
                        + "values ('2', 'response2');");
        connection.createStatement().execute(
                "insert into one_column_table (reqid) values ('3');");
    }

    @AfterClass
    public static void afterClass() throws SQLException {
        connection.close();
    }

    @Before
    public void setUp() {
        vertx = Vertx.vertx();
        clock = Clock.fixed(Instant.now(), ZoneId.systemDefault());
        timeout = new TimeoutFactory(clock).create(5000L);
        jdbcApplicationSettings = new JdbcApplicationSettings(
                jdbcClient(),
                jacksonMapper,
                SELECT_ACCOUNT_QUERY,
                SELECT_QUERY,
                SELECT_QUERY,
                SELECT_RESPONSE_QUERY);
    }

    @After
    public void tearDown(TestContext context) {
        vertx.close(context.asyncAssertSuccess());
    }

    @Test
    public void getAccountByIdShouldReturnAccountWithAllFieldsPopulated(TestContext context) {
        // when
        final Future<Account> future = jdbcApplicationSettings.getAccountById("1001", timeout);

        // then
        final Async async = context.async();
        future.setHandler(context.asyncAssertSuccess(account -> {
            assertThat(account).isEqualTo(Account.builder()
                    .id("1001")
                    .priceGranularity("med")
                    .bannerCacheTtl(100)
                    .videoCacheTtl(100)
                    .analyticsSamplingFactor(1)
                    .eventsEnabled(true)
                    .enforceCcpa(true)
                    .gdpr(AccountGdprConfig.builder()
                            .enabled(true)
                            .enabledForRequestType(EnabledForRequestType.of(true, true, true, true))
                            .build())
                    .truncateTargetAttr(0)
                    .defaultIntegration("web")
                    .analyticsConfig(AccountAnalyticsConfig.of(singletonMap("amp", true)))
                    .bidValidations(AccountBidValidationConfig.of(BidValidationEnforcement.enforce))
                    .status(AccountStatus.active)
                    .cookieSync(AccountCookieSyncConfig.of(5, 8, true))
                    .build());
            async.complete();
        }));
    }

    @Test
    public void getAccountByIdShouldFailIfAccountNotFound(TestContext context) {
        // when
        final Future<Account> future = jdbcApplicationSettings.getAccountById("non-existing", timeout);

        // then
        final Async async = context.async();
        future.setHandler(context.asyncAssertFailure(exception -> {
            assertThat(exception).isInstanceOf(PreBidException.class)
                    .hasMessage("Account not found: non-existing");
            async.complete();
        }));
    }

    @Test
    public void getAccountByIdShouldTolerateAccountWithoutStatusDefined(TestContext context) throws SQLException {
        // given
        connection.createStatement()
                .execute("insert into accounts_account (uuid, status) values ('1002', NULL);");

        // when
        final Future<Account> future = jdbcApplicationSettings.getAccountById("1002", timeout);

        // then
        final Async async = context.async();
        future.setHandler(context.asyncAssertSuccess(account -> {
            assertThat(account).isEqualTo(Account.builder()
                    .id("1002")
                    .status(null)
                    .build());
            async.complete();
        }));
    }

    @Test
    public void getStoredDataShouldReturnExpectedResult(TestContext context) {
        // when
        final Future<StoredDataResult> future = jdbcApplicationSettings.getStoredData(
                "1001", new HashSet<>(asList("1", "2")), new HashSet<>(asList("4", "5")), timeout);

        // then
        final Async async = context.async();
        final Map<String, String> expectedRequests = new HashMap<>();
        expectedRequests.put("1", "value1");
        expectedRequests.put("2", "value2");
        final Map<String, String> expectedImps = new HashMap<>();
        expectedImps.put("4", "value4");
        expectedImps.put("5", "value5");
        future.setHandler(context.asyncAssertSuccess(storedRequestResult -> {
            assertThat(storedRequestResult)
                    .isEqualTo(StoredDataResult.of(expectedRequests, expectedImps, emptyList()));
            async.complete();
        }));
    }

    @Test
    public void getAmpStoredDataShouldReturnExpectedResult(TestContext context) {
        // when
        final Future<StoredDataResult> future = jdbcApplicationSettings.getAmpStoredData(
                "1001", new HashSet<>(asList("1", "2")), new HashSet<>(asList("3", "4")), timeout);

        // then
        final Async async = context.async();
        final Map<String, String> expectedRequests = new HashMap<>();
        expectedRequests.put("1", "value1");
        expectedRequests.put("2", "value2");
        future.setHandler(context.asyncAssertSuccess(storedRequestResult -> {
            assertThat(storedRequestResult)
                    .isEqualTo(StoredDataResult.of(expectedRequests, emptyMap(), emptyList()));
            async.complete();
        }));
    }

    @Test
    public void getVideoStoredDataShouldReturnExpectedResult(TestContext context) {
        // when
        final Future<StoredDataResult> future = jdbcApplicationSettings.getVideoStoredData("1001",
                new HashSet<>(asList("1", "2")), new HashSet<>(asList("4", "5")), timeout);

        // then
        final Async async = context.async();
        final Map<String, String> expectedRequests = new HashMap<>();
        expectedRequests.put("1", "value1");
        expectedRequests.put("2", "value2");
        final Map<String, String> expectedImps = new HashMap<>();
        expectedImps.put("4", "value4");
        expectedImps.put("5", "value5");
        future.setHandler(context.asyncAssertSuccess(storedRequestResult -> {
            assertThat(storedRequestResult)
                    .isEqualTo(StoredDataResult.of(expectedRequests, expectedImps, emptyList()));
            async.complete();
        }));
    }

    @Test
    public void getVideoStoredDataShouldReturnStoredRequests(TestContext context) {
        // given
        jdbcApplicationSettings = new JdbcApplicationSettings(
                jdbcClient(),
                jacksonMapper,
                SELECT_ACCOUNT_QUERY,
                SELECT_UNION_QUERY,
                SELECT_UNION_QUERY,
                SELECT_RESPONSE_QUERY);

        // when
        final Future<StoredDataResult> storedRequestResultFuture =
                jdbcApplicationSettings.getVideoStoredData("1001", new HashSet<>(asList("1", "2", "3")),
                        new HashSet<>(asList("4", "5", "6")), timeout);

        // then
        final Async async = context.async();
        storedRequestResultFuture.setHandler(context.asyncAssertSuccess(storedRequestResult -> {
            final Map<String, String> expectedRequests = new HashMap<>();
            expectedRequests.put("1", "value1");
            expectedRequests.put("2", "value2");
            expectedRequests.put("3", "value3");
            final Map<String, String> expectedImps = new HashMap<>();
            expectedImps.put("4", "value4");
            expectedImps.put("5", "value5");
            expectedImps.put("6", "value6");
            assertThat(storedRequestResult).isEqualTo(
                    StoredDataResult.of(expectedRequests, expectedImps, emptyList()));
            async.complete();
        }));
    }

    @Test
    public void getStoredDataUnionSelectByIdShouldReturnStoredRequests(TestContext context) {
        // given
        jdbcApplicationSettings = new JdbcApplicationSettings(
                jdbcClient(),
                jacksonMapper,
                SELECT_ACCOUNT_QUERY,
                SELECT_UNION_QUERY,
                SELECT_UNION_QUERY,
                SELECT_RESPONSE_QUERY);

        // when
        final Future<StoredDataResult> storedRequestResultFuture =
                jdbcApplicationSettings.getStoredData("1001", new HashSet<>(asList("1", "2", "3")),
                        new HashSet<>(asList("4", "5", "6")), timeout);

        // then
        final Async async = context.async();
        storedRequestResultFuture.setHandler(context.asyncAssertSuccess(storedRequestResult -> {
            final Map<String, String> expectedRequests = new HashMap<>();
            expectedRequests.put("1", "value1");
            expectedRequests.put("2", "value2");
            expectedRequests.put("3", "value3");
            final Map<String, String> expectedImps = new HashMap<>();
            expectedImps.put("4", "value4");
            expectedImps.put("5", "value5");
            expectedImps.put("6", "value6");
            assertThat(storedRequestResult).isEqualTo(
                    StoredDataResult.of(expectedRequests, expectedImps, emptyList()));
            async.complete();
        }));
    }

    @Test
    public void getAmpStoredDataUnionSelectByIdShouldReturnStoredRequests(TestContext context) {
        // given
        jdbcApplicationSettings = new JdbcApplicationSettings(
                jdbcClient(),
                jacksonMapper,
                SELECT_ACCOUNT_QUERY,
                SELECT_UNION_QUERY,
                SELECT_UNION_QUERY,
                SELECT_RESPONSE_QUERY);

        // when
        final Future<StoredDataResult> storedRequestResultFuture =
                jdbcApplicationSettings.getAmpStoredData("1001", new HashSet<>(asList("1", "2", "3")),
                        new HashSet<>(asList("4", "5", "6")), timeout);

        // then
        final Async async = context.async();
        storedRequestResultFuture.setHandler(context.asyncAssertSuccess(storedRequestResult -> {
            final Map<String, String> expectedRequests = new HashMap<>();
            expectedRequests.put("1", "value1");
            expectedRequests.put("2", "value2");
            expectedRequests.put("3", "value3");
            assertThat(storedRequestResult).isEqualTo(
                    StoredDataResult.of(expectedRequests, emptyMap(), emptyList()));
            async.complete();
        }));
    }

    @Test
    public void getStoredDataShouldReturnResultWithErrorIfNoStoredRequestFound(TestContext context) {
        // when
        final Future<StoredDataResult> storedRequestResultFuture =
                jdbcApplicationSettings.getStoredData("1001", new HashSet<>(asList("1", "3")), emptySet(), timeout);

        // then
        final Async async = context.async();
        storedRequestResultFuture.setHandler(context.asyncAssertSuccess(storedRequestResult -> {
            assertThat(storedRequestResult).isEqualTo(StoredDataResult.of(singletonMap("1", "value1"), emptyMap(),
                    singletonList("No stored request found for id: 3")));
            async.complete();
        }));
    }

    @Test
    public void getStoredDataShouldReturnResultWithErrorIfNoStoredImpFound(TestContext context) {
        // when
        final Future<StoredDataResult> storedRequestResultFuture =
                jdbcApplicationSettings.getStoredData("1001", emptySet(), new HashSet<>(asList("4", "6")), timeout);

        // then
        final Async async = context.async();
        storedRequestResultFuture.setHandler(context.asyncAssertSuccess(storedRequestResult -> {
            assertThat(storedRequestResult).isEqualTo(StoredDataResult.of(emptyMap(), singletonMap("4", "value4"),
                    singletonList("No stored imp found for id: 6")));
            async.complete();
        }));
    }

    @Test
    public void getAmpStoredDataShouldReturnResultWithErrorIfNoStoredRequestFound(TestContext context) {
        // when
        final Future<StoredDataResult> storedRequestResultFuture =
                jdbcApplicationSettings.getAmpStoredData("1001", new HashSet<>(asList("1", "3")), emptySet(),
                        timeout);

        // then
        final Async async = context.async();
        storedRequestResultFuture.setHandler(context.asyncAssertSuccess(storedRequestResult -> {
            assertThat(storedRequestResult).isEqualTo(StoredDataResult.of(singletonMap("1", "value1"), emptyMap(),
                    singletonList("No stored request found for id: 3")));
            async.complete();
        }));
    }

    @Test
    public void getStoredDataShouldReturnErrorIfResultContainsLessColumnsThanExpected(TestContext context) {
        // given
        jdbcApplicationSettings = new JdbcApplicationSettings(
                jdbcClient(),
                jacksonMapper,
                SELECT_ACCOUNT_QUERY,
                SELECT_FROM_ONE_COLUMN_TABLE_QUERY,
                SELECT_FROM_ONE_COLUMN_TABLE_QUERY,
                SELECT_RESPONSE_QUERY);

        // when
        final Future<StoredDataResult> storedRequestResultFuture =
                jdbcApplicationSettings.getStoredData("1001", new HashSet<>(asList("1", "2", "3")), emptySet(),
                        timeout);

        // then
        final Async async = context.async();
        storedRequestResultFuture.setHandler(context.asyncAssertSuccess(storedRequestResult -> {
            assertThat(storedRequestResult).isEqualTo(StoredDataResult.of(emptyMap(), emptyMap(),
                    singletonList("Error occurred while mapping stored request data")));
            async.complete();
        }));
    }

    @Test
    public void getAmpStoredDataShouldReturnErrorIfResultContainsLessColumnsThanExpected(TestContext context) {
        // given
        jdbcApplicationSettings = new JdbcApplicationSettings(
                jdbcClient(),
                jacksonMapper,
                SELECT_ACCOUNT_QUERY,
                SELECT_FROM_ONE_COLUMN_TABLE_QUERY,
                SELECT_FROM_ONE_COLUMN_TABLE_QUERY,
                SELECT_RESPONSE_QUERY);

        // when
        final Future<StoredDataResult> storedRequestResultFuture =
                jdbcApplicationSettings.getAmpStoredData("1001", new HashSet<>(asList("1", "2", "3")), emptySet(),
                        timeout);

        // then
        final Async async = context.async();
        storedRequestResultFuture.setHandler(context.asyncAssertSuccess(storedRequestResult -> {
            assertThat(storedRequestResult).isEqualTo(StoredDataResult.of(emptyMap(), emptyMap(),
                    singletonList("Error occurred while mapping stored request data")));
            async.complete();
        }));
    }

    @Test
    public void getStoredDataShouldReturnErrorAndEmptyResult(TestContext context) {
        // when
        final Future<StoredDataResult> storedRequestResultFuture =
                jdbcApplicationSettings.getStoredData("1001", new HashSet<>(asList("3", "4")),
                        new HashSet<>(asList("6", "7")), timeout);

        // then
        final Async async = context.async();
        storedRequestResultFuture.setHandler(context.asyncAssertSuccess(storedRequestResult -> {
            assertThat(storedRequestResult).isEqualTo(StoredDataResult.of(emptyMap(), emptyMap(),
                    singletonList("No stored requests for ids [3, 4] and stored imps for ids [6, 7] were found")));
            async.complete();
        }));
    }

    @Test
    public void getAmpStoredDataShouldReturnErrorAndEmptyResult(TestContext context) {
        // when
        final Future<StoredDataResult> storedRequestResultFuture =
                jdbcApplicationSettings.getAmpStoredData("1001", new HashSet<>(asList("3", "4")), emptySet(),
                        timeout);

        // then
        final Async async = context.async();
        storedRequestResultFuture.setHandler(context.asyncAssertSuccess(storedRequestResult -> {
            assertThat(storedRequestResult).isEqualTo(StoredDataResult.of(emptyMap(), emptyMap(),
                    singletonList("No stored requests for ids [3, 4] were found")));
            async.complete();
        }));
    }

    @Test
    public void getAmpStoredDataShouldIgnoreImpIdsArgument(TestContext context) {
        // when
        final Future<StoredDataResult> storedRequestResultFuture =
                jdbcApplicationSettings.getAmpStoredData("1001", singleton("1"), singleton("4"), timeout);

        // then
        final Async async = context.async();
        storedRequestResultFuture.setHandler(context.asyncAssertSuccess(storedRequestResult -> {
            assertThat(storedRequestResult).isEqualTo(StoredDataResult.of(singletonMap("1", "value1"), emptyMap(),
                    emptyList()));
            async.complete();
        }));
    }

    @Test
    public void getStoredResponseShouldReturnExpectedResult(TestContext context) {
        // when
        final Future<StoredResponseDataResult> future = jdbcApplicationSettings.getStoredResponses(
                new HashSet<>(asList("1", "2")), timeout);

        // then
        final Async async = context.async();
        final Map<String, String> expectedResponses = new HashMap<>();
        expectedResponses.put("1", "response1");
        expectedResponses.put("2", "response2");

        future.setHandler(context.asyncAssertSuccess(storedResponseDataResult -> {
            assertThat(storedResponseDataResult)
                    .isEqualTo(StoredResponseDataResult.of(expectedResponses, emptyList()));
            async.complete();
        }));
    }

    @Test
    public void getStoredResponseShouldReturnResultWithErrorIfNotAllStoredResponsesWereFound(TestContext context) {
        // when
        final Future<StoredResponseDataResult> storedResponseDataResultFuture =
                jdbcApplicationSettings.getStoredResponses(new HashSet<>(asList("1", "3")), timeout);

        // then
        final Async async = context.async();
        storedResponseDataResultFuture.setHandler(context.asyncAssertSuccess(storedResponseDataResult -> {
            assertThat(storedResponseDataResult).isEqualTo(StoredResponseDataResult.of(singletonMap("1", "response1"),
                    singletonList("No stored response found for id: 3")));
            async.complete();
        }));
    }

    @Test
    public void getStoredResponseShouldReturnErrorIfResultContainsLessColumnsThanExpected(TestContext context) {
        // given
        jdbcApplicationSettings = new JdbcApplicationSettings(
                jdbcClient(),
                jacksonMapper,
                SELECT_ACCOUNT_QUERY,
                SELECT_QUERY,
                SELECT_QUERY,
                SELECT_ONE_COLUMN_RESPONSE_QUERY);

        // when
        final Future<StoredResponseDataResult> storedResponseDataResultFuture =
                jdbcApplicationSettings.getStoredResponses(new HashSet<>(asList("1", "2", "3")), timeout);

        // then
        final Async async = context.async();
        storedResponseDataResultFuture.setHandler(context.asyncAssertSuccess(storedResponseDataResult -> {
            assertThat(storedResponseDataResult).isEqualTo(StoredResponseDataResult.of(emptyMap(),
                    singletonList("Result set column number is less than expected")));
            async.complete();
        }));
    }

    @Test
    public void getStoredResponseShouldReturnErrorAndEmptyResult(TestContext context) {
        // when
        final Future<StoredResponseDataResult> storedResponseDataResultFuture =
                jdbcApplicationSettings.getStoredResponses(new HashSet<>(asList("3", "4")), timeout);

        // then
        final Async async = context.async();
        storedResponseDataResultFuture.setHandler(context.asyncAssertSuccess(storedResponseDataResult -> {
            assertThat(storedResponseDataResult).isEqualTo(StoredResponseDataResult.of(emptyMap(),
                    singletonList("No stored responses were found for ids: 3,4")));
            async.complete();
        }));
    }

    private JdbcClient jdbcClient() {
        return new BasicJdbcClient(vertx, JDBCClient.createShared(vertx,
                new JsonObject()
                        .put("url", JDBC_URL)
                        .put("driver_class", "org.h2.Driver")
                        .put("max_pool_size", 10)), metrics, clock);
    }
}<|MERGE_RESOLUTION|>--- conflicted
+++ resolved
@@ -117,13 +117,7 @@
                 + "banner_cache_ttl INT, video_cache_ttl INT, events_enabled BIT, enforce_ccpa BIT, "
                 + "tcf_config varchar(512), analytics_sampling_factor INT, truncate_target_attr INT, "
                 + "default_integration varchar(64), analytics_config varchar(512), bid_validations varchar(512), "
-<<<<<<< HEAD
                 + "status varchar(25), config varchar(4096));");
-        connection.createStatement().execute("CREATE TABLE s2sconfig_config (id SERIAL PRIMARY KEY, uuid varchar(40) "
-                + "NOT NULL, config varchar(512));");
-=======
-                + "status varchar(25));");
->>>>>>> 460b6106
         connection.createStatement().execute("CREATE TABLE stored_requests (id SERIAL PRIMARY KEY, "
                 + "accountId varchar(40) NOT NULL, reqid varchar(40) NOT NULL, requestData varchar(512));");
         connection.createStatement().execute("CREATE TABLE stored_requests2 (id SERIAL PRIMARY KEY, "
