package org.prebid.server.settings;

import io.vertx.core.Future;
import io.vertx.core.Vertx;
import io.vertx.core.json.JsonObject;
import io.vertx.ext.jdbc.JDBCClient;
import io.vertx.ext.unit.Async;
import io.vertx.ext.unit.TestContext;
import io.vertx.ext.unit.junit.VertxUnitRunner;
import org.junit.After;
import org.junit.AfterClass;
import org.junit.Before;
import org.junit.BeforeClass;
import org.junit.Rule;
import org.junit.Test;
import org.junit.runner.RunWith;
import org.mockito.Mock;
import org.mockito.junit.MockitoJUnit;
import org.mockito.junit.MockitoRule;
import org.prebid.server.VertxTest;
import org.prebid.server.exception.PreBidException;
import org.prebid.server.execution.Timeout;
import org.prebid.server.execution.TimeoutFactory;
import org.prebid.server.metric.Metrics;
import org.prebid.server.settings.model.Account;
import org.prebid.server.settings.model.AccountAnalyticsConfig;
import org.prebid.server.settings.model.AccountBidValidationConfig;
import org.prebid.server.settings.model.AccountGdprConfig;
<<<<<<< HEAD
import org.prebid.server.settings.model.AccountStatus;
=======
import org.prebid.server.settings.model.BidValidationEnforcement;
>>>>>>> 3ce7df94
import org.prebid.server.settings.model.EnabledForRequestType;
import org.prebid.server.settings.model.StoredDataResult;
import org.prebid.server.settings.model.StoredResponseDataResult;
import org.prebid.server.vertx.jdbc.BasicJdbcClient;
import org.prebid.server.vertx.jdbc.JdbcClient;

import java.sql.Connection;
import java.sql.DriverManager;
import java.sql.SQLException;
import java.time.Clock;
import java.time.Instant;
import java.time.ZoneId;
import java.util.HashMap;
import java.util.HashSet;
import java.util.Map;

import static java.util.Arrays.asList;
import static java.util.Collections.emptyList;
import static java.util.Collections.emptyMap;
import static java.util.Collections.emptySet;
import static java.util.Collections.singleton;
import static java.util.Collections.singletonList;
import static java.util.Collections.singletonMap;
import static org.assertj.core.api.Assertions.assertThat;

@RunWith(VertxUnitRunner.class)
public class JdbcApplicationSettingsTest extends VertxTest {

    @Rule
    public final MockitoRule mockitoRule = MockitoJUnit.rule();

    private static final String JDBC_URL = "jdbc:h2:mem:test";

    private static final String SELECT_ACCOUNT_QUERY =
            "SELECT uuid, price_granularity, banner_cache_ttl, video_cache_ttl, "
                    + "events_enabled, enforce_ccpa, tcf_config, analytics_sampling_factor, truncate_target_attr, "
                    + "default_integration, analytics_config, bid_validations "
                    + "FROM accounts_account where uuid = %ACCOUNT_ID% LIMIT 1";

    private static final String SELECT_QUERY =
            "SELECT accountId, reqid, requestData, 'request' as dataType FROM stored_requests "
                    + "WHERE reqid IN (%REQUEST_ID_LIST%) "
                    + "UNION ALL "
                    + "SELECT accountId, impid, impData, 'imp' as dataType FROM stored_imps "
                    + "WHERE impid IN (%IMP_ID_LIST%)";

    private static final String SELECT_UNION_QUERY =
            "SELECT accountId, reqid, requestData, 'request' as dataType FROM stored_requests "
                    + "WHERE reqid IN (%REQUEST_ID_LIST%) "
                    + "UNION ALL "
                    + "SELECT accountId, reqid, requestData, 'request' as dataType FROM stored_requests2 "
                    + "WHERE reqid IN (%REQUEST_ID_LIST%) "
                    + "UNION ALL "
                    + "SELECT accountId, impid, impData, 'imp' as dataType FROM stored_imps "
                    + "WHERE impid IN (%IMP_ID_LIST%) "
                    + "UNION ALL "
                    + "SELECT accountId, impid, impData, 'imp' as dataType FROM stored_imps2 "
                    + "WHERE impid IN (%IMP_ID_LIST%)";

    private static final String SELECT_FROM_ONE_COLUMN_TABLE_QUERY = "SELECT reqid FROM one_column_table "
            + "WHERE reqid IN (%REQUEST_ID_LIST%)";

    private static final String SELECT_RESPONSE_QUERY = "SELECT responseId, responseData FROM stored_responses "
            + "WHERE responseId IN (%RESPONSE_ID_LIST%)";

    private static final String SELECT_ONE_COLUMN_RESPONSE_QUERY = "SELECT responseId FROM stored_responses "
            + "WHERE responseId IN (%RESPONSE_ID_LIST%)";

    private static Connection connection;

    private Vertx vertx;
    @Mock
    private Metrics metrics;

    private Clock clock;

    private JdbcApplicationSettings jdbcApplicationSettings;

    private Timeout timeout;

    @BeforeClass
    public static void beforeClass() throws SQLException {
        connection = DriverManager.getConnection(JDBC_URL);
        connection.createStatement().execute("CREATE TABLE accounts_account (id SERIAL PRIMARY KEY, "
                + "uuid varchar(40) NOT NULL, price_granularity varchar(6), granularityMultiplier numeric(9,3), "
                + "banner_cache_ttl INT, video_cache_ttl INT, events_enabled BIT, enforce_ccpa BIT, "
                + "tcf_config varchar(512), analytics_sampling_factor INT, truncate_target_attr INT, "
<<<<<<< HEAD
                + "default_integration varchar(64), analytics_config varchar(512), status varchar(25));");
=======
                + "default_integration varchar(64), analytics_config varchar(512), bid_validations varchar(512));");
>>>>>>> 3ce7df94
        connection.createStatement().execute("CREATE TABLE s2sconfig_config (id SERIAL PRIMARY KEY, uuid varchar(40) "
                + "NOT NULL, config varchar(512));");
        connection.createStatement().execute("CREATE TABLE stored_requests (id SERIAL PRIMARY KEY, "
                + "accountId varchar(40) NOT NULL, reqid varchar(40) NOT NULL, requestData varchar(512));");
        connection.createStatement().execute("CREATE TABLE stored_requests2 (id SERIAL PRIMARY KEY, "
                + "accountId varchar(40) NOT NULL, reqid varchar(40) NOT NULL, requestData varchar(512));");
        connection.createStatement().execute("CREATE TABLE stored_imps (id SERIAL PRIMARY KEY, "
                + "accountId varchar(40) NOT NULL, impid varchar(40) NOT NULL, impData varchar(512));");
        connection.createStatement().execute("CREATE TABLE stored_imps2 (id SERIAL PRIMARY KEY, "
                + "accountId varchar(40) NOT NULL, impid varchar(40) NOT NULL, impData varchar(512));");
        connection.createStatement().execute(
                "CREATE TABLE stored_responses (id SERIAL PRIMARY KEY, responseId varchar(40) NOT NULL,"
                        + " responseData varchar(512));");
        connection.createStatement().execute("CREATE TABLE one_column_table (id SERIAL PRIMARY KEY, reqid "
                + "varchar(40) NOT NULL);");
        connection.createStatement().execute("insert into accounts_account "
                + "(uuid, price_granularity, banner_cache_ttl, video_cache_ttl, events_enabled, enforce_ccpa, "
                + "tcf_config, analytics_sampling_factor, truncate_target_attr, default_integration, analytics_config, "
<<<<<<< HEAD
                + "status) "
                + "values ('accountId','med', 100, 100, TRUE, TRUE, '{\"enabled\": true, "
                + "\"integration-enabled\": {\"amp\": true, \"app\": true, \"video\": true, \"web\": true}}', 1, 0, "
                + "'web', '{\"auction-events\": {\"amp\": true}}', 'active');");
        connection.createStatement().execute("insert into s2sconfig_config (uuid, config)"
                + " values ('adUnitConfigId', 'config');");
        connection.createStatement().execute("insert into stored_requests (reqid, requestData) values ('1','value1');");
        connection.createStatement().execute("insert into stored_requests (reqid, requestData) values ('2','value2');");
=======
                + "bid_validations) "
                + "values ('1001','med', 100, 100, TRUE, TRUE, '{\"enabled\": true, "
                + "\"integration-enabled\": {\"amp\": true, \"app\": true, \"video\": true, \"web\": true}}', 1, 0, "
                + "'web', '{\"auction-events\": {\"amp\": true}}', '{\"banner-creative-max-size\": \"enforce\"}');");
        connection.createStatement().execute(
                "insert into s2sconfig_config (uuid, config) values ('adUnitConfigId', 'config');");
        connection.createStatement().execute(
                "insert into stored_requests (accountId, reqid, requestData) values ('1001', '1','value1');");
        connection.createStatement().execute(
                "insert into stored_requests (accountId, reqid, requestData) values ('1001', '2','value2');");
        connection.createStatement().execute(
                "insert into stored_requests2 (accountId, reqid, requestData) values ('1001', '3','value3');");
        connection.createStatement().execute(
                "insert into stored_imps (accountId, impid, impData) values ('1001', '4','value4');");
        connection.createStatement().execute(
                "insert into stored_imps (accountId, impid, impData) values ('1001', '5','value5');");
        connection.createStatement().execute(
                "insert into stored_imps2 (accountId, impid, impData) values ('1001', '6','value6');");
        connection.createStatement().execute(
                "insert into stored_responses (responseId, responseData) "
                        + "values ('1', 'response1');");
        connection.createStatement().execute(
                "insert into stored_responses (responseId, responseData) "
                        + "values ('2', 'response2');");
>>>>>>> 3ce7df94
        connection.createStatement().execute(
                "insert into one_column_table (reqid) values ('3');");
    }

    @AfterClass
    public static void afterClass() throws SQLException {
        connection.close();
    }

    @Before
    public void setUp() {
        vertx = Vertx.vertx();
        clock = Clock.fixed(Instant.now(), ZoneId.systemDefault());
        timeout = new TimeoutFactory(clock).create(5000L);
        jdbcApplicationSettings = new JdbcApplicationSettings(
                jdbcClient(),
                jacksonMapper,
                SELECT_ACCOUNT_QUERY,
                SELECT_QUERY,
                SELECT_QUERY,
                SELECT_RESPONSE_QUERY);
    }

    @After
    public void tearDown(TestContext context) {
        vertx.close(context.asyncAssertSuccess());
    }

    @Test
    public void getAccountByIdShouldReturnAccountWithAllFieldsPopulated(TestContext context) {
        // when
        final Future<Account> future = jdbcApplicationSettings.getAccountById("1001", timeout);

        // then
        final Async async = context.async();
        future.setHandler(context.asyncAssertSuccess(account -> {
            assertThat(account).isEqualTo(Account.builder()
                    .id("1001")
                    .priceGranularity("med")
                    .bannerCacheTtl(100)
                    .videoCacheTtl(100)
                    .analyticsSamplingFactor(1)
                    .eventsEnabled(true)
                    .enforceCcpa(true)
                    .gdpr(AccountGdprConfig.builder()
                            .enabled(true)
                            .enabledForRequestType(EnabledForRequestType.of(true, true, true, true))
                            .build())
                    .truncateTargetAttr(0)
                    .defaultIntegration("web")
                    .analyticsConfig(AccountAnalyticsConfig.of(singletonMap("amp", true)))
<<<<<<< HEAD
                    .status(AccountStatus.active)
=======
                    .bidValidations(AccountBidValidationConfig.of(BidValidationEnforcement.enforce))
>>>>>>> 3ce7df94
                    .build());
            async.complete();
        }));
    }

    @Test
    public void getAccountByIdShouldFailIfAccountNotFound(TestContext context) {
        // when
        final Future<Account> future = jdbcApplicationSettings.getAccountById("non-existing", timeout);

        // then
        final Async async = context.async();
        future.setHandler(context.asyncAssertFailure(exception -> {
            assertThat(exception).isInstanceOf(PreBidException.class)
                    .hasMessage("Account not found: non-existing");
            async.complete();
        }));
    }

    @Test
    public void getAdUnitConfigByIdShouldReturnConfig(TestContext context) {
        // when
        final Future<String> future = jdbcApplicationSettings.getAdUnitConfigById("adUnitConfigId", timeout);

        // then
        final Async async = context.async();
        future.setHandler(context.asyncAssertSuccess(config -> {
            assertThat(config).isEqualTo("config");
            async.complete();
        }));
    }

    @Test
    public void getAdUnitConfigByIdShouldFailIfConfigNotFound(TestContext context) {
        // when
        final Future<String> future = jdbcApplicationSettings.getAdUnitConfigById("non-existing", timeout);

        // then
        final Async async = context.async();
        future.setHandler(context.asyncAssertFailure(exception -> {
            assertThat(exception).isInstanceOf(PreBidException.class)
                    .hasMessage("AdUnitConfig not found: non-existing");
            async.complete();
        }));
    }

    @Test
    public void getStoredDataShouldReturnExpectedResult(TestContext context) {
        // when
        final Future<StoredDataResult> future = jdbcApplicationSettings.getStoredData(
                "1001", new HashSet<>(asList("1", "2")), new HashSet<>(asList("4", "5")), timeout);

        // then
        final Async async = context.async();
        final Map<String, String> expectedRequests = new HashMap<>();
        expectedRequests.put("1", "value1");
        expectedRequests.put("2", "value2");
        final Map<String, String> expectedImps = new HashMap<>();
        expectedImps.put("4", "value4");
        expectedImps.put("5", "value5");
        future.setHandler(context.asyncAssertSuccess(storedRequestResult -> {
            assertThat(storedRequestResult)
                    .isEqualTo(StoredDataResult.of(expectedRequests, expectedImps, emptyList()));
            async.complete();
        }));
    }

    @Test
    public void getAmpStoredDataShouldReturnExpectedResult(TestContext context) {
        // when
        final Future<StoredDataResult> future = jdbcApplicationSettings.getAmpStoredData(
                "1001", new HashSet<>(asList("1", "2")), new HashSet<>(asList("3", "4")), timeout);

        // then
        final Async async = context.async();
        final Map<String, String> expectedRequests = new HashMap<>();
        expectedRequests.put("1", "value1");
        expectedRequests.put("2", "value2");
        future.setHandler(context.asyncAssertSuccess(storedRequestResult -> {
            assertThat(storedRequestResult)
                    .isEqualTo(StoredDataResult.of(expectedRequests, emptyMap(), emptyList()));
            async.complete();
        }));
    }

    @Test
    public void getVideoStoredDataShouldReturnExpectedResult(TestContext context) {
        // when
        final Future<StoredDataResult> future = jdbcApplicationSettings.getVideoStoredData("1001",
                new HashSet<>(asList("1", "2")), new HashSet<>(asList("4", "5")), timeout);

        // then
        final Async async = context.async();
        final Map<String, String> expectedRequests = new HashMap<>();
        expectedRequests.put("1", "value1");
        expectedRequests.put("2", "value2");
        final Map<String, String> expectedImps = new HashMap<>();
        expectedImps.put("4", "value4");
        expectedImps.put("5", "value5");
        future.setHandler(context.asyncAssertSuccess(storedRequestResult -> {
            assertThat(storedRequestResult)
                    .isEqualTo(StoredDataResult.of(expectedRequests, expectedImps, emptyList()));
            async.complete();
        }));
    }

    @Test
    public void getVideoStoredDataShouldReturnStoredRequests(TestContext context) {
        // given
        jdbcApplicationSettings = new JdbcApplicationSettings(
                jdbcClient(),
                jacksonMapper,
                SELECT_ACCOUNT_QUERY,
                SELECT_UNION_QUERY,
                SELECT_UNION_QUERY,
                SELECT_RESPONSE_QUERY);

        // when
        final Future<StoredDataResult> storedRequestResultFuture =
                jdbcApplicationSettings.getVideoStoredData("1001", new HashSet<>(asList("1", "2", "3")),
                        new HashSet<>(asList("4", "5", "6")), timeout);

        // then
        final Async async = context.async();
        storedRequestResultFuture.setHandler(context.asyncAssertSuccess(storedRequestResult -> {
            final Map<String, String> expectedRequests = new HashMap<>();
            expectedRequests.put("1", "value1");
            expectedRequests.put("2", "value2");
            expectedRequests.put("3", "value3");
            final Map<String, String> expectedImps = new HashMap<>();
            expectedImps.put("4", "value4");
            expectedImps.put("5", "value5");
            expectedImps.put("6", "value6");
            assertThat(storedRequestResult).isEqualTo(
                    StoredDataResult.of(expectedRequests, expectedImps, emptyList()));
            async.complete();
        }));
    }

    @Test
    public void getStoredDataUnionSelectByIdShouldReturnStoredRequests(TestContext context) {
        // given
        jdbcApplicationSettings = new JdbcApplicationSettings(
                jdbcClient(),
                jacksonMapper,
                SELECT_ACCOUNT_QUERY,
                SELECT_UNION_QUERY,
                SELECT_UNION_QUERY,
                SELECT_RESPONSE_QUERY);

        // when
        final Future<StoredDataResult> storedRequestResultFuture =
                jdbcApplicationSettings.getStoredData("1001", new HashSet<>(asList("1", "2", "3")),
                        new HashSet<>(asList("4", "5", "6")), timeout);

        // then
        final Async async = context.async();
        storedRequestResultFuture.setHandler(context.asyncAssertSuccess(storedRequestResult -> {
            final Map<String, String> expectedRequests = new HashMap<>();
            expectedRequests.put("1", "value1");
            expectedRequests.put("2", "value2");
            expectedRequests.put("3", "value3");
            final Map<String, String> expectedImps = new HashMap<>();
            expectedImps.put("4", "value4");
            expectedImps.put("5", "value5");
            expectedImps.put("6", "value6");
            assertThat(storedRequestResult).isEqualTo(
                    StoredDataResult.of(expectedRequests, expectedImps, emptyList()));
            async.complete();
        }));
    }

    @Test
    public void getAmpStoredDataUnionSelectByIdShouldReturnStoredRequests(TestContext context) {
        // given
        jdbcApplicationSettings = new JdbcApplicationSettings(
                jdbcClient(),
                jacksonMapper,
                SELECT_ACCOUNT_QUERY,
                SELECT_UNION_QUERY,
                SELECT_UNION_QUERY,
                SELECT_RESPONSE_QUERY);

        // when
        final Future<StoredDataResult> storedRequestResultFuture =
                jdbcApplicationSettings.getAmpStoredData("1001", new HashSet<>(asList("1", "2", "3")),
                        new HashSet<>(asList("4", "5", "6")), timeout);

        // then
        final Async async = context.async();
        storedRequestResultFuture.setHandler(context.asyncAssertSuccess(storedRequestResult -> {
            final Map<String, String> expectedRequests = new HashMap<>();
            expectedRequests.put("1", "value1");
            expectedRequests.put("2", "value2");
            expectedRequests.put("3", "value3");
            assertThat(storedRequestResult).isEqualTo(
                    StoredDataResult.of(expectedRequests, emptyMap(), emptyList()));
            async.complete();
        }));
    }

    @Test
    public void getStoredDataShouldReturnResultWithErrorIfNoStoredRequestFound(TestContext context) {
        // when
        final Future<StoredDataResult> storedRequestResultFuture =
                jdbcApplicationSettings.getStoredData("1001", new HashSet<>(asList("1", "3")), emptySet(), timeout);

        // then
        final Async async = context.async();
        storedRequestResultFuture.setHandler(context.asyncAssertSuccess(storedRequestResult -> {
            assertThat(storedRequestResult).isEqualTo(StoredDataResult.of(singletonMap("1", "value1"), emptyMap(),
                    singletonList("No stored request found for id: 3")));
            async.complete();
        }));
    }

    @Test
    public void getStoredDataShouldReturnResultWithErrorIfNoStoredImpFound(TestContext context) {
        // when
        final Future<StoredDataResult> storedRequestResultFuture =
                jdbcApplicationSettings.getStoredData("1001", emptySet(), new HashSet<>(asList("4", "6")), timeout);

        // then
        final Async async = context.async();
        storedRequestResultFuture.setHandler(context.asyncAssertSuccess(storedRequestResult -> {
            assertThat(storedRequestResult).isEqualTo(StoredDataResult.of(emptyMap(), singletonMap("4", "value4"),
                    singletonList("No stored imp found for id: 6")));
            async.complete();
        }));
    }

    @Test
    public void getAmpStoredDataShouldReturnResultWithErrorIfNoStoredRequestFound(TestContext context) {
        // when
        final Future<StoredDataResult> storedRequestResultFuture =
                jdbcApplicationSettings.getAmpStoredData("1001", new HashSet<>(asList("1", "3")), emptySet(),
                        timeout);

        // then
        final Async async = context.async();
        storedRequestResultFuture.setHandler(context.asyncAssertSuccess(storedRequestResult -> {
            assertThat(storedRequestResult).isEqualTo(StoredDataResult.of(singletonMap("1", "value1"), emptyMap(),
                    singletonList("No stored request found for id: 3")));
            async.complete();
        }));
    }

    @Test
    public void getStoredDataShouldReturnErrorIfResultContainsLessColumnsThanExpected(TestContext context) {
        // given
        jdbcApplicationSettings = new JdbcApplicationSettings(
                jdbcClient(),
                jacksonMapper,
                SELECT_ACCOUNT_QUERY,
                SELECT_FROM_ONE_COLUMN_TABLE_QUERY,
                SELECT_FROM_ONE_COLUMN_TABLE_QUERY,
                SELECT_RESPONSE_QUERY);

        // when
        final Future<StoredDataResult> storedRequestResultFuture =
                jdbcApplicationSettings.getStoredData("1001", new HashSet<>(asList("1", "2", "3")), emptySet(),
                        timeout);

        // then
        final Async async = context.async();
        storedRequestResultFuture.setHandler(context.asyncAssertSuccess(storedRequestResult -> {
            assertThat(storedRequestResult).isEqualTo(StoredDataResult.of(emptyMap(), emptyMap(),
                    singletonList("Error occurred while mapping stored request data")));
            async.complete();
        }));
    }

    @Test
    public void getAmpStoredDataShouldReturnErrorIfResultContainsLessColumnsThanExpected(TestContext context) {
        // given
        jdbcApplicationSettings = new JdbcApplicationSettings(
                jdbcClient(),
                jacksonMapper,
                SELECT_ACCOUNT_QUERY,
                SELECT_FROM_ONE_COLUMN_TABLE_QUERY,
                SELECT_FROM_ONE_COLUMN_TABLE_QUERY,
                SELECT_RESPONSE_QUERY);

        // when
        final Future<StoredDataResult> storedRequestResultFuture =
                jdbcApplicationSettings.getAmpStoredData("1001", new HashSet<>(asList("1", "2", "3")), emptySet(),
                        timeout);

        // then
        final Async async = context.async();
        storedRequestResultFuture.setHandler(context.asyncAssertSuccess(storedRequestResult -> {
            assertThat(storedRequestResult).isEqualTo(StoredDataResult.of(emptyMap(), emptyMap(),
                    singletonList("Error occurred while mapping stored request data")));
            async.complete();
        }));
    }

    @Test
    public void getStoredDataShouldReturnErrorAndEmptyResult(TestContext context) {
        // when
        final Future<StoredDataResult> storedRequestResultFuture =
                jdbcApplicationSettings.getStoredData("1001", new HashSet<>(asList("3", "4")),
                        new HashSet<>(asList("6", "7")), timeout);

        // then
        final Async async = context.async();
        storedRequestResultFuture.setHandler(context.asyncAssertSuccess(storedRequestResult -> {
            assertThat(storedRequestResult).isEqualTo(StoredDataResult.of(emptyMap(), emptyMap(),
                    singletonList("No stored requests for ids [3, 4] and stored imps for ids [6, 7] were found")));
            async.complete();
        }));
    }

    @Test
    public void getAmpStoredDataShouldReturnErrorAndEmptyResult(TestContext context) {
        // when
        final Future<StoredDataResult> storedRequestResultFuture =
                jdbcApplicationSettings.getAmpStoredData("1001", new HashSet<>(asList("3", "4")), emptySet(),
                        timeout);

        // then
        final Async async = context.async();
        storedRequestResultFuture.setHandler(context.asyncAssertSuccess(storedRequestResult -> {
            assertThat(storedRequestResult).isEqualTo(StoredDataResult.of(emptyMap(), emptyMap(),
                    singletonList("No stored requests for ids [3, 4] were found")));
            async.complete();
        }));
    }

    @Test
    public void getAmpStoredDataShouldIgnoreImpIdsArgument(TestContext context) {
        // when
        final Future<StoredDataResult> storedRequestResultFuture =
                jdbcApplicationSettings.getAmpStoredData("1001", singleton("1"), singleton("4"), timeout);

        // then
        final Async async = context.async();
        storedRequestResultFuture.setHandler(context.asyncAssertSuccess(storedRequestResult -> {
            assertThat(storedRequestResult).isEqualTo(StoredDataResult.of(singletonMap("1", "value1"), emptyMap(),
                    emptyList()));
            async.complete();
        }));
    }

    @Test
    public void getStoredResponseShouldReturnExpectedResult(TestContext context) {
        // when
        final Future<StoredResponseDataResult> future = jdbcApplicationSettings.getStoredResponses(
                new HashSet<>(asList("1", "2")), timeout);

        // then
        final Async async = context.async();
        final Map<String, String> expectedResponses = new HashMap<>();
        expectedResponses.put("1", "response1");
        expectedResponses.put("2", "response2");

        future.setHandler(context.asyncAssertSuccess(storedResponseDataResult -> {
            assertThat(storedResponseDataResult)
                    .isEqualTo(StoredResponseDataResult.of(expectedResponses, emptyList()));
            async.complete();
        }));
    }

    @Test
    public void getStoredResponseShouldReturnResultWithErrorIfNotAllStoredResponsesWereFound(TestContext context) {
        // when
        final Future<StoredResponseDataResult> storedResponseDataResultFuture =
                jdbcApplicationSettings.getStoredResponses(new HashSet<>(asList("1", "3")), timeout);

        // then
        final Async async = context.async();
        storedResponseDataResultFuture.setHandler(context.asyncAssertSuccess(storedResponseDataResult -> {
            assertThat(storedResponseDataResult).isEqualTo(StoredResponseDataResult.of(singletonMap("1", "response1"),
                    singletonList("No stored response found for id: 3")));
            async.complete();
        }));
    }

    @Test
    public void getStoredResponseShouldReturnErrorIfResultContainsLessColumnsThanExpected(TestContext context) {
        // given
        jdbcApplicationSettings = new JdbcApplicationSettings(
                jdbcClient(),
                jacksonMapper,
                SELECT_ACCOUNT_QUERY,
                SELECT_QUERY,
                SELECT_QUERY,
                SELECT_ONE_COLUMN_RESPONSE_QUERY);

        // when
        final Future<StoredResponseDataResult> storedResponseDataResultFuture =
                jdbcApplicationSettings.getStoredResponses(new HashSet<>(asList("1", "2", "3")), timeout);

        // then
        final Async async = context.async();
        storedResponseDataResultFuture.setHandler(context.asyncAssertSuccess(storedResponseDataResult -> {
            assertThat(storedResponseDataResult).isEqualTo(StoredResponseDataResult.of(emptyMap(),
                    singletonList("Result set column number is less than expected")));
            async.complete();
        }));
    }

    @Test
    public void getStoredResponseShouldReturnErrorAndEmptyResult(TestContext context) {
        // when
        final Future<StoredResponseDataResult> storedResponseDataResultFuture =
                jdbcApplicationSettings.getStoredResponses(new HashSet<>(asList("3", "4")), timeout);

        // then
        final Async async = context.async();
        storedResponseDataResultFuture.setHandler(context.asyncAssertSuccess(storedResponseDataResult -> {
            assertThat(storedResponseDataResult).isEqualTo(StoredResponseDataResult.of(emptyMap(),
                    singletonList("No stored responses were found for ids: 3,4")));
            async.complete();
        }));
    }

    private JdbcClient jdbcClient() {
        return new BasicJdbcClient(vertx, JDBCClient.createShared(vertx,
                new JsonObject()
                        .put("url", JDBC_URL)
                        .put("driver_class", "org.h2.Driver")
                        .put("max_pool_size", 10)), metrics, clock);
    }
}<|MERGE_RESOLUTION|>--- conflicted
+++ resolved
@@ -26,11 +26,8 @@
 import org.prebid.server.settings.model.AccountAnalyticsConfig;
 import org.prebid.server.settings.model.AccountBidValidationConfig;
 import org.prebid.server.settings.model.AccountGdprConfig;
-<<<<<<< HEAD
 import org.prebid.server.settings.model.AccountStatus;
-=======
 import org.prebid.server.settings.model.BidValidationEnforcement;
->>>>>>> 3ce7df94
 import org.prebid.server.settings.model.EnabledForRequestType;
 import org.prebid.server.settings.model.StoredDataResult;
 import org.prebid.server.settings.model.StoredResponseDataResult;
@@ -67,7 +64,7 @@
     private static final String SELECT_ACCOUNT_QUERY =
             "SELECT uuid, price_granularity, banner_cache_ttl, video_cache_ttl, "
                     + "events_enabled, enforce_ccpa, tcf_config, analytics_sampling_factor, truncate_target_attr, "
-                    + "default_integration, analytics_config, bid_validations "
+                    + "default_integration, analytics_config, bid_validations, status "
                     + "FROM accounts_account where uuid = %ACCOUNT_ID% LIMIT 1";
 
     private static final String SELECT_QUERY =
@@ -118,11 +115,8 @@
                 + "uuid varchar(40) NOT NULL, price_granularity varchar(6), granularityMultiplier numeric(9,3), "
                 + "banner_cache_ttl INT, video_cache_ttl INT, events_enabled BIT, enforce_ccpa BIT, "
                 + "tcf_config varchar(512), analytics_sampling_factor INT, truncate_target_attr INT, "
-<<<<<<< HEAD
-                + "default_integration varchar(64), analytics_config varchar(512), status varchar(25));");
-=======
-                + "default_integration varchar(64), analytics_config varchar(512), bid_validations varchar(512));");
->>>>>>> 3ce7df94
+                + "default_integration varchar(64), analytics_config varchar(512), bid_validations varchar(512), "
+                + "status varchar(25));");
         connection.createStatement().execute("CREATE TABLE s2sconfig_config (id SERIAL PRIMARY KEY, uuid varchar(40) "
                 + "NOT NULL, config varchar(512));");
         connection.createStatement().execute("CREATE TABLE stored_requests (id SERIAL PRIMARY KEY, "
@@ -141,20 +135,11 @@
         connection.createStatement().execute("insert into accounts_account "
                 + "(uuid, price_granularity, banner_cache_ttl, video_cache_ttl, events_enabled, enforce_ccpa, "
                 + "tcf_config, analytics_sampling_factor, truncate_target_attr, default_integration, analytics_config, "
-<<<<<<< HEAD
-                + "status) "
-                + "values ('accountId','med', 100, 100, TRUE, TRUE, '{\"enabled\": true, "
-                + "\"integration-enabled\": {\"amp\": true, \"app\": true, \"video\": true, \"web\": true}}', 1, 0, "
-                + "'web', '{\"auction-events\": {\"amp\": true}}', 'active');");
-        connection.createStatement().execute("insert into s2sconfig_config (uuid, config)"
-                + " values ('adUnitConfigId', 'config');");
-        connection.createStatement().execute("insert into stored_requests (reqid, requestData) values ('1','value1');");
-        connection.createStatement().execute("insert into stored_requests (reqid, requestData) values ('2','value2');");
-=======
-                + "bid_validations) "
+                + "bid_validations, status) "
                 + "values ('1001','med', 100, 100, TRUE, TRUE, '{\"enabled\": true, "
                 + "\"integration-enabled\": {\"amp\": true, \"app\": true, \"video\": true, \"web\": true}}', 1, 0, "
-                + "'web', '{\"auction-events\": {\"amp\": true}}', '{\"banner-creative-max-size\": \"enforce\"}');");
+                + "'web', '{\"auction-events\": {\"amp\": true}}', '{\"banner-creative-max-size\": \"enforce\"}', "
+                + "'active');");
         connection.createStatement().execute(
                 "insert into s2sconfig_config (uuid, config) values ('adUnitConfigId', 'config');");
         connection.createStatement().execute(
@@ -175,7 +160,6 @@
         connection.createStatement().execute(
                 "insert into stored_responses (responseId, responseData) "
                         + "values ('2', 'response2');");
->>>>>>> 3ce7df94
         connection.createStatement().execute(
                 "insert into one_column_table (reqid) values ('3');");
     }
@@ -227,11 +211,8 @@
                     .truncateTargetAttr(0)
                     .defaultIntegration("web")
                     .analyticsConfig(AccountAnalyticsConfig.of(singletonMap("amp", true)))
-<<<<<<< HEAD
+                    .bidValidations(AccountBidValidationConfig.of(BidValidationEnforcement.enforce))
                     .status(AccountStatus.active)
-=======
-                    .bidValidations(AccountBidValidationConfig.of(BidValidationEnforcement.enforce))
->>>>>>> 3ce7df94
                     .build());
             async.complete();
         }));
