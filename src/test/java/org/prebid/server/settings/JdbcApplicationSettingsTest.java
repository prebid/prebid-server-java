package org.prebid.server.settings;

import io.vertx.core.Future;
import io.vertx.core.Vertx;
import io.vertx.core.json.JsonObject;
import io.vertx.ext.jdbc.JDBCClient;
import io.vertx.ext.unit.Async;
import io.vertx.ext.unit.TestContext;
import io.vertx.ext.unit.junit.VertxUnitRunner;
import org.junit.After;
import org.junit.AfterClass;
import org.junit.Before;
import org.junit.BeforeClass;
import org.junit.Rule;
import org.junit.Test;
import org.junit.runner.RunWith;
import org.mockito.Mock;
import org.mockito.junit.MockitoJUnit;
import org.mockito.junit.MockitoRule;
import org.prebid.server.VertxTest;
import org.prebid.server.exception.PreBidException;
import org.prebid.server.execution.Timeout;
import org.prebid.server.execution.TimeoutFactory;
import org.prebid.server.metric.Metrics;
import org.prebid.server.settings.model.Account;
import org.prebid.server.settings.model.AccountAnalyticsConfig;
import org.prebid.server.settings.model.AccountBidValidationConfig;
import org.prebid.server.settings.model.AccountCookieSyncConfig;
import org.prebid.server.settings.model.AccountGdprConfig;
import org.prebid.server.settings.model.AccountStatus;
import org.prebid.server.settings.model.BidValidationEnforcement;
import org.prebid.server.settings.model.EnabledForRequestType;
import org.prebid.server.settings.model.StoredDataResult;
import org.prebid.server.settings.model.StoredResponseDataResult;
import org.prebid.server.vertx.jdbc.BasicJdbcClient;
import org.prebid.server.vertx.jdbc.JdbcClient;

import java.sql.Connection;
import java.sql.DriverManager;
import java.sql.SQLException;
import java.time.Clock;
import java.time.Instant;
import java.time.ZoneId;
import java.util.HashMap;
import java.util.HashSet;
import java.util.Map;

import static java.util.Arrays.asList;
import static java.util.Collections.emptyList;
import static java.util.Collections.emptyMap;
import static java.util.Collections.emptySet;
import static java.util.Collections.singleton;
import static java.util.Collections.singletonList;
import static java.util.Collections.singletonMap;
import static org.assertj.core.api.Assertions.assertThat;

@RunWith(VertxUnitRunner.class)
public class JdbcApplicationSettingsTest extends VertxTest {

    @Rule
    public final MockitoRule mockitoRule = MockitoJUnit.rule();

    private static final String JDBC_URL = "jdbc:h2:mem:test";

    private static final String SELECT_ACCOUNT_QUERY =
            "SELECT uuid, price_granularity, banner_cache_ttl, video_cache_ttl, "
<<<<<<< HEAD
                    + "events_enabled, enforce_ccpa, allow_debug, tcf_config, analytics_sampling_factor,"
                    + " truncate_target_attr, default_integration, analytics_config, bid_validations, status "
=======
                    + "events_enabled, enforce_ccpa, tcf_config, analytics_sampling_factor, truncate_target_attr, "
                    + "default_integration, analytics_config, bid_validations, status, config "
>>>>>>> 74f8437d
                    + "FROM accounts_account where uuid = %ACCOUNT_ID% LIMIT 1";

    private static final String SELECT_QUERY =
            "SELECT accountId, reqid, requestData, 'request' as dataType FROM stored_requests "
                    + "WHERE reqid IN (%REQUEST_ID_LIST%) "
                    + "UNION ALL "
                    + "SELECT accountId, impid, impData, 'imp' as dataType FROM stored_imps "
                    + "WHERE impid IN (%IMP_ID_LIST%)";

    private static final String SELECT_UNION_QUERY =
            "SELECT accountId, reqid, requestData, 'request' as dataType FROM stored_requests "
                    + "WHERE reqid IN (%REQUEST_ID_LIST%) "
                    + "UNION ALL "
                    + "SELECT accountId, reqid, requestData, 'request' as dataType FROM stored_requests2 "
                    + "WHERE reqid IN (%REQUEST_ID_LIST%) "
                    + "UNION ALL "
                    + "SELECT accountId, impid, impData, 'imp' as dataType FROM stored_imps "
                    + "WHERE impid IN (%IMP_ID_LIST%) "
                    + "UNION ALL "
                    + "SELECT accountId, impid, impData, 'imp' as dataType FROM stored_imps2 "
                    + "WHERE impid IN (%IMP_ID_LIST%)";

    private static final String SELECT_FROM_ONE_COLUMN_TABLE_QUERY = "SELECT reqid FROM one_column_table "
            + "WHERE reqid IN (%REQUEST_ID_LIST%)";

    private static final String SELECT_RESPONSE_QUERY = "SELECT responseId, responseData FROM stored_responses "
            + "WHERE responseId IN (%RESPONSE_ID_LIST%)";

    private static final String SELECT_ONE_COLUMN_RESPONSE_QUERY = "SELECT responseId FROM stored_responses "
            + "WHERE responseId IN (%RESPONSE_ID_LIST%)";

    private static Connection connection;

    private Vertx vertx;
    @Mock
    private Metrics metrics;

    private Clock clock;

    private JdbcApplicationSettings jdbcApplicationSettings;

    private Timeout timeout;

    @BeforeClass
    public static void beforeClass() throws SQLException {
        connection = DriverManager.getConnection(JDBC_URL);
        connection.createStatement().execute("CREATE TABLE accounts_account (id SERIAL PRIMARY KEY, "
                + "uuid varchar(40) NOT NULL, price_granularity varchar(6), banner_cache_ttl INT, video_cache_ttl INT,"
                + " events_enabled BIT, enforce_ccpa BIT, allow_debug BIT, "
                + "tcf_config varchar(512), analytics_sampling_factor INT, truncate_target_attr INT, "
                + "default_integration varchar(64), analytics_config varchar(512), bid_validations varchar(512), "
                + "status varchar(25), config varchar(4096));");
        connection.createStatement().execute("CREATE TABLE stored_requests (id SERIAL PRIMARY KEY, "
                + "accountId varchar(40) NOT NULL, reqid varchar(40) NOT NULL, requestData varchar(512));");
        connection.createStatement().execute("CREATE TABLE stored_requests2 (id SERIAL PRIMARY KEY, "
                + "accountId varchar(40) NOT NULL, reqid varchar(40) NOT NULL, requestData varchar(512));");
        connection.createStatement().execute("CREATE TABLE stored_imps (id SERIAL PRIMARY KEY, "
                + "accountId varchar(40) NOT NULL, impid varchar(40) NOT NULL, impData varchar(512));");
        connection.createStatement().execute("CREATE TABLE stored_imps2 (id SERIAL PRIMARY KEY, "
                + "accountId varchar(40) NOT NULL, impid varchar(40) NOT NULL, impData varchar(512));");
        connection.createStatement().execute(
                "CREATE TABLE stored_responses (id SERIAL PRIMARY KEY, responseId varchar(40) NOT NULL,"
                        + " responseData varchar(512));");
        connection.createStatement().execute("CREATE TABLE one_column_table (id SERIAL PRIMARY KEY, reqid "
                + "varchar(40) NOT NULL);");
        connection.createStatement().execute("insert into accounts_account "
<<<<<<< HEAD
                + "(uuid, price_granularity, banner_cache_ttl, video_cache_ttl, events_enabled, enforce_ccpa,"
                + " allow_debug, tcf_config, analytics_sampling_factor, truncate_target_attr, default_integration,"
                + " analytics_config, bid_validations, status) "
                + "values ('1001','med', 100, 100, TRUE, TRUE, TRUE, '{\"enabled\": true, "
=======
                + "(uuid, price_granularity, banner_cache_ttl, video_cache_ttl, events_enabled, enforce_ccpa, "
                + "tcf_config, analytics_sampling_factor, truncate_target_attr, default_integration, analytics_config, "
                + "bid_validations, status, config) "
                + "values ('1001','med', 100, 100, TRUE, TRUE, '{\"enabled\": true, "
>>>>>>> 74f8437d
                + "\"integration-enabled\": {\"amp\": true, \"app\": true, \"video\": true, \"web\": true}}', 1, 0, "
                + "'web', '{\"auction-events\": {\"amp\": true}}', '{\"banner-creative-max-size\": \"enforce\"}', "
                + "'active', "
                + "'{\"cookie-sync\": {\"default-limit\": 5, \"max-limit\": 8, \"default-coop-sync\": true}}');");
        connection.createStatement().execute(
                "insert into stored_requests (accountId, reqid, requestData) values ('1001', '1','value1');");
        connection.createStatement().execute(
                "insert into stored_requests (accountId, reqid, requestData) values ('1001', '2','value2');");
        connection.createStatement().execute(
                "insert into stored_requests2 (accountId, reqid, requestData) values ('1001', '3','value3');");
        connection.createStatement().execute(
                "insert into stored_imps (accountId, impid, impData) values ('1001', '4','value4');");
        connection.createStatement().execute(
                "insert into stored_imps (accountId, impid, impData) values ('1001', '5','value5');");
        connection.createStatement().execute(
                "insert into stored_imps2 (accountId, impid, impData) values ('1001', '6','value6');");
        connection.createStatement().execute(
                "insert into stored_responses (responseId, responseData) "
                        + "values ('1', 'response1');");
        connection.createStatement().execute(
                "insert into stored_responses (responseId, responseData) "
                        + "values ('2', 'response2');");
        connection.createStatement().execute(
                "insert into one_column_table (reqid) values ('3');");
    }

    @AfterClass
    public static void afterClass() throws SQLException {
        connection.close();
    }

    @Before
    public void setUp() {
        vertx = Vertx.vertx();
        clock = Clock.fixed(Instant.now(), ZoneId.systemDefault());
        timeout = new TimeoutFactory(clock).create(5000L);
        jdbcApplicationSettings = new JdbcApplicationSettings(
                jdbcClient(),
                jacksonMapper,
                SELECT_ACCOUNT_QUERY,
                SELECT_QUERY,
                SELECT_QUERY,
                SELECT_RESPONSE_QUERY);
    }

    @After
    public void tearDown(TestContext context) {
        vertx.close(context.asyncAssertSuccess());
    }

    @Test
    public void getAccountByIdShouldReturnAccountWithAllFieldsPopulated(TestContext context) {
        // when
        final Future<Account> future = jdbcApplicationSettings.getAccountById("1001", timeout);

        // then
        final Async async = context.async();
        future.setHandler(context.asyncAssertSuccess(account -> {
            assertThat(account).isEqualTo(Account.builder()
                    .id("1001")
                    .priceGranularity("med")
                    .bannerCacheTtl(100)
                    .videoCacheTtl(100)
                    .analyticsSamplingFactor(1)
                    .eventsEnabled(true)
                    .enforceCcpa(true)
                    .allowDebug(true)
                    .gdpr(AccountGdprConfig.builder()
                            .enabled(true)
                            .enabledForRequestType(EnabledForRequestType.of(true, true, true, true))
                            .build())
                    .truncateTargetAttr(0)
                    .defaultIntegration("web")
                    .analyticsConfig(AccountAnalyticsConfig.of(singletonMap("amp", true)))
                    .bidValidations(AccountBidValidationConfig.of(BidValidationEnforcement.enforce))
                    .status(AccountStatus.active)
                    .cookieSync(AccountCookieSyncConfig.of(5, 8, true))
                    .build());
            async.complete();
        }));
    }

    @Test
    public void getAccountByIdShouldFailIfAccountNotFound(TestContext context) {
        // when
        final Future<Account> future = jdbcApplicationSettings.getAccountById("non-existing", timeout);

        // then
        final Async async = context.async();
        future.setHandler(context.asyncAssertFailure(exception -> {
            assertThat(exception).isInstanceOf(PreBidException.class)
                    .hasMessage("Account not found: non-existing");
            async.complete();
        }));
    }

    @Test
    public void getAccountByIdShouldTolerateAccountWithoutStatusDefined(TestContext context) throws SQLException {
        // given
        connection.createStatement()
                .execute("insert into accounts_account (uuid, status) values ('1002', NULL);");

        // when
        final Future<Account> future = jdbcApplicationSettings.getAccountById("1002", timeout);

        // then
        final Async async = context.async();
        future.setHandler(context.asyncAssertSuccess(account -> {
            assertThat(account).isEqualTo(Account.builder()
                    .id("1002")
                    .status(null)
                    .build());
            async.complete();
        }));
    }

    @Test
    public void getStoredDataShouldReturnExpectedResult(TestContext context) {
        // when
        final Future<StoredDataResult> future = jdbcApplicationSettings.getStoredData(
                "1001", new HashSet<>(asList("1", "2")), new HashSet<>(asList("4", "5")), timeout);

        // then
        final Async async = context.async();
        final Map<String, String> expectedRequests = new HashMap<>();
        expectedRequests.put("1", "value1");
        expectedRequests.put("2", "value2");
        final Map<String, String> expectedImps = new HashMap<>();
        expectedImps.put("4", "value4");
        expectedImps.put("5", "value5");
        future.setHandler(context.asyncAssertSuccess(storedRequestResult -> {
            assertThat(storedRequestResult)
                    .isEqualTo(StoredDataResult.of(expectedRequests, expectedImps, emptyList()));
            async.complete();
        }));
    }

    @Test
    public void getAmpStoredDataShouldReturnExpectedResult(TestContext context) {
        // when
        final Future<StoredDataResult> future = jdbcApplicationSettings.getAmpStoredData(
                "1001", new HashSet<>(asList("1", "2")), new HashSet<>(asList("3", "4")), timeout);

        // then
        final Async async = context.async();
        final Map<String, String> expectedRequests = new HashMap<>();
        expectedRequests.put("1", "value1");
        expectedRequests.put("2", "value2");
        future.setHandler(context.asyncAssertSuccess(storedRequestResult -> {
            assertThat(storedRequestResult)
                    .isEqualTo(StoredDataResult.of(expectedRequests, emptyMap(), emptyList()));
            async.complete();
        }));
    }

    @Test
    public void getVideoStoredDataShouldReturnExpectedResult(TestContext context) {
        // when
        final Future<StoredDataResult> future = jdbcApplicationSettings.getVideoStoredData("1001",
                new HashSet<>(asList("1", "2")), new HashSet<>(asList("4", "5")), timeout);

        // then
        final Async async = context.async();
        final Map<String, String> expectedRequests = new HashMap<>();
        expectedRequests.put("1", "value1");
        expectedRequests.put("2", "value2");
        final Map<String, String> expectedImps = new HashMap<>();
        expectedImps.put("4", "value4");
        expectedImps.put("5", "value5");
        future.setHandler(context.asyncAssertSuccess(storedRequestResult -> {
            assertThat(storedRequestResult)
                    .isEqualTo(StoredDataResult.of(expectedRequests, expectedImps, emptyList()));
            async.complete();
        }));
    }

    @Test
    public void getVideoStoredDataShouldReturnStoredRequests(TestContext context) {
        // given
        jdbcApplicationSettings = new JdbcApplicationSettings(
                jdbcClient(),
                jacksonMapper,
                SELECT_ACCOUNT_QUERY,
                SELECT_UNION_QUERY,
                SELECT_UNION_QUERY,
                SELECT_RESPONSE_QUERY);

        // when
        final Future<StoredDataResult> storedRequestResultFuture =
                jdbcApplicationSettings.getVideoStoredData("1001", new HashSet<>(asList("1", "2", "3")),
                        new HashSet<>(asList("4", "5", "6")), timeout);

        // then
        final Async async = context.async();
        storedRequestResultFuture.setHandler(context.asyncAssertSuccess(storedRequestResult -> {
            final Map<String, String> expectedRequests = new HashMap<>();
            expectedRequests.put("1", "value1");
            expectedRequests.put("2", "value2");
            expectedRequests.put("3", "value3");
            final Map<String, String> expectedImps = new HashMap<>();
            expectedImps.put("4", "value4");
            expectedImps.put("5", "value5");
            expectedImps.put("6", "value6");
            assertThat(storedRequestResult).isEqualTo(
                    StoredDataResult.of(expectedRequests, expectedImps, emptyList()));
            async.complete();
        }));
    }

    @Test
    public void getStoredDataUnionSelectByIdShouldReturnStoredRequests(TestContext context) {
        // given
        jdbcApplicationSettings = new JdbcApplicationSettings(
                jdbcClient(),
                jacksonMapper,
                SELECT_ACCOUNT_QUERY,
                SELECT_UNION_QUERY,
                SELECT_UNION_QUERY,
                SELECT_RESPONSE_QUERY);

        // when
        final Future<StoredDataResult> storedRequestResultFuture =
                jdbcApplicationSettings.getStoredData("1001", new HashSet<>(asList("1", "2", "3")),
                        new HashSet<>(asList("4", "5", "6")), timeout);

        // then
        final Async async = context.async();
        storedRequestResultFuture.setHandler(context.asyncAssertSuccess(storedRequestResult -> {
            final Map<String, String> expectedRequests = new HashMap<>();
            expectedRequests.put("1", "value1");
            expectedRequests.put("2", "value2");
            expectedRequests.put("3", "value3");
            final Map<String, String> expectedImps = new HashMap<>();
            expectedImps.put("4", "value4");
            expectedImps.put("5", "value5");
            expectedImps.put("6", "value6");
            assertThat(storedRequestResult).isEqualTo(
                    StoredDataResult.of(expectedRequests, expectedImps, emptyList()));
            async.complete();
        }));
    }

    @Test
    public void getAmpStoredDataUnionSelectByIdShouldReturnStoredRequests(TestContext context) {
        // given
        jdbcApplicationSettings = new JdbcApplicationSettings(
                jdbcClient(),
                jacksonMapper,
                SELECT_ACCOUNT_QUERY,
                SELECT_UNION_QUERY,
                SELECT_UNION_QUERY,
                SELECT_RESPONSE_QUERY);

        // when
        final Future<StoredDataResult> storedRequestResultFuture =
                jdbcApplicationSettings.getAmpStoredData("1001", new HashSet<>(asList("1", "2", "3")),
                        new HashSet<>(asList("4", "5", "6")), timeout);

        // then
        final Async async = context.async();
        storedRequestResultFuture.setHandler(context.asyncAssertSuccess(storedRequestResult -> {
            final Map<String, String> expectedRequests = new HashMap<>();
            expectedRequests.put("1", "value1");
            expectedRequests.put("2", "value2");
            expectedRequests.put("3", "value3");
            assertThat(storedRequestResult).isEqualTo(
                    StoredDataResult.of(expectedRequests, emptyMap(), emptyList()));
            async.complete();
        }));
    }

    @Test
    public void getStoredDataShouldReturnResultWithErrorIfNoStoredRequestFound(TestContext context) {
        // when
        final Future<StoredDataResult> storedRequestResultFuture =
                jdbcApplicationSettings.getStoredData("1001", new HashSet<>(asList("1", "3")), emptySet(), timeout);

        // then
        final Async async = context.async();
        storedRequestResultFuture.setHandler(context.asyncAssertSuccess(storedRequestResult -> {
            assertThat(storedRequestResult).isEqualTo(StoredDataResult.of(singletonMap("1", "value1"), emptyMap(),
                    singletonList("No stored request found for id: 3")));
            async.complete();
        }));
    }

    @Test
    public void getStoredDataShouldReturnResultWithErrorIfNoStoredImpFound(TestContext context) {
        // when
        final Future<StoredDataResult> storedRequestResultFuture =
                jdbcApplicationSettings.getStoredData("1001", emptySet(), new HashSet<>(asList("4", "6")), timeout);

        // then
        final Async async = context.async();
        storedRequestResultFuture.setHandler(context.asyncAssertSuccess(storedRequestResult -> {
            assertThat(storedRequestResult).isEqualTo(StoredDataResult.of(emptyMap(), singletonMap("4", "value4"),
                    singletonList("No stored imp found for id: 6")));
            async.complete();
        }));
    }

    @Test
    public void getAmpStoredDataShouldReturnResultWithErrorIfNoStoredRequestFound(TestContext context) {
        // when
        final Future<StoredDataResult> storedRequestResultFuture =
                jdbcApplicationSettings.getAmpStoredData("1001", new HashSet<>(asList("1", "3")), emptySet(),
                        timeout);

        // then
        final Async async = context.async();
        storedRequestResultFuture.setHandler(context.asyncAssertSuccess(storedRequestResult -> {
            assertThat(storedRequestResult).isEqualTo(StoredDataResult.of(singletonMap("1", "value1"), emptyMap(),
                    singletonList("No stored request found for id: 3")));
            async.complete();
        }));
    }

    @Test
    public void getStoredDataShouldReturnErrorIfResultContainsLessColumnsThanExpected(TestContext context) {
        // given
        jdbcApplicationSettings = new JdbcApplicationSettings(
                jdbcClient(),
                jacksonMapper,
                SELECT_ACCOUNT_QUERY,
                SELECT_FROM_ONE_COLUMN_TABLE_QUERY,
                SELECT_FROM_ONE_COLUMN_TABLE_QUERY,
                SELECT_RESPONSE_QUERY);

        // when
        final Future<StoredDataResult> storedRequestResultFuture =
                jdbcApplicationSettings.getStoredData("1001", new HashSet<>(asList("1", "2", "3")), emptySet(),
                        timeout);

        // then
        final Async async = context.async();
        storedRequestResultFuture.setHandler(context.asyncAssertSuccess(storedRequestResult -> {
            assertThat(storedRequestResult).isEqualTo(StoredDataResult.of(emptyMap(), emptyMap(),
                    singletonList("Error occurred while mapping stored request data")));
            async.complete();
        }));
    }

    @Test
    public void getAmpStoredDataShouldReturnErrorIfResultContainsLessColumnsThanExpected(TestContext context) {
        // given
        jdbcApplicationSettings = new JdbcApplicationSettings(
                jdbcClient(),
                jacksonMapper,
                SELECT_ACCOUNT_QUERY,
                SELECT_FROM_ONE_COLUMN_TABLE_QUERY,
                SELECT_FROM_ONE_COLUMN_TABLE_QUERY,
                SELECT_RESPONSE_QUERY);

        // when
        final Future<StoredDataResult> storedRequestResultFuture =
                jdbcApplicationSettings.getAmpStoredData("1001", new HashSet<>(asList("1", "2", "3")), emptySet(),
                        timeout);

        // then
        final Async async = context.async();
        storedRequestResultFuture.setHandler(context.asyncAssertSuccess(storedRequestResult -> {
            assertThat(storedRequestResult).isEqualTo(StoredDataResult.of(emptyMap(), emptyMap(),
                    singletonList("Error occurred while mapping stored request data")));
            async.complete();
        }));
    }

    @Test
    public void getStoredDataShouldReturnErrorAndEmptyResult(TestContext context) {
        // when
        final Future<StoredDataResult> storedRequestResultFuture =
                jdbcApplicationSettings.getStoredData("1001", new HashSet<>(asList("3", "4")),
                        new HashSet<>(asList("6", "7")), timeout);

        // then
        final Async async = context.async();
        storedRequestResultFuture.setHandler(context.asyncAssertSuccess(storedRequestResult -> {
            assertThat(storedRequestResult).isEqualTo(StoredDataResult.of(emptyMap(), emptyMap(),
                    singletonList("No stored requests for ids [3, 4] and stored imps for ids [6, 7] were found")));
            async.complete();
        }));
    }

    @Test
    public void getAmpStoredDataShouldReturnErrorAndEmptyResult(TestContext context) {
        // when
        final Future<StoredDataResult> storedRequestResultFuture =
                jdbcApplicationSettings.getAmpStoredData("1001", new HashSet<>(asList("3", "4")), emptySet(),
                        timeout);

        // then
        final Async async = context.async();
        storedRequestResultFuture.setHandler(context.asyncAssertSuccess(storedRequestResult -> {
            assertThat(storedRequestResult).isEqualTo(StoredDataResult.of(emptyMap(), emptyMap(),
                    singletonList("No stored requests for ids [3, 4] were found")));
            async.complete();
        }));
    }

    @Test
    public void getAmpStoredDataShouldIgnoreImpIdsArgument(TestContext context) {
        // when
        final Future<StoredDataResult> storedRequestResultFuture =
                jdbcApplicationSettings.getAmpStoredData("1001", singleton("1"), singleton("4"), timeout);

        // then
        final Async async = context.async();
        storedRequestResultFuture.setHandler(context.asyncAssertSuccess(storedRequestResult -> {
            assertThat(storedRequestResult).isEqualTo(StoredDataResult.of(singletonMap("1", "value1"), emptyMap(),
                    emptyList()));
            async.complete();
        }));
    }

    @Test
    public void getStoredResponseShouldReturnExpectedResult(TestContext context) {
        // when
        final Future<StoredResponseDataResult> future = jdbcApplicationSettings.getStoredResponses(
                new HashSet<>(asList("1", "2")), timeout);

        // then
        final Async async = context.async();
        final Map<String, String> expectedResponses = new HashMap<>();
        expectedResponses.put("1", "response1");
        expectedResponses.put("2", "response2");

        future.setHandler(context.asyncAssertSuccess(storedResponseDataResult -> {
            assertThat(storedResponseDataResult)
                    .isEqualTo(StoredResponseDataResult.of(expectedResponses, emptyList()));
            async.complete();
        }));
    }

    @Test
    public void getStoredResponseShouldReturnResultWithErrorIfNotAllStoredResponsesWereFound(TestContext context) {
        // when
        final Future<StoredResponseDataResult> storedResponseDataResultFuture =
                jdbcApplicationSettings.getStoredResponses(new HashSet<>(asList("1", "3")), timeout);

        // then
        final Async async = context.async();
        storedResponseDataResultFuture.setHandler(context.asyncAssertSuccess(storedResponseDataResult -> {
            assertThat(storedResponseDataResult).isEqualTo(StoredResponseDataResult.of(singletonMap("1", "response1"),
                    singletonList("No stored response found for id: 3")));
            async.complete();
        }));
    }

    @Test
    public void getStoredResponseShouldReturnErrorIfResultContainsLessColumnsThanExpected(TestContext context) {
        // given
        jdbcApplicationSettings = new JdbcApplicationSettings(
                jdbcClient(),
                jacksonMapper,
                SELECT_ACCOUNT_QUERY,
                SELECT_QUERY,
                SELECT_QUERY,
                SELECT_ONE_COLUMN_RESPONSE_QUERY);

        // when
        final Future<StoredResponseDataResult> storedResponseDataResultFuture =
                jdbcApplicationSettings.getStoredResponses(new HashSet<>(asList("1", "2", "3")), timeout);

        // then
        final Async async = context.async();
        storedResponseDataResultFuture.setHandler(context.asyncAssertSuccess(storedResponseDataResult -> {
            assertThat(storedResponseDataResult).isEqualTo(StoredResponseDataResult.of(emptyMap(),
                    singletonList("Result set column number is less than expected")));
            async.complete();
        }));
    }

    @Test
    public void getStoredResponseShouldReturnErrorAndEmptyResult(TestContext context) {
        // when
        final Future<StoredResponseDataResult> storedResponseDataResultFuture =
                jdbcApplicationSettings.getStoredResponses(new HashSet<>(asList("3", "4")), timeout);

        // then
        final Async async = context.async();
        storedResponseDataResultFuture.setHandler(context.asyncAssertSuccess(storedResponseDataResult -> {
            assertThat(storedResponseDataResult).isEqualTo(StoredResponseDataResult.of(emptyMap(),
                    singletonList("No stored responses were found for ids: 3,4")));
            async.complete();
        }));
    }

    private JdbcClient jdbcClient() {
        return new BasicJdbcClient(vertx, JDBCClient.createShared(vertx,
                new JsonObject()
                        .put("url", JDBC_URL)
                        .put("driver_class", "org.h2.Driver")
                        .put("max_pool_size", 10)), metrics, clock);
    }
}<|MERGE_RESOLUTION|>--- conflicted
+++ resolved
@@ -63,14 +63,9 @@
     private static final String JDBC_URL = "jdbc:h2:mem:test";
 
     private static final String SELECT_ACCOUNT_QUERY =
-            "SELECT uuid, price_granularity, banner_cache_ttl, video_cache_ttl, "
-<<<<<<< HEAD
-                    + "events_enabled, enforce_ccpa, allow_debug, tcf_config, analytics_sampling_factor,"
-                    + " truncate_target_attr, default_integration, analytics_config, bid_validations, status "
-=======
-                    + "events_enabled, enforce_ccpa, tcf_config, analytics_sampling_factor, truncate_target_attr, "
-                    + "default_integration, analytics_config, bid_validations, status, config "
->>>>>>> 74f8437d
+            "SELECT uuid, price_granularity, banner_cache_ttl, video_cache_ttl, events_enabled, enforce_ccpa,"
+                    + " tcf_config, analytics_sampling_factor, truncate_target_attr, default_integration,"
+                    + " analytics_config, bid_validations, status, config, allow_debug "
                     + "FROM accounts_account where uuid = %ACCOUNT_ID% LIMIT 1";
 
     private static final String SELECT_QUERY =
@@ -119,10 +114,9 @@
         connection = DriverManager.getConnection(JDBC_URL);
         connection.createStatement().execute("CREATE TABLE accounts_account (id SERIAL PRIMARY KEY, "
                 + "uuid varchar(40) NOT NULL, price_granularity varchar(6), banner_cache_ttl INT, video_cache_ttl INT,"
-                + " events_enabled BIT, enforce_ccpa BIT, allow_debug BIT, "
-                + "tcf_config varchar(512), analytics_sampling_factor INT, truncate_target_attr INT, "
-                + "default_integration varchar(64), analytics_config varchar(512), bid_validations varchar(512), "
-                + "status varchar(25), config varchar(4096));");
+                + " events_enabled BIT, enforce_ccpa BIT, tcf_config varchar(512), analytics_sampling_factor INT,"
+                + " truncate_target_attr INT, default_integration varchar(64), analytics_config varchar(512),"
+                + " bid_validations varchar(512), status varchar(25), config varchar(4096), allow_debug BIT);");
         connection.createStatement().execute("CREATE TABLE stored_requests (id SERIAL PRIMARY KEY, "
                 + "accountId varchar(40) NOT NULL, reqid varchar(40) NOT NULL, requestData varchar(512));");
         connection.createStatement().execute("CREATE TABLE stored_requests2 (id SERIAL PRIMARY KEY, "
@@ -137,21 +131,14 @@
         connection.createStatement().execute("CREATE TABLE one_column_table (id SERIAL PRIMARY KEY, reqid "
                 + "varchar(40) NOT NULL);");
         connection.createStatement().execute("insert into accounts_account "
-<<<<<<< HEAD
                 + "(uuid, price_granularity, banner_cache_ttl, video_cache_ttl, events_enabled, enforce_ccpa,"
-                + " allow_debug, tcf_config, analytics_sampling_factor, truncate_target_attr, default_integration,"
-                + " analytics_config, bid_validations, status) "
-                + "values ('1001','med', 100, 100, TRUE, TRUE, TRUE, '{\"enabled\": true, "
-=======
-                + "(uuid, price_granularity, banner_cache_ttl, video_cache_ttl, events_enabled, enforce_ccpa, "
-                + "tcf_config, analytics_sampling_factor, truncate_target_attr, default_integration, analytics_config, "
-                + "bid_validations, status, config) "
+                + " tcf_config, analytics_sampling_factor, truncate_target_attr, default_integration,"
+                + " analytics_config, bid_validations, status, config, allow_debug) "
                 + "values ('1001','med', 100, 100, TRUE, TRUE, '{\"enabled\": true, "
->>>>>>> 74f8437d
                 + "\"integration-enabled\": {\"amp\": true, \"app\": true, \"video\": true, \"web\": true}}', 1, 0, "
                 + "'web', '{\"auction-events\": {\"amp\": true}}', '{\"banner-creative-max-size\": \"enforce\"}', "
                 + "'active', "
-                + "'{\"cookie-sync\": {\"default-limit\": 5, \"max-limit\": 8, \"default-coop-sync\": true}}');");
+                + "'{\"cookie-sync\": {\"default-limit\": 5, \"max-limit\": 8, \"default-coop-sync\": true}}', TRUE);");
         connection.createStatement().execute(
                 "insert into stored_requests (accountId, reqid, requestData) values ('1001', '1','value1');");
         connection.createStatement().execute(
