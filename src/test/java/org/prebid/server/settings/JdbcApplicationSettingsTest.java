package org.prebid.server.settings;

import io.vertx.core.Future;
import io.vertx.core.Vertx;
import io.vertx.core.json.JsonObject;
import io.vertx.ext.jdbc.JDBCClient;
import io.vertx.ext.unit.Async;
import io.vertx.ext.unit.TestContext;
import io.vertx.ext.unit.junit.VertxUnitRunner;
import org.junit.After;
import org.junit.AfterClass;
import org.junit.Before;
import org.junit.BeforeClass;
import org.junit.Rule;
import org.junit.Test;
import org.junit.runner.RunWith;
import org.mockito.Mock;
import org.mockito.junit.MockitoJUnit;
import org.mockito.junit.MockitoRule;
import org.prebid.server.VertxTest;
import org.prebid.server.exception.PreBidException;
import org.prebid.server.execution.Timeout;
import org.prebid.server.execution.TimeoutFactory;
import org.prebid.server.metric.Metrics;
import org.prebid.server.settings.model.Account;
import org.prebid.server.settings.model.AccountAnalyticsConfig;
import org.prebid.server.settings.model.AccountGdprConfig;
import org.prebid.server.settings.model.EnabledForRequestType;
import org.prebid.server.settings.model.StoredDataResult;
import org.prebid.server.settings.model.StoredResponseDataResult;
import org.prebid.server.vertx.jdbc.BasicJdbcClient;
import org.prebid.server.vertx.jdbc.JdbcClient;

import java.sql.Connection;
import java.sql.DriverManager;
import java.sql.SQLException;
import java.time.Clock;
import java.time.Instant;
import java.time.ZoneId;
import java.util.HashMap;
import java.util.HashSet;
import java.util.Map;

import static java.util.Arrays.asList;
import static java.util.Collections.emptyList;
import static java.util.Collections.emptyMap;
import static java.util.Collections.emptySet;
import static java.util.Collections.singleton;
import static java.util.Collections.singletonList;
import static java.util.Collections.singletonMap;
import static org.assertj.core.api.Assertions.assertThat;

@RunWith(VertxUnitRunner.class)
public class JdbcApplicationSettingsTest extends VertxTest {

    @Rule
    public final MockitoRule mockitoRule = MockitoJUnit.rule();

    private static final String JDBC_URL = "jdbc:h2:mem:test";

    private static final String SELECT_QUERY =
            "SELECT accountId, reqid, requestData, 'request' as dataType FROM stored_requests "
                    + "WHERE reqid IN (%REQUEST_ID_LIST%) "
                    + "UNION ALL "
                    + "SELECT accountId, impid, impData, 'imp' as dataType FROM stored_imps "
                    + "WHERE impid IN (%IMP_ID_LIST%)";

    private static final String SELECT_UNION_QUERY =
            "SELECT accountId, reqid, requestData, 'request' as dataType FROM stored_requests "
                    + "WHERE reqid IN (%REQUEST_ID_LIST%) "
                    + "UNION ALL "
                    + "SELECT accountId, reqid, requestData, 'request' as dataType FROM stored_requests2 "
                    + "WHERE reqid IN (%REQUEST_ID_LIST%) "
                    + "UNION ALL "
                    + "SELECT accountId, impid, impData, 'imp' as dataType FROM stored_imps "
                    + "WHERE impid IN (%IMP_ID_LIST%) "
                    + "UNION ALL "
                    + "SELECT accountId, impid, impData, 'imp' as dataType FROM stored_imps2 "
                    + "WHERE impid IN (%IMP_ID_LIST%)";

    private static final String SELECT_FROM_ONE_COLUMN_TABLE_QUERY =
            "SELECT reqid FROM one_column_table WHERE reqid IN "
                    + "(%REQUEST_ID_LIST%)";

    private static final String SELECT_RESPONSE_QUERY = "SELECT responseId, responseData FROM stored_responses"
            + " WHERE responseId IN (%RESPONSE_ID_LIST%)";

    private static final String SELECT_ONE_COLUMN_RESPONSE_QUERY = "SELECT responseId FROM stored_responses"
            + " WHERE responseId IN (%RESPONSE_ID_LIST%)";

    private static Connection connection;

    private Vertx vertx;
    @Mock
    private Metrics metrics;

    private Clock clock;

    private JdbcApplicationSettings jdbcApplicationSettings;

    private Timeout timeout;

    @BeforeClass
    public static void beforeClass() throws SQLException {
        connection = DriverManager.getConnection(JDBC_URL);
        connection.createStatement().execute("CREATE TABLE accounts_account (id SERIAL PRIMARY KEY, "
                + "uuid varchar(40) NOT NULL, price_granularity varchar(6), granularityMultiplier numeric(9,3), "
                + "banner_cache_ttl INT, video_cache_ttl INT, events_enabled BIT, enforce_ccpa BIT, "
<<<<<<< HEAD
                + "tcf_config varchar(512), analytics_sampling_factor INT, truncate_target_attr INT,"
                + " prefer_deals BIT);");
=======
                + "tcf_config varchar(512), analytics_sampling_factor INT, truncate_target_attr INT, "
                + "default_integration varchar(64), analytics_config varchar(512));");
>>>>>>> 39355cef
        connection.createStatement().execute("CREATE TABLE s2sconfig_config (id SERIAL PRIMARY KEY, uuid varchar(40) "
                + "NOT NULL, config varchar(512));");
        connection.createStatement().execute("CREATE TABLE stored_requests (id SERIAL PRIMARY KEY, "
                + "accountId varchar(40) NOT NULL, reqid varchar(40) NOT NULL, requestData varchar(512));");
        connection.createStatement().execute("CREATE TABLE stored_requests2 (id SERIAL PRIMARY KEY, "
                + "accountId varchar(40) NOT NULL, reqid varchar(40) NOT NULL, requestData varchar(512));");
        connection.createStatement().execute("CREATE TABLE stored_imps (id SERIAL PRIMARY KEY, "
                + "accountId varchar(40) NOT NULL, impid varchar(40) NOT NULL, impData varchar(512));");
        connection.createStatement().execute("CREATE TABLE stored_imps2 (id SERIAL PRIMARY KEY, "
                + "accountId varchar(40) NOT NULL, impid varchar(40) NOT NULL, impData varchar(512));");
        connection.createStatement().execute(
                "CREATE TABLE stored_responses (id SERIAL PRIMARY KEY, responseId varchar(40) NOT NULL,"
                        + " responseData varchar(512));");
        connection.createStatement().execute("CREATE TABLE one_column_table (id SERIAL PRIMARY KEY, reqid "
                + "varchar(40) NOT NULL);");
        connection.createStatement().execute("insert into accounts_account "
                + "(uuid, price_granularity, banner_cache_ttl, video_cache_ttl, events_enabled, enforce_ccpa, "
<<<<<<< HEAD
                + "tcf_config, analytics_sampling_factor, truncate_target_attr, prefer_deals) "
                + "values ('accountId','med', 100, 100, TRUE, TRUE, '{\"enabled\": true}', 1, 0, TRUE);");
        connection.createStatement().execute("insert into s2sconfig_config (uuid, config)"
                + " values ('adUnitConfigId', 'config');");
        connection.createStatement().execute("insert into stored_requests (reqid, requestData) values ('1','value1');");
        connection.createStatement().execute("insert into stored_requests (reqid, requestData) values ('2','value2');");
=======
                + "tcf_config, analytics_sampling_factor, truncate_target_attr, default_integration, analytics_config) "
                + "values ('1001','med', 100, 100, TRUE, TRUE, '{\"enabled\": true, "
                + "\"integration-enabled\": {\"amp\": true, \"app\": true, \"video\": true, \"web\": true}}', 1, 0, "
                + "'web', '{\"auction-events\": {\"amp\": true}}');");
        connection.createStatement().execute(
                "insert into s2sconfig_config (uuid, config) values ('adUnitConfigId', 'config');");
        connection.createStatement().execute(
                "insert into stored_requests (accountId, reqid, requestData) values ('1001', '1','value1');");
        connection.createStatement().execute(
                "insert into stored_requests (accountId, reqid, requestData) values ('1001', '2','value2');");
        connection.createStatement().execute(
                "insert into stored_requests2 (accountId, reqid, requestData) values ('1001', '3','value3');");
        connection.createStatement().execute(
                "insert into stored_imps (accountId, impid, impData) values ('1001', '4','value4');");
>>>>>>> 39355cef
        connection.createStatement().execute(
                "insert into stored_imps (accountId, impid, impData) values ('1001', '5','value5');");
        connection.createStatement().execute(
                "insert into stored_imps2 (accountId, impid, impData) values ('1001', '6','value6');");
        connection.createStatement().execute(
                "insert into stored_responses (responseId, responseData) "
                        + "values ('1', 'response1');");
        connection.createStatement().execute(
                "insert into stored_responses (responseId, responseData) "
                        + "values ('2', 'response2');");
        connection.createStatement().execute(
                "insert into one_column_table (reqid) values ('3');");
    }

    @AfterClass
    public static void afterClass() throws SQLException {
        connection.close();
    }

    @Before
    public void setUp() {
        vertx = Vertx.vertx();
        clock = Clock.fixed(Instant.now(), ZoneId.systemDefault());
        timeout = new TimeoutFactory(clock).create(5000L);
        jdbcApplicationSettings = new JdbcApplicationSettings(jdbcClient(), jacksonMapper, SELECT_QUERY, SELECT_QUERY,
                SELECT_RESPONSE_QUERY);
    }

    @After
    public void tearDown(TestContext context) {
        vertx.close(context.asyncAssertSuccess());
    }

    @Test
    public void getAccountByIdShouldReturnAccountWithAllFieldsPopulated(TestContext context) {
        // when
        final Future<Account> future = jdbcApplicationSettings.getAccountById("1001", timeout);

        // then
        final Async async = context.async();
        future.setHandler(context.asyncAssertSuccess(account -> {
            assertThat(account).isEqualTo(Account.builder()
                    .id("1001")
                    .priceGranularity("med")
                    .bannerCacheTtl(100)
                    .videoCacheTtl(100)
                    .analyticsSamplingFactor(1)
                    .eventsEnabled(true)
                    .enforceCcpa(true)
                    .gdpr(AccountGdprConfig.builder()
                            .enabled(true)
                            .enabledForRequestType(EnabledForRequestType.of(true, true, true, true))
                            .build())
                    .truncateTargetAttr(0)
<<<<<<< HEAD
                    .preferDeals(true)
=======
                    .defaultIntegration("web")
                    .analyticsConfig(AccountAnalyticsConfig.of(singletonMap("amp", true)))
>>>>>>> 39355cef
                    .build());
            async.complete();
        }));
    }

    @Test
    public void getAccountByIdShouldFailIfAccountNotFound(TestContext context) {
        // when
        final Future<Account> future = jdbcApplicationSettings.getAccountById("non-existing", timeout);

        // then
        final Async async = context.async();
        future.setHandler(context.asyncAssertFailure(exception -> {
            assertThat(exception).isInstanceOf(PreBidException.class)
                    .hasMessage("Account not found: non-existing");
            async.complete();
        }));
    }

    @Test
    public void getAdUnitConfigByIdShouldReturnConfig(TestContext context) {
        // when
        final Future<String> future = jdbcApplicationSettings.getAdUnitConfigById("adUnitConfigId", timeout);

        // then
        final Async async = context.async();
        future.setHandler(context.asyncAssertSuccess(config -> {
            assertThat(config).isEqualTo("config");
            async.complete();
        }));
    }

    @Test
    public void getAdUnitConfigByIdShouldFailIfConfigNotFound(TestContext context) {
        // when
        final Future<String> future = jdbcApplicationSettings.getAdUnitConfigById("non-existing", timeout);

        // then
        final Async async = context.async();
        future.setHandler(context.asyncAssertFailure(exception -> {
            assertThat(exception).isInstanceOf(PreBidException.class)
                    .hasMessage("AdUnitConfig not found: non-existing");
            async.complete();
        }));
    }

    @Test
    public void getStoredDataShouldReturnExpectedResult(TestContext context) {
        // when
        final Future<StoredDataResult> future = jdbcApplicationSettings.getStoredData(
                "1001", new HashSet<>(asList("1", "2")), new HashSet<>(asList("4", "5")), timeout);

        // then
        final Async async = context.async();
        final Map<String, String> expectedRequests = new HashMap<>();
        expectedRequests.put("1", "value1");
        expectedRequests.put("2", "value2");
        final Map<String, String> expectedImps = new HashMap<>();
        expectedImps.put("4", "value4");
        expectedImps.put("5", "value5");
        future.setHandler(context.asyncAssertSuccess(storedRequestResult -> {
            assertThat(storedRequestResult)
                    .isEqualTo(StoredDataResult.of(expectedRequests, expectedImps, emptyList()));
            async.complete();
        }));
    }

    @Test
    public void getAmpStoredDataShouldReturnExpectedResult(TestContext context) {
        // when
        final Future<StoredDataResult> future = jdbcApplicationSettings.getAmpStoredData(
                "1001", new HashSet<>(asList("1", "2")), new HashSet<>(asList("3", "4")), timeout);

        // then
        final Async async = context.async();
        final Map<String, String> expectedRequests = new HashMap<>();
        expectedRequests.put("1", "value1");
        expectedRequests.put("2", "value2");
        future.setHandler(context.asyncAssertSuccess(storedRequestResult -> {
            assertThat(storedRequestResult)
                    .isEqualTo(StoredDataResult.of(expectedRequests, emptyMap(), emptyList()));
            async.complete();
        }));
    }

    @Test
    public void getVideoStoredDataShouldReturnExpectedResult(TestContext context) {
        // when
        final Future<StoredDataResult> future = jdbcApplicationSettings.getVideoStoredData("1001",
                new HashSet<>(asList("1", "2")), new HashSet<>(asList("4", "5")), timeout);

        // then
        final Async async = context.async();
        final Map<String, String> expectedRequests = new HashMap<>();
        expectedRequests.put("1", "value1");
        expectedRequests.put("2", "value2");
        final Map<String, String> expectedImps = new HashMap<>();
        expectedImps.put("4", "value4");
        expectedImps.put("5", "value5");
        future.setHandler(context.asyncAssertSuccess(storedRequestResult -> {
            assertThat(storedRequestResult)
                    .isEqualTo(StoredDataResult.of(expectedRequests, expectedImps, emptyList()));
            async.complete();
        }));
    }

    @Test
    public void getVideoStoredDataShouldReturnStoredRequests(TestContext context) {
        // given
        jdbcApplicationSettings = new JdbcApplicationSettings(jdbcClient(), jacksonMapper, SELECT_UNION_QUERY,
                SELECT_UNION_QUERY, SELECT_RESPONSE_QUERY);

        // when
        final Future<StoredDataResult> storedRequestResultFuture =
                jdbcApplicationSettings.getVideoStoredData("1001", new HashSet<>(asList("1", "2", "3")),
                        new HashSet<>(asList("4", "5", "6")), timeout);

        // then
        final Async async = context.async();
        storedRequestResultFuture.setHandler(context.asyncAssertSuccess(storedRequestResult -> {
            final Map<String, String> expectedRequests = new HashMap<>();
            expectedRequests.put("1", "value1");
            expectedRequests.put("2", "value2");
            expectedRequests.put("3", "value3");
            final Map<String, String> expectedImps = new HashMap<>();
            expectedImps.put("4", "value4");
            expectedImps.put("5", "value5");
            expectedImps.put("6", "value6");
            assertThat(storedRequestResult).isEqualTo(
                    StoredDataResult.of(expectedRequests, expectedImps, emptyList()));
            async.complete();
        }));
    }

    @Test
    public void getStoredDataUnionSelectByIdShouldReturnStoredRequests(TestContext context) {
        // given
        jdbcApplicationSettings = new JdbcApplicationSettings(jdbcClient(), jacksonMapper, SELECT_UNION_QUERY,
                SELECT_UNION_QUERY, SELECT_RESPONSE_QUERY);

        // when
        final Future<StoredDataResult> storedRequestResultFuture =
                jdbcApplicationSettings.getStoredData("1001", new HashSet<>(asList("1", "2", "3")),
                        new HashSet<>(asList("4", "5", "6")), timeout);

        // then
        final Async async = context.async();
        storedRequestResultFuture.setHandler(context.asyncAssertSuccess(storedRequestResult -> {
            final Map<String, String> expectedRequests = new HashMap<>();
            expectedRequests.put("1", "value1");
            expectedRequests.put("2", "value2");
            expectedRequests.put("3", "value3");
            final Map<String, String> expectedImps = new HashMap<>();
            expectedImps.put("4", "value4");
            expectedImps.put("5", "value5");
            expectedImps.put("6", "value6");
            assertThat(storedRequestResult).isEqualTo(
                    StoredDataResult.of(expectedRequests, expectedImps, emptyList()));
            async.complete();
        }));
    }

    @Test
    public void getAmpStoredDataUnionSelectByIdShouldReturnStoredRequests(TestContext context) {
        // given
        jdbcApplicationSettings = new JdbcApplicationSettings(jdbcClient(), jacksonMapper, SELECT_UNION_QUERY,
                SELECT_UNION_QUERY, SELECT_RESPONSE_QUERY);

        // when
        final Future<StoredDataResult> storedRequestResultFuture =
                jdbcApplicationSettings.getAmpStoredData("1001", new HashSet<>(asList("1", "2", "3")),
                        new HashSet<>(asList("4", "5", "6")), timeout);

        // then
        final Async async = context.async();
        storedRequestResultFuture.setHandler(context.asyncAssertSuccess(storedRequestResult -> {
            final Map<String, String> expectedRequests = new HashMap<>();
            expectedRequests.put("1", "value1");
            expectedRequests.put("2", "value2");
            expectedRequests.put("3", "value3");
            assertThat(storedRequestResult).isEqualTo(
                    StoredDataResult.of(expectedRequests, emptyMap(), emptyList()));
            async.complete();
        }));
    }

    @Test
    public void getStoredDataShouldReturnResultWithErrorIfNoStoredRequestFound(TestContext context) {
        // when
        final Future<StoredDataResult> storedRequestResultFuture =
                jdbcApplicationSettings.getStoredData("1001", new HashSet<>(asList("1", "3")), emptySet(), timeout);

        // then
        final Async async = context.async();
        storedRequestResultFuture.setHandler(context.asyncAssertSuccess(storedRequestResult -> {
            assertThat(storedRequestResult).isEqualTo(StoredDataResult.of(singletonMap("1", "value1"), emptyMap(),
                    singletonList("No stored request found for id: 3")));
            async.complete();
        }));
    }

    @Test
    public void getStoredDataShouldReturnResultWithErrorIfNoStoredImpFound(TestContext context) {
        // when
        final Future<StoredDataResult> storedRequestResultFuture =
                jdbcApplicationSettings.getStoredData("1001", emptySet(), new HashSet<>(asList("4", "6")), timeout);

        // then
        final Async async = context.async();
        storedRequestResultFuture.setHandler(context.asyncAssertSuccess(storedRequestResult -> {
            assertThat(storedRequestResult).isEqualTo(StoredDataResult.of(emptyMap(), singletonMap("4", "value4"),
                    singletonList("No stored imp found for id: 6")));
            async.complete();
        }));
    }

    @Test
    public void getAmpStoredDataShouldReturnResultWithErrorIfNoStoredRequestFound(TestContext context) {
        // when
        final Future<StoredDataResult> storedRequestResultFuture =
                jdbcApplicationSettings.getAmpStoredData("1001", new HashSet<>(asList("1", "3")), emptySet(),
                        timeout);

        // then
        final Async async = context.async();
        storedRequestResultFuture.setHandler(context.asyncAssertSuccess(storedRequestResult -> {
            assertThat(storedRequestResult).isEqualTo(StoredDataResult.of(singletonMap("1", "value1"), emptyMap(),
                    singletonList("No stored request found for id: 3")));
            async.complete();
        }));
    }

    @Test
    public void getStoredDataShouldReturnErrorIfResultContainsLessColumnsThanExpected(TestContext context) {
        // given
        jdbcApplicationSettings = new JdbcApplicationSettings(jdbcClient(), jacksonMapper,
                SELECT_FROM_ONE_COLUMN_TABLE_QUERY, SELECT_FROM_ONE_COLUMN_TABLE_QUERY, SELECT_RESPONSE_QUERY);

        // when
        final Future<StoredDataResult> storedRequestResultFuture =
                jdbcApplicationSettings.getStoredData("1001", new HashSet<>(asList("1", "2", "3")), emptySet(),
                        timeout);

        // then
        final Async async = context.async();
        storedRequestResultFuture.setHandler(context.asyncAssertSuccess(storedRequestResult -> {
            assertThat(storedRequestResult).isEqualTo(StoredDataResult.of(emptyMap(), emptyMap(),
                    singletonList("Error occurred while mapping stored request data")));
            async.complete();
        }));
    }

    @Test
    public void getAmpStoredDataShouldReturnErrorIfResultContainsLessColumnsThanExpected(TestContext context) {
        // given
        jdbcApplicationSettings = new JdbcApplicationSettings(jdbcClient(), jacksonMapper,
                SELECT_FROM_ONE_COLUMN_TABLE_QUERY,
                SELECT_FROM_ONE_COLUMN_TABLE_QUERY, SELECT_RESPONSE_QUERY);

        // when
        final Future<StoredDataResult> storedRequestResultFuture =
                jdbcApplicationSettings.getAmpStoredData("1001", new HashSet<>(asList("1", "2", "3")), emptySet(),
                        timeout);

        // then
        final Async async = context.async();
        storedRequestResultFuture.setHandler(context.asyncAssertSuccess(storedRequestResult -> {
            assertThat(storedRequestResult).isEqualTo(StoredDataResult.of(emptyMap(), emptyMap(),
                    singletonList("Error occurred while mapping stored request data")));
            async.complete();
        }));
    }

    @Test
    public void getStoredDataShouldReturnErrorAndEmptyResult(TestContext context) {
        // when
        final Future<StoredDataResult> storedRequestResultFuture =
                jdbcApplicationSettings.getStoredData("1001", new HashSet<>(asList("3", "4")),
                        new HashSet<>(asList("6", "7")), timeout);

        // then
        final Async async = context.async();
        storedRequestResultFuture.setHandler(context.asyncAssertSuccess(storedRequestResult -> {
            assertThat(storedRequestResult).isEqualTo(StoredDataResult.of(emptyMap(), emptyMap(),
                    singletonList("No stored requests for ids [3, 4] and stored imps for ids [6, 7] were found")));
            async.complete();
        }));
    }

    @Test
    public void getAmpStoredDataShouldReturnErrorAndEmptyResult(TestContext context) {
        // when
        final Future<StoredDataResult> storedRequestResultFuture =
                jdbcApplicationSettings.getAmpStoredData("1001", new HashSet<>(asList("3", "4")), emptySet(),
                        timeout);

        // then
        final Async async = context.async();
        storedRequestResultFuture.setHandler(context.asyncAssertSuccess(storedRequestResult -> {
            assertThat(storedRequestResult).isEqualTo(StoredDataResult.of(emptyMap(), emptyMap(),
                    singletonList("No stored requests for ids [3, 4] were found")));
            async.complete();
        }));
    }

    @Test
    public void getAmpStoredDataShouldIgnoreImpIdsArgument(TestContext context) {
        // when
        final Future<StoredDataResult> storedRequestResultFuture =
                jdbcApplicationSettings.getAmpStoredData("1001", singleton("1"), singleton("4"), timeout);

        // then
        final Async async = context.async();
        storedRequestResultFuture.setHandler(context.asyncAssertSuccess(storedRequestResult -> {
            assertThat(storedRequestResult).isEqualTo(StoredDataResult.of(singletonMap("1", "value1"), emptyMap(),
                    emptyList()));
            async.complete();
        }));
    }

    @Test
    public void getStoredResponseShouldReturnExpectedResult(TestContext context) {
        // when
        final Future<StoredResponseDataResult> future = jdbcApplicationSettings.getStoredResponses(
                new HashSet<>(asList("1", "2")), timeout);

        // then
        final Async async = context.async();
        final Map<String, String> expectedResponses = new HashMap<>();
        expectedResponses.put("1", "response1");
        expectedResponses.put("2", "response2");

        future.setHandler(context.asyncAssertSuccess(storedResponseDataResult -> {
            assertThat(storedResponseDataResult)
                    .isEqualTo(StoredResponseDataResult.of(expectedResponses, emptyList()));
            async.complete();
        }));
    }

    @Test
    public void getStoredResponseShouldReturnResultWithErrorIfNotAllStoredResponsesWereFound(TestContext context) {
        // when
        final Future<StoredResponseDataResult> storedResponseDataResultFuture =
                jdbcApplicationSettings.getStoredResponses(new HashSet<>(asList("1", "3")), timeout);

        // then
        final Async async = context.async();
        storedResponseDataResultFuture.setHandler(context.asyncAssertSuccess(storedResponseDataResult -> {
            assertThat(storedResponseDataResult).isEqualTo(StoredResponseDataResult.of(singletonMap("1", "response1"),
                    singletonList("No stored response found for id: 3")));
            async.complete();
        }));
    }

    @Test
    public void getStoredResponseShouldReturnErrorIfResultContainsLessColumnsThanExpected(TestContext context) {
        // given
        jdbcApplicationSettings = new JdbcApplicationSettings(jdbcClient(), jacksonMapper, SELECT_QUERY, SELECT_QUERY,
                SELECT_ONE_COLUMN_RESPONSE_QUERY);

        // when
        final Future<StoredResponseDataResult> storedResponseDataResultFuture =
                jdbcApplicationSettings.getStoredResponses(new HashSet<>(asList("1", "2", "3")), timeout);

        // then
        final Async async = context.async();
        storedResponseDataResultFuture.setHandler(context.asyncAssertSuccess(storedResponseDataResult -> {
            assertThat(storedResponseDataResult).isEqualTo(StoredResponseDataResult.of(emptyMap(),
                    singletonList("Result set column number is less than expected")));
            async.complete();
        }));
    }

    @Test
    public void getStoredResponseShouldReturnErrorAndEmptyResult(TestContext context) {
        // when
        final Future<StoredResponseDataResult> storedResponseDataResultFuture =
                jdbcApplicationSettings.getStoredResponses(new HashSet<>(asList("3", "4")), timeout);

        // then
        final Async async = context.async();
        storedResponseDataResultFuture.setHandler(context.asyncAssertSuccess(storedResponseDataResult -> {
            assertThat(storedResponseDataResult).isEqualTo(StoredResponseDataResult.of(emptyMap(),
                    singletonList("No stored responses were found for ids: 3,4")));
            async.complete();
        }));
    }

    private JdbcClient jdbcClient() {
        return new BasicJdbcClient(vertx, JDBCClient.createShared(vertx,
                new JsonObject()
                        .put("url", JDBC_URL)
                        .put("driver_class", "org.h2.Driver")
                        .put("max_pool_size", 10)), metrics, clock);
    }
}<|MERGE_RESOLUTION|>--- conflicted
+++ resolved
@@ -106,13 +106,8 @@
         connection.createStatement().execute("CREATE TABLE accounts_account (id SERIAL PRIMARY KEY, "
                 + "uuid varchar(40) NOT NULL, price_granularity varchar(6), granularityMultiplier numeric(9,3), "
                 + "banner_cache_ttl INT, video_cache_ttl INT, events_enabled BIT, enforce_ccpa BIT, "
-<<<<<<< HEAD
-                + "tcf_config varchar(512), analytics_sampling_factor INT, truncate_target_attr INT,"
-                + " prefer_deals BIT);");
-=======
                 + "tcf_config varchar(512), analytics_sampling_factor INT, truncate_target_attr INT, "
-                + "default_integration varchar(64), analytics_config varchar(512));");
->>>>>>> 39355cef
+                + "default_integration varchar(64), analytics_config varchar(512), prefer_deals BIT);");
         connection.createStatement().execute("CREATE TABLE s2sconfig_config (id SERIAL PRIMARY KEY, uuid varchar(40) "
                 + "NOT NULL, config varchar(512));");
         connection.createStatement().execute("CREATE TABLE stored_requests (id SERIAL PRIMARY KEY, "
@@ -130,18 +125,11 @@
                 + "varchar(40) NOT NULL);");
         connection.createStatement().execute("insert into accounts_account "
                 + "(uuid, price_granularity, banner_cache_ttl, video_cache_ttl, events_enabled, enforce_ccpa, "
-<<<<<<< HEAD
-                + "tcf_config, analytics_sampling_factor, truncate_target_attr, prefer_deals) "
-                + "values ('accountId','med', 100, 100, TRUE, TRUE, '{\"enabled\": true}', 1, 0, TRUE);");
-        connection.createStatement().execute("insert into s2sconfig_config (uuid, config)"
-                + " values ('adUnitConfigId', 'config');");
-        connection.createStatement().execute("insert into stored_requests (reqid, requestData) values ('1','value1');");
-        connection.createStatement().execute("insert into stored_requests (reqid, requestData) values ('2','value2');");
-=======
-                + "tcf_config, analytics_sampling_factor, truncate_target_attr, default_integration, analytics_config) "
+                + "tcf_config, analytics_sampling_factor, truncate_target_attr, default_integration, analytics_config,"
+                + " prefer_deals) "
                 + "values ('1001','med', 100, 100, TRUE, TRUE, '{\"enabled\": true, "
                 + "\"integration-enabled\": {\"amp\": true, \"app\": true, \"video\": true, \"web\": true}}', 1, 0, "
-                + "'web', '{\"auction-events\": {\"amp\": true}}');");
+                + "'web', '{\"auction-events\": {\"amp\": true}}', TRUE);");
         connection.createStatement().execute(
                 "insert into s2sconfig_config (uuid, config) values ('adUnitConfigId', 'config');");
         connection.createStatement().execute(
@@ -152,7 +140,6 @@
                 "insert into stored_requests2 (accountId, reqid, requestData) values ('1001', '3','value3');");
         connection.createStatement().execute(
                 "insert into stored_imps (accountId, impid, impData) values ('1001', '4','value4');");
->>>>>>> 39355cef
         connection.createStatement().execute(
                 "insert into stored_imps (accountId, impid, impData) values ('1001', '5','value5');");
         connection.createStatement().execute(
@@ -207,12 +194,9 @@
                             .enabledForRequestType(EnabledForRequestType.of(true, true, true, true))
                             .build())
                     .truncateTargetAttr(0)
-<<<<<<< HEAD
-                    .preferDeals(true)
-=======
                     .defaultIntegration("web")
                     .analyticsConfig(AccountAnalyticsConfig.of(singletonMap("amp", true)))
->>>>>>> 39355cef
+                    .preferDeals(true)
                     .build());
             async.complete();
         }));
