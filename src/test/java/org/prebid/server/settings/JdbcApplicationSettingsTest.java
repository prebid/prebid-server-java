package org.prebid.server.settings;

import io.vertx.core.Future;
import io.vertx.core.Vertx;
import io.vertx.core.json.JsonObject;
import io.vertx.ext.jdbc.JDBCClient;
import io.vertx.ext.unit.Async;
import io.vertx.ext.unit.TestContext;
import io.vertx.ext.unit.junit.VertxUnitRunner;
import org.junit.After;
import org.junit.AfterClass;
import org.junit.Before;
import org.junit.BeforeClass;
import org.junit.Rule;
import org.junit.Test;
import org.junit.runner.RunWith;
import org.mockito.Mock;
import org.mockito.junit.MockitoJUnit;
import org.mockito.junit.MockitoRule;
import org.prebid.server.VertxTest;
import org.prebid.server.exception.PreBidException;
import org.prebid.server.execution.Timeout;
import org.prebid.server.execution.TimeoutFactory;
import org.prebid.server.metric.Metrics;
import org.prebid.server.metric.model.AccountMetricsVerbosityLevel;
import org.prebid.server.settings.model.Account;
import org.prebid.server.settings.model.AccountAnalyticsConfig;
import org.prebid.server.settings.model.AccountAuctionConfig;
import org.prebid.server.settings.model.AccountBidValidationConfig;
import org.prebid.server.settings.model.AccountCookieSyncConfig;
import org.prebid.server.settings.model.AccountEventsConfig;
import org.prebid.server.settings.model.AccountGdprConfig;
import org.prebid.server.settings.model.AccountMetricsConfig;
import org.prebid.server.settings.model.AccountPrivacyConfig;
import org.prebid.server.settings.model.AccountStatus;
import org.prebid.server.settings.model.BidValidationEnforcement;
import org.prebid.server.settings.model.EnabledForRequestType;
import org.prebid.server.settings.model.StoredDataResult;
import org.prebid.server.settings.model.StoredResponseDataResult;
import org.prebid.server.vertx.jdbc.BasicJdbcClient;
import org.prebid.server.vertx.jdbc.JdbcClient;

import java.sql.Connection;
import java.sql.DriverManager;
import java.sql.SQLException;
import java.time.Clock;
import java.time.Instant;
import java.time.ZoneId;
import java.util.HashMap;
import java.util.HashSet;
import java.util.Map;

import static java.util.Arrays.asList;
import static java.util.Collections.emptyList;
import static java.util.Collections.emptyMap;
import static java.util.Collections.emptySet;
import static java.util.Collections.singleton;
import static java.util.Collections.singletonList;
import static java.util.Collections.singletonMap;
import static org.assertj.core.api.Assertions.assertThat;

@RunWith(VertxUnitRunner.class)
public class JdbcApplicationSettingsTest extends VertxTest {

    @Rule
    public final MockitoRule mockitoRule = MockitoJUnit.rule();

    private static final String JDBC_URL = "jdbc:h2:mem:test";

    private static final String SELECT_ACCOUNT_QUERY =
            "SELECT config FROM accounts_account where uuid = %ACCOUNT_ID% LIMIT 1";

    private static final String SELECT_QUERY =
            "SELECT accountId, reqid, requestData, 'request' as dataType FROM stored_requests "
                    + "WHERE reqid IN (%REQUEST_ID_LIST%) "
                    + "UNION ALL "
                    + "SELECT accountId, impid, impData, 'imp' as dataType FROM stored_imps "
                    + "WHERE impid IN (%IMP_ID_LIST%)";

    private static final String SELECT_UNION_QUERY =
            "SELECT accountId, reqid, requestData, 'request' as dataType FROM stored_requests "
                    + "WHERE reqid IN (%REQUEST_ID_LIST%) "
                    + "UNION ALL "
                    + "SELECT accountId, reqid, requestData, 'request' as dataType FROM stored_requests2 "
                    + "WHERE reqid IN (%REQUEST_ID_LIST%) "
                    + "UNION ALL "
                    + "SELECT accountId, impid, impData, 'imp' as dataType FROM stored_imps "
                    + "WHERE impid IN (%IMP_ID_LIST%) "
                    + "UNION ALL "
                    + "SELECT accountId, impid, impData, 'imp' as dataType FROM stored_imps2 "
                    + "WHERE impid IN (%IMP_ID_LIST%)";

    private static final String SELECT_FROM_ONE_COLUMN_TABLE_QUERY = "SELECT reqid FROM one_column_table "
            + "WHERE reqid IN (%REQUEST_ID_LIST%)";

    private static final String SELECT_RESPONSE_QUERY = "SELECT responseId, responseData FROM stored_responses "
            + "WHERE responseId IN (%RESPONSE_ID_LIST%)";

    private static final String SELECT_ONE_COLUMN_RESPONSE_QUERY = "SELECT responseId FROM stored_responses "
            + "WHERE responseId IN (%RESPONSE_ID_LIST%)";

    private static Connection connection;

    private Vertx vertx;
    @Mock
    private Metrics metrics;

    private Clock clock;

    private JdbcApplicationSettings jdbcApplicationSettings;

    private Timeout timeout;

    @BeforeClass
    public static void beforeClass() throws SQLException {
        connection = DriverManager.getConnection(JDBC_URL);
        connection.createStatement().execute(
                "CREATE TABLE accounts_account ("
                        + "id SERIAL PRIMARY KEY, "
                        + "uuid varchar(40) NOT NULL, "
                        + "config varchar(4096)"
                        + ");");
        connection.createStatement().execute("CREATE TABLE stored_requests (id SERIAL PRIMARY KEY, "
                + "accountId varchar(40) NOT NULL, reqid varchar(40) NOT NULL, requestData varchar(512));");
        connection.createStatement().execute("CREATE TABLE stored_requests2 (id SERIAL PRIMARY KEY, "
                + "accountId varchar(40) NOT NULL, reqid varchar(40) NOT NULL, requestData varchar(512));");
        connection.createStatement().execute("CREATE TABLE stored_imps (id SERIAL PRIMARY KEY, "
                + "accountId varchar(40) NOT NULL, impid varchar(40) NOT NULL, impData varchar(512));");
        connection.createStatement().execute("CREATE TABLE stored_imps2 (id SERIAL PRIMARY KEY, "
                + "accountId varchar(40) NOT NULL, impid varchar(40) NOT NULL, impData varchar(512));");
        connection.createStatement().execute(
                "CREATE TABLE stored_responses (id SERIAL PRIMARY KEY, responseId varchar(40) NOT NULL,"
                        + " responseData varchar(512));");
        connection.createStatement().execute("CREATE TABLE one_column_table (id SERIAL PRIMARY KEY, reqid "
                + "varchar(40) NOT NULL);");
        connection.createStatement().execute("insert into accounts_account (uuid, config) values ("
                + "'1001',"
                + "'{"
                + "\"id\": \"1001\","
                + "\"status\": \"active\","
                + "\"auction\": {"
                + "\"price-granularity\": \"med\","
                + "\"debug-allow\": true,"
                + "\"banner-cache-ttl\": 100,"
                + "\"video-cache-ttl\": 100,"
                + "\"truncate-target-attr\": 0,"
                + "\"default-integration\": \"web\","
                + "\"bid-validations\": {"
                + "\"banner-creative-max-size\": \"enforce\""
                + "},"
                + "\"events\": {"
                + "\"enabled\": true"
                + "}"
                + "},"
                + "\"privacy\": {"
                + "\"gdpr\": {"
                + "\"enabled\": true,"
                + "\"integration-enabled\": {\"amp\": true, \"app\": true, \"video\": true, \"web\": true}"
                + "}"
                + "},"
                + "\"metrics\": {\"verbosity-level\": \"detailed\"},"
                + "\"analytics\": {"
                + "\"auction-events\": {\"amp\": true},"
                + "\"modules\": {\"some-analytics\": {\"supported-endpoints\": [\"auction\"]}}"
                + "},"
                + "\"cookie-sync\": {"
                + "\"default-limit\": 5,"
                + "\"max-limit\": 8,"
                + "\"default-coop-sync\": true"
                + "}"
                + "}'"
                + ");");
        connection.createStatement().execute(
                "insert into stored_requests (accountId, reqid, requestData) values ('1001', '1','value1');");
        connection.createStatement().execute(
                "insert into stored_requests (accountId, reqid, requestData) values ('1001', '2','value2');");
        connection.createStatement().execute(
                "insert into stored_requests2 (accountId, reqid, requestData) values ('1001', '3','value3');");
        connection.createStatement().execute(
                "insert into stored_imps (accountId, impid, impData) values ('1001', '4','value4');");
        connection.createStatement().execute(
                "insert into stored_imps (accountId, impid, impData) values ('1001', '5','value5');");
        connection.createStatement().execute(
                "insert into stored_imps2 (accountId, impid, impData) values ('1001', '6','value6');");
        connection.createStatement().execute(
                "insert into stored_responses (responseId, responseData) "
                        + "values ('1', 'response1');");
        connection.createStatement().execute(
                "insert into stored_responses (responseId, responseData) "
                        + "values ('2', 'response2');");
        connection.createStatement().execute(
                "insert into one_column_table (reqid) values ('3');");
    }

    @AfterClass
    public static void afterClass() throws SQLException {
        connection.close();
    }

    @Before
    public void setUp() {
        vertx = Vertx.vertx();
        clock = Clock.fixed(Instant.now(), ZoneId.systemDefault());
        timeout = new TimeoutFactory(clock).create(5000L);
        jdbcApplicationSettings = new JdbcApplicationSettings(
                jdbcClient(),
                jacksonMapper,
                SELECT_ACCOUNT_QUERY,
                SELECT_QUERY,
                SELECT_QUERY,
                SELECT_RESPONSE_QUERY);
    }

    @After
    public void tearDown(TestContext context) {
        vertx.close(context.asyncAssertSuccess());
    }

    @Test
    public void getAccountByIdShouldReturnAccountWithAllFieldsPopulated(TestContext context) {
        // when
        final Future<Account> future = jdbcApplicationSettings.getAccountById("1001", timeout);

        // then
        final Async async = context.async();
        future.onComplete(context.asyncAssertSuccess(account -> {
            assertThat(account).isEqualTo(Account.builder()
                    .id("1001")
<<<<<<< HEAD
                    .status(AccountStatus.ACTIVE)
=======
                    .status(AccountStatus.active)
                    .metrics(AccountMetricsConfig.of(AccountMetricsVerbosityLevel.detailed))
>>>>>>> 6e7c9eea
                    .auction(AccountAuctionConfig.builder()
                            .priceGranularity("med")
                            .bannerCacheTtl(100)
                            .videoCacheTtl(100)
                            .truncateTargetAttr(0)
                            .defaultIntegration("web")
                            .debugAllow(true)
                            .bidValidations(AccountBidValidationConfig.of(BidValidationEnforcement.ENFORCE))
                            .events(AccountEventsConfig.of(true))
                            .build())
                    .privacy(AccountPrivacyConfig.of(
                            AccountGdprConfig.builder()
                                    .enabled(true)
                                    .enabledForRequestType(EnabledForRequestType.of(true, true, true, true))
                                    .build(),
                            null))
                    .analytics(AccountAnalyticsConfig.of(
                            singletonMap("amp", true),
                            singletonMap(
                                    "some-analytics",
                                    mapper.createObjectNode()
                                            .set("supported-endpoints", mapper.createArrayNode().add("auction")))))
                    .cookieSync(AccountCookieSyncConfig.of(5, 8, true))
                    .build());
            async.complete();
        }));
    }

    @Test
    public void getAccountByIdShouldFailIfAccountNotFound(TestContext context) {
        // when
        final Future<Account> future = jdbcApplicationSettings.getAccountById("non-existing", timeout);

        // then
        final Async async = context.async();
        future.onComplete(context.asyncAssertFailure(exception -> {
            assertThat(exception).isInstanceOf(PreBidException.class)
                    .hasMessage("Account not found: non-existing");
            async.complete();
        }));
    }

    @Test
    public void getStoredDataShouldReturnExpectedResult(TestContext context) {
        // when
        final Future<StoredDataResult> future = jdbcApplicationSettings.getStoredData(
                "1001", new HashSet<>(asList("1", "2")), new HashSet<>(asList("4", "5")), timeout);

        // then
        final Async async = context.async();
        final Map<String, String> expectedRequests = new HashMap<>();
        expectedRequests.put("1", "value1");
        expectedRequests.put("2", "value2");
        final Map<String, String> expectedImps = new HashMap<>();
        expectedImps.put("4", "value4");
        expectedImps.put("5", "value5");
        future.onComplete(context.asyncAssertSuccess(storedRequestResult -> {
            assertThat(storedRequestResult)
                    .isEqualTo(StoredDataResult.of(expectedRequests, expectedImps, emptyList()));
            async.complete();
        }));
    }

    @Test
    public void getAmpStoredDataShouldReturnExpectedResult(TestContext context) {
        // when
        final Future<StoredDataResult> future = jdbcApplicationSettings.getAmpStoredData(
                "1001", new HashSet<>(asList("1", "2")), new HashSet<>(asList("3", "4")), timeout);

        // then
        final Async async = context.async();
        final Map<String, String> expectedRequests = new HashMap<>();
        expectedRequests.put("1", "value1");
        expectedRequests.put("2", "value2");
        future.onComplete(context.asyncAssertSuccess(storedRequestResult -> {
            assertThat(storedRequestResult)
                    .isEqualTo(StoredDataResult.of(expectedRequests, emptyMap(), emptyList()));
            async.complete();
        }));
    }

    @Test
    public void getVideoStoredDataShouldReturnExpectedResult(TestContext context) {
        // when
        final Future<StoredDataResult> future = jdbcApplicationSettings.getVideoStoredData("1001",
                new HashSet<>(asList("1", "2")), new HashSet<>(asList("4", "5")), timeout);

        // then
        final Async async = context.async();
        final Map<String, String> expectedRequests = new HashMap<>();
        expectedRequests.put("1", "value1");
        expectedRequests.put("2", "value2");
        final Map<String, String> expectedImps = new HashMap<>();
        expectedImps.put("4", "value4");
        expectedImps.put("5", "value5");
        future.onComplete(context.asyncAssertSuccess(storedRequestResult -> {
            assertThat(storedRequestResult)
                    .isEqualTo(StoredDataResult.of(expectedRequests, expectedImps, emptyList()));
            async.complete();
        }));
    }

    @Test
    public void getVideoStoredDataShouldReturnStoredRequests(TestContext context) {
        // given
        jdbcApplicationSettings = new JdbcApplicationSettings(
                jdbcClient(),
                jacksonMapper,
                SELECT_ACCOUNT_QUERY,
                SELECT_UNION_QUERY,
                SELECT_UNION_QUERY,
                SELECT_RESPONSE_QUERY);

        // when
        final Future<StoredDataResult> storedRequestResultFuture =
                jdbcApplicationSettings.getVideoStoredData("1001", new HashSet<>(asList("1", "2", "3")),
                        new HashSet<>(asList("4", "5", "6")), timeout);

        // then
        final Async async = context.async();
        storedRequestResultFuture.onComplete(context.asyncAssertSuccess(storedRequestResult -> {
            final Map<String, String> expectedRequests = new HashMap<>();
            expectedRequests.put("1", "value1");
            expectedRequests.put("2", "value2");
            expectedRequests.put("3", "value3");
            final Map<String, String> expectedImps = new HashMap<>();
            expectedImps.put("4", "value4");
            expectedImps.put("5", "value5");
            expectedImps.put("6", "value6");
            assertThat(storedRequestResult).isEqualTo(
                    StoredDataResult.of(expectedRequests, expectedImps, emptyList()));
            async.complete();
        }));
    }

    @Test
    public void getStoredDataUnionSelectByIdShouldReturnStoredRequests(TestContext context) {
        // given
        jdbcApplicationSettings = new JdbcApplicationSettings(
                jdbcClient(),
                jacksonMapper,
                SELECT_ACCOUNT_QUERY,
                SELECT_UNION_QUERY,
                SELECT_UNION_QUERY,
                SELECT_RESPONSE_QUERY);

        // when
        final Future<StoredDataResult> storedRequestResultFuture =
                jdbcApplicationSettings.getStoredData("1001", new HashSet<>(asList("1", "2", "3")),
                        new HashSet<>(asList("4", "5", "6")), timeout);

        // then
        final Async async = context.async();
        storedRequestResultFuture.onComplete(context.asyncAssertSuccess(storedRequestResult -> {
            final Map<String, String> expectedRequests = new HashMap<>();
            expectedRequests.put("1", "value1");
            expectedRequests.put("2", "value2");
            expectedRequests.put("3", "value3");
            final Map<String, String> expectedImps = new HashMap<>();
            expectedImps.put("4", "value4");
            expectedImps.put("5", "value5");
            expectedImps.put("6", "value6");
            assertThat(storedRequestResult).isEqualTo(
                    StoredDataResult.of(expectedRequests, expectedImps, emptyList()));
            async.complete();
        }));
    }

    @Test
    public void getAmpStoredDataUnionSelectByIdShouldReturnStoredRequests(TestContext context) {
        // given
        jdbcApplicationSettings = new JdbcApplicationSettings(
                jdbcClient(),
                jacksonMapper,
                SELECT_ACCOUNT_QUERY,
                SELECT_UNION_QUERY,
                SELECT_UNION_QUERY,
                SELECT_RESPONSE_QUERY);

        // when
        final Future<StoredDataResult> storedRequestResultFuture =
                jdbcApplicationSettings.getAmpStoredData("1001", new HashSet<>(asList("1", "2", "3")),
                        new HashSet<>(asList("4", "5", "6")), timeout);

        // then
        final Async async = context.async();
        storedRequestResultFuture.onComplete(context.asyncAssertSuccess(storedRequestResult -> {
            final Map<String, String> expectedRequests = new HashMap<>();
            expectedRequests.put("1", "value1");
            expectedRequests.put("2", "value2");
            expectedRequests.put("3", "value3");
            assertThat(storedRequestResult).isEqualTo(
                    StoredDataResult.of(expectedRequests, emptyMap(), emptyList()));
            async.complete();
        }));
    }

    @Test
    public void getStoredDataShouldReturnResultWithErrorIfNoStoredRequestFound(TestContext context) {
        // when
        final Future<StoredDataResult> storedRequestResultFuture =
                jdbcApplicationSettings.getStoredData("1001", new HashSet<>(asList("1", "3")), emptySet(), timeout);

        // then
        final Async async = context.async();
        storedRequestResultFuture.onComplete(context.asyncAssertSuccess(storedRequestResult -> {
            assertThat(storedRequestResult).isEqualTo(StoredDataResult.of(singletonMap("1", "value1"), emptyMap(),
                    singletonList("No stored request found for id: 3")));
            async.complete();
        }));
    }

    @Test
    public void getStoredDataShouldReturnResultWithErrorIfNoStoredImpFound(TestContext context) {
        // when
        final Future<StoredDataResult> storedRequestResultFuture =
                jdbcApplicationSettings.getStoredData("1001", emptySet(), new HashSet<>(asList("4", "6")), timeout);

        // then
        final Async async = context.async();
        storedRequestResultFuture.onComplete(context.asyncAssertSuccess(storedRequestResult -> {
            assertThat(storedRequestResult).isEqualTo(StoredDataResult.of(emptyMap(), singletonMap("4", "value4"),
                    singletonList("No stored imp found for id: 6")));
            async.complete();
        }));
    }

    @Test
    public void getAmpStoredDataShouldReturnResultWithErrorIfNoStoredRequestFound(TestContext context) {
        // when
        final Future<StoredDataResult> storedRequestResultFuture =
                jdbcApplicationSettings.getAmpStoredData("1001", new HashSet<>(asList("1", "3")), emptySet(),
                        timeout);

        // then
        final Async async = context.async();
        storedRequestResultFuture.onComplete(context.asyncAssertSuccess(storedRequestResult -> {
            assertThat(storedRequestResult).isEqualTo(StoredDataResult.of(singletonMap("1", "value1"), emptyMap(),
                    singletonList("No stored request found for id: 3")));
            async.complete();
        }));
    }

    @Test
    public void getStoredDataShouldReturnErrorIfResultContainsLessColumnsThanExpected(TestContext context) {
        // given
        jdbcApplicationSettings = new JdbcApplicationSettings(
                jdbcClient(),
                jacksonMapper,
                SELECT_ACCOUNT_QUERY,
                SELECT_FROM_ONE_COLUMN_TABLE_QUERY,
                SELECT_FROM_ONE_COLUMN_TABLE_QUERY,
                SELECT_RESPONSE_QUERY);

        // when
        final Future<StoredDataResult> storedRequestResultFuture =
                jdbcApplicationSettings.getStoredData("1001", new HashSet<>(asList("1", "2", "3")), emptySet(),
                        timeout);

        // then
        final Async async = context.async();
        storedRequestResultFuture.onComplete(context.asyncAssertSuccess(storedRequestResult -> {
            assertThat(storedRequestResult).isEqualTo(StoredDataResult.of(emptyMap(), emptyMap(),
                    singletonList("Error occurred while mapping stored request data")));
            async.complete();
        }));
    }

    @Test
    public void getAmpStoredDataShouldReturnErrorIfResultContainsLessColumnsThanExpected(TestContext context) {
        // given
        jdbcApplicationSettings = new JdbcApplicationSettings(
                jdbcClient(),
                jacksonMapper,
                SELECT_ACCOUNT_QUERY,
                SELECT_FROM_ONE_COLUMN_TABLE_QUERY,
                SELECT_FROM_ONE_COLUMN_TABLE_QUERY,
                SELECT_RESPONSE_QUERY);

        // when
        final Future<StoredDataResult> storedRequestResultFuture =
                jdbcApplicationSettings.getAmpStoredData("1001", new HashSet<>(asList("1", "2", "3")), emptySet(),
                        timeout);

        // then
        final Async async = context.async();
        storedRequestResultFuture.onComplete(context.asyncAssertSuccess(storedRequestResult -> {
            assertThat(storedRequestResult).isEqualTo(StoredDataResult.of(emptyMap(), emptyMap(),
                    singletonList("Error occurred while mapping stored request data")));
            async.complete();
        }));
    }

    @Test
    public void getStoredDataShouldReturnErrorAndEmptyResult(TestContext context) {
        // when
        final Future<StoredDataResult> storedRequestResultFuture =
                jdbcApplicationSettings.getStoredData("1001", new HashSet<>(asList("3", "4")),
                        new HashSet<>(asList("6", "7")), timeout);

        // then
        final Async async = context.async();
        storedRequestResultFuture.onComplete(context.asyncAssertSuccess(storedRequestResult -> {
            assertThat(storedRequestResult).isEqualTo(StoredDataResult.of(emptyMap(), emptyMap(),
                    singletonList("No stored requests for ids [3, 4] and stored imps for ids [6, 7] were found")));
            async.complete();
        }));
    }

    @Test
    public void getAmpStoredDataShouldReturnErrorAndEmptyResult(TestContext context) {
        // when
        final Future<StoredDataResult> storedRequestResultFuture =
                jdbcApplicationSettings.getAmpStoredData("1001", new HashSet<>(asList("3", "4")), emptySet(),
                        timeout);

        // then
        final Async async = context.async();
        storedRequestResultFuture.onComplete(context.asyncAssertSuccess(storedRequestResult -> {
            assertThat(storedRequestResult).isEqualTo(StoredDataResult.of(emptyMap(), emptyMap(),
                    singletonList("No stored requests for ids [3, 4] were found")));
            async.complete();
        }));
    }

    @Test
    public void getAmpStoredDataShouldIgnoreImpIdsArgument(TestContext context) {
        // when
        final Future<StoredDataResult> storedRequestResultFuture =
                jdbcApplicationSettings.getAmpStoredData("1001", singleton("1"), singleton("4"), timeout);

        // then
        final Async async = context.async();
        storedRequestResultFuture.onComplete(context.asyncAssertSuccess(storedRequestResult -> {
            assertThat(storedRequestResult).isEqualTo(StoredDataResult.of(singletonMap("1", "value1"), emptyMap(),
                    emptyList()));
            async.complete();
        }));
    }

    @Test
    public void getStoredResponseShouldReturnExpectedResult(TestContext context) {
        // when
        final Future<StoredResponseDataResult> future = jdbcApplicationSettings.getStoredResponses(
                new HashSet<>(asList("1", "2")), timeout);

        // then
        final Async async = context.async();
        final Map<String, String> expectedResponses = new HashMap<>();
        expectedResponses.put("1", "response1");
        expectedResponses.put("2", "response2");

        future.onComplete(context.asyncAssertSuccess(storedResponseDataResult -> {
            assertThat(storedResponseDataResult)
                    .isEqualTo(StoredResponseDataResult.of(expectedResponses, emptyList()));
            async.complete();
        }));
    }

    @Test
    public void getStoredResponseShouldReturnResultWithErrorIfNotAllStoredResponsesWereFound(TestContext context) {
        // when
        final Future<StoredResponseDataResult> storedResponseDataResultFuture =
                jdbcApplicationSettings.getStoredResponses(new HashSet<>(asList("1", "3")), timeout);

        // then
        final Async async = context.async();
        storedResponseDataResultFuture.onComplete(context.asyncAssertSuccess(storedResponseDataResult -> {
            assertThat(storedResponseDataResult).isEqualTo(StoredResponseDataResult.of(singletonMap("1", "response1"),
                    singletonList("No stored response found for id: 3")));
            async.complete();
        }));
    }

    @Test
    public void getStoredResponseShouldReturnErrorIfResultContainsLessColumnsThanExpected(TestContext context) {
        // given
        jdbcApplicationSettings = new JdbcApplicationSettings(
                jdbcClient(),
                jacksonMapper,
                SELECT_ACCOUNT_QUERY,
                SELECT_QUERY,
                SELECT_QUERY,
                SELECT_ONE_COLUMN_RESPONSE_QUERY);

        // when
        final Future<StoredResponseDataResult> storedResponseDataResultFuture =
                jdbcApplicationSettings.getStoredResponses(new HashSet<>(asList("1", "2", "3")), timeout);

        // then
        final Async async = context.async();
        storedResponseDataResultFuture.onComplete(context.asyncAssertSuccess(storedResponseDataResult -> {
            assertThat(storedResponseDataResult).isEqualTo(StoredResponseDataResult.of(emptyMap(),
                    singletonList("Result set column number is less than expected")));
            async.complete();
        }));
    }

    @Test
    public void getStoredResponseShouldReturnErrorAndEmptyResult(TestContext context) {
        // when
        final Future<StoredResponseDataResult> storedResponseDataResultFuture =
                jdbcApplicationSettings.getStoredResponses(new HashSet<>(asList("3", "4")), timeout);

        // then
        final Async async = context.async();
        storedResponseDataResultFuture.onComplete(context.asyncAssertSuccess(storedResponseDataResult -> {
            assertThat(storedResponseDataResult).isEqualTo(StoredResponseDataResult.of(emptyMap(),
                    singletonList("No stored responses were found for ids: 3,4")));
            async.complete();
        }));
    }

    @Test
    public void getCategoriesShouldReturnFailedFutureWithUnsupportedPrebidException() {
        // given and when
        final Future<Map<String, String>> result = jdbcApplicationSettings.getCategories("adServer", "publisher",
                timeout);

        // then
        assertThat(result.failed()).isTrue();
        assertThat(result.cause()).isInstanceOf(PreBidException.class)
                .hasMessage("Not supported");
    }

    private JdbcClient jdbcClient() {
        return new BasicJdbcClient(vertx, JDBCClient.createShared(vertx,
                new JsonObject()
                        .put("url", JDBC_URL)
                        .put("driver_class", "org.h2.Driver")
                        .put("max_pool_size", 10)), metrics, clock);
    }
}<|MERGE_RESOLUTION|>--- conflicted
+++ resolved
@@ -226,12 +226,8 @@
         future.onComplete(context.asyncAssertSuccess(account -> {
             assertThat(account).isEqualTo(Account.builder()
                     .id("1001")
-<<<<<<< HEAD
                     .status(AccountStatus.ACTIVE)
-=======
-                    .status(AccountStatus.active)
                     .metrics(AccountMetricsConfig.of(AccountMetricsVerbosityLevel.detailed))
->>>>>>> 6e7c9eea
                     .auction(AccountAuctionConfig.builder()
                             .priceGranularity("med")
                             .bannerCacheTtl(100)
