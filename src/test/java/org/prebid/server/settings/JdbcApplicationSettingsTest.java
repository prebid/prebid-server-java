--- conflicted
+++ resolved
@@ -23,11 +23,8 @@
 import org.prebid.server.execution.TimeoutFactory;
 import org.prebid.server.metric.Metrics;
 import org.prebid.server.settings.model.Account;
-<<<<<<< HEAD
+import org.prebid.server.settings.model.AccountAnalyticsConfig;
 import org.prebid.server.settings.model.AccountBidValidationConfig;
-=======
-import org.prebid.server.settings.model.AccountAnalyticsConfig;
->>>>>>> 0fd588c9
 import org.prebid.server.settings.model.AccountGdprConfig;
 import org.prebid.server.settings.model.BidValidationEnforcement;
 import org.prebid.server.settings.model.EnabledForRequestType;
@@ -107,11 +104,7 @@
                 + "uuid varchar(40) NOT NULL, price_granularity varchar(6), granularityMultiplier numeric(9,3), "
                 + "banner_cache_ttl INT, video_cache_ttl INT, events_enabled BIT, enforce_ccpa BIT, "
                 + "tcf_config varchar(512), analytics_sampling_factor INT, truncate_target_attr INT, "
-<<<<<<< HEAD
-                + "bid_validations varchar(512));");
-=======
-                + "default_integration varchar(64), analytics_config varchar(512));");
->>>>>>> 0fd588c9
+                + "default_integration varchar(64), analytics_config varchar(512), bid_validations varchar(512));");
         connection.createStatement().execute("CREATE TABLE s2sconfig_config (id SERIAL PRIMARY KEY, uuid varchar(40) "
                 + "NOT NULL, config varchar(512));");
         connection.createStatement().execute("CREATE TABLE stored_requests (id SERIAL PRIMARY KEY, reqid varchar(40) "
@@ -129,17 +122,11 @@
                 + " NOT NULL);");
         connection.createStatement().execute("insert into accounts_account "
                 + "(uuid, price_granularity, banner_cache_ttl, video_cache_ttl, events_enabled, enforce_ccpa, "
-<<<<<<< HEAD
-                + "tcf_config, analytics_sampling_factor, truncate_target_attr, bid_validations) "
+                + "tcf_config, analytics_sampling_factor, truncate_target_attr, default_integration, analytics_config, "
+                + "bid_validations) "
                 + "values ('accountId','med', 100, 100, TRUE, TRUE, '{\"enabled\": true, "
                 + "\"integration-enabled\": {\"amp\": true, \"app\": true, \"video\": true, \"web\": true}}', 1, 0, "
-                + "'{\"banner-creative-max-size\": \"enforce\"}');");
-=======
-                + "tcf_config, analytics_sampling_factor, truncate_target_attr, default_integration, analytics_config) "
-                + "values ('accountId','med', 100, 100, TRUE, TRUE, '{\"enabled\": true, "
-                + "\"integration-enabled\": {\"amp\": true, \"app\": true, \"video\": true, \"web\": true}}', 1, 0, "
-                + "'web', '{\"auction-events\": {\"amp\": true}}');");
->>>>>>> 0fd588c9
+                + "'web', '{\"auction-events\": {\"amp\": true}}', '{\"banner-creative-max-size\": \"enforce\"}');");
         connection.createStatement().execute("insert into s2sconfig_config (uuid, config)"
                 + " values ('adUnitConfigId', 'config');");
         connection.createStatement().execute("insert into stored_requests (reqid, requestData) values ('1','value1');");
@@ -196,12 +183,9 @@
                             .enabledForRequestType(EnabledForRequestType.of(true, true, true, true))
                             .build())
                     .truncateTargetAttr(0)
-<<<<<<< HEAD
-                    .bidValidations(AccountBidValidationConfig.of(BidValidationEnforcement.enforce))
-=======
                     .defaultIntegration("web")
                     .analyticsConfig(AccountAnalyticsConfig.of(singletonMap("amp", true)))
->>>>>>> 0fd588c9
+                    .bidValidations(AccountBidValidationConfig.of(BidValidationEnforcement.enforce))
                     .build());
             async.complete();
         }));
