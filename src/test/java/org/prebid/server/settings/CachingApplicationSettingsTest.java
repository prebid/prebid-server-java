--- conflicted
+++ resolved
@@ -161,83 +161,6 @@
     }
 
     @Test
-<<<<<<< HEAD
-    public void getAdUnitConfigByIdShouldReturnResultFromCacheOnSuccessiveCalls() {
-        // given
-        given(applicationSettings.getAdUnitConfigById(eq("adUnitConfigId"), same(timeout)))
-                .willReturn(Future.succeededFuture("config"));
-
-        // when
-        final Future<String> future = cachingApplicationSettings.getAdUnitConfigById("adUnitConfigId", timeout);
-        cachingApplicationSettings.getAdUnitConfigById("adUnitConfigId", timeout);
-
-        // then
-        assertThat(future.succeeded()).isTrue();
-        assertThat(future.result()).isEqualTo("config");
-        verify(applicationSettings).getAdUnitConfigById(eq("adUnitConfigId"), same(timeout));
-        verifyNoMoreInteractions(applicationSettings);
-    }
-
-    @Test
-    public void getAdUnitConfigByIdShouldPropagateFailure() {
-        // given
-        given(applicationSettings.getAdUnitConfigById(anyString(), any()))
-                .willReturn(Future.failedFuture(new PreBidException("error")));
-
-        // when
-        final Future<String> future =
-                cachingApplicationSettings.getAdUnitConfigById("adUnitConfigId", timeout);
-
-        // then
-        assertThat(future.failed()).isTrue();
-        assertThat(future.cause())
-                .isInstanceOf(PreBidException.class)
-                .hasMessage("error");
-    }
-
-    @Test
-    public void getAdUnitConfigByIdShouldCachePreBidException() {
-        // given
-        given(applicationSettings.getAdUnitConfigById(anyString(), any()))
-                .willReturn(Future.failedFuture(new PreBidException("error")));
-
-        // when
-        cachingApplicationSettings.getAdUnitConfigById("adUnitConfigId", timeout);
-        cachingApplicationSettings.getAdUnitConfigById("adUnitConfigId", timeout);
-        cachingApplicationSettings.getAdUnitConfigById("adUnitConfigId", timeout);
-        final Future<String> lastFuture =
-                cachingApplicationSettings.getAdUnitConfigById("adUnitConfigId", timeout);
-
-        // then
-        verify(applicationSettings).getAdUnitConfigById(anyString(), any());
-        assertThat(lastFuture.failed()).isTrue();
-        assertThat(lastFuture.cause())
-                .isInstanceOf(PreBidException.class)
-                .hasMessage("error");
-    }
-
-    @Test
-    public void getAdUnitConfigByIdShouldNotCacheNotPreBidException() {
-        // given
-        given(applicationSettings.getAdUnitConfigById(anyString(), any()))
-                .willReturn(Future.failedFuture(new InvalidRequestException("error")));
-
-        // when
-
-        cachingApplicationSettings.getAdUnitConfigById("adUnitConfigId", timeout);
-        cachingApplicationSettings.getAdUnitConfigById("adUnitConfigId", timeout);
-        final Future<String> lastFuture =
-                cachingApplicationSettings.getAdUnitConfigById("adUnitConfigId", timeout);
-
-        // then
-        verify(applicationSettings, times(3)).getAdUnitConfigById(anyString(), any());
-        assertThat(lastFuture.failed()).isTrue();
-        assertThat(lastFuture.cause())
-                .isInstanceOf(InvalidRequestException.class)
-                .hasMessage("error");
-    }
-
-    @Test
     public void getCategoriesShouldReturnResultFromCacheOnSuccessiveCalls() {
         // given
         given(applicationSettings.getCategories(eq("adServer"), eq("publisher"), same(timeout)))
@@ -315,8 +238,6 @@
     }
 
     @Test
-=======
->>>>>>> a44b7001
     public void getStoredDataShouldReturnResultOnSuccessiveCalls() {
         // given
         given(applicationSettings.getStoredData(any(), eq(singleton("reqid")), eq(singleton("impid")), same(timeout)))
