package org.prebid.server.settings;

import com.fasterxml.jackson.core.JsonProcessingException;
import io.vertx.core.Future;
import org.junit.Before;
import org.junit.Rule;
import org.junit.Test;
import org.mockito.ArgumentCaptor;
import org.mockito.Mock;
import org.mockito.junit.MockitoJUnit;
import org.mockito.junit.MockitoRule;
import org.prebid.server.VertxTest;
import org.prebid.server.exception.PreBidException;
import org.prebid.server.execution.Timeout;
import org.prebid.server.execution.TimeoutFactory;
import org.prebid.server.settings.model.Account;
import org.prebid.server.settings.model.StoredDataResult;
import org.prebid.server.settings.model.StoredResponseDataResult;
import org.prebid.server.settings.proto.response.HttpFetcherResponse;
import org.prebid.server.vertx.http.HttpClient;
import org.prebid.server.vertx.http.model.HttpClientResponse;

import java.time.Clock;
import java.time.Instant;
import java.time.ZoneId;
import java.util.HashSet;
import java.util.Map;

import static java.util.Arrays.asList;
import static java.util.Collections.emptySet;
import static java.util.Collections.singleton;
import static java.util.Collections.singletonMap;
import static org.assertj.core.api.Assertions.assertThat;
import static org.assertj.core.api.Assertions.assertThatIllegalArgumentException;
import static org.assertj.core.api.Assertions.tuple;
import static org.mockito.ArgumentMatchers.any;
import static org.mockito.ArgumentMatchers.anyLong;
import static org.mockito.ArgumentMatchers.anyString;
import static org.mockito.BDDMockito.given;
import static org.mockito.Mockito.eq;
import static org.mockito.Mockito.verify;
import static org.mockito.Mockito.verifyZeroInteractions;

public class HttpApplicationSettingsTest extends VertxTest {

    private static final String ENDPOINT = "http://stored-requests";
    private static final String AMP_ENDPOINT = "http://amp-stored-requests";
    private static final String VIDEO_ENDPOINT = "http://video-stored-requests";

    @Rule
    public final MockitoRule mockitoRule = MockitoJUnit.rule();

    @Mock
    private HttpClient httpClient;

    private HttpApplicationSettings httpApplicationSettings;

    private Timeout timeout;
    private Timeout expiredTimeout;

    @Before
    public void setUp() {
<<<<<<< HEAD
        httpApplicationSettings = new HttpApplicationSettings(ENDPOINT, AMP_ENDPOINT, httpClient, jacksonMapper);
=======
        httpApplicationSettings = new HttpApplicationSettings(httpClient, ENDPOINT, AMP_ENDPOINT, VIDEO_ENDPOINT);
>>>>>>> 3a73d00f

        final Clock clock = Clock.fixed(Instant.now(), ZoneId.systemDefault());
        final TimeoutFactory timeoutFactory = new TimeoutFactory(clock);
        timeout = timeoutFactory.create(500L);
        expiredTimeout = timeoutFactory.create(clock.instant().minusMillis(1500L).toEpochMilli(), 1000L);
    }

    @Test
    public void creationShouldFailsOnInvalidEndpoint() {
        assertThatIllegalArgumentException()
<<<<<<< HEAD
                .isThrownBy(() -> new HttpApplicationSettings("invalid_url", AMP_ENDPOINT, httpClient, jacksonMapper))
=======
                .isThrownBy(() -> new HttpApplicationSettings(httpClient, "invalid_url", AMP_ENDPOINT, VIDEO_ENDPOINT))
>>>>>>> 3a73d00f
                .withMessage("URL supplied is not valid: invalid_url");
    }

    @Test
    public void creationShouldFailsOnInvalidAmpEndpoint() {
        assertThatIllegalArgumentException()
<<<<<<< HEAD
                .isThrownBy(() -> new HttpApplicationSettings(ENDPOINT, "invalid_url", httpClient, jacksonMapper))
=======
                .isThrownBy(() -> new HttpApplicationSettings(httpClient, ENDPOINT, "invalid_url", VIDEO_ENDPOINT))
                .withMessage("URL supplied is not valid: invalid_url");
    }

    @Test
    public void creationShouldFailsOnInvalidVideoEndpoint() {
        assertThatIllegalArgumentException()
                .isThrownBy(() -> new HttpApplicationSettings(httpClient, ENDPOINT, AMP_ENDPOINT, "invalid_url"))
>>>>>>> 3a73d00f
                .withMessage("URL supplied is not valid: invalid_url");
    }

    @Test
    public void getAccountByIdShouldReturnEmptyResult() {
        // when
        final Future<Account> future = httpApplicationSettings.getAccountById(null, null);

        // then
        assertThat(future.failed()).isTrue();
        assertThat(future.cause()).isInstanceOf(PreBidException.class).hasMessage("Not supported");
    }

    @Test
    public void getAdUnitConfigByIdShouldReturnEmptyResult() {
        // when
        final Future<String> future = httpApplicationSettings.getAdUnitConfigById(null, null);

        // then
        assertThat(future.failed()).isTrue();
        assertThat(future.cause()).isInstanceOf(PreBidException.class).hasMessage("Not supported");
    }

    @Test
    public void getStoredResponsesShouldReturnFailedFutureWithNotSupportedReason() {
        // when
        final Future<StoredResponseDataResult> future = httpApplicationSettings.getStoredResponses(null, null);

        // then
        assertThat(future.failed()).isTrue();
        assertThat(future.cause()).isInstanceOf(PreBidException.class).hasMessage("Not supported");
    }

    @Test
    public void getStoredDataShouldReturnEmptyResultIfEmptyRequestsIdsGiven() {
        // when
        final Future<StoredDataResult> future = httpApplicationSettings.getStoredData(emptySet(), emptySet(), null);

        // then
        assertThat(future.succeeded()).isTrue();
        assertThat(future.result().getErrors()).isEmpty();
        assertThat(future.result().getStoredIdToRequest()).isEmpty();
        assertThat(future.result().getStoredIdToImp()).isEmpty();
        verifyZeroInteractions(httpClient);
    }

    @Test
    public void getStoredDataShouldReturnResultWithErrorIfTimeoutAlreadyExpired() {
        // when
        final Future<StoredDataResult> future =
                httpApplicationSettings.getStoredData(singleton("id1"), emptySet(), expiredTimeout);

        // then
        assertThat(future.succeeded()).isTrue();
        assertThat(future.result().getStoredIdToRequest()).isEmpty();
        assertThat(future.result().getStoredIdToImp()).isEmpty();
        assertThat(future.result().getErrors())
                .containsOnly("Error fetching stored requests for ids [id1] via HTTP: Timeout has been exceeded");
        verifyZeroInteractions(httpClient);
    }

    @Test
    public void getStoredDataShouldSendHttpRequestWithExpectedNewParams() {
        // given
        givenHttpClientReturnsResponse(200, null);

        // when
        httpApplicationSettings.getStoredData(new HashSet<>(asList("id1", "id2")), new HashSet<>(asList("id3", "id4")),
                timeout);

        // then
        verify(httpClient).get(eq("http://stored-requests?request-ids=[\"id2\",\"id1\"]&imp-ids=[\"id4\",\"id3\"]"),
                any(), anyLong());
    }

    @Test
    public void getStoredDataShouldSendHttpRequestWithExpectedAppendedParams() {
        // given
        givenHttpClientReturnsResponse(200, null);
<<<<<<< HEAD
        httpApplicationSettings = new HttpApplicationSettings(
                "http://some-domain?param1=value1", AMP_ENDPOINT, httpClient, jacksonMapper);
=======
        httpApplicationSettings = new HttpApplicationSettings(httpClient, "http://some-domain?param1=value1",
                AMP_ENDPOINT, VIDEO_ENDPOINT);
>>>>>>> 3a73d00f

        // when
        httpApplicationSettings.getStoredData(singleton("id1"), singleton("id2"), timeout);

        // then
        verify(httpClient).get(eq("http://some-domain?param1=value1&request-ids=[\"id1\"]&imp-ids=[\"id2\"]"), any(),
                anyLong());
    }

    @Test
    public void getStoredDataShouldReturnResultWithErrorIfHttpClientFails() {
        // given
        givenHttpClientProducesException(new RuntimeException("Request exception"));

        // when
        final Future<StoredDataResult> future =
                httpApplicationSettings.getStoredData(singleton("id1"), emptySet(), timeout);

        // then
        assertThat(future.succeeded()).isTrue();
        assertThat(future.result().getStoredIdToRequest()).isEmpty();
        assertThat(future.result().getStoredIdToImp()).isEmpty();
        assertThat(future.result().getErrors())
                .containsOnly("Error fetching stored requests for ids [id1] via HTTP: Request exception");
    }

    @Test
    public void getStoredDataShouldReturnResultWithErrorIfHttpClientRespondsNot200Status() {
        // given
        givenHttpClientReturnsResponse(500, "ignored");

        // when
        final Future<StoredDataResult> future =
                httpApplicationSettings.getStoredData(singleton("id1"), emptySet(), timeout);

        // then
        assertThat(future.succeeded()).isTrue();
        assertThat(future.result().getStoredIdToRequest()).isEmpty();
        assertThat(future.result().getStoredIdToImp()).isEmpty();
        assertThat(future.result().getErrors())
                .containsOnly("Error fetching stored requests for ids [id1] via HTTP: HTTP status code 500");
    }

    @Test
    public void getStoredDataShouldReturnResultWithErrorIfHttpResponseIsMalformed() {
        // given
        givenHttpClientReturnsResponse(200, "invalid-response");

        // when
        final Future<StoredDataResult> future =
                httpApplicationSettings.getStoredData(singleton("id1"), emptySet(), timeout);

        // then
        assertThat(future.succeeded()).isTrue();
        assertThat(future.result().getStoredIdToRequest()).isEmpty();
        assertThat(future.result().getStoredIdToImp()).isEmpty();
        assertThat(future.result().getErrors().get(0))
                .startsWith("Error fetching stored requests for ids [id1] via HTTP: parsing json failed for response: "
                        + "invalid-response with message: Failed to decode");
    }

    @Test
    public void getStoredDataShouldReturnResultWithErrorIfStoredRequestObjectIsMalformed() {
        // given
        final String malformedStoredRequest = "{\"requests\": {\"id1\":\"invalid-stored-request\"}";
        givenHttpClientReturnsResponse(200, malformedStoredRequest);

        // when
        final Future<StoredDataResult> future =
                httpApplicationSettings.getStoredData(singleton("id1"), emptySet(), timeout);

        // then
        assertThat(future.succeeded()).isTrue();
        assertThat(future.result().getStoredIdToRequest()).isEmpty();
        assertThat(future.result().getStoredIdToImp()).isEmpty();
        assertThat(future.result().getErrors().get(0))
                .startsWith("Error fetching stored requests for ids [id1] via HTTP: "
                        + "parsing json failed for response: {\"requests\": {\"id1\":\"invalid-stored-request\"} "
                        + "with message: Failed to decode");
    }

    @Test
    public void getStoredDataShouldReturnResultWithErrorIfStoredImpObjectIsMalformed() {
        // given
        final String malformedStoredRequest = "{\"imps\": {\"id1\":\"invalid-stored-imp\"}";
        givenHttpClientReturnsResponse(200, malformedStoredRequest);

        // when
        final Future<StoredDataResult> future =
                httpApplicationSettings.getStoredData(singleton("id1"), emptySet(), timeout);

        // then
        assertThat(future.succeeded()).isTrue();
        assertThat(future.result().getStoredIdToRequest()).isEmpty();
        assertThat(future.result().getStoredIdToImp()).isEmpty();
        assertThat(future.result().getErrors().get(0))
                .startsWith("Error fetching stored requests for ids [id1] via HTTP: parsing json failed for response: "
                        + "{\"imps\": {\"id1\":\"invalid-stored-imp\"} with message: Failed to decode");
    }

    @Test
    public void getStoredDataShouldTolerateMissedId() throws JsonProcessingException {
        // given
        final HttpFetcherResponse response = HttpFetcherResponse.of(
                singletonMap("id1", mapper.createObjectNode()), singletonMap("id3", mapper.createObjectNode()));
        givenHttpClientReturnsResponse(200, mapper.writeValueAsString(response));

        // when
        final Future<StoredDataResult> future = httpApplicationSettings.getStoredData(
                new HashSet<>(asList("id1", "id2")), new HashSet<>(asList("id3", "id4")), timeout);

        // then
        assertThat(future.succeeded()).isTrue();
        assertThat(future.result().getStoredIdToRequest().entrySet()).hasSize(1)
                .extracting(Map.Entry::getKey, Map.Entry::getValue)
                .containsOnly(tuple("id1", "{}"));
        assertThat(future.result().getStoredIdToImp().entrySet()).hasSize(1)
                .extracting(Map.Entry::getKey, Map.Entry::getValue)
                .containsOnly(tuple("id3", "{}"));
        assertThat(future.result().getErrors()).hasSize(2)
                .containsOnly("Stored request not found for id: id2", "Stored imp not found for id: id4");
    }

    @Test
    public void getStoredDataShouldReturnExpectedResult() throws JsonProcessingException {
        // given
        final HttpFetcherResponse response = HttpFetcherResponse.of(
                singletonMap("id1", mapper.createObjectNode().put("field1", "field-value1")),
                singletonMap("id2", mapper.createObjectNode().put("field2", "field-value2")));
        givenHttpClientReturnsResponse(200, mapper.writeValueAsString(response));

        // when
        final Future<StoredDataResult> future =
                httpApplicationSettings.getStoredData(singleton("id1"), singleton("id2"), timeout);

        // then
        assertThat(future.succeeded()).isTrue();
        assertThat(future.result().getErrors()).isEmpty();
        assertThat(future.result().getStoredIdToRequest().entrySet()).hasSize(1)
                .extracting(Map.Entry::getKey, Map.Entry::getValue)
                .containsOnly(tuple("id1", "{\"field1\":\"field-value1\"}"));
        assertThat(future.result().getStoredIdToImp().entrySet()).hasSize(1)
                .extracting(Map.Entry::getKey, Map.Entry::getValue)
                .containsOnly(tuple("id2", "{\"field2\":\"field-value2\"}"));
    }

    @Test
    public void getAmpStoredDataShouldIgnoreImpIdsArgument() {
        // given
        givenHttpClientReturnsResponse(200, null);

        // when
        httpApplicationSettings.getAmpStoredData(singleton("id1"), singleton("id2"), timeout);

        // then
        final ArgumentCaptor<String> captor = ArgumentCaptor.forClass(String.class);
        verify(httpClient).get(captor.capture(), any(), anyLong());
        assertThat(captor.getValue()).doesNotContain("imp-ids");
    }

    private void givenHttpClientReturnsResponse(int statusCode, String response) {
        given(httpClient.get(anyString(), any(), anyLong()))
                .willReturn(Future.succeededFuture(HttpClientResponse.of(statusCode, null, response)));
    }

    private void givenHttpClientProducesException(Throwable throwable) {
        given(httpClient.get(anyString(), any(), anyLong()))
                .willReturn(Future.failedFuture(throwable));
    }
}<|MERGE_RESOLUTION|>--- conflicted
+++ resolved
@@ -60,11 +60,8 @@
 
     @Before
     public void setUp() {
-<<<<<<< HEAD
-        httpApplicationSettings = new HttpApplicationSettings(ENDPOINT, AMP_ENDPOINT, httpClient, jacksonMapper);
-=======
-        httpApplicationSettings = new HttpApplicationSettings(httpClient, ENDPOINT, AMP_ENDPOINT, VIDEO_ENDPOINT);
->>>>>>> 3a73d00f
+        httpApplicationSettings = new HttpApplicationSettings(httpClient, jacksonMapper, ENDPOINT, AMP_ENDPOINT,
+                VIDEO_ENDPOINT);
 
         final Clock clock = Clock.fixed(Instant.now(), ZoneId.systemDefault());
         final TimeoutFactory timeoutFactory = new TimeoutFactory(clock);
@@ -75,29 +72,24 @@
     @Test
     public void creationShouldFailsOnInvalidEndpoint() {
         assertThatIllegalArgumentException()
-<<<<<<< HEAD
-                .isThrownBy(() -> new HttpApplicationSettings("invalid_url", AMP_ENDPOINT, httpClient, jacksonMapper))
-=======
-                .isThrownBy(() -> new HttpApplicationSettings(httpClient, "invalid_url", AMP_ENDPOINT, VIDEO_ENDPOINT))
->>>>>>> 3a73d00f
+                .isThrownBy(() -> new HttpApplicationSettings(httpClient, jacksonMapper, "invalid_url", AMP_ENDPOINT,
+                        VIDEO_ENDPOINT))
                 .withMessage("URL supplied is not valid: invalid_url");
     }
 
     @Test
     public void creationShouldFailsOnInvalidAmpEndpoint() {
         assertThatIllegalArgumentException()
-<<<<<<< HEAD
-                .isThrownBy(() -> new HttpApplicationSettings(ENDPOINT, "invalid_url", httpClient, jacksonMapper))
-=======
-                .isThrownBy(() -> new HttpApplicationSettings(httpClient, ENDPOINT, "invalid_url", VIDEO_ENDPOINT))
+                .isThrownBy(() -> new HttpApplicationSettings(httpClient, jacksonMapper, ENDPOINT, "invalid_url",
+                        VIDEO_ENDPOINT))
                 .withMessage("URL supplied is not valid: invalid_url");
     }
 
     @Test
     public void creationShouldFailsOnInvalidVideoEndpoint() {
         assertThatIllegalArgumentException()
-                .isThrownBy(() -> new HttpApplicationSettings(httpClient, ENDPOINT, AMP_ENDPOINT, "invalid_url"))
->>>>>>> 3a73d00f
+                .isThrownBy(() -> new HttpApplicationSettings(httpClient, jacksonMapper, ENDPOINT, AMP_ENDPOINT,
+                        "invalid_url"))
                 .withMessage("URL supplied is not valid: invalid_url");
     }
 
@@ -177,13 +169,8 @@
     public void getStoredDataShouldSendHttpRequestWithExpectedAppendedParams() {
         // given
         givenHttpClientReturnsResponse(200, null);
-<<<<<<< HEAD
-        httpApplicationSettings = new HttpApplicationSettings(
-                "http://some-domain?param1=value1", AMP_ENDPOINT, httpClient, jacksonMapper);
-=======
-        httpApplicationSettings = new HttpApplicationSettings(httpClient, "http://some-domain?param1=value1",
-                AMP_ENDPOINT, VIDEO_ENDPOINT);
->>>>>>> 3a73d00f
+        httpApplicationSettings = new HttpApplicationSettings(httpClient, jacksonMapper,
+                "http://some-domain?param1=value1", AMP_ENDPOINT, VIDEO_ENDPOINT);
 
         // when
         httpApplicationSettings.getStoredData(singleton("id1"), singleton("id2"), timeout);
