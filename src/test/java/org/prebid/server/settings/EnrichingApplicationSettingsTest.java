--- conflicted
+++ resolved
@@ -50,13 +50,8 @@
     @Test
     public void getAccountByIdShouldOmitMergingWhenDefaultAccountIsNull() {
         // given
-<<<<<<< HEAD
-        enrichingApplicationSettings = new EnrichingApplicationSettings(
-                null, delegate, priceFloorsConfigResolver, jsonMerger, jacksonMapper);
-=======
-        enrichingApplicationSettings =
-                new EnrichingApplicationSettings(true, null, delegate, priceFloorsConfigResolver, jsonMerger);
->>>>>>> 4ad67bf6
+        enrichingApplicationSettings = new EnrichingApplicationSettings(
+                true, null, delegate, priceFloorsConfigResolver, jsonMerger, jacksonMapper);
 
         final Account returnedAccount = Account.builder().build();
         given(delegate.getAccountById(anyString(), any())).willReturn(Future.succeededFuture(returnedAccount));
@@ -171,7 +166,8 @@
                 "{\"auction\": {\"banner-cache-ttl\": 100}}",
                 delegate,
                 priceFloorsConfigResolver,
-                jsonMerger);
+                jsonMerger,
+                jacksonMapper);
 
         given(delegate.getAccountById(anyString(), any())).willReturn(Future.failedFuture("Exception"));
 
