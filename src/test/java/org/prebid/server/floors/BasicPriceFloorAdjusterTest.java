--- conflicted
+++ resolved
@@ -105,53 +105,6 @@
     }
 
     @Test
-<<<<<<< HEAD
-    public void adjustForImpShouldChooseAdjustmentFactorFromAdjustments() {
-        // given
-
-        final ExtRequestBidAdjustmentFactors givenFactors = ExtRequestBidAdjustmentFactors.builder()
-                .mediatypes(givenMediaTypes(Collections.emptyMap()))
-                .build();
-        givenFactors.addFactor(RUBICON, BigDecimal.valueOf(0.6D));
-        final BidRequest bidRequest = givenBidRequest(bidRequestBuilder ->
-                bidRequestBuilder.ext(ExtRequest.of(ExtRequestPrebid.builder()
-                        .bidadjustmentfactors(givenFactors).build())));
-        final Imp imp = givenImp(impBuilder ->
-                impBuilder);
-
-        // when
-        final BigDecimal adjustedBidFloor = basicPriceFloorAdjuster.adjustForImp(imp, RUBICON, bidRequest, null);
-
-        // then
-        assertThat(adjustedBidFloor).isEqualTo(BigDecimal.valueOf(16.6667D));
-    }
-
-    @Test
-    public void adjustForImpShouldChooseAdjustmentFactorIfGreaterThanOne() {
-        // given
-
-        final ExtRequestBidAdjustmentFactors givenFactors = ExtRequestBidAdjustmentFactors.builder()
-                .mediatypes(givenMediaTypes(Map.of(
-                        ImpMediaType.VIDEO,
-                        Map.of(RUBICON, BigDecimal.valueOf(3D)))))
-                .build();
-        givenFactors.addFactor(RUBICON, BigDecimal.valueOf(2D));
-        final BidRequest bidRequest = givenBidRequest(bidRequestBuilder ->
-                bidRequestBuilder.ext(ExtRequest.of(ExtRequestPrebid.builder()
-                        .bidadjustmentfactors(givenFactors).build())));
-        final Imp imp = givenImp(impBuilder ->
-                impBuilder);
-
-        // when
-        final BigDecimal adjustedBidFloor = basicPriceFloorAdjuster.adjustForImp(imp, RUBICON, bidRequest, null);
-
-        // then
-        assertThat(adjustedBidFloor).isEqualTo(BigDecimal.valueOf(5));
-    }
-
-    @Test
-=======
->>>>>>> 69042cdb
     public void adjustForImpShouldApplyNoAdjustmentsIfBidAdjustmentsFactorIsNotPresent() {
         // given
         final BidRequest bidRequest = givenBidRequest(bidRequestBuilder ->
@@ -250,82 +203,6 @@
         assertThat(adjustedBidFloor).isEqualTo(BigDecimal.TEN);
     }
 
-<<<<<<< HEAD
-    @Test
-    public void adjustForImpShouldChooseMinimalFactorFromSeveralAvailable() {
-        // given
-        final BidRequest bidRequest = givenBidRequest(bidRequestBuilder ->
-                bidRequestBuilder.ext(ExtRequest.of(ExtRequestPrebid.builder()
-                        .bidadjustmentfactors(ExtRequestBidAdjustmentFactors.builder()
-                                .mediatypes(givenMediaTypes(Map.of(
-                                        ImpMediaType.VIDEO_OUTSTREAM,
-                                        Map.of(RUBICON, BigDecimal.valueOf(0.8D), "bidder", BigDecimal.valueOf(0.8D)),
-                                        ImpMediaType.AUDIO,
-                                        Map.of(RUBICON, BigDecimal.valueOf(0.75D), "bidder", BigDecimal.valueOf(0.6D)),
-                                        ImpMediaType.X_NATIVE,
-                                        Map.of(RUBICON, BigDecimal.valueOf(0.6D), "bidder", BigDecimal.valueOf(0.7D)))))
-                                .build())
-                        .build())));
-        final Imp imp = givenImp(impBuilder ->
-                impBuilder
-                        .banner(Banner.builder().build())
-                        .audio(Audio.builder().build())
-                        .xNative(Native.builder().build())
-                        .video(Video.builder().placement(0).build()));
-
-        // when
-        final BigDecimal adjustedBidFloor = basicPriceFloorAdjuster.adjustForImp(imp, RUBICON, bidRequest, null);
-
-        // then
-        assertThat(adjustedBidFloor).isEqualTo(BigDecimal.valueOf(16.6667D));
-    }
-
-    @Test
-    public void adjustForImpShouldChooseVideoMediaTypeIfPlacementIsNotPresent() {
-        // given
-        final BidRequest bidRequest = givenBidRequest(bidRequestBuilder ->
-                bidRequestBuilder.ext(ExtRequest.of(ExtRequestPrebid.builder()
-                        .bidadjustmentfactors(ExtRequestBidAdjustmentFactors.builder()
-                                .mediatypes(givenMediaTypes(Map.of(
-                                        ImpMediaType.VIDEO,
-                                        Map.of(RUBICON, BigDecimal.valueOf(0.8D), "bidder", BigDecimal.valueOf(0.8D)))))
-                                .build())
-                        .build())));
-        final Imp imp = givenImp(impBuilder ->
-                impBuilder.video(Video.builder().placement(null).build()));
-
-        // when
-        final BigDecimal adjustedBidFloor = basicPriceFloorAdjuster.adjustForImp(imp, RUBICON, bidRequest, null);
-
-        // then
-        assertThat(adjustedBidFloor).isEqualTo(BigDecimal.valueOf(12.5D));
-    }
-
-    @Test
-    public void adjustForImpShouldChooseAdjustmentFactorIfLowerThenMediaType() {
-        // given
-
-        final ExtRequestBidAdjustmentFactors givenFactors = ExtRequestBidAdjustmentFactors.builder()
-                .mediatypes(givenMediaTypes(Map.of(
-                        ImpMediaType.VIDEO,
-                        Map.of(RUBICON, BigDecimal.valueOf(0.7D), "bidder", BigDecimal.valueOf(0.5D)))))
-                .build();
-        givenFactors.addFactor(RUBICON, BigDecimal.valueOf(0.6D));
-        final BidRequest bidRequest = givenBidRequest(bidRequestBuilder ->
-                bidRequestBuilder.ext(ExtRequest.of(ExtRequestPrebid.builder()
-                        .bidadjustmentfactors(givenFactors).build())));
-        final Imp imp = givenImp(impBuilder ->
-                impBuilder);
-
-        // when
-        final BigDecimal adjustedBidFloor = basicPriceFloorAdjuster.adjustForImp(imp, RUBICON, bidRequest, null);
-
-        // then
-        assertThat(adjustedBidFloor).isEqualTo(BigDecimal.valueOf(16.6667D));
-    }
-
-=======
->>>>>>> 69042cdb
     private static BidRequest givenBidRequest(UnaryOperator<BidRequest.BidRequestBuilder> requestCustomizer) {
         return requestCustomizer.apply(
                         BidRequest.builder()
