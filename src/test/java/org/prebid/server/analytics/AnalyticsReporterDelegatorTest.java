package org.prebid.server.analytics;

import com.fasterxml.jackson.databind.ObjectMapper;
import com.fasterxml.jackson.databind.node.IntNode;
import com.fasterxml.jackson.databind.node.ObjectNode;
import com.fasterxml.jackson.databind.node.TextNode;
import com.iab.openrtb.request.BidRequest;
import io.netty.channel.ConnectTimeoutException;
import io.vertx.core.Future;
import io.vertx.core.Handler;
import io.vertx.core.Vertx;
import org.apache.commons.lang3.StringUtils;
import org.junit.Before;
import org.junit.Rule;
import org.junit.Test;
import org.mockito.ArgumentCaptor;
import org.mockito.Mock;
import org.mockito.junit.MockitoJUnit;
import org.mockito.junit.MockitoRule;
import org.mockito.stubbing.Answer;
import org.prebid.server.analytics.model.AuctionEvent;
import org.prebid.server.auction.PrivacyEnforcementService;
import org.prebid.server.auction.model.AuctionContext;
import org.prebid.server.metric.MetricName;
import org.prebid.server.metric.Metrics;
import org.prebid.server.privacy.gdpr.model.PrivacyEnforcementAction;
import org.prebid.server.privacy.gdpr.model.TcfContext;
import org.prebid.server.proto.openrtb.ext.request.ExtRequest;
import org.prebid.server.proto.openrtb.ext.request.ExtRequestPrebid;

import java.util.HashMap;
import java.util.Map;
import java.util.concurrent.TimeoutException;
import java.util.function.Function;

import static java.util.Arrays.asList;
import static java.util.Collections.singleton;
import static java.util.function.UnaryOperator.identity;
import static org.assertj.core.api.Assertions.assertThat;
import static org.mockito.ArgumentMatchers.any;
import static org.mockito.BDDMockito.given;
import static org.mockito.BDDMockito.willAnswer;
import static org.mockito.Mockito.mock;
import static org.mockito.Mockito.never;
import static org.mockito.Mockito.times;
import static org.mockito.Mockito.verify;

public class AnalyticsReporterDelegatorTest {

    private static final String EVENT = StringUtils.EMPTY;
    private static final Integer FIRST_REPORTER_ID = 1;
    private static final Integer SECOND_REPORTER_ID = 2;

    @Rule
    public final MockitoRule mockitoRule = MockitoJUnit.rule();

    @Mock
    private Vertx vertx;
    @Mock
    private PrivacyEnforcementService privacyEnforcementService;
    @Mock
    private Metrics metrics;

    private AnalyticsReporter firstReporter;

    private AnalyticsReporter secondReporter;

    private AnalyticsReporterDelegator target;

    @Before
    public void setUp() {
        firstReporter = mock(AnalyticsReporter.class);
        given(firstReporter.vendorId()).willReturn(FIRST_REPORTER_ID);
        given(firstReporter.name()).willReturn("logAnalytics");
        given(firstReporter.processEvent(any())).willReturn(Future.succeededFuture());

        secondReporter = mock(AnalyticsReporter.class);
        given(secondReporter.vendorId()).willReturn(SECOND_REPORTER_ID);
        given(secondReporter.name()).willReturn("adapter");
        given(secondReporter.processEvent(any())).willReturn(Future.succeededFuture());

        willAnswer(withNullAndInvokeHandler()).given(vertx).runOnContext(any());
        final Map<Integer, PrivacyEnforcementAction> enforcementActionMap = new HashMap<>();
        enforcementActionMap.put(SECOND_REPORTER_ID, PrivacyEnforcementAction.allowAll());
        enforcementActionMap.put(FIRST_REPORTER_ID, PrivacyEnforcementAction.allowAll());
        given(privacyEnforcementService.resultForVendorIds(any(), any()))
                .willReturn(Future.succeededFuture(enforcementActionMap));

        target = new AnalyticsReporterDelegator(asList(firstReporter, secondReporter), vertx,
                privacyEnforcementService, metrics);
    }

    @Test
    public void shouldPassEventToAllDelegates() {
        // given
        willAnswer(withNullAndInvokeHandler()).given(vertx).runOnContext(any());

        // when
        target.processEvent(EVENT);

        // then
        verify(vertx, times(2)).runOnContext(any());
        assertThat(captureEvent(firstReporter)).isSameAs(EVENT);
        assertThat(captureEvent(secondReporter)).isSameAs(EVENT);
    }

    @Test
    public void shouldTolerateInvalidExtPrebidAnalyticsNode() {
        // given
        final TextNode analyticsNode = new TextNode("invalid");
        final AuctionEvent givenAuctionEvent = givenAuctionEvent(bidRequestBuilder ->
                bidRequestBuilder.ext(ExtRequest.of(ExtRequestPrebid.builder()
                        .analytics(analyticsNode)
                        .build())));

        // when
        target.processEvent(givenAuctionEvent, TcfContext.empty());

        // then
        verify(vertx, times(2)).runOnContext(any());
        assertThat(asList(captureAuctionEvent(firstReporter), captureAuctionEvent(secondReporter)))
                .extracting(AuctionEvent::getAuctionContext)
                .extracting(AuctionContext::getBidRequest)
                .extracting(BidRequest::getExt)
                .extracting(ExtRequest::getPrebid)
                .extracting(ExtRequestPrebid::getAnalytics)
                .containsExactly(analyticsNode, analyticsNode);
    }

    @Test
    public void shouldTolerateWithMissingBidRequest() {
        // given
<<<<<<< HEAD
        final AuctionEvent givenAuctionEvent = AuctionEvent.builder().build();

        // when
        target.processEvent(givenAuctionEvent, TcfContext.empty());

        // then
        verify(vertx, times(2)).runOnContext(any());
=======
        final AuctionEvent givenAuctionEventWithoutContext = AuctionEvent.builder().build();
        final AuctionEvent givenAuctionEventWithoutBidRequest = AuctionEvent.builder()
                .auctionContext(AuctionContext.builder().build())
                .build();

        // when
        target.processEvent(givenAuctionEventWithoutContext, TcfContext.empty());
        target.processEvent(givenAuctionEventWithoutBidRequest, TcfContext.empty());

        // then
        verify(vertx, times(4)).runOnContext(any());
>>>>>>> 71188ea1
    }

    @Test
    public void shouldPassOnlyAdapterRelatedEntriesToAnalyticReporters() {
        // given
        final ObjectNode analyticsNode = new ObjectMapper().createObjectNode();
        analyticsNode.set("adapter", new TextNode("someValue"));
        analyticsNode.set("anotherAdapter", new IntNode(2));
        final AuctionEvent givenAuctionEvent = givenAuctionEvent(bidRequestBuilder ->
                bidRequestBuilder.ext(ExtRequest.of(ExtRequestPrebid.builder()
                        .analytics(analyticsNode)
                        .build())));

        // when
        target.processEvent(givenAuctionEvent, TcfContext.empty());

        // then
        verify(vertx, times(2)).runOnContext(any());
        assertThat(singleton(captureAuctionEvent(firstReporter)))
                .extracting(AuctionEvent::getAuctionContext)
                .extracting(AuctionContext::getBidRequest)
                .extracting(BidRequest::getExt)
                .extracting(ExtRequest::getPrebid)
                .extracting(ExtRequestPrebid::getAnalytics)
                .containsExactly(analyticsNode);
        final ObjectNode expectedAnalytics = new ObjectMapper().createObjectNode();
        expectedAnalytics.set("adapter", new TextNode("someValue"));
        assertThat(singleton(captureAuctionEvent(secondReporter)))
                .extracting(AuctionEvent::getAuctionContext)
                .extracting(AuctionContext::getBidRequest)
                .extracting(BidRequest::getExt)
                .extracting(ExtRequest::getPrebid)
                .extracting(ExtRequestPrebid::getAnalytics)
                .containsExactly(expectedAnalytics);
    }

    @Test
    public void shouldUpdateOkMetricsWithSpecificEventAndAdapterType() {
        // when
        target.processEvent(givenAuctionEvent(identity()), TcfContext.empty());

        // then
        verify(metrics).updateAnalyticEventMetric("logAnalytics", MetricName.event_auction, MetricName.ok);
        verify(metrics).updateAnalyticEventMetric("adapter", MetricName.event_auction, MetricName.ok);
    }

    @Test
    public void shouldUpdateTimeoutMetricsWithSpecificEventAndAdapterType() {
        // given
        given(firstReporter.processEvent(any())).willReturn(Future.failedFuture(new TimeoutException()));
        given(secondReporter.processEvent(any())).willReturn(Future.failedFuture(new ConnectTimeoutException()));

        // when
        target.processEvent(givenAuctionEvent(identity()), TcfContext.empty());

        // then
        verify(metrics).updateAnalyticEventMetric("logAnalytics", MetricName.event_auction, MetricName.timeout);
        verify(metrics).updateAnalyticEventMetric("adapter", MetricName.event_auction, MetricName.timeout);
    }

    @Test
    public void shouldUpdateErrorMetricsWithSpecificEventAndAdapterType() {
        // given
        given(firstReporter.processEvent(any())).willReturn(Future.failedFuture(new RuntimeException()));
        given(secondReporter.processEvent(any())).willReturn(Future.failedFuture(new Exception()));

        // when
        target.processEvent(givenAuctionEvent(identity()), TcfContext.empty());

        // then
        verify(metrics).updateAnalyticEventMetric("logAnalytics", MetricName.event_auction, MetricName.err);
        verify(metrics).updateAnalyticEventMetric("adapter", MetricName.event_auction, MetricName.err);
    }

    @Test
    public void shouldPassEventToAllowedDelegatesWhenSomeVendorIdWasAllowed() {
        // given
        final Map<Integer, PrivacyEnforcementAction> enforcementActionMap = new HashMap<>();
        enforcementActionMap.put(FIRST_REPORTER_ID, PrivacyEnforcementAction.restrictAll());
        enforcementActionMap.put(SECOND_REPORTER_ID, PrivacyEnforcementAction.allowAll());

        given(privacyEnforcementService.resultForVendorIds(any(), any()))
                .willReturn(Future.succeededFuture(enforcementActionMap));

        willAnswer(withNullAndInvokeHandler()).given(vertx).runOnContext(any());

        // when
        target.processEvent(EVENT, TcfContext.empty());

        // then
        verify(vertx, times(1)).runOnContext(any());
        assertThat(captureEvent(secondReporter)).isSameAs(EVENT);
    }

    @Test
    public void shouldNotPassEventToDelegatesWhenAllVendorIdsWasBlocked() {
        // given
        final Map<Integer, PrivacyEnforcementAction> enforcementActionMap = new HashMap<>();
        enforcementActionMap.put(FIRST_REPORTER_ID, PrivacyEnforcementAction.restrictAll());
        enforcementActionMap.put(SECOND_REPORTER_ID, PrivacyEnforcementAction.restrictAll());

        given(privacyEnforcementService.resultForVendorIds(any(), any()))
                .willReturn(Future.succeededFuture(enforcementActionMap));

        willAnswer(withNullAndInvokeHandler()).given(vertx).runOnContext(any());

        // when
        target.processEvent(EVENT, TcfContext.empty());

        // then
        verify(vertx, never()).runOnContext(any());
    }

    @SuppressWarnings("unchecked")
    private static Answer<Object> withNullAndInvokeHandler() {
        return invocation -> {
            ((Handler<Void>) invocation.getArgument(0)).handle(null);
            return null;
        };
    }

    private static String captureEvent(AnalyticsReporter reporter) {
        final ArgumentCaptor<String> auctionEventCaptor = ArgumentCaptor.forClass(String.class);
        verify(reporter).processEvent(auctionEventCaptor.capture());
        return auctionEventCaptor.getValue();
    }

    private static AuctionEvent captureAuctionEvent(AnalyticsReporter reporter) {
        final ArgumentCaptor<AuctionEvent> auctionEventCaptor = ArgumentCaptor.forClass(AuctionEvent.class);
        verify(reporter).processEvent(auctionEventCaptor.capture());
        return auctionEventCaptor.getValue();
    }

    private static AuctionEvent givenAuctionEvent(
            Function<BidRequest.BidRequestBuilder, BidRequest.BidRequestBuilder> bidRequestCustomizer) {

        return AuctionEvent.builder()
                .auctionContext(AuctionContext.builder()
                        .bidRequest(bidRequestCustomizer.apply(BidRequest.builder()).build())
                        .build())
                .build();
    }
}<|MERGE_RESOLUTION|>--- conflicted
+++ resolved
@@ -130,15 +130,6 @@
     @Test
     public void shouldTolerateWithMissingBidRequest() {
         // given
-<<<<<<< HEAD
-        final AuctionEvent givenAuctionEvent = AuctionEvent.builder().build();
-
-        // when
-        target.processEvent(givenAuctionEvent, TcfContext.empty());
-
-        // then
-        verify(vertx, times(2)).runOnContext(any());
-=======
         final AuctionEvent givenAuctionEventWithoutContext = AuctionEvent.builder().build();
         final AuctionEvent givenAuctionEventWithoutBidRequest = AuctionEvent.builder()
                 .auctionContext(AuctionContext.builder().build())
@@ -150,7 +141,6 @@
 
         // then
         verify(vertx, times(4)).runOnContext(any());
->>>>>>> 71188ea1
     }
 
     @Test
