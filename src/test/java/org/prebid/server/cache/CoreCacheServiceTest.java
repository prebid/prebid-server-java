--- conflicted
+++ resolved
@@ -893,7 +893,6 @@
     }
 
     @Test
-<<<<<<< HEAD
     public void cachePutObjectsShouldCacheObjectsWithTtlDefinedAsMinBetweenRequestAndAccountTtl() throws IOException {
         // given
         final BidPutObject firstBidPutObject = BidPutObject.builder()
@@ -1156,8 +1155,6 @@
     }
 
     @Test
-=======
->>>>>>> c5fd12ae
     public void cachePutObjectsShouldLogErrorMetricsWhenStatusCodeIsNotOk() {
         // given
         final BidPutObject bidObject = BidPutObject.builder()
@@ -1183,21 +1180,13 @@
                 true,
                 singleton("bidder1"),
                 "account",
-<<<<<<< HEAD
                 100,
-=======
->>>>>>> c5fd12ae
                 "pbjs",
                 timeout);
 
         // then
-<<<<<<< HEAD
         verify(metrics).updateCacheCreativeSize(eq("account"), eq(12), eq(MetricName.json));
         verify(metrics).updateCacheCreativeTtl(eq("account"), eq(1), eq(MetricName.json));
-=======
-        verify(metrics).updateVtrackCacheCreativeSize(eq("account"), eq(12), eq(MetricName.json));
-        verify(metrics).updateVtrackCacheCreativeTtl(eq("account"), eq(1), eq(MetricName.json));
->>>>>>> c5fd12ae
         verify(metrics).updateVtrackCacheWriteRequestTime(eq("account"), anyLong(), eq(MetricName.err));
         verify(vastModifier).modifyVastXml(true, singleton("bidder1"), bidObject, "account", "pbjs");
     }
@@ -1228,22 +1217,86 @@
                 true,
                 singleton("bidder1"),
                 "account",
-<<<<<<< HEAD
                 100,
-=======
->>>>>>> c5fd12ae
                 "pbjs",
                 timeout);
 
         // then
         verify(metrics, never()).updateVtrackCacheWriteRequestTime(eq("account"), anyLong(), any());
-<<<<<<< HEAD
         verify(metrics).updateCacheCreativeSize(eq("account"), eq(12), eq(MetricName.json));
         verify(metrics).updateCacheCreativeTtl(eq("account"), eq(1), eq(MetricName.json));
-=======
+        verify(vastModifier).modifyVastXml(true, singleton("bidder1"), bidObject, "account", "pbjs");
+    }
+
+    @Test
+    public void cachePutObjectsShouldLogErrorMetricsWhenStatusCodeIsNotOk() {
+        // given
+        final BidPutObject bidObject = BidPutObject.builder()
+                .type("json")
+                .bidid("bidId1")
+                .bidder("bidder1")
+                .timestamp(1L)
+                .value(new TextNode("vast"))
+                .ttlseconds(1)
+                .build();
+
+        given(vastModifier.modifyVastXml(any(), any(), any(), any(), anyString()))
+                .willReturn(new TextNode("modifiedVast"))
+                .willReturn(new TextNode("VAST"))
+                .willReturn(new TextNode("updatedVast"));
+
+        given(httpClient.post(eq("http://cache-service/cache"), any(), any(), anyLong()))
+                .willReturn(Future.succeededFuture(HttpClientResponse.of(404, null, null)));
+
+        // when
+        target.cachePutObjects(
+                singletonList(bidObject),
+                true,
+                singleton("bidder1"),
+                "account",
+                "pbjs",
+                timeout);
+
+        // then
         verify(metrics).updateVtrackCacheCreativeSize(eq("account"), eq(12), eq(MetricName.json));
         verify(metrics).updateVtrackCacheCreativeTtl(eq("account"), eq(1), eq(MetricName.json));
->>>>>>> c5fd12ae
+        verify(metrics).updateVtrackCacheWriteRequestTime(eq("account"), anyLong(), eq(MetricName.err));
+        verify(vastModifier).modifyVastXml(true, singleton("bidder1"), bidObject, "account", "pbjs");
+    }
+
+    @Test
+    public void cachePutObjectsShouldNotLogErrorMetricsWhenCacheServiceIsNotConnected() {
+        // given
+        final BidPutObject bidObject = BidPutObject.builder()
+                .type("json")
+                .bidid("bidId1")
+                .bidder("bidder1")
+                .timestamp(1L)
+                .value(new TextNode("vast"))
+                .ttlseconds(1)
+                .build();
+
+        given(vastModifier.modifyVastXml(any(), any(), any(), any(), anyString()))
+                .willReturn(new TextNode("modifiedVast"))
+                .willReturn(new TextNode("VAST"))
+                .willReturn(new TextNode("updatedVast"));
+
+        given(httpClient.post(eq("http://cache-service/cache"), any(), any(), anyLong()))
+                .willReturn(Future.failedFuture(new TimeoutException("Timeout")));
+
+        // when
+        target.cachePutObjects(
+                singletonList(bidObject),
+                true,
+                singleton("bidder1"),
+                "account",
+                "pbjs",
+                timeout);
+
+        // then
+        verify(metrics, never()).updateVtrackCacheWriteRequestTime(eq("account"), anyLong(), any());
+        verify(metrics).updateVtrackCacheCreativeSize(eq("account"), eq(12), eq(MetricName.json));
+        verify(metrics).updateVtrackCacheCreativeTtl(eq("account"), eq(1), eq(MetricName.json));
         verify(vastModifier).modifyVastXml(true, singleton("bidder1"), bidObject, "account", "pbjs");
     }
 
