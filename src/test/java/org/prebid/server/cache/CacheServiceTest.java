--- conflicted
+++ resolved
@@ -55,6 +55,7 @@
 import static java.util.Collections.emptySet;
 import static java.util.Collections.singleton;
 import static java.util.Collections.singletonList;
+import static java.util.Collections.singletonMap;
 import static java.util.function.UnaryOperator.identity;
 import static org.assertj.core.api.Assertions.assertThat;
 import static org.assertj.core.api.Assertions.assertThatIllegalArgumentException;
@@ -83,13 +84,11 @@
     @Mock
     private Metrics metrics;
     @Mock
-<<<<<<< HEAD
-    private UUIDIdGenerator idGenerator;
-=======
     private GeneratedBidIds allBidIds;
     @Mock
     private GeneratedBidIds videoCachedBidIds;
->>>>>>> 1389346e
+    @Mock
+    private UUIDIdGenerator idGenerator;
 
     private Clock clock;
 
@@ -173,196 +172,6 @@
     }
 
     @Test
-<<<<<<< HEAD
-    public void cacheBidsShouldNeverCallCacheServiceIfNoBidsPassed() {
-        // when
-        final List<BidCacheResult> result = cacheService.cacheBids(emptyList(), timeout, "accountId").result();
-
-        // then
-        verifyZeroInteractions(httpClient);
-        assertThat(result).isEqualTo(emptyList());
-    }
-
-    @Test
-    public void cacheBidsShouldPerformHttpRequestWithExpectedTimeout() {
-        // when
-        cacheService.cacheBids(singleBidList(), timeout, "accountId");
-
-        // then
-        verify(httpClient).post(anyString(), any(), any(), eq(500L));
-    }
-
-    @Test
-    public void cacheBidsShouldFailIfGlobalTimeoutAlreadyExpired() {
-        // when
-        final Future<?> future = cacheService.cacheBids(singleBidList(), expiredTimeout, "accountId");
-
-        // then
-        assertThat(future.failed()).isTrue();
-        assertThat(future.cause()).isInstanceOf(TimeoutException.class);
-        verifyZeroInteractions(httpClient);
-    }
-
-    @Test
-    public void cacheBidsShouldFailIfReadingHttpResponseFails() {
-        // given
-        givenHttpClientProducesException(new RuntimeException("Response exception"));
-
-        // when
-        final Future<?> future = cacheService.cacheBids(singleBidList(), timeout, "accountId");
-
-        // then
-        assertThat(future.failed()).isTrue();
-        assertThat(future.cause()).isInstanceOf(RuntimeException.class)
-                .hasMessage("Response exception");
-    }
-
-    @Test
-    public void cacheBidsShouldFailIfResponseCodeIsNot200() {
-        // given
-        givenHttpClientReturnsResponse(503, "response");
-
-        // when
-        final Future<?> future = cacheService.cacheBids(singleBidList(), timeout, "accountId");
-
-        // then
-        verify(metrics).updateCacheRequestFailedTime(eq("accountId"), anyLong());
-
-        assertThat(future.failed()).isTrue();
-        assertThat(future.cause()).isInstanceOf(PreBidException.class)
-                .hasMessage("HTTP status code 503");
-    }
-
-    @Test
-    public void cacheBidsShouldFailIfResponseBodyCouldNotBeParsed() {
-        // given
-        givenHttpClientReturnsResponse(200, "response");
-
-        // when
-        final Future<?> future = cacheService.cacheBids(singleBidList(), timeout, "accountId");
-
-        // then
-        verify(metrics).updateCacheRequestFailedTime(eq("accountId"), anyLong());
-
-        assertThat(future.failed()).isTrue();
-        assertThat(future.cause()).isInstanceOf(PreBidException.class);
-    }
-
-    @Test
-    public void cacheBidsShouldFailIfCacheEntriesNumberDoesNotMatchBidsNumber() {
-        // given
-        givenHttpClientReturnsResponse(200, "{}");
-
-        // when
-        final Future<?> future = cacheService.cacheBids(singleBidList(), timeout, "accountId");
-
-        // then
-        verify(metrics).updateCacheRequestFailedTime(eq("accountId"), anyLong());
-
-        assertThat(future.failed()).isTrue();
-        assertThat(future.cause()).isInstanceOf(PreBidException.class)
-                .hasMessage("The number of response cache objects doesn't match with bids");
-    }
-
-    @Test
-    public void cacheBidsShouldMakeHttpRequestUsingConfigurationParams() throws MalformedURLException {
-        // given
-        cacheService = new CacheService(
-                mediaTypeCacheTtl,
-                httpClient,
-                new URL("https://cache-service-host:8888/cache"),
-                "https://cache-service-host:8080/cache?uuid=",
-                eventsService,
-                metrics,
-                clock,
-                idGenerator,
-                jacksonMapper);
-
-        // when
-        cacheService.cacheBids(singleBidList(), timeout, "accountId");
-
-        // then
-        verify(httpClient).post(eq("https://cache-service-host:8888/cache"), any(), any(), anyLong());
-    }
-
-    @Test
-    public void cacheBidsShouldPerformHttpRequestWithExpectedBody() throws Exception {
-        // given
-        final String adm3 = "<script type=\"application/javascript\" src=\"http://nym1-ib.adnxs"
-                + "f3919239&pp=${AUCTION_PRICE}&\"></script>";
-        final String adm4 = "<img src=\"https://tpp.hpppf.com/simgad/11261207092432736464\" border=\"0\" "
-                + "width=\"184\" height=\"90\" alt=\"\" class=\"img_ad\">";
-
-        // when
-        cacheService.cacheBids(asList(
-                givenBid(builder -> builder.adm("adm1").nurl("nurl1").height(100).width(200)),
-                givenBid(builder -> builder.adm("adm2").nurl("nurl2").height(300).width(400)),
-                givenBid(builder -> builder.adm(adm3).mediaType(MediaType.video)),
-                givenBid(builder -> builder.adm(adm4).mediaType(MediaType.video))),
-                timeout,
-                "accountId");
-
-        // then
-        verify(metrics, times(2)).updateCacheCreativeSize(eq("accountId"), eq(4));
-        verify(metrics, times(1)).updateCacheCreativeSize(eq("accountId"), eq(103));
-        verify(metrics, times(1)).updateCacheCreativeSize(eq("accountId"), eq(118));
-
-        final BidCacheRequest bidCacheRequest = captureBidCacheRequest();
-        assertThat(bidCacheRequest.getPuts()).hasSize(4)
-                .containsOnly(
-                        PutObject.builder().type("json").value(
-                                mapper.valueToTree(BannerValue.of("adm1", "nurl1", 200, 100))).build(),
-                        PutObject.builder().type("json").value(
-                                mapper.valueToTree(BannerValue.of("adm2", "nurl2", 400, 300))).build(),
-                        PutObject.builder().type("xml").value(new TextNode(adm3)).build(),
-                        PutObject.builder().type("xml").value(new TextNode(adm4)).build());
-    }
-
-    @Test
-    public void cacheBidsShouldReturnExpectedResult() {
-        // given and when
-        final Future<List<BidCacheResult>> future = cacheService.cacheBids(singleBidList(), timeout, "accountId");
-
-        // then
-        verify(metrics).updateCacheRequestSuccessTime(eq("accountId"), anyLong());
-
-        final List<BidCacheResult> bidCacheResults = future.result();
-        assertThat(bidCacheResults).hasSize(1)
-                .containsOnly(BidCacheResult.of("uuid1", "http://cache-service-host/cache?uuid=uuid1"));
-    }
-
-    @Test
-    public void cacheBidsVideoOnlyShouldPerformHttpRequestWithExpectedBody() throws IOException {
-        // when
-        cacheService.cacheBidsVideoOnly(asList(
-                givenBid(builder -> builder.mediaType(MediaType.banner).adm("adm1")),
-                givenBid(builder -> builder.mediaType(MediaType.video).adm("adm2"))),
-                timeout,
-                "accountId");
-
-        // then
-        verify(metrics, times(1)).updateCacheCreativeSize(eq("accountId"), eq(4));
-
-        final BidCacheRequest bidCacheRequest = captureBidCacheRequest();
-        assertThat(bidCacheRequest.getPuts()).hasSize(1)
-                .containsOnly(PutObject.builder().type("xml").value(new TextNode("adm2")).build());
-    }
-
-    @Test
-    public void cacheBidsVideoOnlyShouldReturnExpectedResult() {
-        // given and when
-        final Future<List<BidCacheResult>> future = cacheService.cacheBidsVideoOnly(
-                singletonList(givenBid(builder -> builder.mediaType(MediaType.video))), timeout, "accountId");
-
-        // then
-        final List<BidCacheResult> bidCacheResults = future.result();
-        assertThat(bidCacheResults).hasSize(1)
-                .containsOnly(BidCacheResult.of("uuid1", "http://cache-service-host/cache?uuid=uuid1"));
-    }
-
-    @Test
-=======
->>>>>>> 1389346e
     public void cacheBidsOpenrtbShouldNeverCallCacheServiceIfNoBidsPassed() {
         // when
         cacheService.cacheBidsOpenrtb(emptyList(), null, null, null);
@@ -873,12 +682,8 @@
                 givenAuctionContext(bidRequestBuilder -> bidRequestBuilder.imp(singletonList(imp))),
                 CacheContext.builder()
                         .shouldCacheVideoBids(true)
-<<<<<<< HEAD
-                        .bidderToVideoBidIdsToModify(singletonMap("bidder1", singletonList("bidId1")))
-                        .bidderToBidIds(singletonMap("bidder1", singletonList("bidId1")))
-=======
-                        .bidderToVideoGeneratedBidIdsToModify(allBidIds)
->>>>>>> 1389346e
+                        .bidderToVideoGeneratedBidIdsToModify(videoCachedBidIds)
+                        .bidderToBidsToGeneratedIds(allBidIds)
                         .build(),
                 eventsContext);
 
@@ -932,12 +737,8 @@
                 givenAuctionContext(bidRequestBuilder -> bidRequestBuilder.imp(asList(imp1, imp2))),
                 CacheContext.builder()
                         .shouldCacheVideoBids(true)
-<<<<<<< HEAD
-                        .bidderToVideoBidIdsToModify(singletonMap("bidder1", singletonList("bidId1")))
-                        .bidderToBidIds(singletonMap("bidder1", singletonList("bidId1")))
-=======
-                        .bidderToVideoGeneratedBidIdsToModify(videoCachedBidIds)
->>>>>>> 1389346e
+                        .bidderToVideoGeneratedBidIdsToModify(videoCachedBidIds)
+                        .bidderToBidsToGeneratedIds(allBidIds)
                         .build(),
                 eventsContext);
 
@@ -1015,6 +816,8 @@
                 builder.id("bid1").impid("impId1").adm("adm"));
         final Imp imp1 = givenImp(builder -> builder.id("impId1").video(Video.builder().build()));
         given(idGenerator.generateId()).willReturn("randomId");
+        given(videoCachedBidIds.getGeneratedId(any(), any(), any())).willReturn("bid2");
+        given(videoCachedBidIds.getBidderForBid(any(), any())).willReturn(Optional.of("bidder"));
 
         // when
         cacheService.cacheBidsOpenrtb(
@@ -1023,8 +826,8 @@
                 CacheContext.builder()
                         .shouldCacheBids(true)
                         .shouldCacheVideoBids(true)
-                        .bidderToVideoBidIdsToModify(singletonMap("bidder", singletonList("bid2")))
-                        .bidderToBidIds(singletonMap("bidder", singletonList("bid1")))
+                        .bidderToVideoGeneratedBidIdsToModify(videoCachedBidIds)
+                        .bidderToBidsToGeneratedIds(allBidIds)
                         .biddersToBidsCategories(singletonMap("bidder", singletonMap("bid1", "bid1Category")))
                         .build(),
                 eventsContext);
@@ -1053,8 +856,8 @@
                 CacheContext.builder()
                         .shouldCacheBids(true)
                         .shouldCacheVideoBids(true)
-                        .bidderToVideoBidIdsToModify(singletonMap("bidder", singletonList("bid2")))
-                        .bidderToBidIds(singletonMap("bidder", singletonList("bid2")))
+                        .bidderToVideoGeneratedBidIdsToModify(videoCachedBidIds)
+                        .bidderToBidsToGeneratedIds(allBidIds)
                         .biddersToBidsCategories(singletonMap("bidder", singletonMap("bid1", "bid1Category")))
                         .build(),
                 eventsContext);
@@ -1083,8 +886,8 @@
                 CacheContext.builder()
                         .shouldCacheBids(true)
                         .shouldCacheVideoBids(true)
-                        .bidderToVideoBidIdsToModify(singletonMap("bidder", singletonList("bid2")))
-                        .bidderToBidIds(singletonMap("bidder", singletonList("bid1")))
+                        .bidderToVideoGeneratedBidIdsToModify(videoCachedBidIds)
+                        .bidderToBidsToGeneratedIds(allBidIds)
                         .biddersToBidsCategories(singletonMap("bidder", emptyMap()))
                         .build(),
                 eventsContext);
@@ -1112,8 +915,8 @@
                 CacheContext.builder()
                         .shouldCacheBids(true)
                         .shouldCacheVideoBids(true)
-                        .bidderToVideoBidIdsToModify(singletonMap("bidder", singletonList("bid2")))
-                        .bidderToBidIds(singletonMap("bidder", singletonList("bid1")))
+                        .bidderToVideoGeneratedBidIdsToModify(videoCachedBidIds)
+                        .bidderToBidsToGeneratedIds(allBidIds)
                         .biddersToBidsCategories(null)
                         .build(),
                 eventsContext);
@@ -1146,8 +949,8 @@
                 CacheContext.builder()
                         .shouldCacheBids(true)
                         .shouldCacheVideoBids(true)
-                        .bidderToVideoBidIdsToModify(singletonMap("bidder", singletonList("bid2")))
-                        .bidderToBidIds(singletonMap("bidder", singletonList("bid1")))
+                        .bidderToVideoGeneratedBidIdsToModify(videoCachedBidIds)
+                        .bidderToBidsToGeneratedIds(allBidIds)
                         .biddersToBidsCategories(singletonMap("bidder", singletonMap("bid1", "catDir")))
                         .build(),
                 eventsContext);
