--- conflicted
+++ resolved
@@ -70,6 +70,7 @@
     @Rule
     public final MockitoRule mockitoRule = MockitoJUnit.rule();
     private final CacheTtl mediaTypeCacheTtl = CacheTtl.of(null, null);
+
     @Mock
     private HttpClient httpClient;
     private Clock clock;
@@ -749,20 +750,15 @@
         final BidCacheRequest bidCacheRequest = captureBidCacheRequest();
         assertThat(bidCacheRequest.getPuts()).hasSize(2)
                 .containsOnly(
-<<<<<<< HEAD
                         PutObject.builder()
                                 .type("json")
                                 .value(mapper.valueToTree(bid))
                                 .build(),
                         PutObject.builder()
                                 .type("xml")
-                                .value(new TextNode("<Impression>https://test-event.com/event?t=imp&" +
-                                        "b=bid1&f=b&a=accountId</Impression>")).build());
-=======
-                        PutObject.of("json", mapper.valueToTree(bid), null),
-                        PutObject.of("xml", new TextNode("<Impression><![CDATA[https://test-event.com/event?t=imp&" +
-                                "b=bid1&f=b&a=accountId]]></Impression>"), null));
->>>>>>> 9f5b30ac
+                                .value(new TextNode("<Impression><![CDATA[https://test-event.com/event?t=imp&" +
+                                        "b=bid1&f=b&a=accountId]]></Impression>"))
+                                .build());
     }
 
     @Test
@@ -782,7 +778,6 @@
         // then
         final BidCacheRequest bidCacheRequest = captureBidCacheRequest();
         assertThat(bidCacheRequest.getPuts()).hasSize(2)
-<<<<<<< HEAD
                 .containsOnly(PutObject.builder()
                                 .type("json")
                                 .value(mapper.valueToTree(bid))
@@ -790,7 +785,8 @@
                         PutObject.builder()
                                 .type("xml")
                                 .value(new TextNode("<Impression>http:/test.com</Impression><Impression>" +
-                                        "https://test-event.com/event?t=imp&b=bid1&f=b&a=accountId</Impression>"))
+                                        "<![CDATA[https://test-event.com/event?t=imp&b=bid1&f=b&a=accountId]]>"
+                                        + "</Impression>")))
                                 .build());
     }
 
@@ -844,14 +840,6 @@
                 .build();
         final BidCacheRequest bidCacheRequest = captureBidCacheRequest();
         assertThat(bidCacheRequest.getPuts()).hasSize(2).containsOnly(modifiedSecondPutObject, secondPutObject);
-=======
-                .containsOnly(
-                        PutObject.of("json", mapper.valueToTree(bid), null),
-                        PutObject.of("xml",
-                                new TextNode("<Impression>http:/test.com</Impression><Impression>" +
-                                        "<![CDATA[https://test-event.com/event?t=imp&b=bid1&f=b&a=accountId]]>"
-                                        + "</Impression>"), null));
->>>>>>> 9f5b30ac
     }
 
     private static List<Bid> singleBidList() {
