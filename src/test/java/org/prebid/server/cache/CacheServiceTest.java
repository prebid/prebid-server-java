package org.prebid.server.cache;

import com.fasterxml.jackson.core.JsonProcessingException;
import com.fasterxml.jackson.databind.node.TextNode;
import com.iab.openrtb.request.Imp;
import com.iab.openrtb.request.Video;
import io.vertx.core.Future;
import org.junit.Before;
import org.junit.Rule;
import org.junit.Test;
import org.mockito.ArgumentCaptor;
import org.mockito.Mock;
import org.mockito.junit.MockitoJUnit;
import org.mockito.junit.MockitoRule;
import org.prebid.server.VertxTest;
import org.prebid.server.cache.account.AccountCacheService;
import org.prebid.server.cache.model.CacheContext;
import org.prebid.server.cache.model.CacheIdInfo;
import org.prebid.server.cache.model.CacheTtl;
import org.prebid.server.cache.proto.BidCacheResult;
import org.prebid.server.cache.proto.request.BannerValue;
import org.prebid.server.cache.proto.request.BidCacheRequest;
import org.prebid.server.cache.proto.request.PutObject;
import org.prebid.server.cache.proto.response.BidCacheResponse;
import org.prebid.server.cache.proto.response.CacheObject;
import org.prebid.server.exception.PreBidException;
import org.prebid.server.execution.Timeout;
import org.prebid.server.execution.TimeoutFactory;
import org.prebid.server.proto.response.Bid;
import org.prebid.server.proto.response.MediaType;
import org.prebid.server.vertx.http.HttpClient;
import org.prebid.server.vertx.http.model.HttpClientResponse;

import java.io.IOException;
import java.time.Clock;
import java.time.Instant;
import java.time.ZoneId;
import java.util.List;
import java.util.Map;
import java.util.concurrent.TimeoutException;
import java.util.function.Function;

import static java.util.Arrays.asList;
import static java.util.Collections.emptyList;
import static java.util.Collections.singletonList;
import static java.util.function.Function.identity;
import static org.assertj.core.api.Assertions.*;
import static org.mockito.ArgumentMatchers.any;
import static org.mockito.ArgumentMatchers.anyLong;
import static org.mockito.ArgumentMatchers.anyString;
import static org.mockito.BDDMockito.given;
import static org.mockito.Mockito.eq;
import static org.mockito.Mockito.*;

public class CacheServiceTest extends VertxTest {

    @Rule
    public final MockitoRule mockitoRule = MockitoJUnit.rule();

    @Mock
    private AccountCacheService accountCacheService;
    @Mock
    private HttpClient httpClient;

    private final CacheTtl mediaTypeCacheTtl = CacheTtl.of(null, null);
    private CacheService cacheService;

    private Timeout timeout;
    private Timeout expiredTimeout;

    @Before
    public void setUp() {
        final Clock clock = Clock.fixed(Instant.now(), ZoneId.systemDefault());
        final TimeoutFactory timeoutFactory = new TimeoutFactory(clock);
        timeout = timeoutFactory.create(500L);
        expiredTimeout = timeoutFactory.create(clock.instant().minusMillis(1500L).toEpochMilli(), 1000L);

<<<<<<< HEAD
        cacheService = new CacheService(httpClient, "http://cache-service/cache",
                "http://cache-service-host/cache?uuid=%PBS_CACHE_UUID%", null);
=======
        cacheService = new CacheService(accountCacheService, mediaTypeCacheTtl, httpClient,
                "http://cache-service/cache", "http://cache-service-host/cache?uuid=%PBS_CACHE_UUID%");
>>>>>>> 830837cb
    }

    @Test
    public void creationShouldFailOnNullArguments() {
<<<<<<< HEAD
        assertThatNullPointerException().isThrownBy(() -> new CacheService(null, null, null, null));
        assertThatNullPointerException().isThrownBy(() -> new CacheService(httpClient, null, null, null));
        assertThatNullPointerException().isThrownBy(() -> new CacheService(httpClient, "url", null, null));
=======
        assertThatNullPointerException().isThrownBy(
                () -> new CacheService(null, null, null, null, null));
        assertThatNullPointerException().isThrownBy(
                () -> new CacheService(accountCacheService, null, null, null, null));
        assertThatNullPointerException().isThrownBy(
                () -> new CacheService(accountCacheService, mediaTypeCacheTtl, null, null, null));
        assertThatNullPointerException().isThrownBy(
                () -> new CacheService(accountCacheService, mediaTypeCacheTtl, httpClient, null, null));
        assertThatNullPointerException().isThrownBy(
                () -> new CacheService(accountCacheService, mediaTypeCacheTtl, httpClient, "url", null));
>>>>>>> 830837cb
    }

    @Test
    public void getCacheEndpointUrlShouldFailOnInvalidCacheServiceUrl() {
        assertThatIllegalArgumentException().isThrownBy(() ->
                CacheService.getCacheEndpointUrl("http", "{invalid:host}"));
        assertThatIllegalArgumentException().isThrownBy(() ->
                CacheService.getCacheEndpointUrl("invalid-schema", "example-server:80808"));
    }

    @Test
    public void getCacheEndpointUrlShouldReturnValidUrl() {
        // when
        final String result = CacheService.getCacheEndpointUrl("http", "example.com");

        // then
        assertThat(result).isEqualTo("http://example.com/cache");
    }

    @Test
    public void getCachedAssetUrlTemplateShouldFailOnInvalidCacheServiceUrl() {
        // when and then
        assertThatIllegalArgumentException().isThrownBy(() ->
                CacheService.getCachedAssetUrlTemplate("http", "{invalid:host}", "qs"));
        assertThatIllegalArgumentException().isThrownBy(() ->
                CacheService.getCachedAssetUrlTemplate("invalid-schema", "example-server:80808", "qs"));
    }

    @Test
    public void getCachedAssetUrlTemplateShouldReturnValidUrl() {
        // when
        final String result = CacheService.getCachedAssetUrlTemplate("http", "example.com", "qs");

        // then
        assertThat(result).isEqualTo("http://example.com/cache?qs");
    }

    @Test
    public void getCachedAssetURLShouldReturnExpectedValue() {
        // when
        final String cachedAssetURL = cacheService.getCachedAssetURL("uuid1");

        // then
        assertThat(cachedAssetURL).isEqualTo("http://cache-service-host/cache?uuid=uuid1");
    }

    @Test
    public void cacheBidsShouldReturnEmptyResponseIfBidsAreEmpty() {
        // when
        final List<BidCacheResult> result = cacheService.cacheBids(emptyList(), timeout).result();

        // then
        verifyZeroInteractions(httpClient);
        assertThat(result).isEqualTo(emptyList());
    }

    @Test
    public void cacheBidsShouldPerformHttpRequestWithExpectedTimeout() {
        // given
        givenHttpClientReturnsResponse(200, null);

        // when
        cacheService.cacheBids(singleBidList(), timeout);

        // then
        verify(httpClient).post(anyString(), any(), any(), eq(500L));
    }

    @Test
    public void cacheBidsShouldFailIfGlobalTimeoutAlreadyExpired() {
        // when
        final Future<?> future = cacheService.cacheBids(singleBidList(), expiredTimeout);

        // then
        assertThat(future.failed()).isTrue();
        assertThat(future.cause()).isInstanceOf(TimeoutException.class);
        verifyZeroInteractions(httpClient);
    }

    @Test
    public void cacheBidsShouldFailIfReadingHttpResponseFails() {
        // given
        givenHttpClientProducesException(new RuntimeException("Response exception"));

        // when
        final Future<?> future = cacheService.cacheBids(singleBidList(), timeout);

        // then
        assertThat(future.failed()).isTrue();
        assertThat(future.cause()).isInstanceOf(RuntimeException.class).hasMessage("Response exception");
    }

    @Test
    public void cacheBidsShouldFailIfResponseCodeIsNot200() {
        // given
        givenHttpClientReturnsResponse(503, "response");

        // when
        final Future<?> future = cacheService.cacheBids(singleBidList(), timeout);

        // then
        assertThat(future.failed()).isTrue();
        assertThat(future.cause()).isInstanceOf(PreBidException.class)
                .hasMessage("HTTP status code 503");
    }

    @Test
    public void cacheBidsShouldFailIfResponseBodyCouldNotBeParsed() {
        // given
        givenHttpClientReturnsResponse(200, "response");

        // when
        final Future<?> future = cacheService.cacheBids(singleBidList(), timeout);

        // then
        assertThat(future.failed()).isTrue();
        assertThat(future.cause()).isInstanceOf(PreBidException.class);
    }

    @Test
    public void cacheBidsShouldFailIfCacheEntriesNumberDoesNotMatchBidsNumber() {
        // given
        givenHttpClientReturnsResponse(200, "{}");

        // when
        final Future<?> future = cacheService.cacheBids(singleBidList(), timeout);

        // then
        assertThat(future.failed()).isTrue();
        assertThat(future.cause()).isInstanceOf(PreBidException.class)
                .hasMessage("The number of response cache objects doesn't match with bids");
    }

    @Test
    public void cacheBidsShouldMakeHttpRequestUsingConfigurationParams() {
        // given
        givenHttpClientReturnsResponse(200, null);

<<<<<<< HEAD
        cacheService = new CacheService(httpClient, "https://cache-service-host:8888/cache",
                "https://cache-service-host:8080/cache?uuid=%PBS_CACHE_UUID%", null);
=======
        cacheService = new CacheService(accountCacheService, mediaTypeCacheTtl, httpClient,
                "https://cache-service-host:8888/cache", "https://cache-service-host:8080/cache?uuid=%PBS_CACHE_UUID%");
>>>>>>> 830837cb

        // when
        cacheService.cacheBids(singleBidList(), timeout);

        // then
        verify(httpClient).post(eq("https://cache-service-host:8888/cache"), any(), any(), anyLong());
    }

    @Test
    public void cacheBidsShouldPerformHttpRequestWithExpectedBody() throws Exception {
        // given
        givenHttpClientReturnsResponse(200, null);

        final String adm3 = "<script type=\"application/javascript\" src=\"http://nym1-ib.adnxs"
                + "f3919239&pp=${AUCTION_PRICE}&\"></script>";
        final String adm4 = "<img src=\"https://tpp.hpppf.com/simgad/11261207092432736464\" border=\"0\" "
                + "width=\"184\" height=\"90\" alt=\"\" class=\"img_ad\">";

        // when
        cacheService.cacheBids(asList(
                givenBid(builder -> builder.adm("adm1").nurl("nurl1").height(100).width(200)),
                givenBid(builder -> builder.adm("adm2").nurl("nurl2").height(300).width(400)),
                givenBid(builder -> builder.adm(adm3).mediaType(MediaType.video)),
                givenBid(builder -> builder.adm(adm4).mediaType(MediaType.video))),
                timeout);

        // then
        final BidCacheRequest bidCacheRequest = captureBidCacheRequest();
        assertThat(bidCacheRequest.getPuts()).hasSize(4)
                .containsOnly(
                        PutObject.of("json", mapper.valueToTree(BannerValue.of("adm1", "nurl1", 200, 100)), null),
                        PutObject.of("json", mapper.valueToTree(BannerValue.of("adm2", "nurl2", 400, 300)), null),
                        PutObject.of("xml", new TextNode(adm3), null),
                        PutObject.of("xml", new TextNode(adm4), null)
                );
    }

    @Test
    public void cacheBidsShouldReturnExpectedResult() throws JsonProcessingException {
        // given
        givenHttpClientReturnsResponse(200, mapper.writeValueAsString(
                BidCacheResponse.of(singletonList(CacheObject.of("uuid1")))));

        // when
        final Future<List<BidCacheResult>> future = cacheService.cacheBids(singleBidList(), timeout);

        // then
        final List<BidCacheResult> bidCacheResults = future.result();
        assertThat(bidCacheResults).hasSize(1)
                .containsOnly(BidCacheResult.of("uuid1", "http://cache-service-host/cache?uuid=uuid1"));
    }

    @Test
    public void cacheBidsVideoOnlyShouldPerformHttpRequestWithExpectedBody() throws IOException {
        // given
        givenHttpClientReturnsResponse(200, null);

        // when
        cacheService.cacheBidsVideoOnly(asList(
                givenBid(builder -> builder.mediaType(MediaType.banner).adm("adm1")),
                givenBid(builder -> builder.mediaType(MediaType.video).adm("adm2"))),
                timeout);

        // then
        final BidCacheRequest bidCacheRequest = captureBidCacheRequest();
        assertThat(bidCacheRequest.getPuts()).hasSize(1)
                .containsOnly(PutObject.of("xml", new TextNode("adm2"), null));
    }

    @Test
    public void cacheBidsVideoOnlyShouldReturnExpectedResult() throws JsonProcessingException {
        // given
        givenHttpClientReturnsResponse(200, mapper.writeValueAsString(
                BidCacheResponse.of(singletonList(CacheObject.of("uuid1")))));

        // when
        final Future<List<BidCacheResult>> future = cacheService.cacheBidsVideoOnly(
                singletonList(givenBid(builder -> builder.mediaType(MediaType.video))), timeout);

        // then
        final List<BidCacheResult> bidCacheResults = future.result();
        assertThat(bidCacheResults).hasSize(1)
                .containsOnly(BidCacheResult.of("uuid1", "http://cache-service-host/cache?uuid=uuid1"));
    }

    @Test
    public void cacheBidsOpenrtbShouldNeverCallCacheServiceIfNoBidsPassed() {
        // when
        cacheService.cacheBidsOpenrtb(emptyList(), emptyList(), null, null, null);

        // then
        verifyZeroInteractions(httpClient);
    }

    @Test
    public void cacheBidsOpenrtbShouldPerformHttpRequestWithExpectedBody() throws IOException {
        // given
        givenHttpClientReturnsResponse(200, null);

        // when
        final com.iab.openrtb.response.Bid bid1 = givenBidOpenrtb(builder -> builder.impid("impId1"));
        final com.iab.openrtb.response.Bid bid2 = givenBidOpenrtb(builder -> builder.impid("impId2").adm("adm2"));
        final Imp imp1 = givenImp(identity());
        final Imp imp2 = givenImp(builder -> builder.id("impId2").video(Video.builder().build()));
        cacheService.cacheBidsOpenrtb(
                asList(bid1, bid2), asList(imp1, imp2),
                CacheContext.of(true, null, true, null), null, timeout);

        // then
        final BidCacheRequest bidCacheRequest = captureBidCacheRequest();
        assertThat(bidCacheRequest.getPuts()).hasSize(3)
                .containsOnly(
                        PutObject.of("json", mapper.valueToTree(bid1), null),
                        PutObject.of("json", mapper.valueToTree(bid2), null),
                        PutObject.of("xml", new TextNode(bid2.getAdm()), null));
    }

    @Test
    public void cacheBidsOpenrtbShouldSendCacheRequestWithExpectedTtlFromBid() throws IOException {
        // given
        givenHttpClientReturnsResponse(200, null);

        // when
        cacheService.cacheBidsOpenrtb(
                singletonList(givenBidOpenrtb(builder -> builder.impid("impId1").exp(10))),
                singletonList(givenImp(buider -> buider.id("impId1").exp(20))),
                CacheContext.of(true, null, false, null), null, timeout);

        // then
        final BidCacheRequest bidCacheRequest = captureBidCacheRequest();
        assertThat(bidCacheRequest.getPuts()).hasSize(1)
                .extracting(PutObject::getExpiry)
                .containsOnly(10);
    }

    @Test
    public void cacheBidsOpenrtbShouldSendCacheRequestWithExpectedTtlFromImp() throws IOException {
        // given
        givenHttpClientReturnsResponse(200, null);

        // when
        cacheService.cacheBidsOpenrtb(
                singletonList(givenBidOpenrtb(identity())), singletonList(givenImp(buider -> buider.exp(10))),
                CacheContext.of(true, 20, false, null), null, timeout);

        // then
        final BidCacheRequest bidCacheRequest = captureBidCacheRequest();
        assertThat(bidCacheRequest.getPuts()).hasSize(1)
                .extracting(PutObject::getExpiry)
                .containsOnly(10);
    }

    @Test
    public void cacheBidsOpenrtbShouldSendCacheRequestWithExpectedTtlFromRequest() throws IOException {
        // given
        givenHttpClientReturnsResponse(200, null);

        // when
        cacheService.cacheBidsOpenrtb(
                singletonList(givenBidOpenrtb(identity())), singletonList(givenImp(identity())),
                CacheContext.of(true, 10, false, null), null, timeout);

        // then
        final BidCacheRequest bidCacheRequest = captureBidCacheRequest();
        assertThat(bidCacheRequest.getPuts()).hasSize(1)
                .extracting(PutObject::getExpiry)
                .containsOnly(10);

        verifyZeroInteractions(accountCacheService);
    }

    @Test
    public void cacheBidsOpenrtbShouldSendCacheRequestWithExpectedTtlFromAccountMediaTypeTtl() throws IOException {
        // given
        cacheService = new CacheService(accountCacheService, CacheTtl.of(20, null), httpClient,
                "http://cache-service/cache", "http://cache-service-host/cache?uuid=%PBS_CACHE_UUID%");

        givenHttpClientReturnsResponse(200, null);

        // when
        given(accountCacheService.getCacheTtlByAccountId(any(), any()))
                .willReturn(Future.succeededFuture(CacheTtl.of(10, null)));

        cacheService.cacheBidsOpenrtb(
                singletonList(givenBidOpenrtb(identity())), singletonList(givenImp(identity())),
                CacheContext.of(true, null, false, null), "publisher", timeout);

        // then
        final BidCacheRequest bidCacheRequest = captureBidCacheRequest();
        assertThat(bidCacheRequest.getPuts()).hasSize(1)
                .extracting(PutObject::getExpiry)
                .containsOnly(10);
    }

    @Test
    public void cacheBidsOpenrtbShouldSendCacheRequestWithExpectedTtlFromMediaTypeTtl() throws IOException {
        // given
        cacheService = new CacheService(accountCacheService, CacheTtl.of(10, null), httpClient,
                "http://cache-service/cache", "http://cache-service-host/cache?uuid=%PBS_CACHE_UUID%");

        givenHttpClientReturnsResponse(200, null);

        // when
        cacheService.cacheBidsOpenrtb(
                singletonList(givenBidOpenrtb(identity())), singletonList(givenImp(identity())),
                CacheContext.of(true, null, false, null), null, timeout);

        // then
        final BidCacheRequest bidCacheRequest = captureBidCacheRequest();
        assertThat(bidCacheRequest.getPuts()).hasSize(1)
                .extracting(PutObject::getExpiry)
                .containsOnly(10);
    }

    @Test
    public void cacheBidsOpenrtbShouldSendCacheRequestWithNoTtl() throws IOException {
        // given
        givenHttpClientReturnsResponse(200, null);

        // when
        cacheService.cacheBidsOpenrtb(
                singletonList(givenBidOpenrtb(identity())), singletonList(givenImp(identity())),
                CacheContext.of(true, null, false, null), null, timeout);

        // then
        final BidCacheRequest bidCacheRequest = captureBidCacheRequest();
        assertThat(bidCacheRequest.getPuts()).hasSize(1)
                .extracting(PutObject::getExpiry)
                .containsNull();
    }

    @Test
    public void cacheBidsOpenrtbShouldReturnExpectedResultForBids() throws JsonProcessingException {
        // given
        givenHttpClientReturnsResponse(200, mapper.writeValueAsString(
                BidCacheResponse.of(singletonList(CacheObject.of("uuid1")))));

        // when
        final com.iab.openrtb.response.Bid bid = givenBidOpenrtb(identity());
        final Imp imp = givenImp(identity());
        final Future<Map<com.iab.openrtb.response.Bid, CacheIdInfo>> future = cacheService.cacheBidsOpenrtb(
                singletonList(bid), singletonList(imp),
                CacheContext.of(true, null, false, null), null, timeout);

        // then
        final Map<com.iab.openrtb.response.Bid, CacheIdInfo> result = future.result();
        assertThat(result).hasSize(1)
                .containsEntry(bid, CacheIdInfo.of("uuid1", null));
    }

    @Test
    public void cacheBidsOpenrtbShouldReturnExpectedResultForVideoBids() throws JsonProcessingException {
        // given
        givenHttpClientReturnsResponse(200, mapper.writeValueAsString(
                BidCacheResponse.of(singletonList(CacheObject.of("uuid1")))));

        // when
        final com.iab.openrtb.response.Bid bid = givenBidOpenrtb(builder -> builder.impid("impId1"));
        final Imp imp = givenImp(builder -> builder.id("impId1").video(Video.builder().build()));
        final Future<Map<com.iab.openrtb.response.Bid, CacheIdInfo>> future = cacheService.cacheBidsOpenrtb(
                singletonList(bid), singletonList(imp),
                CacheContext.of(false, null, true, null), null, timeout);

        // then
        final Map<com.iab.openrtb.response.Bid, CacheIdInfo> result = future.result();
        assertThat(result).hasSize(1)
                .containsEntry(bid, CacheIdInfo.of(null, "uuid1"));
    }

    @Test
    public void cacheBidsOpenrtbShouldReturnExpectedResultForBidsAndVideoBids() throws JsonProcessingException {
        // given
        givenHttpClientReturnsResponse(200, mapper.writeValueAsString(
                BidCacheResponse.of(asList(CacheObject.of("uuid1"), CacheObject.of("uuid2"),
                        CacheObject.of("videoUuid1"), CacheObject.of("videoUuid2")))));

        // when
        final com.iab.openrtb.response.Bid bid1 = givenBidOpenrtb(builder -> builder.impid("impId1"));
        final com.iab.openrtb.response.Bid bid2 = givenBidOpenrtb(builder -> builder.impid("impId2"));
        final Imp imp1 = givenImp(builder -> builder.id("impId1").video(Video.builder().build()));
        final Imp imp2 = givenImp(builder -> builder.id("impId2").video(Video.builder().build()));

        final Future<Map<com.iab.openrtb.response.Bid, CacheIdInfo>> future = cacheService.cacheBidsOpenrtb(
                asList(bid1, bid2), asList(imp1, imp2),
                CacheContext.of(true, null, true, null), null, timeout);

        // then
        final Map<com.iab.openrtb.response.Bid, CacheIdInfo> result = future.result();
        assertThat(result).hasSize(2).containsOnly(
                entry(bid1, CacheIdInfo.of("uuid1", "videoUuid1")),
                entry(bid2, CacheIdInfo.of("uuid2", "videoUuid2")));
    }

    @Test
    public void cacheBidsOpenrtbShouldNotCacheVideoBidWithMissingImpId() throws JsonProcessingException {
        // given
        givenHttpClientReturnsResponse(200, mapper.writeValueAsString(
                BidCacheResponse.of(singletonList(CacheObject.of("uuid1")))));

        // when
        final com.iab.openrtb.response.Bid bid1 = givenBidOpenrtb(builder -> builder.impid("impId1"));
        final com.iab.openrtb.response.Bid bid2 = givenBidOpenrtb(builder -> builder.impid("impId2"));
        final Imp imp1 = givenImp(builder -> builder.id("impId1").video(Video.builder().build()));
        final Imp imp2 = givenImp(builder -> builder.id(null).video(Video.builder().build()));
        final Future<Map<com.iab.openrtb.response.Bid, CacheIdInfo>> future = cacheService.cacheBidsOpenrtb(
                asList(bid1, bid2), asList(imp1, imp2),
                CacheContext.of(false, null, true, null), null, timeout);

        // then
        final Map<com.iab.openrtb.response.Bid, CacheIdInfo> result = future.result();
        assertThat(result).hasSize(1)
                .containsEntry(bid1, CacheIdInfo.of(null, "uuid1"));
    }

    private static List<Bid> singleBidList() {
        return singletonList(givenBid(identity()));
    }

    private static Bid givenBid(Function<Bid.BidBuilder, Bid.BidBuilder> bidCustomizer) {
        return bidCustomizer.apply(Bid.builder()).build();
    }

    private static com.iab.openrtb.response.Bid givenBidOpenrtb(
            Function<com.iab.openrtb.response.Bid.BidBuilder, com.iab.openrtb.response.Bid.BidBuilder> bidCustomizer) {
        return bidCustomizer.apply(com.iab.openrtb.response.Bid.builder()).build();
    }

    private static Imp givenImp(Function<Imp.ImpBuilder, Imp.ImpBuilder> impCustomizer) {
        return impCustomizer.apply(Imp.builder()).build();
    }

    private void givenHttpClientReturnsResponse(int statusCode, String response) {
        final HttpClientResponse httpClientResponse = HttpClientResponse.of(statusCode, null, response);
        given(httpClient.post(anyString(), any(), any(), anyLong()))
                .willReturn(Future.succeededFuture(httpClientResponse));
    }

    private void givenHttpClientProducesException(Throwable throwable) {
        given(httpClient.post(anyString(), any(), any(), anyLong()))
                .willReturn(Future.failedFuture(throwable));
    }

    private BidCacheRequest captureBidCacheRequest() throws IOException {
        final ArgumentCaptor<String> captor = ArgumentCaptor.forClass(String.class);
        verify(httpClient).post(anyString(), any(), captor.capture(), anyLong());
        return mapper.readValue(captor.getValue(), BidCacheRequest.class);
    }
}<|MERGE_RESOLUTION|>--- conflicted
+++ resolved
@@ -75,33 +75,22 @@
         timeout = timeoutFactory.create(500L);
         expiredTimeout = timeoutFactory.create(clock.instant().minusMillis(1500L).toEpochMilli(), 1000L);
 
-<<<<<<< HEAD
-        cacheService = new CacheService(httpClient, "http://cache-service/cache",
-                "http://cache-service-host/cache?uuid=%PBS_CACHE_UUID%", null);
-=======
         cacheService = new CacheService(accountCacheService, mediaTypeCacheTtl, httpClient,
-                "http://cache-service/cache", "http://cache-service-host/cache?uuid=%PBS_CACHE_UUID%");
->>>>>>> 830837cb
+                "http://cache-service/cache", "http://cache-service-host/cache?uuid=%PBS_CACHE_UUID%", null);
     }
 
     @Test
     public void creationShouldFailOnNullArguments() {
-<<<<<<< HEAD
-        assertThatNullPointerException().isThrownBy(() -> new CacheService(null, null, null, null));
-        assertThatNullPointerException().isThrownBy(() -> new CacheService(httpClient, null, null, null));
-        assertThatNullPointerException().isThrownBy(() -> new CacheService(httpClient, "url", null, null));
-=======
         assertThatNullPointerException().isThrownBy(
                 () -> new CacheService(null, null, null, null, null));
         assertThatNullPointerException().isThrownBy(
                 () -> new CacheService(accountCacheService, null, null, null, null));
         assertThatNullPointerException().isThrownBy(
-                () -> new CacheService(accountCacheService, mediaTypeCacheTtl, null, null, null));
+                () -> new CacheService(accountCacheService, mediaTypeCacheTtl, null, null, null, null));
         assertThatNullPointerException().isThrownBy(
-                () -> new CacheService(accountCacheService, mediaTypeCacheTtl, httpClient, null, null));
+                () -> new CacheService(accountCacheService, mediaTypeCacheTtl, httpClient, null, null, null));
         assertThatNullPointerException().isThrownBy(
-                () -> new CacheService(accountCacheService, mediaTypeCacheTtl, httpClient, "url", null));
->>>>>>> 830837cb
+                () -> new CacheService(accountCacheService, mediaTypeCacheTtl, httpClient, "url", null, null));
     }
 
     @Test
@@ -240,13 +229,8 @@
         // given
         givenHttpClientReturnsResponse(200, null);
 
-<<<<<<< HEAD
-        cacheService = new CacheService(httpClient, "https://cache-service-host:8888/cache",
-                "https://cache-service-host:8080/cache?uuid=%PBS_CACHE_UUID%", null);
-=======
         cacheService = new CacheService(accountCacheService, mediaTypeCacheTtl, httpClient,
-                "https://cache-service-host:8888/cache", "https://cache-service-host:8080/cache?uuid=%PBS_CACHE_UUID%");
->>>>>>> 830837cb
+                "https://cache-service-host:8888/cache", "https://cache-service-host:8080/cache?uuid=%PBS_CACHE_UUID%", null);
 
         // when
         cacheService.cacheBids(singleBidList(), timeout);
