--- conflicted
+++ resolved
@@ -410,13 +410,8 @@
                 ExtPrebid.of(ExtBidPrebid.builder().bidid("generatedId").build(),
                         emptyMap()));
         final String receivedBid2Adm = "adm2";
-<<<<<<< HEAD
-        final BidInfo bidInfo1 = givenBidInfo(builder -> builder.id("bidId1"), null, BidType.banner, "bidder1");
-        final BidInfo bidInfo2 = givenBidInfo(builder -> builder.id("bidId2").adm(receivedBid2Adm), "generatedId",
-=======
         final BidInfo bidInfo1 = givenBidInfo(builder -> builder.id("bidId1"), BidType.banner, "bidder1");
         final BidInfo bidInfo2 = givenBidInfo(builder -> builder.id("bidId2").adm(receivedBid2Adm).ext(bidExt2),
->>>>>>> 2147e59e
                 BidType.video, "bidder2");
 
         final EventsContext eventsContext = EventsContext.builder().auctionTimestamp(1000L).build();
@@ -680,13 +675,8 @@
     @Test
     public void cacheBidsOpenrtbShouldReturnExpectedResultForVideoBids() {
         // given
-<<<<<<< HEAD
-        final BidInfo bidInfo = givenBidInfo(bidBuilder -> bidBuilder.id("bidId1").adm("adm1"), null,
-                BidType.video, "bidder");
-=======
         final BidInfo bidInfo = givenBidInfo(bidBuilder -> bidBuilder.id("bidId1").adm("adm1"), BidType.video,
                 "bidder");
->>>>>>> 2147e59e
 
         // when
         final Future<CacheServiceResult> future = cacheService.cacheBidsOpenrtb(
@@ -711,13 +701,8 @@
                         CacheObject.of("uuid2"),
                         CacheObject.of("videoUuid1")))));
 
-<<<<<<< HEAD
-        final BidInfo bidInfo1 = givenBidInfo(builder -> builder.id("bidId1"), null, BidType.video, "bidder1");
-        final BidInfo bidInfo2 = givenBidInfo(builder -> builder.id("bidId2"), null, BidType.banner, "bidder2");
-=======
         final BidInfo bidInfo1 = givenBidInfo(builder -> builder.id("bidId1"), BidType.video, "bidder1");
         final BidInfo bidInfo2 = givenBidInfo(builder -> builder.id("bidId2"), BidType.banner, "bidder2");
->>>>>>> 2147e59e
 
         // when
         final Future<CacheServiceResult> future = cacheService.cacheBidsOpenrtb(
