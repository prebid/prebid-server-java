--- conflicted
+++ resolved
@@ -4,6 +4,7 @@
 import com.fasterxml.jackson.databind.node.TextNode;
 import com.iab.openrtb.request.BidRequest;
 import com.iab.openrtb.request.Imp;
+import com.iab.openrtb.request.Video;
 import com.iab.openrtb.response.Bid;
 import io.vertx.core.Future;
 import org.junit.Before;
@@ -15,12 +16,8 @@
 import org.mockito.junit.MockitoRule;
 import org.prebid.server.VertxTest;
 import org.prebid.server.auction.model.AuctionContext;
-<<<<<<< HEAD
-import org.prebid.server.auction.model.GeneratedBidIds;
+import org.prebid.server.auction.model.BidInfo;
 import org.prebid.server.auction.model.CachedDebugLog;
-=======
-import org.prebid.server.auction.model.BidInfo;
->>>>>>> a44b7001
 import org.prebid.server.cache.model.CacheContext;
 import org.prebid.server.cache.model.CacheHttpRequest;
 import org.prebid.server.cache.model.CacheInfo;
@@ -90,13 +87,9 @@
     @Mock
     private VastModifier vastModifier;
     @Mock
-<<<<<<< HEAD
-    private GeneratedBidIds videoCachedBidIds;
+    private Metrics metrics;
     @Mock
     private UUIDIdGenerator idGenerator;
-=======
-    private Metrics metrics;
->>>>>>> a44b7001
 
     private Clock clock;
 
@@ -117,11 +110,8 @@
                 httpClient,
                 new URL("http://cache-service/cache"),
                 "http://cache-service-host/cache?uuid=",
-<<<<<<< HEAD
                 100L,
-=======
                 vastModifier,
->>>>>>> a44b7001
                 eventsService,
                 metrics,
                 clock,
@@ -435,16 +425,8 @@
 
         // when
         cacheService.cacheBidsOpenrtb(
-<<<<<<< HEAD
-                asList(bid1, bid2),
-                givenAuctionContext(
-                        accountBuilder -> accountBuilder.id("accountId"),
-                        bidRequestBuilder -> bidRequestBuilder
-                                .imp(asList(imp1, imp2))),
-=======
                 asList(bidInfo1, bidInfo2),
                 givenAuctionContext(),
->>>>>>> a44b7001
                 CacheContext.builder()
                         .shouldCacheBids(true)
                         .shouldCacheVideoBids(true)
@@ -559,11 +541,8 @@
                 httpClient,
                 new URL("http://cache-service/cache"),
                 "http://cache-service-host/cache?uuid=",
-<<<<<<< HEAD
                 100L,
-=======
                 vastModifier,
->>>>>>> a44b7001
                 eventsService,
                 metrics,
                 clock,
@@ -599,11 +578,8 @@
                 httpClient,
                 new URL("http://cache-service/cache"),
                 "http://cache-service-host/cache?uuid=",
-<<<<<<< HEAD
                 100L,
-=======
                 vastModifier,
->>>>>>> a44b7001
                 eventsService,
                 metrics,
                 clock,
@@ -639,11 +615,8 @@
                 httpClient,
                 new URL("http://cache-service/cache"),
                 "http://cache-service-host/cache?uuid=",
-<<<<<<< HEAD
                 100L,
-=======
                 vastModifier,
->>>>>>> a44b7001
                 eventsService,
                 metrics,
                 clock,
@@ -731,11 +704,6 @@
                 givenAuctionContext(),
                 CacheContext.builder()
                         .shouldCacheVideoBids(true)
-<<<<<<< HEAD
-                        .bidderToVideoGeneratedBidIdsToModify(videoCachedBidIds)
-                        .bidderToBidsToGeneratedIds(allBidIds)
-=======
->>>>>>> a44b7001
                         .build(),
                 eventsContext);
 
@@ -749,7 +717,8 @@
     @Test
     public void cacheBidsOpenrtbShouldAddDebugLogCacheAlongWithBids() throws IOException {
         // given
-        final com.iab.openrtb.response.Bid bid = givenBidOpenrtb(builder -> builder.impid("impId1"));
+        final BidInfo bidInfo = givenBidInfo(bidBuilder -> bidBuilder.id("bidId").adm("adm1"), null,
+                BidType.video, "bidder");
         final Imp imp = givenImp(builder -> builder.id("impId1").video(Video.builder().build()));
         final AuctionContext auctionContext = givenAuctionContext(
                 bidRequestBuilder -> bidRequestBuilder.imp(singletonList(imp)))
@@ -757,12 +726,10 @@
 
         // when
         cacheService.cacheBidsOpenrtb(
-                singletonList(bid),
+                singletonList(bidInfo),
                 auctionContext,
                 CacheContext.builder()
                         .shouldCacheVideoBids(true)
-                        .bidderToVideoGeneratedBidIdsToModify(videoCachedBidIds)
-                        .bidderToBidsToGeneratedIds(allBidIds)
                         .build(),
                 eventsContext);
 
@@ -791,250 +758,8 @@
 
         // when
         final Future<CacheServiceResult> future = cacheService.cacheBidsOpenrtb(
-<<<<<<< HEAD
-                asList(bid1, bid2),
-                givenAuctionContext(bidRequestBuilder -> bidRequestBuilder.imp(asList(imp1, imp2))),
-                CacheContext.builder()
-                        .shouldCacheVideoBids(true)
-                        .bidderToVideoGeneratedBidIdsToModify(videoCachedBidIds)
-                        .bidderToBidsToGeneratedIds(allBidIds)
-                        .build(),
-                eventsContext);
-
-        // then
-        assertThat(future.result().getCacheBids()).hasSize(1)
-                .containsEntry(bid1, CacheInfo.of(null, "uuid1", null, null));
-    }
-
-    @Test
-    public void cacheBidsOpenrtbShouldWrapEmptyAdmFieldUsingNurlFieldValue() throws IOException {
-        // given
-        final Bid bid1 = givenBidOpenrtb(builder -> builder.id("bid1").impid("impId1")
-                .adm("adm1"));
-        final Bid bid2 = givenBidOpenrtb(builder -> builder.id("bid2").impid("impId1")
-                .nurl("adm2"));
-        final Imp imp1 = givenImp(builder -> builder.id("impId1").video(Video.builder().build()));
-
-        // when
-        cacheService.cacheBidsOpenrtb(
-                asList(bid1, bid2),
-                givenAuctionContext(bidRequestBuilder -> bidRequestBuilder.imp(singletonList(imp1))),
-                CacheContext.builder()
-                        .shouldCacheBids(true)
-                        .shouldCacheVideoBids(true)
-                        .bidderToVideoGeneratedBidIdsToModify(videoCachedBidIds)
-                        .bidderToBidsToGeneratedIds(allBidIds)
-                        .build(),
-                eventsContext);
-
-        // then
-        final BidCacheRequest bidCacheRequest = captureBidCacheRequest();
-        assertThat(bidCacheRequest.getPuts()).hasSize(4)
-                .containsOnly(
-                        PutObject.builder().type("json").value(mapper.valueToTree(bid1)).build(),
-                        PutObject.builder().type("json").value(mapper.valueToTree(bid2)).build(),
-                        PutObject.builder().type("xml").value(new TextNode("adm1")).build(),
-                        PutObject.builder().type("xml").value(new TextNode(
-                                "<VAST version=\"3.0\"><Ad><Wrapper><AdSystem>prebid.org wrapper</AdSystem>"
-                                        + "<VASTAdTagURI><![CDATA[adm2]]></VASTAdTagURI><Impression></Impression>"
-                                        + "<Creatives></Creatives></Wrapper></Ad></VAST>"))
-                                .build());
-    }
-
-    @Test
-    public void cacheBidsOpenrtbShouldNotModifyVastXmlWhenBidIdIsNotInToModifyList() throws IOException {
-        // given
-        final Bid bid = givenBidOpenrtb(builder ->
-                builder.id("bid1").impid("impId1").adm("adm"));
-        final Imp imp1 = givenImp(builder -> builder.id("impId1").video(Video.builder().build()));
-
-        // when
-        cacheService.cacheBidsOpenrtb(
-                singletonList(bid),
-                givenAuctionContext(bidRequestBuilder -> bidRequestBuilder.imp(singletonList(imp1))),
-                CacheContext.builder()
-                        .shouldCacheBids(true)
-                        .shouldCacheVideoBids(true)
-                        .bidderToVideoGeneratedBidIdsToModify(videoCachedBidIds)
-                        .bidderToBidsToGeneratedIds(allBidIds)
-                        .build(),
-                eventsContext);
-
-        // then
-        final BidCacheRequest bidCacheRequest = captureBidCacheRequest();
-        assertThat(bidCacheRequest.getPuts()).hasSize(2)
-                .containsOnly(
-                        PutObject.builder().type("json").value(mapper.valueToTree(bid)).build(),
-                        PutObject.builder().type("xml").value(new TextNode("adm")).build());
-    }
-
-    @Test
-    public void cacheBidsOpenrtbShouldUpdateVastXmlPutObjectWithKeyWhenBidHasCategoryDuration() throws IOException {
-        // given
-        final com.iab.openrtb.response.Bid bid = givenBidOpenrtb(builder ->
-                builder.id("bid1").impid("impId1").adm("adm"));
-        final Imp imp1 = givenImp(builder -> builder.id("impId1").video(Video.builder().build()));
-        given(idGenerator.generateId()).willReturn("randomId");
-        given(videoCachedBidIds.getGeneratedId(any(), any(), any())).willReturn("bid2");
-        given(videoCachedBidIds.getBidderForBid(any(), any())).willReturn(Optional.of("bidder"));
-
-        // when
-        cacheService.cacheBidsOpenrtb(
-                singletonList(bid),
-                givenAuctionContext(bidRequestBuilder -> bidRequestBuilder.imp(singletonList(imp1))),
-                CacheContext.builder()
-                        .shouldCacheBids(true)
-                        .shouldCacheVideoBids(true)
-                        .bidderToVideoGeneratedBidIdsToModify(videoCachedBidIds)
-                        .bidderToBidsToGeneratedIds(allBidIds)
-                        .biddersToBidsCategories(singletonMap("bidder", singletonMap("bid1", "bid1Category")))
-                        .build(),
-                eventsContext);
-
-        // then
-        final BidCacheRequest bidCacheRequest = captureBidCacheRequest();
-        assertThat(bidCacheRequest.getPuts()).hasSize(2)
-                .containsOnly(
-                        PutObject.builder().type("json").value(mapper.valueToTree(bid)).build(),
-                        PutObject.builder().key("bid1Category_randomId").type("xml")
-                                .value(new TextNode("adm")).build());
-    }
-
-    @Test
-    public void cacheBidsOpenrtbShouldNotUpdateVastXmlPutObjectWithKeyWhenBidderIsWasNotFound() throws IOException {
-        // given
-        final com.iab.openrtb.response.Bid bid = givenBidOpenrtb(builder ->
-                builder.id("bid1").impid("impId1").adm("adm"));
-        final Imp imp1 = givenImp(builder -> builder.id("impId1").video(Video.builder().build()));
-        given(idGenerator.generateId()).willReturn("randomId");
-
-        // when
-        cacheService.cacheBidsOpenrtb(
-                singletonList(bid),
-                givenAuctionContext(bidRequestBuilder -> bidRequestBuilder.imp(singletonList(imp1))),
-                CacheContext.builder()
-                        .shouldCacheBids(true)
-                        .shouldCacheVideoBids(true)
-                        .bidderToVideoGeneratedBidIdsToModify(videoCachedBidIds)
-                        .bidderToBidsToGeneratedIds(allBidIds)
-                        .biddersToBidsCategories(singletonMap("bidder", singletonMap("bid1", "bid1Category")))
-                        .build(),
-                eventsContext);
-
-        // then
-        final BidCacheRequest bidCacheRequest = captureBidCacheRequest();
-        assertThat(bidCacheRequest.getPuts()).hasSize(2)
-                .containsOnly(
-                        PutObject.builder().type("json").value(mapper.valueToTree(bid)).build(),
-                        PutObject.builder().type("xml")
-                                .value(new TextNode("adm")).build());
-    }
-
-    @Test
-    public void cacheBidsOpenrtbShouldNotUpdateVastXmlPutObjectWithKeyWhenDoesNotHaveCatDur() throws IOException {
-        // given
-        final com.iab.openrtb.response.Bid bid = givenBidOpenrtb(builder ->
-                builder.id("bid1").impid("impId1").adm("adm"));
-        final Imp imp1 = givenImp(builder -> builder.id("impId1").video(Video.builder().build()));
-        given(idGenerator.generateId()).willReturn("randomId");
-
-        // when
-        cacheService.cacheBidsOpenrtb(
-                singletonList(bid),
-                givenAuctionContext(bidRequestBuilder -> bidRequestBuilder.imp(singletonList(imp1))),
-                CacheContext.builder()
-                        .shouldCacheBids(true)
-                        .shouldCacheVideoBids(true)
-                        .bidderToVideoGeneratedBidIdsToModify(videoCachedBidIds)
-                        .bidderToBidsToGeneratedIds(allBidIds)
-                        .biddersToBidsCategories(singletonMap("bidder", emptyMap()))
-                        .build(),
-                eventsContext);
-
-        // then
-        final BidCacheRequest bidCacheRequest = captureBidCacheRequest();
-        assertThat(bidCacheRequest.getPuts()).hasSize(2)
-                .containsOnly(
-                        PutObject.builder().type("json").value(mapper.valueToTree(bid)).build(),
-                        PutObject.builder().type("xml").value(new TextNode("adm")).build());
-    }
-
-    @Test
-    public void cacheBidsOpenrtbShouldNotGenerateHbCacheIdAndCreateKeyWhenCategoriesMapIsEmpty() throws IOException {
-        // given
-        final com.iab.openrtb.response.Bid bid = givenBidOpenrtb(builder ->
-                builder.id("bid1").impid("impId1").adm("adm"));
-        final Imp imp1 = givenImp(builder -> builder.id("impId1").video(Video.builder().build()));
-        given(idGenerator.generateId()).willReturn("randomId");
-
-        // when
-        cacheService.cacheBidsOpenrtb(
-                singletonList(bid),
-                givenAuctionContext(bidRequestBuilder -> bidRequestBuilder.imp(singletonList(imp1))),
-                CacheContext.builder()
-                        .shouldCacheBids(true)
-                        .shouldCacheVideoBids(true)
-                        .bidderToVideoGeneratedBidIdsToModify(videoCachedBidIds)
-                        .bidderToBidsToGeneratedIds(allBidIds)
-                        .biddersToBidsCategories(null)
-                        .build(),
-                eventsContext);
-
-        // then
-        verifyZeroInteractions(idGenerator);
-        final BidCacheRequest bidCacheRequest = captureBidCacheRequest();
-        assertThat(bidCacheRequest.getPuts()).hasSize(2)
-                .containsOnly(
-                        PutObject.builder().type("json").value(mapper.valueToTree(bid)).build(),
-                        PutObject.builder().type("xml")
-                                .value(new TextNode("adm")).build());
-    }
-
-    @Test
-    public void cacheBidsOpenrtbShouldRemoveCatDurPrefixFromVideoUuidFromResponse() throws IOException {
-        // given
-        givenHttpClientReturnsResponse(200, mapper.writeValueAsString(
-                BidCacheResponse.of(asList(CacheObject.of("uuid"), CacheObject.of("catDir_randomId")))));
-
-        final com.iab.openrtb.response.Bid bid = givenBidOpenrtb(builder ->
-                builder.id("bid1").impid("impId1").adm("adm"));
-        final Imp imp1 = givenImp(builder -> builder.id("impId1").video(Video.builder().build()));
-        given(idGenerator.generateId()).willReturn("randomId");
-
-        // when
-        final Future<CacheServiceResult> resultFuture = cacheService.cacheBidsOpenrtb(
-                singletonList(bid),
-                givenAuctionContext(bidRequestBuilder -> bidRequestBuilder.imp(singletonList(imp1))),
-                CacheContext.builder()
-                        .shouldCacheBids(true)
-                        .shouldCacheVideoBids(true)
-                        .bidderToVideoGeneratedBidIdsToModify(videoCachedBidIds)
-                        .bidderToBidsToGeneratedIds(allBidIds)
-                        .biddersToBidsCategories(singletonMap("bidder", singletonMap("bid1", "catDir")))
-                        .build(),
-                eventsContext);
-
-        // then
-        assertThat(resultFuture.succeeded()).isTrue();
-        assertThat(resultFuture.result().getCacheBids()).hasSize(1)
-                .containsEntry(bid, CacheInfo.of("uuid", "randomId", null, null));
-    }
-
-    @Test
-    public void cacheBidsOpenrtbShouldNotAddTrackingImpToBidAdmWhenXmlDoesNotContainImpTag() throws IOException {
-        // given
-        final Bid bid = givenBidOpenrtb(builder ->
-                builder.id("bid1").impid("impId1").adm("no impression tag"));
-        final Imp imp1 = givenImp(builder -> builder.id("impId1").video(Video.builder().build()));
-
-        // when
-        cacheService.cacheBidsOpenrtb(
-                singletonList(bid),
-                givenAuctionContext(bidRequestBuilder -> bidRequestBuilder.imp(singletonList(imp1))),
-=======
                 asList(bidInfo1, bidInfo2),
                 givenAuctionContext(),
->>>>>>> a44b7001
                 CacheContext.builder()
                         .shouldCacheBids(true)
                         .shouldCacheVideoBids(true)
@@ -1048,6 +773,95 @@
                 .containsOnly(
                         entry(bidInfo1.getBid(), CacheInfo.of("uuid1", "videoUuid1", null, null)),
                         entry(bidInfo2.getBid(), CacheInfo.of("uuid2", null, null, null)));
+    }
+
+    @Test
+    public void cacheBidsOpenrtbShouldUpdateVastXmlPutObjectWithKeyWhenBidHasCategoryDuration() throws IOException {
+        // given
+        final Imp imp1 = givenImp(builder -> builder.id("impId1").video(Video.builder().build()));
+
+        final BidInfo bidInfo1 = givenBidInfo(builder -> builder.id("bid1").adm("adm"), null, BidType.video, "bidder");
+
+        given(idGenerator.generateId()).willReturn("randomId");
+
+        given(vastModifier.createBidVastXml(any(), any(), any(), any(), any(), any())).willReturn("modifiedAdm");
+
+        // when
+        cacheService.cacheBidsOpenrtb(
+                singletonList(bidInfo1),
+                givenAuctionContext(bidRequestBuilder -> bidRequestBuilder.imp(singletonList(imp1))),
+                CacheContext.builder()
+                        .shouldCacheBids(true)
+                        .shouldCacheVideoBids(true)
+                        .biddersToBidsCategories(singletonMap("bidder", singletonMap("bid1", "bid1Category")))
+                        .build(),
+                eventsContext);
+
+        // then
+        final BidCacheRequest bidCacheRequest = captureBidCacheRequest();
+        assertThat(bidCacheRequest.getPuts()).hasSize(2)
+                .containsOnly(
+                        PutObject.builder().type("json").value(mapper.valueToTree(Bid.builder().id("bid1")
+                                .adm("adm").build())).build(),
+                        PutObject.builder().key("bid1Category_randomId").type("xml")
+                                .value(new TextNode("modifiedAdm")).build());
+    }
+
+    @Test
+    public void cacheBidsOpenrtbShouldNotUpdateVastXmlPutObjectWithKeyWhenDoesNotHaveCatDur() throws IOException {
+        // given
+        final Imp imp1 = givenImp(builder -> builder.id("impId1").video(Video.builder().build()));
+        final BidInfo bidInfo1 = givenBidInfo(builder -> builder.id("bid1").impid("impId1").adm("adm"), null,
+                BidType.video, "bidder");
+
+        given(vastModifier.createBidVastXml(any(), any(), any(), any(), any(), any())).willReturn("adm");
+
+        // when
+        cacheService.cacheBidsOpenrtb(
+                singletonList(bidInfo1),
+                givenAuctionContext(bidRequestBuilder -> bidRequestBuilder.imp(singletonList(imp1))),
+                CacheContext.builder()
+                        .shouldCacheBids(true)
+                        .shouldCacheVideoBids(true)
+                        .biddersToBidsCategories(singletonMap("bidder", emptyMap()))
+                        .build(),
+                eventsContext);
+
+        // then
+        final BidCacheRequest bidCacheRequest = captureBidCacheRequest();
+        assertThat(bidCacheRequest.getPuts()).hasSize(2)
+                .containsOnly(
+                        PutObject.builder().type("json").value(mapper.valueToTree(bidInfo1.getBid())).build(),
+                        PutObject.builder().type("xml").value(new TextNode("adm")).build());
+    }
+
+    @Test
+    public void cacheBidsOpenrtbShouldRemoveCatDurPrefixFromVideoUuidFromResponse() throws IOException {
+        // given
+
+        givenHttpClientReturnsResponse(200, mapper.writeValueAsString(
+                BidCacheResponse.of(asList(CacheObject.of("uuid"), CacheObject.of("catDir_randomId")))));
+        final BidInfo bidInfo1 = givenBidInfo(builder -> builder.id("bid1").impid("impId1").adm("adm"), null,
+                BidType.video, "bidder");
+        final Imp imp1 = givenImp(builder -> builder.id("impId1").video(Video.builder().build()));
+        given(idGenerator.generateId()).willReturn("randomId");
+
+        // when
+        final Future<CacheServiceResult> resultFuture = cacheService.cacheBidsOpenrtb(
+                singletonList(bidInfo1),
+                givenAuctionContext(bidRequestBuilder -> bidRequestBuilder.imp(singletonList(imp1))),
+                CacheContext.builder()
+                        .shouldCacheBids(true)
+                        .shouldCacheVideoBids(true)
+                        .biddersToBidsCategories(singletonMap("bidder", singletonMap("bid1", "catDir")))
+                        .build(),
+                eventsContext);
+
+        // then
+        assertThat(resultFuture.succeeded()).isTrue();
+        assertThat(resultFuture.result().getCacheBids()).hasSize(1)
+                .containsEntry(Bid.builder().id("bid1").impid("impId1").adm("adm").build(),
+                        CacheInfo.of("uuid", "randomId", null, null));
     }
 
     @Test
@@ -1153,25 +967,6 @@
                 .containsOnly(modifiedFirstPutObject, modifiedSecondPutObject);
     }
 
-<<<<<<< HEAD
-    @Test
-    public void cachePutObjectsShouldCallEventsServiceWithExpectedArguments() {
-        // given
-        final PutObject firstPutObject = PutObject.builder()
-                .type("xml")
-                .bidid("bidId1")
-                .bidder("bidder1")
-                .timestamp(1000L)
-                .value(new TextNode("<Impression></Impression>"))
-                .build();
-
-        // when
-        cacheService.cachePutObjects(singletonList(firstPutObject), singleton("bidder1"), "account", "pbjs", timeout);
-
-        // then
-        verify(eventsService).vastUrlTracking(eq("bidId1"), eq("bidder1"), eq("account"), eq(1000L), eq("pbjs"));
-    }
-
     @Test
     public void cacheVideoDebugLogShouldCacheDebugLogWithItsOwnKey() {
         // given
@@ -1199,8 +994,6 @@
         verify(httpClient).post(anyString(), any(), anyString(), anyLong());
     }
 
-=======
->>>>>>> a44b7001
     private AuctionContext givenAuctionContext(UnaryOperator<Account.AccountBuilder> accountCustomizer,
                                                UnaryOperator<BidRequest.BidRequestBuilder> bidRequestCustomizer) {
 
@@ -1221,10 +1014,6 @@
 
     private AuctionContext givenAuctionContext() {
         return givenAuctionContext(identity(), identity());
-    }
-
-    private static Bid givenBidOpenrtb(UnaryOperator<Bid.BidBuilder> bidCustomizer) {
-        return bidCustomizer.apply(Bid.builder()).build();
     }
 
     private static BidInfo givenBidInfo(UnaryOperator<Bid.BidBuilder> bidCustomizer) {
