--- conflicted
+++ resolved
@@ -85,15 +85,10 @@
     @Before
     public void setUp() throws MalformedURLException, JsonProcessingException {
         clock = Clock.fixed(Instant.now(), ZoneId.systemDefault());
-<<<<<<< HEAD
 
         cacheService = new CacheService(mediaTypeCacheTtl, httpClient,
                 new URL("http://cache-service/cache"),
-                "http://cache-service-host/cache?uuid=%PBS_CACHE_UUID%", clock);
-=======
-        cacheService = new CacheService(applicationSettings, mediaTypeCacheTtl, httpClient,
-                new URL("http://cache-service/cache"), "http://cache-service-host/cache?uuid=", clock);
->>>>>>> 53a86eb0
+                "http://cache-service-host/cache?uuid=", clock);
 
         final TimeoutFactory timeoutFactory = new TimeoutFactory(clock);
         timeout = timeoutFactory.create(500L);
@@ -532,13 +527,8 @@
     @Test
     public void cacheBidsOpenrtbShouldSendCacheRequestWithExpectedTtlFromAccountBannerTtl() throws IOException {
         // given
-<<<<<<< HEAD
         cacheService = new CacheService(CacheTtl.of(20, null), httpClient,
-                new URL("http://cache-service/cache"), "http://cache-service-host/cache?uuid=%PBS_CACHE_UUID%", clock);
-=======
-        cacheService = new CacheService(applicationSettings, CacheTtl.of(20, null), httpClient,
                 new URL("http://cache-service/cache"), "http://cache-service-host/cache?uuid=", clock);
->>>>>>> 53a86eb0
 
         // when
         cacheService.cacheBidsOpenrtb(
@@ -556,17 +546,13 @@
     @Test
     public void cacheBidsOpenrtbShouldSendCacheRequestWithExpectedTtlFromMediaTypeTtl() throws IOException {
         // given
-<<<<<<< HEAD
         cacheService = new CacheService(CacheTtl.of(10, null), httpClient,
-                new URL("http://cache-service/cache"), "http://cache-service-host/cache?uuid=%PBS_CACHE_UUID%", clock);
-=======
-        cacheService = new CacheService(applicationSettings, CacheTtl.of(10, null), httpClient,
                 new URL("http://cache-service/cache"), "http://cache-service-host/cache?uuid=", clock);
 
         // when
         cacheService.cacheBidsOpenrtb(
                 singletonList(givenBidOpenrtb(identity())), singletonList(givenImp(identity())),
-                CacheContext.of(true, null, false, null), null, timeout);
+                CacheContext.of(true, null, false, null), account, timeout);
 
         // then
         final BidCacheRequest bidCacheRequest = captureBidCacheRequest();
@@ -576,39 +562,10 @@
     }
 
     @Test
-    public void cacheBidsOpenrtbShouldSendCacheRequestWithTtlFromMediaTypeWhenSettingsReturnsEmptyResult()
-            throws IOException {
-        // given
-        cacheService = new CacheService(applicationSettings, CacheTtl.of(10, null), httpClient,
+    public void cacheBidsOpenrtbShouldSendCacheRequestWithTtlFromMediaTypeWhenAccountIsEmpty() throws IOException {
+        // given
+        cacheService = new CacheService(CacheTtl.of(10, null), httpClient,
                 new URL("http://cache-service/cache"), "http://cache-service-host/cache?uuid=", clock);
-        given(applicationSettings.getAccountById(anyString(), any()))
-                .willReturn(Future.failedFuture(new PreBidException("Not Found")));
->>>>>>> 53a86eb0
-
-        // when
-        cacheService.cacheBidsOpenrtb(
-                singletonList(givenBidOpenrtb(identity())), singletonList(givenImp(identity())),
-                CacheContext.of(true, null, false, null), account, timeout);
-
-        // then
-        final BidCacheRequest bidCacheRequest = captureBidCacheRequest();
-        assertThat(bidCacheRequest.getPuts()).hasSize(1)
-                .extracting(PutObject::getExpiry)
-                .containsOnly(10);
-    }
-
-    @Test
-    public void cacheBidsOpenrtbShouldSendCacheRequestWithTtlFromMediaTypeWhenAccountIsEmpty() throws IOException {
-        // given
-<<<<<<< HEAD
-        cacheService = new CacheService(CacheTtl.of(10, null), httpClient,
-                new URL("http://cache-service/cache"), "http://cache-service-host/cache?uuid=%PBS_CACHE_UUID%", clock);
-=======
-        cacheService = new CacheService(applicationSettings, CacheTtl.of(10, null), httpClient,
-                new URL("http://cache-service/cache"), "http://cache-service-host/cache?uuid=", clock);
-        given(applicationSettings.getAccountById(anyString(), any()))
-                .willReturn(Future.failedFuture(new RuntimeException("exception")));
->>>>>>> 53a86eb0
 
         // when
         cacheService.cacheBidsOpenrtb(
