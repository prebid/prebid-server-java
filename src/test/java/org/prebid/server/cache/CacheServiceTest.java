--- conflicted
+++ resolved
@@ -14,11 +14,7 @@
 import org.mockito.junit.MockitoRule;
 import org.prebid.server.VertxTest;
 import org.prebid.server.auction.model.AuctionContext;
-<<<<<<< HEAD
 import org.prebid.server.auction.model.BidInfo;
-=======
-import org.prebid.server.auction.model.GeneratedBidIds;
->>>>>>> f680e791
 import org.prebid.server.cache.model.CacheContext;
 import org.prebid.server.cache.model.CacheHttpRequest;
 import org.prebid.server.cache.model.CacheInfo;
@@ -53,7 +49,6 @@
 import java.time.ZoneId;
 import java.util.ArrayList;
 import java.util.List;
-import java.util.Optional;
 import java.util.concurrent.TimeoutException;
 import java.util.function.UnaryOperator;
 
@@ -78,6 +73,7 @@
 
 public class CacheServiceTest extends VertxTest {
 
+    public static final String ACCOUNT_ID = "accountId";
     @Rule
     public final MockitoRule mockitoRule = MockitoJUnit.rule();
 
@@ -91,10 +87,6 @@
     private VastModifier vastModifier;
     @Mock
     private Metrics metrics;
-    @Mock
-    private GeneratedBidIds allBidIds;
-    @Mock
-    private GeneratedBidIds videoCachedBidIds;
 
     private Clock clock;
 
@@ -304,12 +296,12 @@
                 givenBid(builder -> builder.adm(adm3).mediaType(MediaType.video)),
                 givenBid(builder -> builder.adm(adm4).mediaType(MediaType.video))),
                 timeout,
-                "accountId");
-
-        // then
-        verify(metrics, times(2)).updateCacheCreativeSize(eq("accountId"), eq(4));
-        verify(metrics, times(1)).updateCacheCreativeSize(eq("accountId"), eq(103));
-        verify(metrics, times(1)).updateCacheCreativeSize(eq("accountId"), eq(118));
+                ACCOUNT_ID);
+
+        // then
+        verify(metrics, times(2)).updateCacheCreativeSize(eq(ACCOUNT_ID), eq(4));
+        verify(metrics, times(1)).updateCacheCreativeSize(eq(ACCOUNT_ID), eq(103));
+        verify(metrics, times(1)).updateCacheCreativeSize(eq(ACCOUNT_ID), eq(118));
 
         final BidCacheRequest bidCacheRequest = captureBidCacheRequest();
         assertThat(bidCacheRequest.getPuts()).hasSize(4)
@@ -325,10 +317,10 @@
     @Test
     public void cacheBidsShouldReturnExpectedResult() {
         // given and when
-        final Future<List<BidCacheResult>> future = cacheService.cacheBids(singleBidList(), timeout, "accountId");
-
-        // then
-        verify(metrics).updateCacheRequestSuccessTime(eq("accountId"), anyLong());
+        final Future<List<BidCacheResult>> future = cacheService.cacheBids(singleBidList(), timeout, ACCOUNT_ID);
+
+        // then
+        verify(metrics).updateCacheRequestSuccessTime(eq(ACCOUNT_ID), anyLong());
 
         final List<BidCacheResult> bidCacheResults = future.result();
         assertThat(bidCacheResults).hasSize(1)
@@ -342,10 +334,10 @@
                 givenBid(builder -> builder.mediaType(MediaType.banner).adm("adm1")),
                 givenBid(builder -> builder.mediaType(MediaType.video).adm("adm2"))),
                 timeout,
-                "accountId");
-
-        // then
-        verify(metrics, times(1)).updateCacheCreativeSize(eq("accountId"), eq(4));
+                ACCOUNT_ID);
+
+        // then
+        verify(metrics, times(1)).updateCacheCreativeSize(eq(ACCOUNT_ID), eq(4));
 
         final BidCacheRequest bidCacheRequest = captureBidCacheRequest();
         assertThat(bidCacheRequest.getPuts()).hasSize(1)
@@ -356,7 +348,7 @@
     public void cacheBidsVideoOnlyShouldReturnExpectedResult() {
         // given and when
         final Future<List<BidCacheResult>> future = cacheService.cacheBidsVideoOnly(
-                singletonList(givenBid(builder -> builder.mediaType(MediaType.video))), timeout, "accountId");
+                singletonList(givenBid(builder -> builder.mediaType(MediaType.video))), timeout, ACCOUNT_ID);
 
         // then
         final List<BidCacheResult> bidCacheResults = future.result();
@@ -381,10 +373,6 @@
                 givenAuctionContext(),
                 CacheContext.builder()
                         .shouldCacheBids(true)
-<<<<<<< HEAD
-=======
-                        .bidderToBidsToGeneratedIds(allBidIds)
->>>>>>> f680e791
                         .build(),
                 eventsContext);
 
@@ -400,10 +388,6 @@
                 givenAuctionContext().toBuilder().timeout(expiredTimeout).build(),
                 CacheContext.builder()
                         .shouldCacheBids(true)
-<<<<<<< HEAD
-=======
-                        .bidderToBidsToGeneratedIds(allBidIds)
->>>>>>> f680e791
                         .build(),
                 eventsContext);
 
@@ -415,32 +399,18 @@
     }
 
     @Test
-<<<<<<< HEAD
     public void cacheBidsOpenrtbShouldStoreWinUrl() {
-=======
-    public void cacheBidsOpenrtbShouldStoreWinUrlWithGeneratedBidId() {
-        // given
-        final com.iab.openrtb.response.Bid bid = givenBidOpenrtb(builder -> builder.id("bidId1").impid("impId1"));
-        final String generatedBidId = "GeneratedBidId";
-        given(allBidIds.getGeneratedId(any(), any(), any())).willReturn(generatedBidId);
-        given(allBidIds.getBidderForBid(any(), any())).willReturn(Optional.of("bidder"));
-
->>>>>>> f680e791
         // when
         cacheService.cacheBidsOpenrtb(
                 singletonList(givenBidInfo(builder -> builder.id("bidId1"))),
                 givenAuctionContext(),
                 CacheContext.builder()
                         .shouldCacheBids(true)
-<<<<<<< HEAD
-=======
-                        .bidderToBidsToGeneratedIds(allBidIds)
->>>>>>> f680e791
                         .build(),
                 EventsContext.builder().enabledForAccount(true).enabledForRequest(true).build());
 
         // then
-        verify(eventsService).winUrl(eq(generatedBidId), eq("bidder"), eq("accountId"), isNull(), isNull());
+        verify(eventsService).winUrl(eq("bidId1"), eq("bidder"), eq(ACCOUNT_ID), isNull(), isNull());
     }
 
     @Test
@@ -455,15 +425,11 @@
                 givenAuctionContext(),
                 CacheContext.builder()
                         .shouldCacheBids(true)
-<<<<<<< HEAD
-=======
-                        .bidderToBidsToGeneratedIds(allBidIds)
->>>>>>> f680e791
-                        .build(),
-                eventsContext);
-
-        // then
-        verify(metrics).updateCacheRequestFailedTime(eq("accountId"), anyLong());
+                        .build(),
+                eventsContext);
+
+        // then
+        verify(metrics).updateCacheRequestFailedTime(eq(ACCOUNT_ID), anyLong());
 
         final CacheServiceResult result = future.result();
         assertThat(result.getCacheBids()).isEmpty();
@@ -491,10 +457,6 @@
                 givenAuctionContext(),
                 CacheContext.builder()
                         .shouldCacheBids(true)
-<<<<<<< HEAD
-=======
-                        .bidderToBidsToGeneratedIds(allBidIds)
->>>>>>> f680e791
                         .build(),
                 eventsContext);
 
@@ -519,11 +481,7 @@
     public void cacheBidsOpenrtbShouldTolerateResponseBodyCouldNotBeParsed() throws JsonProcessingException {
         // given
         givenHttpClientReturnsResponse(200, "response");
-<<<<<<< HEAD
         final BidInfo bidinfo = givenBidInfo(builder -> builder.id("bidId1"));
-=======
-        final com.iab.openrtb.response.Bid bid = givenBidOpenrtb(builder -> builder.id("bidId1").impid("impId1"));
->>>>>>> f680e791
 
         // when
         final Future<CacheServiceResult> future = cacheService.cacheBidsOpenrtb(
@@ -531,10 +489,6 @@
                 givenAuctionContext(),
                 CacheContext.builder()
                         .shouldCacheBids(true)
-<<<<<<< HEAD
-=======
-                        .bidderToBidsToGeneratedIds(allBidIds)
->>>>>>> f680e791
                         .build(),
                 eventsContext);
 
@@ -568,10 +522,6 @@
                 givenAuctionContext(),
                 CacheContext.builder()
                         .shouldCacheBids(true)
-<<<<<<< HEAD
-=======
-                        .bidderToBidsToGeneratedIds(allBidIds)
->>>>>>> f680e791
                         .build(),
                 eventsContext);
 
@@ -603,10 +553,6 @@
                 givenAuctionContext(),
                 CacheContext.builder()
                         .shouldCacheBids(true)
-<<<<<<< HEAD
-=======
-                        .bidderToBidsToGeneratedIds(allBidIds)
->>>>>>> f680e791
                         .build(),
                 eventsContext);
 
@@ -635,10 +581,6 @@
                 givenAuctionContext(),
                 CacheContext.builder()
                         .shouldCacheBids(true)
-<<<<<<< HEAD
-=======
-                        .bidderToBidsToGeneratedIds(allBidIds)
->>>>>>> f680e791
                         .build(),
                 eventsContext);
 
@@ -652,37 +594,35 @@
     public void cacheBidsOpenrtbShouldPerformHttpRequestWithExpectedBody() throws IOException {
         // given
         final String receivedBid2Adm = "adm2";
-        final BidInfo bidInfo1 = givenBidInfo(builder -> builder.id("bidId1"), BidType.banner, "bidder1");
-        final BidInfo bidInfo2 = givenBidInfo(builder -> builder.id("bidId2").adm(receivedBid2Adm), BidType.video,
-                "bidder2");
+        final String generatedId = "generatedId";
+        final String bidder = "bidder2";
+        final BidInfo bidInfo1 = givenBidInfo(builder -> builder.id("bidId1"), null, BidType.banner, "bidder1");
+        final BidInfo bidInfo2 = givenBidInfo(builder -> builder.id("bidId2").adm(receivedBid2Adm), generatedId,
+                BidType.video,
+                bidder);
 
         final EventsContext eventsContext = EventsContext.builder().auctionTimestamp(1000L).build();
 
-        given(vastModifier.createBidVastXml(any(), anyString(), any(), any())).willReturn(receivedBid2Adm);
+        given(vastModifier.createBidVastXml(any(), any(), any(), any(), any(), any())).willReturn(receivedBid2Adm);
 
         // when
         cacheService.cacheBidsOpenrtb(
                 asList(bidInfo1, bidInfo2),
-                givenAuctionContext(accountBuilder -> accountBuilder.id("accountId")),
+                givenAuctionContext(),
                 CacheContext.builder()
                         .shouldCacheBids(true)
                         .shouldCacheVideoBids(true)
-<<<<<<< HEAD
-=======
-                        .bidderToVideoGeneratedBidIdsToModify(videoCachedBidIds)
-                        .bidderToBidsToGeneratedIds(allBidIds)
->>>>>>> f680e791
                         .build(),
                 eventsContext);
 
         // then
         // Second value is adm length for each
-        verify(metrics, times(1)).updateCacheCreativeSize(eq("accountId"), eq(0));
-        verify(metrics, times(2)).updateCacheCreativeSize(eq("accountId"), eq(4));
+        verify(metrics, times(1)).updateCacheCreativeSize(eq(ACCOUNT_ID), eq(0));
+        verify(metrics, times(2)).updateCacheCreativeSize(eq(ACCOUNT_ID), eq(4));
 
         final com.iab.openrtb.response.Bid bid1 = bidInfo1.getBid();
         final com.iab.openrtb.response.Bid bid2 = bidInfo2.getBid();
-        verify(vastModifier).createBidVastXml(bid2, "bidder2", "accountId", eventsContext);
+        verify(vastModifier).createBidVastXml(bidder, receivedBid2Adm, null, generatedId, ACCOUNT_ID, eventsContext);
 
         final BidCacheRequest bidCacheRequest = captureBidCacheRequest();
         assertThat(bidCacheRequest.getPuts()).hasSize(3)
@@ -705,10 +645,6 @@
                 givenAuctionContext(),
                 CacheContext.builder()
                         .shouldCacheBids(true)
-<<<<<<< HEAD
-=======
-                        .bidderToBidsToGeneratedIds(allBidIds)
->>>>>>> f680e791
                         .cacheBidsTtl(30)
                         .build(),
                 eventsContext);
@@ -738,10 +674,6 @@
                 givenAuctionContext(),
                 CacheContext.builder()
                         .shouldCacheBids(true)
-<<<<<<< HEAD
-=======
-                        .bidderToBidsToGeneratedIds(allBidIds)
->>>>>>> f680e791
                         .cacheBidsTtl(20)
                         .build(),
                 eventsContext);
@@ -766,10 +698,6 @@
                 givenAuctionContext(),
                 CacheContext.builder()
                         .shouldCacheBids(true)
-<<<<<<< HEAD
-=======
-                        .bidderToBidsToGeneratedIds(allBidIds)
->>>>>>> f680e791
                         .cacheBidsTtl(10)
                         .build(),
                 eventsContext);
@@ -807,10 +735,6 @@
                 givenAuctionContext(accountBuilder -> accountBuilder.bannerCacheTtl(10), identity()),
                 CacheContext.builder()
                         .shouldCacheBids(true)
-<<<<<<< HEAD
-=======
-                        .bidderToBidsToGeneratedIds(allBidIds)
->>>>>>> f680e791
                         .build(),
                 eventsContext);
 
@@ -828,6 +752,7 @@
 
     @Test
     public void cacheBidsOpenrtbShouldSendCacheRequestWithExpectedTtlAndSetTtlFromMediaTypeTtl() throws IOException {
+        // given
         cacheService = new CacheService(
                 CacheTtl.of(10, null),
                 httpClient,
@@ -845,10 +770,6 @@
                 givenAuctionContext(),
                 CacheContext.builder()
                         .shouldCacheBids(true)
-<<<<<<< HEAD
-=======
-                        .bidderToBidsToGeneratedIds(allBidIds)
->>>>>>> f680e791
                         .build(),
                 eventsContext);
 
@@ -866,6 +787,7 @@
 
     @Test
     public void cacheBidsOpenrtbShouldSendCacheRequestWithTtlFromMediaTypeWhenAccountIsEmpty() throws IOException {
+        // given
         cacheService = new CacheService(
                 CacheTtl.of(10, null),
                 httpClient,
@@ -883,10 +805,6 @@
                 givenAuctionContext(),
                 CacheContext.builder()
                         .shouldCacheBids(true)
-<<<<<<< HEAD
-=======
-                        .bidderToBidsToGeneratedIds(allBidIds)
->>>>>>> f680e791
                         .build(),
                 eventsContext);
 
@@ -910,10 +828,6 @@
                 givenAuctionContext(),
                 CacheContext.builder()
                         .shouldCacheBids(true)
-<<<<<<< HEAD
-=======
-                        .bidderToBidsToGeneratedIds(allBidIds)
->>>>>>> f680e791
                         .build(),
                 eventsContext);
 
@@ -940,10 +854,6 @@
                 givenAuctionContext(),
                 CacheContext.builder()
                         .shouldCacheBids(true)
-<<<<<<< HEAD
-=======
-                        .bidderToBidsToGeneratedIds(allBidIds)
->>>>>>> f680e791
                         .build(),
                 eventsContext);
 
@@ -956,10 +866,13 @@
     public void cacheBidsOpenrtbShouldReturnExpectedResultForVideoBids() {
         // given
         final String receivedAdm = "adm1";
-        final BidInfo bidInfo = givenBidInfo(bidBuilder -> bidBuilder.id("bidId1").adm(receivedAdm), BidType.video,
-                "bidder");
-
-        given(vastModifier.createBidVastXml(any(), anyString(), any(), any())).willReturn(receivedAdm);
+        final String bidId = "bidId1";
+        final String bidder = "bidder";
+        final BidInfo bidInfo = givenBidInfo(bidBuilder -> bidBuilder.id(bidId).adm(receivedAdm), null,
+                BidType.video, bidder);
+
+        given(vastModifier.createBidVastXml(anyString(), anyString(), anyString(), anyString(), anyString(), any()))
+                .willReturn(receivedAdm);
 
         // when
         final Future<CacheServiceResult> future = cacheService.cacheBidsOpenrtb(
@@ -967,14 +880,12 @@
                 givenAuctionContext(),
                 CacheContext.builder()
                         .shouldCacheVideoBids(true)
-<<<<<<< HEAD
-=======
-                        .bidderToVideoGeneratedBidIdsToModify(allBidIds)
->>>>>>> f680e791
-                        .build(),
-                eventsContext);
-
-        // then
+                        .build(),
+                eventsContext);
+
+        // then
+        verify(vastModifier).createBidVastXml(bidder, receivedAdm, null, bidId, ACCOUNT_ID, eventsContext);
+
         assertThat(future.result().getCacheBids()).hasSize(1)
                 .containsEntry(bidInfo.getBid(), CacheInfo.of(null, "uuid1", null, null));
     }
@@ -988,10 +899,12 @@
                         CacheObject.of("uuid2"),
                         CacheObject.of("videoUuid1")))));
 
-        final BidInfo bidInfo1 = givenBidInfo(builder -> builder.id("bidId1"), BidType.video, "bidder1");
-        final BidInfo bidInfo2 = givenBidInfo(builder -> builder.id("bidId2"), BidType.banner, "bidder2");
-
-        given(vastModifier.createBidVastXml(any(), anyString(), any(), any())).willReturn("modifiedAdm");
+        final String bidder1 = "bidder1";
+        final String bidId1 = "bidId1";
+        final BidInfo bidInfo1 = givenBidInfo(builder -> builder.id(bidId1), null, BidType.video, bidder1);
+        final BidInfo bidInfo2 = givenBidInfo(builder -> builder.id("bidId2"), null, BidType.banner, "bidder2");
+
+        given(vastModifier.createBidVastXml(any(), any(), any(), any(), any(), any())).willReturn("modifiedAdm");
 
         // when
         final Future<CacheServiceResult> future = cacheService.cacheBidsOpenrtb(
@@ -1000,15 +913,12 @@
                 CacheContext.builder()
                         .shouldCacheBids(true)
                         .shouldCacheVideoBids(true)
-<<<<<<< HEAD
-=======
-                        .bidderToVideoGeneratedBidIdsToModify(videoCachedBidIds)
-                        .bidderToBidsToGeneratedIds(allBidIds)
->>>>>>> f680e791
-                        .build(),
-                eventsContext);
-
-        // then
+                        .build(),
+                eventsContext);
+
+        // then
+        verify(vastModifier).createBidVastXml(bidder1, null, null, bidId1, ACCOUNT_ID, eventsContext);
+
         assertThat(future.result().getCacheBids()).hasSize(2)
                 .containsOnly(
                         entry(bidInfo1.getBid(), CacheInfo.of("uuid1", "videoUuid1", null, null)),
@@ -1018,10 +928,13 @@
     @Test
     public void cacheBidsOpenrtbShouldModifyVastXmlWhenVastModifierReturnAdm() throws IOException {
         // given
-        final BidInfo bidInfo = givenBidInfo(builder -> builder.id("bidId1").adm("adm1"), BidType.video, "bidder1");
-
-<<<<<<< HEAD
-        given(vastModifier.createBidVastXml(any(), anyString(), any(), any())).willReturn("modifiedAdm");
+        final String generatedId = "generatedId";
+        final String bidder = "bidder1";
+        final String adm = "adm1";
+        final BidInfo bidInfo = givenBidInfo(builder -> builder.id("bidId1").adm(adm), generatedId, BidType.video,
+                bidder);
+
+        given(vastModifier.createBidVastXml(any(), any(), any(), any(), any(), any())).willReturn("modifiedAdm");
 
         // when
         cacheService.cacheBidsOpenrtb(
@@ -1030,249 +943,17 @@
                 CacheContext.builder()
                         .shouldCacheBids(true)
                         .shouldCacheVideoBids(true)
-=======
-        // when
-        final Future<CacheServiceResult> future = cacheService.cacheBidsOpenrtb(
-                asList(bid1, bid2),
-                givenAuctionContext(bidRequestBuilder -> bidRequestBuilder.imp(asList(imp1, imp2))),
-                CacheContext.builder()
-                        .shouldCacheVideoBids(true)
-                        .bidderToVideoGeneratedBidIdsToModify(videoCachedBidIds)
-                        .build(),
-                eventsContext);
-
-        // then
-        assertThat(future.result().getCacheBids()).hasSize(1)
-                .containsEntry(bid1, CacheInfo.of(null, "uuid1", null, null));
-    }
-
-    @Test
-    public void cacheBidsOpenrtbShouldWrapEmptyAdmFieldUsingNurlFieldValue() throws IOException {
-        // given
-        final com.iab.openrtb.response.Bid bid1 = givenBidOpenrtb(builder -> builder.id("bid1").impid("impId1")
-                .adm("adm1"));
-        final com.iab.openrtb.response.Bid bid2 = givenBidOpenrtb(builder -> builder.id("bid2").impid("impId1")
-                .nurl("adm2"));
-        final Imp imp1 = givenImp(builder -> builder.id("impId1").video(Video.builder().build()));
-
-        // when
-        cacheService.cacheBidsOpenrtb(
-                asList(bid1, bid2),
-                givenAuctionContext(bidRequestBuilder -> bidRequestBuilder.imp(singletonList(imp1))),
-                CacheContext.builder()
-                        .shouldCacheBids(true)
-                        .shouldCacheVideoBids(true)
-                        .bidderToVideoGeneratedBidIdsToModify(videoCachedBidIds)
-                        .bidderToBidsToGeneratedIds(allBidIds)
-                        .build(),
-                eventsContext);
-
-        // then
-        final BidCacheRequest bidCacheRequest = captureBidCacheRequest();
-        assertThat(bidCacheRequest.getPuts()).hasSize(4)
-                .containsOnly(
-                        PutObject.builder().type("json").value(mapper.valueToTree(bid1)).build(),
-                        PutObject.builder().type("json").value(mapper.valueToTree(bid2)).build(),
-                        PutObject.builder().type("xml").value(new TextNode("adm1")).build(),
-                        PutObject.builder().type("xml").value(new TextNode(
-                                "<VAST version=\"3.0\"><Ad><Wrapper><AdSystem>prebid.org wrapper</AdSystem>"
-                                        + "<VASTAdTagURI><![CDATA[adm2]]></VASTAdTagURI><Impression></Impression>"
-                                        + "<Creatives></Creatives></Wrapper></Ad></VAST>"))
-                                .build());
-    }
-
-    @Test
-    public void cacheBidsOpenrtbShouldNotModifyVastXmlWhenBidIdIsNotInToModifyList() throws IOException {
-        // given
-        final com.iab.openrtb.response.Bid bid = givenBidOpenrtb(builder ->
-                builder.id("bid1").impid("impId1").adm("adm"));
-        final Imp imp1 = givenImp(builder -> builder.id("impId1").video(Video.builder().build()));
-
-        // when
-        cacheService.cacheBidsOpenrtb(
-                singletonList(bid),
-                givenAuctionContext(bidRequestBuilder -> bidRequestBuilder.imp(singletonList(imp1))),
-                CacheContext.builder()
-                        .shouldCacheBids(true)
-                        .shouldCacheVideoBids(true)
-                        .bidderToVideoGeneratedBidIdsToModify(videoCachedBidIds)
-                        .bidderToBidsToGeneratedIds(allBidIds)
-                        .build(),
-                eventsContext);
-
-        // then
+                        .build(),
+                eventsContext);
+
+        // then
+        verify(vastModifier).createBidVastXml(bidder, adm, null, generatedId, ACCOUNT_ID, eventsContext);
+
         final BidCacheRequest bidCacheRequest = captureBidCacheRequest();
         assertThat(bidCacheRequest.getPuts()).hasSize(2)
                 .containsOnly(
-                        PutObject.builder().type("json").value(mapper.valueToTree(bid)).build(),
-                        PutObject.builder().type("xml").value(new TextNode("adm")).build());
-    }
-
-    @Test
-    public void cacheBidsOpenrtbShouldNotAddTrackingImpToBidAdmWhenXmlDoesNotContainImpTag() throws IOException {
-        // given
-        final com.iab.openrtb.response.Bid bid = givenBidOpenrtb(builder ->
-                builder.id("bid1").impid("impId1").adm("no impression tag"));
-        final Imp imp1 = givenImp(builder -> builder.id("impId1").video(Video.builder().build()));
-
-        // when
-        cacheService.cacheBidsOpenrtb(
-                singletonList(bid),
-                givenAuctionContext(bidRequestBuilder -> bidRequestBuilder.imp(singletonList(imp1))),
-                CacheContext.builder()
-                        .shouldCacheBids(true)
-                        .shouldCacheVideoBids(true)
-                        .bidderToVideoGeneratedBidIdsToModify(videoCachedBidIds)
-                        .bidderToBidsToGeneratedIds(allBidIds)
->>>>>>> f680e791
-                        .build(),
-                eventsContext);
-
-        // then
-        final BidCacheRequest bidCacheRequest = captureBidCacheRequest();
-        assertThat(bidCacheRequest.getPuts()).hasSize(2)
-                .containsOnly(
-<<<<<<< HEAD
                         PutObject.builder().type("json").value(mapper.valueToTree(bidInfo.getBid())).build(),
                         PutObject.builder().type("xml").value(new TextNode("modifiedAdm")).build());
-=======
-                        PutObject.builder().type("json").value(mapper.valueToTree(bid)).build(),
-                        PutObject.builder().type("xml").value(new TextNode("no impression tag")).build());
-    }
-
-    @Test
-    public void cacheBidsOpenrtbShouldAddTrackingLinkToImpTagWhenItIsEmpty() throws IOException {
-        // given
-        final com.iab.openrtb.response.Bid bid = givenBidOpenrtb(builder -> builder
-                .id("bid1")
-                .impid("impId1")
-                .adm("<Impression></Impression>"));
-        final Imp imp1 = givenImp(builder -> builder
-                .id("impId1")
-                .video(Video.builder().build()));
-
-        final String generatedBidId = "generatedBidId";
-        final String bidder = "bidder";
-        given(videoCachedBidIds.getGeneratedId(any(), any(), any())).willReturn(generatedBidId);
-        given(videoCachedBidIds.getBidderForBid(any(), any())).willReturn(Optional.of(bidder));
-
-        final String vastUrl = String.format("https://test-event.com/event?t=imp&b=%s&f=b&a=accountId", generatedBidId);
-        given(eventsService.vastUrlTracking(anyString(), anyString(), any(), any(), any()))
-                .willReturn(vastUrl);
-
-        // when
-        cacheService.cacheBidsOpenrtb(
-                singletonList(bid),
-                givenAuctionContext(bidRequestBuilder -> bidRequestBuilder.imp(singletonList(imp1))),
-                CacheContext.builder()
-                        .shouldCacheBids(true)
-                        .shouldCacheVideoBids(true)
-                        .bidderToVideoGeneratedBidIdsToModify(videoCachedBidIds)
-                        .bidderToBidsToGeneratedIds(allBidIds)
-                        .build(),
-                EventsContext.builder().enabledForAccount(true).enabledForRequest(false).build());
-
-        // then
-        verify(eventsService).vastUrlTracking(eq(generatedBidId), eq(bidder), any(), any(), any());
-
-        final BidCacheRequest bidCacheRequest = captureBidCacheRequest();
-        assertThat(bidCacheRequest.getPuts()).hasSize(2)
-                .containsOnly(
-                        PutObject.builder()
-                                .type("json")
-                                .value(mapper.valueToTree(bid))
-                                .build(),
-                        PutObject.builder()
-                                .type("xml")
-                                .value(new TextNode("<Impression><![CDATA[" + vastUrl + "]]></Impression>"))
-                                .build());
-    }
-
-    @Test
-    public void cacheBidsOpenrtbShouldAddTrackingImpToBidAdmXmlWhenThatBidShouldBeModifiedAndContainsImpTag()
-            throws IOException {
-        // given
-        final com.iab.openrtb.response.Bid bid = givenBidOpenrtb(builder -> builder
-                .id("bid1")
-                .impid("impId1")
-                .adm("<Impression>http:/test.com</Impression>"));
-        final Imp imp1 = givenImp(builder -> builder
-                .id("impId1")
-                .video(Video.builder().build()));
-
-        final String generatedBidId = "generatedBidId";
-        final String bidder = "bidder";
-        given(videoCachedBidIds.getGeneratedId(any(), any(), any())).willReturn(generatedBidId);
-        given(videoCachedBidIds.getBidderForBid(any(), any())).willReturn(Optional.of(bidder));
-
-        final String vastUrl = String.format("https://test-event.com/event?t=imp&b=%s&f=b&a=accountId", generatedBidId);
-        given(eventsService.vastUrlTracking(anyString(), anyString(), any(), any(), any()))
-                .willReturn(vastUrl);
-
-        // when
-        cacheService.cacheBidsOpenrtb(
-                singletonList(bid),
-                givenAuctionContext(bidRequestBuilder -> bidRequestBuilder.imp(singletonList(imp1))),
-                CacheContext.builder()
-                        .shouldCacheBids(true)
-                        .shouldCacheVideoBids(true)
-                        .bidderToVideoGeneratedBidIdsToModify(videoCachedBidIds)
-                        .bidderToBidsToGeneratedIds(allBidIds)
-                        .build(),
-                EventsContext.builder().enabledForAccount(true).enabledForRequest(false).build());
-
-        // then
-        final BidCacheRequest bidCacheRequest = captureBidCacheRequest();
-        assertThat(bidCacheRequest.getPuts()).hasSize(2)
-                .containsOnly(
-                        PutObject.builder()
-                                .type("json")
-                                .value(mapper.valueToTree(bid))
-                                .build(),
-                        PutObject.builder()
-                                .type("xml")
-                                .value(new TextNode("<Impression>http:/test.com</Impression>"
-                                        + "<Impression><![CDATA[" + vastUrl + "]]></Impression>"))
-                                .build());
-    }
-
-    @Test
-    public void cacheBidsOpenrtbShouldNotAddTrackingImpWhenEventsNotEnabled() throws IOException {
-        // given
-        final com.iab.openrtb.response.Bid bid = givenBidOpenrtb(builder -> builder
-                .id("bid1")
-                .impid("impId1")
-                .adm("<Impression>http:/test.com</Impression>"));
-        final Imp imp1 = givenImp(builder -> builder
-                .id("impId1")
-                .video(Video.builder().build()));
-
-        // when
-        cacheService.cacheBidsOpenrtb(
-                singletonList(bid),
-                givenAuctionContext(bidRequestBuilder -> bidRequestBuilder.imp(singletonList(imp1))),
-                CacheContext.builder()
-                        .shouldCacheBids(true)
-                        .shouldCacheVideoBids(true)
-                        .bidderToVideoGeneratedBidIdsToModify(videoCachedBidIds)
-                        .bidderToBidsToGeneratedIds(allBidIds)
-                        .build(),
-                EventsContext.builder().enabledForAccount(false).build());
-
-        // then
-        final BidCacheRequest bidCacheRequest = captureBidCacheRequest();
-        assertThat(bidCacheRequest.getPuts()).hasSize(2)
-                .containsOnly(
-                        PutObject.builder()
-                                .type("json")
-                                .value(mapper.valueToTree(bid))
-                                .build(),
-                        PutObject.builder()
-                                .type("xml")
-                                .value(new TextNode("<Impression>http:/test.com</Impression>"))
-                                .build());
-        verifyZeroInteractions(eventsService);
->>>>>>> f680e791
     }
 
     @Test
@@ -1351,7 +1032,7 @@
                                                UnaryOperator<BidRequest.BidRequestBuilder> bidRequestCustomizer) {
 
         final Account.AccountBuilder accountBuilder = Account.builder()
-                .id("accountId");
+                .id(ACCOUNT_ID);
         final BidRequest.BidRequestBuilder bidRequestBuilder = BidRequest.builder()
                 .imp(singletonList(givenImp(identity())));
         return AuctionContext.builder()
@@ -1397,10 +1078,12 @@
     }
 
     private static BidInfo givenBidInfo(UnaryOperator<com.iab.openrtb.response.Bid.BidBuilder> bidCustomizer,
+                                        String generatedBidId,
                                         BidType bidType,
                                         String bidder) {
         return BidInfo.builder()
                 .bid(bidCustomizer.apply(com.iab.openrtb.response.Bid.builder()).build())
+                .generatedBidId(generatedBidId)
                 .correspondingImp(givenImp(UnaryOperator.identity()))
                 .bidder(bidder)
                 .bidType(bidType)
