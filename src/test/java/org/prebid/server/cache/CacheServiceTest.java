package org.prebid.server.cache;

import com.fasterxml.jackson.core.JsonProcessingException;
import com.fasterxml.jackson.databind.node.ObjectNode;
import com.fasterxml.jackson.databind.node.TextNode;
import com.iab.openrtb.request.BidRequest;
import com.iab.openrtb.request.Imp;
import com.iab.openrtb.request.Video;
import com.iab.openrtb.response.Bid;
import io.vertx.core.Future;
import org.junit.Before;
import org.junit.Rule;
import org.junit.Test;
import org.mockito.ArgumentCaptor;
import org.mockito.Mock;
import org.mockito.junit.MockitoJUnit;
import org.mockito.junit.MockitoRule;
import org.prebid.server.VertxTest;
import org.prebid.server.auction.model.AuctionContext;
import org.prebid.server.auction.model.BidInfo;
import org.prebid.server.auction.model.CachedDebugLog;
import org.prebid.server.cache.model.CacheContext;
import org.prebid.server.cache.model.CacheHttpRequest;
import org.prebid.server.cache.model.CacheInfo;
import org.prebid.server.cache.model.CacheServiceResult;
import org.prebid.server.cache.model.CacheTtl;
import org.prebid.server.cache.model.DebugHttpCall;
import org.prebid.server.cache.proto.request.BidCacheRequest;
import org.prebid.server.cache.proto.request.PutObject;
import org.prebid.server.cache.proto.response.BidCacheResponse;
import org.prebid.server.cache.proto.response.CacheObject;
import org.prebid.server.events.EventsContext;
import org.prebid.server.events.EventsService;
import org.prebid.server.exception.PreBidException;
import org.prebid.server.execution.Timeout;
import org.prebid.server.execution.TimeoutFactory;
import org.prebid.server.identity.UUIDIdGenerator;
import org.prebid.server.metric.Metrics;
import org.prebid.server.proto.openrtb.ext.ExtPrebid;
import org.prebid.server.proto.openrtb.ext.response.BidType;
import org.prebid.server.proto.openrtb.ext.response.ExtBidPrebid;
import org.prebid.server.settings.model.Account;
import org.prebid.server.settings.model.AccountAuctionConfig;
import org.prebid.server.vast.VastModifier;
import org.prebid.server.vertx.http.HttpClient;
import org.prebid.server.vertx.http.model.HttpClientResponse;

import java.io.IOException;
import java.net.MalformedURLException;
import java.net.URL;
import java.time.Clock;
import java.time.Instant;
import java.time.ZoneId;
import java.util.ArrayList;
import java.util.HashMap;
import java.util.List;
import java.util.Map;
import java.util.function.UnaryOperator;

import static java.util.Arrays.asList;
import static java.util.Collections.emptyList;
import static java.util.Collections.emptyMap;
import static java.util.Collections.emptySet;
import static java.util.Collections.singleton;
import static java.util.Collections.singletonList;
import static java.util.function.UnaryOperator.identity;
import static org.assertj.core.api.Assertions.assertThat;
import static org.assertj.core.api.Assertions.assertThatIllegalArgumentException;
import static org.assertj.core.api.Assertions.entry;
import static org.mockito.ArgumentMatchers.any;
import static org.mockito.ArgumentMatchers.anyLong;
import static org.mockito.ArgumentMatchers.anyString;
import static org.mockito.BDDMockito.given;
import static org.mockito.Mockito.eq;
import static org.mockito.Mockito.times;
import static org.mockito.Mockito.verify;
import static org.mockito.Mockito.verifyZeroInteractions;

public class CacheServiceTest extends VertxTest {

    @Rule
    public final MockitoRule mockitoRule = MockitoJUnit.rule();

    private final CacheTtl mediaTypeCacheTtl = CacheTtl.of(null, null);

    @Mock
    private HttpClient httpClient;
    @Mock
    private EventsService eventsService;
    @Mock
    private VastModifier vastModifier;
    @Mock
    private Metrics metrics;
    @Mock
    private UUIDIdGenerator idGenerator;

    private Clock clock;

    private CacheService cacheService;

    private EventsContext eventsContext;

    private Timeout timeout;

    private Timeout expiredTimeout;

    @Before
    public void setUp() throws MalformedURLException, JsonProcessingException {
        clock = Clock.fixed(Instant.now(), ZoneId.systemDefault());

        cacheService = new CacheService(
                mediaTypeCacheTtl,
                httpClient,
                new URL("http://cache-service/cache"),
                "http://cache-service-host/cache?uuid=",
                100L,
                vastModifier,
                eventsService,
                metrics,
                clock,
                idGenerator,
                jacksonMapper);

        eventsContext = EventsContext.builder().auctionId("auctionId").build();

        final TimeoutFactory timeoutFactory = new TimeoutFactory(clock);
        timeout = timeoutFactory.create(500L);

        expiredTimeout = timeoutFactory.create(clock.instant().minusMillis(1500L).toEpochMilli(), 1000L);

        given(httpClient.post(anyString(), any(), any(), anyLong())).willReturn(Future.succeededFuture(
                HttpClientResponse.of(200, null, mapper.writeValueAsString(
                        BidCacheResponse.of(singletonList(CacheObject.of("uuid1")))))));
    }

    @Test
    public void getCacheEndpointUrlShouldFailOnInvalidCacheServiceUrl() {
        assertThatIllegalArgumentException().isThrownBy(() ->
                CacheService.getCacheEndpointUrl("http", "{invalid:host}", "cache"));
        assertThatIllegalArgumentException().isThrownBy(() ->
                CacheService.getCacheEndpointUrl("invalid-schema", "example-server:80808", "cache"));
    }

    @Test
    public void getCacheEndpointUrlShouldReturnValidUrl() {
        // when
        final String result = CacheService.getCacheEndpointUrl("http", "example.com", "cache").toString();

        // then
        assertThat(result).isEqualTo("http://example.com/cache");
    }

    @Test
    public void getCachedAssetUrlTemplateShouldFailOnInvalidCacheServiceUrl() {
        // when and then
        assertThatIllegalArgumentException().isThrownBy(() ->
                CacheService.getCachedAssetUrlTemplate("http", "{invalid:host}", "cache", "qs"));
        assertThatIllegalArgumentException().isThrownBy(() ->
                CacheService.getCachedAssetUrlTemplate("invalid-schema", "example-server:80808", "cache", "qs"));
    }

    @Test
    public void getCachedAssetUrlTemplateShouldReturnValidUrl() {
        // when
        final String result = CacheService.getCachedAssetUrlTemplate("http", "example.com", "cache", "qs");

        // then
        assertThat(result).isEqualTo("http://example.com/cache?qs");
    }

    @Test
    public void getCachedAssetURLShouldReturnExpectedValue() {
        // when
        final String cachedAssetURL = cacheService.getCachedAssetURLTemplate();

        // then
        assertThat(cachedAssetURL).isEqualTo("http://cache-service-host/cache?uuid=");
    }

    @Test
    public void cacheBidsOpenrtbShouldNeverCallCacheServiceIfNoBidsPassed() {
        // when
        cacheService.cacheBidsOpenrtb(emptyList(), null, null, null);

        // then
        verifyZeroInteractions(httpClient);
    }

    @Test
    public void cacheBidsOpenrtbShouldPerformHttpRequestWithExpectedTimeout() {
        // when
        cacheService.cacheBidsOpenrtb(
                singletonList(givenBidInfo(identity())),
                givenAuctionContext(),
                CacheContext.builder()
                        .shouldCacheBids(true)
                        .build(),
                eventsContext);

        // then
        verify(httpClient).post(anyString(), any(), any(), eq(500L));
    }

    @Test
    public void cacheBidsOpenrtbShouldTolerateGlobalTimeoutAlreadyExpired() {
        // when
        final Future<CacheServiceResult> future = cacheService.cacheBidsOpenrtb(
                singletonList(givenBidInfo(identity())),
                givenAuctionContext().toBuilder().timeout(expiredTimeout).build(),
                CacheContext.builder()
                        .shouldCacheBids(true)
                        .build(),
                eventsContext);

        // then
        final CacheServiceResult result = future.result();
        assertThat(result.getCacheBids()).isEmpty();
        assertThat(result.getError()).isNotNull().hasMessage("Timeout has been exceeded");
        assertThat(result.getHttpCall()).isNull();
    }

    @Test
    public void cacheBidsOpenrtbShouldStoreWinUrl() {
        // given
        final EventsContext eventsContext = EventsContext.builder()
                .auctionId("auctionId")
                .enabledForAccount(true)
                .enabledForRequest(true)
                .build();
        // when
        cacheService.cacheBidsOpenrtb(
                singletonList(givenBidInfo(builder -> builder.id("bidId1"), BidType.banner, "bidder",
                        "lineItemId")),
                givenAuctionContext(),
                CacheContext.builder()
                        .shouldCacheBids(true)
                        .build(),
                eventsContext);

        // then
        verify(eventsService).winUrl(eq("bidId1"), eq("bidder"), eq("accountId"), eq("lineItemId"), eq(true),
                eq(EventsContext.builder().enabledForAccount(true).enabledForRequest(true)
                        .auctionId("auctionId").build()));
    }

    @Test
    public void cacheBidsOpenrtbShouldTolerateReadingHttpResponseFails() throws JsonProcessingException {
        // given
        givenHttpClientProducesException(new RuntimeException("Response exception"));
        final BidInfo bidinfo = givenBidInfo(builder -> builder.id("bidId1"));

        // when
        final Future<CacheServiceResult> future = cacheService.cacheBidsOpenrtb(
                singletonList(bidinfo),
                givenAuctionContext(),
                CacheContext.builder()
                        .shouldCacheBids(true)
                        .build(),
                eventsContext);

        // then
        verify(metrics).updateCacheRequestFailedTime(eq("accountId"), anyLong());

        final CacheServiceResult result = future.result();
        assertThat(result.getCacheBids()).isEmpty();
        assertThat(result.getError()).isInstanceOf(RuntimeException.class).hasMessage("Response exception");

        final CacheHttpRequest request = givenCacheHttpRequest(bidinfo.getBid());
        assertThat(result.getHttpCall())
                .isEqualTo(DebugHttpCall.builder()
                        .requestHeaders(givenDebugHeaders())
                        .endpoint("http://cache-service/cache")
                        .requestBody(request.getBody())
                        .requestUri(request.getUri())
                        .responseTimeMillis(0)
                        .build());
    }

    @Test
    public void cacheBidsOpenrtbShouldTolerateResponseCodeIsNot200() throws JsonProcessingException {
        // given
        givenHttpClientReturnsResponse(503, "response");
        final BidInfo bidinfo = givenBidInfo(builder -> builder.id("bidId1"));

        // when
        final Future<CacheServiceResult> future = cacheService.cacheBidsOpenrtb(
                singletonList(bidinfo),
                givenAuctionContext(),
                CacheContext.builder()
                        .shouldCacheBids(true)
                        .build(),
                eventsContext);

        // then
        final CacheServiceResult result = future.result();
        assertThat(result.getCacheBids()).isEmpty();
        assertThat(result.getError()).isInstanceOf(PreBidException.class).hasMessage("HTTP status code 503");

        final CacheHttpRequest request = givenCacheHttpRequest(bidinfo.getBid());
        assertThat(result.getHttpCall())
                .isEqualTo(DebugHttpCall.builder()
                        .endpoint("http://cache-service/cache")
                        .requestBody(request.getBody())
                        .requestUri(request.getUri())
                        .responseStatus(503)
                        .requestHeaders(givenDebugHeaders())
                        .responseBody("response")
                        .responseTimeMillis(0)
                        .build());
    }

    @Test
    public void cacheBidsOpenrtbShouldTolerateResponseBodyCouldNotBeParsed() throws JsonProcessingException {
        // given
        givenHttpClientReturnsResponse(200, "response");
        final BidInfo bidinfo = givenBidInfo(builder -> builder.id("bidId1"));

        // when
        final Future<CacheServiceResult> future = cacheService.cacheBidsOpenrtb(
                singletonList(bidinfo),
                givenAuctionContext(),
                CacheContext.builder()
                        .shouldCacheBids(true)
                        .build(),
                eventsContext);

        // then
        final CacheServiceResult result = future.result();
        assertThat(result.getCacheBids()).isEmpty();
        assertThat(result.getError()).isInstanceOf(PreBidException.class).hasMessage("Cannot parse response: response");

        final CacheHttpRequest request = givenCacheHttpRequest(bidinfo.getBid());
        assertThat(result.getHttpCall())
                .isEqualTo(DebugHttpCall.builder()
                        .endpoint("http://cache-service/cache")
                        .requestUri(request.getUri())
                        .requestBody(request.getBody())
                        .requestHeaders(givenDebugHeaders())
                        .responseStatus(200)
                        .responseBody("response")
                        .responseTimeMillis(0)
                        .build());
    }

    @Test
    public void cacheBidsOpenrtbShouldTolerateCacheEntriesNumberDoesNotMatchBidsNumber()
            throws JsonProcessingException {
        // given
        givenHttpClientReturnsResponse(200, "{}");
        final BidInfo bidinfo = givenBidInfo(builder -> builder.id("bidId1"));

        // when
        final Future<CacheServiceResult> future = cacheService.cacheBidsOpenrtb(
                singletonList(bidinfo),
                givenAuctionContext(),
                CacheContext.builder()
                        .shouldCacheBids(true)
                        .build(),
                eventsContext);

        // then
        final CacheServiceResult result = future.result();
        assertThat(result.getCacheBids()).isEmpty();
        assertThat(result.getError()).isInstanceOf(PreBidException.class)
                .hasMessage("The number of response cache objects doesn't match with bids");

        final CacheHttpRequest request = givenCacheHttpRequest(bidinfo.getBid());
        assertThat(result.getHttpCall()).isNotNull()
                .isEqualTo(DebugHttpCall.builder()
                        .endpoint("http://cache-service/cache")
                        .requestBody(request.getBody())
                        .requestUri(request.getUri())
                        .requestHeaders(givenDebugHeaders())
                        .responseStatus(200).responseBody("{}")
                        .responseTimeMillis(0)
                        .build());
    }

    @Test
    public void cacheBidsOpenrtbShouldReturnExpectedDebugInfo() throws JsonProcessingException {
        // given
        final BidInfo bidinfo = givenBidInfo(builder -> builder.id("bidId1"));

        // when
        final Future<CacheServiceResult> future = cacheService.cacheBidsOpenrtb(
                singletonList(bidinfo),
                givenAuctionContext(),
                CacheContext.builder()
                        .shouldCacheBids(true)
                        .build(),
                eventsContext);

        // then
        final CacheServiceResult result = future.result();
        final CacheHttpRequest request = givenCacheHttpRequest(bidinfo.getBid());
        assertThat(result.getHttpCall())
                .isEqualTo(DebugHttpCall.builder()
                        .endpoint("http://cache-service/cache")
                        .requestUri(request.getUri())
                        .requestBody(request.getBody())
                        .requestHeaders(givenDebugHeaders())
                        .responseStatus(200)
                        .responseBody("{\"responses\":[{\"uuid\":\"uuid1\"}]}")
                        .responseTimeMillis(0)
                        .build());
    }

    @Test
    public void cacheBidsOpenrtbShouldReturnExpectedCacheBids() {
        // given
        final BidInfo bidinfo = givenBidInfo(builder -> builder.id("bidId1"));

        // when
        final Future<CacheServiceResult> future = cacheService.cacheBidsOpenrtb(
                singletonList(bidinfo),
                givenAuctionContext(),
                CacheContext.builder()
                        .shouldCacheBids(true)
                        .build(),
                eventsContext);

        // then
        final CacheServiceResult result = future.result();
        assertThat(result.getCacheBids()).hasSize(1)
                .containsEntry(bidinfo.getBid(), CacheInfo.of("uuid1", null, null, null));
    }

    @Test
    public void cacheBidsOpenrtbShouldPerformHttpRequestWithExpectedBody() throws IOException {
        // given
        final ObjectNode bidExt2 = mapper.valueToTree(
                ExtPrebid.of(ExtBidPrebid.builder().bidid("generatedId").build(),
                        emptyMap()));
        final String receivedBid2Adm = "adm2";
        final BidInfo bidInfo1 = givenBidInfo(builder -> builder.id("bidId1"), BidType.banner, "bidder1");
        final BidInfo bidInfo2 = givenBidInfo(builder -> builder.id("bidId2").adm(receivedBid2Adm).ext(bidExt2),
                BidType.video, "bidder2");

        final EventsContext eventsContext = EventsContext.builder()
                .auctionId("auctionId")
                .auctionTimestamp(1000L)
                .build();

        // when
        cacheService.cacheBidsOpenrtb(
                asList(bidInfo1, bidInfo2),
                givenAuctionContext(),
                CacheContext.builder()
                        .shouldCacheBids(true)
                        .shouldCacheVideoBids(true)
                        .build(),
                eventsContext);

        // then
        // Second value is adm length for each
        verify(metrics, times(1)).updateCacheCreativeSize(eq("accountId"), eq(0));
        verify(metrics, times(2)).updateCacheCreativeSize(eq("accountId"), eq(4));

        final Bid bid1 = bidInfo1.getBid();
        final Bid bid2 = bidInfo2.getBid();

        final BidCacheRequest bidCacheRequest = captureBidCacheRequest();
        assertThat(bidCacheRequest.getPuts()).hasSize(3)
                .containsOnly(
                        PutObject.builder().aid("auctionId").type("json").value(mapper.valueToTree(bid1)).build(),
                        PutObject.builder().aid("auctionId").type("json").value(mapper.valueToTree(bid2)).build(),
                        PutObject.builder().aid("auctionId").type("xml").value(new TextNode(receivedBid2Adm)).build());
    }

    @Test
    public void cacheBidsOpenrtbShouldSendCacheRequestWithExpectedTtlAndSetTtlFromBid() throws IOException {
        // given
        final BidInfo bidInfo = givenBidInfo(
                bidBuilder -> bidBuilder.id("bidId1").exp(10),
                impBuilder -> impBuilder.id("impId1").exp(20));

        // when
        final Future<CacheServiceResult> future = cacheService.cacheBidsOpenrtb(
                singletonList(bidInfo),
                givenAuctionContext(),
                CacheContext.builder()
                        .shouldCacheBids(true)
                        .cacheBidsTtl(30)
                        .build(),
                eventsContext);

        // then
        final BidCacheRequest bidCacheRequest = captureBidCacheRequest();
        assertThat(bidCacheRequest.getPuts()).hasSize(1)
                .extracting(PutObject::getTtlseconds)
                .containsOnly(10);

        final CacheServiceResult result = future.result();
        assertThat(result.getCacheBids().values())
                .flatExtracting(CacheInfo::getTtl)
                .containsExactly(10);
    }

    @Test
    public void cacheBidsOpenrtbShouldSendCacheRequestWithExpectedTtlAndSetTtlFromImp() throws IOException {
        // given
        final BidInfo bidInfo = givenBidInfo(
                bidBuilder -> bidBuilder.id("bidId1"),
                impBuilder -> impBuilder.id("impId1").exp(10));

        // when
        final Future<CacheServiceResult> future = cacheService.cacheBidsOpenrtb(
                singletonList(bidInfo),
                givenAuctionContext(),
                CacheContext.builder()
                        .shouldCacheBids(true)
                        .cacheBidsTtl(20)
                        .build(),
                eventsContext);

        // then
        final BidCacheRequest bidCacheRequest = captureBidCacheRequest();
        assertThat(bidCacheRequest.getPuts()).hasSize(1)
                .extracting(PutObject::getTtlseconds)
                .containsOnly(10);

        final CacheServiceResult result = future.result();
        assertThat(result.getCacheBids().values())
                .flatExtracting(CacheInfo::getTtl)
                .containsExactly(10);
    }

    @Test
    public void cacheBidsOpenrtbShouldSendCacheRequestWithExpectedTtlAndSetTtlFromRequest() throws IOException {
        // when
        final Future<CacheServiceResult> future = cacheService.cacheBidsOpenrtb(
                singletonList(givenBidInfo(bidBuilder -> bidBuilder.id("bidId1"))),
                givenAuctionContext(),
                CacheContext.builder()
                        .shouldCacheBids(true)
                        .cacheBidsTtl(10)
                        .build(),
                eventsContext);

        // then
        final BidCacheRequest bidCacheRequest = captureBidCacheRequest();
        assertThat(bidCacheRequest.getPuts()).hasSize(1)
                .extracting(PutObject::getTtlseconds)
                .containsOnly(10);

        final CacheServiceResult result = future.result();
        assertThat(result.getCacheBids().values())
                .flatExtracting(CacheInfo::getTtl)
                .containsExactly(10);
    }

    @Test
    public void cacheBidsOpenrtbShouldSendCacheRequestWithExpectedTtlAndSetTtlFromAccountBannerTtl()
            throws IOException {
        // given
        cacheService = new CacheService(
                CacheTtl.of(20, null),
                httpClient,
                new URL("http://cache-service/cache"),
                "http://cache-service-host/cache?uuid=",
                100L,
                vastModifier,
                eventsService,
                metrics,
                clock,
                idGenerator,
                jacksonMapper);

        // when
        final Future<CacheServiceResult> future = cacheService.cacheBidsOpenrtb(
                singletonList(givenBidInfo(bidBuilder -> bidBuilder.id("bidId1"))),
                givenAuctionContext(
                        accountBuilder -> accountBuilder.auction(AccountAuctionConfig.builder()
                                .bannerCacheTtl(10)
                                .build()),
                        identity()),
                CacheContext.builder()
                        .shouldCacheBids(true)
                        .build(),
                eventsContext);

        // then
        final BidCacheRequest bidCacheRequest = captureBidCacheRequest();
        assertThat(bidCacheRequest.getPuts()).hasSize(1)
                .extracting(PutObject::getTtlseconds)
                .containsOnly(10);

        final CacheServiceResult result = future.result();
        assertThat(result.getCacheBids().values())
                .flatExtracting(CacheInfo::getTtl)
                .containsExactly(10);
    }

    @Test
    public void cacheBidsOpenrtbShouldSendCacheRequestWithExpectedTtlAndSetTtlFromMediaTypeTtl() throws IOException {
        // given
        cacheService = new CacheService(
                CacheTtl.of(10, null),
                httpClient,
                new URL("http://cache-service/cache"),
                "http://cache-service-host/cache?uuid=",
                100L,
                vastModifier,
                eventsService,
                metrics,
                clock,
                idGenerator,
                jacksonMapper);

        // when
        final Future<CacheServiceResult> future = cacheService.cacheBidsOpenrtb(
                singletonList(givenBidInfo(bidBuilder -> bidBuilder.id("bidId1"))),
                givenAuctionContext(),
                CacheContext.builder()
                        .shouldCacheBids(true)
                        .build(),
                eventsContext);

        // then
        final BidCacheRequest bidCacheRequest = captureBidCacheRequest();
        assertThat(bidCacheRequest.getPuts()).hasSize(1)
                .extracting(PutObject::getTtlseconds)
                .containsOnly(10);

        final CacheServiceResult result = future.result();
        assertThat(result.getCacheBids().values())
                .flatExtracting(CacheInfo::getTtl)
                .containsExactly(10);
    }

    @Test
    public void cacheBidsOpenrtbShouldSendCacheRequestWithTtlFromMediaTypeWhenAccountIsEmpty() throws IOException {
        // given
        cacheService = new CacheService(
                CacheTtl.of(10, null),
                httpClient,
                new URL("http://cache-service/cache"),
                "http://cache-service-host/cache?uuid=",
                100L,
                vastModifier,
                eventsService,
                metrics,
                clock,
                idGenerator,
                jacksonMapper);

        // when
        final Future<CacheServiceResult> future = cacheService.cacheBidsOpenrtb(
                singletonList(givenBidInfo(bidBuilder -> bidBuilder.id("bidId1"))),
                givenAuctionContext(),
                CacheContext.builder()
                        .shouldCacheBids(true)
                        .build(),
                eventsContext);

        // then
        final BidCacheRequest bidCacheRequest = captureBidCacheRequest();
        assertThat(bidCacheRequest.getPuts()).hasSize(1)
                .extracting(PutObject::getTtlseconds)
                .containsOnly(10);

        final CacheServiceResult result = future.result();
        assertThat(result.getCacheBids().values())
                .flatExtracting(CacheInfo::getTtl)
                .containsExactly(10);
    }

    @Test
    public void cacheBidsOpenrtbShouldSendCacheRequestWithNoTtlAndSetEmptyTtl() throws IOException {
        // when
        final Future<CacheServiceResult> future = cacheService.cacheBidsOpenrtb(
                singletonList(givenBidInfo(bidBuilder -> bidBuilder.id("bidId1"))),
                givenAuctionContext(),
                CacheContext.builder()
                        .shouldCacheBids(true)
                        .build(),
                eventsContext);

        // then
        final BidCacheRequest bidCacheRequest = captureBidCacheRequest();
        assertThat(bidCacheRequest.getPuts()).hasSize(1)
                .extracting(PutObject::getExpiry)
                .containsNull();

        final CacheServiceResult result = future.result();
        assertThat(result.getCacheBids().values())
                .flatExtracting(CacheInfo::getTtl)
                .containsNull();
    }

    @Test
    public void cacheBidsOpenrtbShouldReturnExpectedResultForBids() {
        // given
        final BidInfo bidInfo = givenBidInfo(bidBuilder -> bidBuilder.id("bidId1"));

        // when
        final Future<CacheServiceResult> future = cacheService.cacheBidsOpenrtb(
                singletonList(bidInfo),
                givenAuctionContext(),
                CacheContext.builder()
                        .shouldCacheBids(true)
                        .build(),
                eventsContext);

        // then
        assertThat(future.result().getCacheBids()).hasSize(1)
                .containsEntry(bidInfo.getBid(), CacheInfo.of("uuid1", null, null, null));
    }

    @Test
    public void cacheBidsOpenrtbShouldReturnExpectedResultForVideoBids() {
        // given
        final BidInfo bidInfo = givenBidInfo(bidBuilder -> bidBuilder.id("bidId1").adm("adm1"), BidType.video,
                "bidder");

        // when
        final Future<CacheServiceResult> future = cacheService.cacheBidsOpenrtb(
                singletonList(bidInfo),
                givenAuctionContext(),
                CacheContext.builder()
                        .shouldCacheVideoBids(true)
                        .build(),
                eventsContext);

        // then
        assertThat(future.result().getCacheBids()).hasSize(1)
                .containsEntry(bidInfo.getBid(), CacheInfo.of(null, "uuid1", null, null));
    }

    @Test
    public void cacheBidsOpenrtbShouldAddDebugLogCacheAlongWithBids() throws IOException {
        // given
        final BidInfo bidInfo = givenBidInfo(bidBuilder -> bidBuilder.id("bidId").adm("adm1"), null,
                BidType.video, "bidder");
        final Imp imp = givenImp(builder -> builder.id("impId1").video(Video.builder().build()));
        final AuctionContext auctionContext = givenAuctionContext(
                bidRequestBuilder -> bidRequestBuilder.imp(singletonList(imp)))
                .toBuilder().cachedDebugLog(new CachedDebugLog(true, 100, null, jacksonMapper)).build();

        // when
        cacheService.cacheBidsOpenrtb(
                singletonList(bidInfo),
                auctionContext,
                CacheContext.builder()
                        .shouldCacheVideoBids(true)
                        .build(),
                eventsContext);

        // then
        final BidCacheRequest bidCacheRequest = captureBidCacheRequest();
        assertThat(bidCacheRequest.getPuts()).hasSize(2)
                .extracting(PutObject::getKey)
                .contains("log_null");
    }

    @Test
    public void cacheBidsOpenrtbShouldReturnExpectedResultForBidsAndVideoBids() throws JsonProcessingException {
        // given
        givenHttpClientReturnsResponse(200, mapper.writeValueAsString(
                BidCacheResponse.of(asList(
                        CacheObject.of("uuid1"),
                        CacheObject.of("uuid2"),
                        CacheObject.of("videoUuid1")))));

        final BidInfo bidInfo1 = givenBidInfo(builder -> builder.id("bidId1"), BidType.video, "bidder1");
        final BidInfo bidInfo2 = givenBidInfo(builder -> builder.id("bidId2"), BidType.banner, "bidder2");

        // when
        final Future<CacheServiceResult> future = cacheService.cacheBidsOpenrtb(
                asList(bidInfo1, bidInfo2),
                givenAuctionContext(),
                CacheContext.builder()
                        .shouldCacheBids(true)
                        .shouldCacheVideoBids(true)
                        .build(),
                eventsContext);

        // then
        assertThat(future.result().getCacheBids()).hasSize(2)
                .containsOnly(
                        entry(bidInfo1.getBid(), CacheInfo.of("uuid1", "videoUuid1", null, null)),
                        entry(bidInfo2.getBid(), CacheInfo.of("uuid2", null, null, null)));
    }

    @Test
<<<<<<< HEAD
    public void cacheBidsOpenrtbShouldUpdateVastXmlPutObjectWithKeyWhenBidHasCategoryDuration() throws IOException {
        // given
        final Imp imp1 = givenImp(builder -> builder.id("impId1").video(Video.builder().build()));

        final BidInfo bidInfo1 = givenBidInfo(builder -> builder.id("bid1").adm("adm"), null, BidType.video, "bidder")
                .toBuilder().category("bid1Category").build();

        given(idGenerator.generateId()).willReturn("randomId");

        given(vastModifier.createBidVastXml(any(), any(), any(), any(), any(), any())).willReturn("modifiedAdm");

        // when
        cacheService.cacheBidsOpenrtb(
                singletonList(bidInfo1),
                givenAuctionContext(bidRequestBuilder -> bidRequestBuilder.imp(singletonList(imp1))),
                CacheContext.builder()
                        .shouldCacheBids(true)
                        .shouldCacheVideoBids(true)
                        .build(),
                eventsContext);

        // then
        final BidCacheRequest bidCacheRequest = captureBidCacheRequest();
        assertThat(bidCacheRequest.getPuts()).hasSize(2)
                .containsOnly(
                        PutObject.builder().type("json").value(mapper.valueToTree(Bid.builder().id("bid1")
                                .adm("adm").build())).build(),
                        PutObject.builder().key("bid1Category_randomId").type("xml")
                                .value(new TextNode("modifiedAdm")).build());
    }

    @Test
    public void cacheBidsOpenrtbShouldNotUpdateVastXmlPutObjectWithKeyWhenDoesNotHaveCatDur() throws IOException {
        // given
        final Imp imp1 = givenImp(builder -> builder.id("impId1").video(Video.builder().build()));
        final BidInfo bidInfo1 = givenBidInfo(builder -> builder.id("bid1").impid("impId1").adm("adm"), null,
                BidType.video, "bidder");

        given(vastModifier.createBidVastXml(any(), any(), any(), any(), any(), any())).willReturn("adm");

        // when
        cacheService.cacheBidsOpenrtb(
                singletonList(bidInfo1),
                givenAuctionContext(bidRequestBuilder -> bidRequestBuilder.imp(singletonList(imp1))),
                CacheContext.builder()
                        .shouldCacheBids(true)
                        .shouldCacheVideoBids(true)
                        .build(),
                eventsContext);

        // then
        final BidCacheRequest bidCacheRequest = captureBidCacheRequest();
        assertThat(bidCacheRequest.getPuts()).hasSize(2)
                .containsOnly(
                        PutObject.builder().type("json").value(mapper.valueToTree(bidInfo1.getBid())).build(),
                        PutObject.builder().type("xml").value(new TextNode("adm")).build());
    }

    @Test
    public void cacheBidsOpenrtbShouldRemoveCatDurPrefixFromVideoUuidFromResponse() throws IOException {
        // given

        givenHttpClientReturnsResponse(200, mapper.writeValueAsString(
                BidCacheResponse.of(asList(CacheObject.of("uuid"), CacheObject.of("catDir_randomId")))));
        final BidInfo bidInfo1 = givenBidInfo(builder -> builder.id("bid1").impid("impId1").adm("adm"), null,
                BidType.video, "bidder").toBuilder().category("catDir").build();
        final Imp imp1 = givenImp(builder -> builder.id("impId1").video(Video.builder().build()));
        given(idGenerator.generateId()).willReturn("randomId");

        // when
        final Future<CacheServiceResult> resultFuture = cacheService.cacheBidsOpenrtb(
                singletonList(bidInfo1),
                givenAuctionContext(bidRequestBuilder -> bidRequestBuilder.imp(singletonList(imp1))),
                CacheContext.builder()
                        .shouldCacheBids(true)
                        .shouldCacheVideoBids(true)
                        .build(),
                eventsContext);

        // then
        assertThat(resultFuture.succeeded()).isTrue();
        assertThat(resultFuture.result().getCacheBids()).hasSize(1)
                .containsEntry(Bid.builder().id("bid1").impid("impId1").adm("adm").build(),
                        CacheInfo.of("uuid", "randomId", null, null));
    }

    @Test
    public void cacheBidsOpenrtbShouldModifyVastXmlWhenVastModifierReturnAdm() throws IOException {
        // given
        final String generatedId = "generatedId";
        final String bidder = "bidder1";
        final String adm = "adm1";
        final BidInfo bidInfo = givenBidInfo(builder -> builder.id("bidId1").adm(adm), generatedId, BidType.video,
                bidder);

        given(vastModifier.createBidVastXml(any(), any(), any(), any(), any(), any())).willReturn("modifiedAdm");

        // when
        cacheService.cacheBidsOpenrtb(
                singletonList(bidInfo),
                givenAuctionContext(),
                CacheContext.builder()
                        .shouldCacheBids(true)
                        .shouldCacheVideoBids(true)
                        .build(),
                eventsContext);

        // then
        verify(vastModifier).createBidVastXml(bidder, adm, null, generatedId, ACCOUNT_ID, eventsContext);

        final BidCacheRequest bidCacheRequest = captureBidCacheRequest();
        assertThat(bidCacheRequest.getPuts()).hasSize(2)
                .containsOnly(
                        PutObject.builder().type("json").value(mapper.valueToTree(bidInfo.getBid())).build(),
                        PutObject.builder().type("xml").value(new TextNode("modifiedAdm")).build());
    }

    @Test
=======
>>>>>>> b23bac74
    public void cachePutObjectsShouldTolerateGlobalTimeoutAlreadyExpired() {
        // when
        final Future<BidCacheResponse> future = cacheService.cachePutObjects(
                singletonList(PutObject.builder().build()), true, emptySet(), "", "",
                expiredTimeout);

        // then
        assertThat(future.failed()).isTrue();
        assertThat(future.cause()).isNotNull().hasMessage("Timeout has been exceeded");
    }

    @Test
    public void cachePutObjectsShouldReturnResultWithEmptyListWhenPutObjectsIsEmpty() {
        // when
        final Future<BidCacheResponse> result = cacheService.cachePutObjects(emptyList(), true,
                emptySet(), null, null, null);

        // then
        verifyZeroInteractions(httpClient);
        assertThat(result.result().getResponses()).isEmpty();
    }

    @Test
    public void cachePutObjectsShouldModifyVastAndCachePutObjects() throws IOException {
        // given
        final PutObject firstPutObject = PutObject.builder()
                .type("xml")
                .bidid("bidId1")
                .bidder("bidder1")
                .timestamp(1L)
                .value(new TextNode("vast"))
                .build();
        final PutObject secondPutObject = PutObject.builder()
                .type("xml")
                .bidid("bidId2")
                .bidder("bidder2")
                .timestamp(1L)
                .value(new TextNode("VAST"))
                .build();

        given(vastModifier.modifyVastXml(any(), any(), any(), any(), anyString()))
                .willReturn(new TextNode("modifiedVast"))
                .willReturn(new TextNode("VAST"));

        // when
        cacheService.cachePutObjects(
                asList(firstPutObject, secondPutObject), true, singleton("bidder1"), "account", "pbjs", timeout);

        // then
        verify(metrics).updateCacheCreativeSize(eq("account"), eq(12));
        verify(metrics).updateCacheCreativeSize(eq("account"), eq(4));

        verify(vastModifier).modifyVastXml(true, singleton("bidder1"), firstPutObject, "account", "pbjs");
        verify(vastModifier).modifyVastXml(true, singleton("bidder1"), secondPutObject, "account", "pbjs");

        final PutObject modifiedFirstPutObject = firstPutObject.toBuilder()
                .bidid(null)
                .bidder(null)
                .timestamp(null)
                .value(new TextNode("modifiedVast"))
                .build();
        final PutObject modifiedSecondPutObject = secondPutObject.toBuilder()
                .bidid(null)
                .bidder(null)
                .timestamp(null)
                .build();

        assertThat(captureBidCacheRequest().getPuts()).hasSize(2)
                .containsOnly(modifiedFirstPutObject, modifiedSecondPutObject);
    }

    @Test
    public void cacheVideoDebugLogShouldCacheDebugLogWithItsOwnKey() {
        // given
        final CachedDebugLog cachedDebugLog = new CachedDebugLog(true, 100, null, jacksonMapper);
        cachedDebugLog.setCacheKey("cacheKey");

        // when
        final String cacheKey = cacheService.cacheVideoDebugLog(cachedDebugLog, 1000);

        // then
        assertThat(cacheKey).isEqualTo("cacheKey");
        verify(httpClient).post(anyString(), any(), anyString(), anyLong());
    }

    @Test
    public void cacheVideoDebugLogShouldCacheDebugLogWithGeneratedKey() {
        // given
        final CachedDebugLog cachedDebugLog = new CachedDebugLog(true, 100, null, jacksonMapper);
        given(idGenerator.generateId()).willReturn("generatedKey");
        // when
        final String cacheKey = cacheService.cacheVideoDebugLog(cachedDebugLog, 1000);

        // then
        assertThat(cacheKey).isEqualTo("generatedKey");
        verify(httpClient).post(anyString(), any(), anyString(), anyLong());
    }

    private AuctionContext givenAuctionContext(UnaryOperator<Account.AccountBuilder> accountCustomizer,
                                               UnaryOperator<BidRequest.BidRequestBuilder> bidRequestCustomizer) {

        final Account.AccountBuilder accountBuilder = Account.builder()
                .id("accountId");
        final BidRequest.BidRequestBuilder bidRequestBuilder = BidRequest.builder()
                .id("auctionId")
                .imp(singletonList(givenImp(identity())));
        return AuctionContext.builder()
                .account(accountCustomizer.apply(accountBuilder).build())
                .bidRequest(bidRequestCustomizer.apply(bidRequestBuilder).build())
                .timeout(timeout)
                .build();
    }

    private AuctionContext givenAuctionContext(UnaryOperator<BidRequest.BidRequestBuilder> bidRequestCustomizer) {
        return givenAuctionContext(identity(), bidRequestCustomizer);
    }

    private AuctionContext givenAuctionContext() {
        return givenAuctionContext(identity(), identity());
    }

    private static BidInfo givenBidInfo(UnaryOperator<Bid.BidBuilder> bidCustomizer) {
        return givenBidInfo(bidCustomizer, UnaryOperator.identity());
    }

    private static BidInfo givenBidInfo(UnaryOperator<Bid.BidBuilder> bidCustomizer,
                                        UnaryOperator<Imp.ImpBuilder> impCustomizer) {
        return BidInfo.builder()
                .bid(bidCustomizer.apply(Bid.builder()).build())
                .correspondingImp(impCustomizer.apply(Imp.builder()).build())
                .bidder("bidder")
                .bidType(BidType.banner)
                .build();
    }

    private static BidInfo givenBidInfo(UnaryOperator<Bid.BidBuilder> bidCustomizer,
                                        BidType bidType,
                                        String bidder) {
        return BidInfo.builder()
                .bid(bidCustomizer.apply(Bid.builder()).build())
                .correspondingImp(givenImp(UnaryOperator.identity()))
                .bidder(bidder)
                .bidType(bidType)
                .build();
    }

    private static BidInfo givenBidInfo(UnaryOperator<Bid.BidBuilder> bidCustomizer,
                                        BidType bidType,
                                        String bidder,
                                        String lineItemId) {
        return givenBidInfo(bidCustomizer, bidType, bidder).toBuilder()
                .lineItemId(lineItemId)
                .build();
    }

    private static Imp givenImp(UnaryOperator<Imp.ImpBuilder> impCustomizer) {
        return impCustomizer.apply(Imp.builder()).build();
    }

    private static CacheHttpRequest givenCacheHttpRequest(Bid... bids) throws JsonProcessingException {
        final List<PutObject> putObjects;
        if (bids != null) {
            putObjects = new ArrayList<>();
            for (Bid bid : bids) {
                putObjects.add(PutObject.builder()
                        .aid("auctionId")
                        .type("json")
                        .value(mapper.valueToTree(bid))
                        .build());
            }
        } else {
            putObjects = null;
        }
        return CacheHttpRequest.of(
                "http://cache-service/cache",
                mapper.writeValueAsString(BidCacheRequest.of(putObjects)));
    }

    private void givenHttpClientReturnsResponse(int statusCode, String response) {
        final HttpClientResponse httpClientResponse = HttpClientResponse.of(statusCode, null, response);
        given(httpClient.post(anyString(), any(), any(), anyLong()))
                .willReturn(Future.succeededFuture(httpClientResponse));
    }

    private void givenHttpClientProducesException(Throwable throwable) {
        given(httpClient.post(anyString(), any(), any(), anyLong()))
                .willReturn(Future.failedFuture(throwable));
    }

    private BidCacheRequest captureBidCacheRequest() throws IOException {
        final ArgumentCaptor<String> captor = ArgumentCaptor.forClass(String.class);
        verify(httpClient).post(anyString(), any(), captor.capture(), anyLong());
        return mapper.readValue(captor.getValue(), BidCacheRequest.class);
    }

    private Map<String, List<String>> givenDebugHeaders() {
        final Map<String, List<String>> headers = new HashMap<>();
        headers.put("Accept", singletonList("application/json"));
        headers.put("Content-Type", singletonList("application/json;charset=utf-8"));
        return headers;
    }
}<|MERGE_RESOLUTION|>--- conflicted
+++ resolved
@@ -730,8 +730,7 @@
     @Test
     public void cacheBidsOpenrtbShouldAddDebugLogCacheAlongWithBids() throws IOException {
         // given
-        final BidInfo bidInfo = givenBidInfo(bidBuilder -> bidBuilder.id("bidId").adm("adm1"), null,
-                BidType.video, "bidder");
+        final BidInfo bidInfo = givenBidInfo(bidBuilder -> bidBuilder.id("bidId").adm("adm1"), BidType.video, "bidder");
         final Imp imp = givenImp(builder -> builder.id("impId1").video(Video.builder().build()));
         final AuctionContext auctionContext = givenAuctionContext(
                 bidRequestBuilder -> bidRequestBuilder.imp(singletonList(imp)))
@@ -783,17 +782,15 @@
     }
 
     @Test
-<<<<<<< HEAD
     public void cacheBidsOpenrtbShouldUpdateVastXmlPutObjectWithKeyWhenBidHasCategoryDuration() throws IOException {
         // given
         final Imp imp1 = givenImp(builder -> builder.id("impId1").video(Video.builder().build()));
 
-        final BidInfo bidInfo1 = givenBidInfo(builder -> builder.id("bid1").adm("adm"), null, BidType.video, "bidder")
+        final BidInfo bidInfo1 = givenBidInfo(builder -> builder.id("bid1").adm("adm"),
+                BidType.video, "bidder", null)
                 .toBuilder().category("bid1Category").build();
 
         given(idGenerator.generateId()).willReturn("randomId");
-
-        given(vastModifier.createBidVastXml(any(), any(), any(), any(), any(), any())).willReturn("modifiedAdm");
 
         // when
         cacheService.cacheBidsOpenrtb(
@@ -810,19 +807,19 @@
         assertThat(bidCacheRequest.getPuts()).hasSize(2)
                 .containsOnly(
                         PutObject.builder().type("json").value(mapper.valueToTree(Bid.builder().id("bid1")
-                                .adm("adm").build())).build(),
+                                .adm("adm").build())).aid("auctionId").build(),
                         PutObject.builder().key("bid1Category_randomId").type("xml")
-                                .value(new TextNode("modifiedAdm")).build());
+                                .value(new TextNode("adm")).aid("auctionId").build());
     }
 
     @Test
     public void cacheBidsOpenrtbShouldNotUpdateVastXmlPutObjectWithKeyWhenDoesNotHaveCatDur() throws IOException {
         // given
         final Imp imp1 = givenImp(builder -> builder.id("impId1").video(Video.builder().build()));
-        final BidInfo bidInfo1 = givenBidInfo(builder -> builder.id("bid1").impid("impId1").adm("adm"), null,
-                BidType.video, "bidder");
-
-        given(vastModifier.createBidVastXml(any(), any(), any(), any(), any(), any())).willReturn("adm");
+        final BidInfo bidInfo1 = givenBidInfo(builder -> builder.id("bid1").impid("impId1").adm("adm"),
+                BidType.video, "bidder", null);
+
+        given(vastModifier.createBidVastXml(any(), any(), any(), any(), any(), any(), any(), any())).willReturn("adm");
 
         // when
         cacheService.cacheBidsOpenrtb(
@@ -838,8 +835,12 @@
         final BidCacheRequest bidCacheRequest = captureBidCacheRequest();
         assertThat(bidCacheRequest.getPuts()).hasSize(2)
                 .containsOnly(
-                        PutObject.builder().type("json").value(mapper.valueToTree(bidInfo1.getBid())).build(),
-                        PutObject.builder().type("xml").value(new TextNode("adm")).build());
+                        PutObject.builder()
+                                .type("json")
+                                .aid("auctionId")
+                                .value(mapper.valueToTree(bidInfo1.getBid()))
+                                .build(),
+                        PutObject.builder().type("xml").aid("auctionId").value(new TextNode("adm")).build());
     }
 
     @Test
@@ -848,7 +849,7 @@
 
         givenHttpClientReturnsResponse(200, mapper.writeValueAsString(
                 BidCacheResponse.of(asList(CacheObject.of("uuid"), CacheObject.of("catDir_randomId")))));
-        final BidInfo bidInfo1 = givenBidInfo(builder -> builder.id("bid1").impid("impId1").adm("adm"), null,
+        final BidInfo bidInfo1 = givenBidInfo(builder -> builder.id("bid1").impid("impId1").adm("adm"),
                 BidType.video, "bidder").toBuilder().category("catDir").build();
         final Imp imp1 = givenImp(builder -> builder.id("impId1").video(Video.builder().build()));
         given(idGenerator.generateId()).willReturn("randomId");
@@ -871,39 +872,6 @@
     }
 
     @Test
-    public void cacheBidsOpenrtbShouldModifyVastXmlWhenVastModifierReturnAdm() throws IOException {
-        // given
-        final String generatedId = "generatedId";
-        final String bidder = "bidder1";
-        final String adm = "adm1";
-        final BidInfo bidInfo = givenBidInfo(builder -> builder.id("bidId1").adm(adm), generatedId, BidType.video,
-                bidder);
-
-        given(vastModifier.createBidVastXml(any(), any(), any(), any(), any(), any())).willReturn("modifiedAdm");
-
-        // when
-        cacheService.cacheBidsOpenrtb(
-                singletonList(bidInfo),
-                givenAuctionContext(),
-                CacheContext.builder()
-                        .shouldCacheBids(true)
-                        .shouldCacheVideoBids(true)
-                        .build(),
-                eventsContext);
-
-        // then
-        verify(vastModifier).createBidVastXml(bidder, adm, null, generatedId, ACCOUNT_ID, eventsContext);
-
-        final BidCacheRequest bidCacheRequest = captureBidCacheRequest();
-        assertThat(bidCacheRequest.getPuts()).hasSize(2)
-                .containsOnly(
-                        PutObject.builder().type("json").value(mapper.valueToTree(bidInfo.getBid())).build(),
-                        PutObject.builder().type("xml").value(new TextNode("modifiedAdm")).build());
-    }
-
-    @Test
-=======
->>>>>>> b23bac74
     public void cachePutObjectsShouldTolerateGlobalTimeoutAlreadyExpired() {
         // when
         final Future<BidCacheResponse> future = cacheService.cachePutObjects(
@@ -973,33 +941,6 @@
 
         assertThat(captureBidCacheRequest().getPuts()).hasSize(2)
                 .containsOnly(modifiedFirstPutObject, modifiedSecondPutObject);
-    }
-
-    @Test
-    public void cacheVideoDebugLogShouldCacheDebugLogWithItsOwnKey() {
-        // given
-        final CachedDebugLog cachedDebugLog = new CachedDebugLog(true, 100, null, jacksonMapper);
-        cachedDebugLog.setCacheKey("cacheKey");
-
-        // when
-        final String cacheKey = cacheService.cacheVideoDebugLog(cachedDebugLog, 1000);
-
-        // then
-        assertThat(cacheKey).isEqualTo("cacheKey");
-        verify(httpClient).post(anyString(), any(), anyString(), anyLong());
-    }
-
-    @Test
-    public void cacheVideoDebugLogShouldCacheDebugLogWithGeneratedKey() {
-        // given
-        final CachedDebugLog cachedDebugLog = new CachedDebugLog(true, 100, null, jacksonMapper);
-        given(idGenerator.generateId()).willReturn("generatedKey");
-        // when
-        final String cacheKey = cacheService.cacheVideoDebugLog(cachedDebugLog, 1000);
-
-        // then
-        assertThat(cacheKey).isEqualTo("generatedKey");
-        verify(httpClient).post(anyString(), any(), anyString(), anyLong());
     }
 
     private AuctionContext givenAuctionContext(UnaryOperator<Account.AccountBuilder> accountCustomizer,
