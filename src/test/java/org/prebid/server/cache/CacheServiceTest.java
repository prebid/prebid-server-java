package org.prebid.server.cache;

import com.fasterxml.jackson.core.JsonProcessingException;
import com.fasterxml.jackson.databind.node.ObjectNode;
import com.fasterxml.jackson.databind.node.TextNode;
import com.iab.openrtb.request.Imp;
import com.iab.openrtb.request.Video;
import io.vertx.core.Future;
import org.junit.Before;
import org.junit.Rule;
import org.junit.Test;
import org.mockito.ArgumentCaptor;
import org.mockito.Mock;
import org.mockito.junit.MockitoJUnit;
import org.mockito.junit.MockitoRule;
import org.prebid.server.VertxTest;
import org.prebid.server.cache.model.CacheContext;
import org.prebid.server.cache.model.CacheHttpCall;
import org.prebid.server.cache.model.CacheHttpRequest;
import org.prebid.server.cache.model.CacheHttpResponse;
import org.prebid.server.cache.model.CacheIdInfo;
import org.prebid.server.cache.model.CacheServiceResult;
import org.prebid.server.cache.model.CacheTtl;
import org.prebid.server.cache.proto.BidCacheResult;
import org.prebid.server.cache.proto.request.BannerValue;
import org.prebid.server.cache.proto.request.BidCacheRequest;
import org.prebid.server.cache.proto.request.PutObject;
import org.prebid.server.cache.proto.response.BidCacheResponse;
import org.prebid.server.cache.proto.response.CacheObject;
import org.prebid.server.events.EventsService;
import org.prebid.server.exception.PreBidException;
import org.prebid.server.execution.Timeout;
import org.prebid.server.execution.TimeoutFactory;
import org.prebid.server.metric.Metrics;
import org.prebid.server.proto.response.Bid;
import org.prebid.server.proto.response.MediaType;
import org.prebid.server.settings.model.Account;
import org.prebid.server.vertx.http.HttpClient;
import org.prebid.server.vertx.http.model.HttpClientResponse;

import java.io.IOException;
import java.net.MalformedURLException;
import java.net.URL;
import java.time.Clock;
import java.time.Instant;
import java.time.ZoneId;
import java.util.ArrayList;
import java.util.Arrays;
import java.util.List;
import java.util.concurrent.TimeoutException;
import java.util.function.Function;

import static java.util.Arrays.asList;
import static java.util.Collections.emptyList;
import static java.util.Collections.emptySet;
import static java.util.Collections.singleton;
import static java.util.Collections.singletonList;
import static java.util.Collections.singletonMap;
import static java.util.function.Function.identity;
import static org.assertj.core.api.Assertions.assertThat;
import static org.assertj.core.api.Assertions.assertThatIllegalArgumentException;
import static org.assertj.core.api.Assertions.entry;
import static org.mockito.ArgumentMatchers.any;
import static org.mockito.ArgumentMatchers.anyLong;
import static org.mockito.ArgumentMatchers.anyString;
import static org.mockito.BDDMockito.given;
import static org.mockito.Mockito.eq;
import static org.mockito.Mockito.verify;
import static org.mockito.Mockito.verifyZeroInteractions;

public class CacheServiceTest extends VertxTest {

    @Rule
    public final MockitoRule mockitoRule = MockitoJUnit.rule();

    private final CacheTtl mediaTypeCacheTtl = CacheTtl.of(null, null);

    @Mock
    private HttpClient httpClient;
    @Mock
    private EventsService eventsService;
    @Mock
    private Metrics metrics;

    private Clock clock;

    private CacheService cacheService;

    private Timeout timeout;

    private Timeout expiredTimeout;

    private Account account;

    private static List<Bid> singleBidList() {
        return singletonList(givenBid(identity()));
    }

    private static Bid givenBid(Function<Bid.BidBuilder, Bid.BidBuilder> bidCustomizer) {
        return bidCustomizer.apply(Bid.builder()).build();
    }

    private static com.iab.openrtb.response.Bid givenBidOpenrtb(
            Function<com.iab.openrtb.response.Bid.BidBuilder, com.iab.openrtb.response.Bid.BidBuilder> bidCustomizer) {
        return bidCustomizer.apply(com.iab.openrtb.response.Bid.builder()).build();
    }

    private static Imp givenImp(Function<Imp.ImpBuilder, Imp.ImpBuilder> impCustomizer) {
        return impCustomizer.apply(Imp.builder()).build();
    }

    private static CacheHttpRequest givenCacheHttpRequest(com.iab.openrtb.response.Bid... bids)
            throws JsonProcessingException {
        final List<PutObject> putObjects;
        if (bids != null) {
            putObjects = new ArrayList<>();
            for (com.iab.openrtb.response.Bid bid : bids) {
                final ObjectNode bidObjectNode = mapper.valueToTree(bid);
                bidObjectNode.put("wurl", "http://win-url");
                putObjects.add(PutObject.builder().type("json").value(bidObjectNode).build());
            }
        } else {
            putObjects = null;
        }
        return CacheHttpRequest.of(
                "http://cache-service/cache",
                mapper.writeValueAsString(BidCacheRequest.of(putObjects)));
    }

    @Before
    public void setUp() throws MalformedURLException, JsonProcessingException {
        clock = Clock.fixed(Instant.now(), ZoneId.systemDefault());

        cacheService = new CacheService(
                mediaTypeCacheTtl,
                httpClient,
                new URL("http://cache-service/cache"),
                "http://cache-service-host/cache?uuid=",
                eventsService,
                metrics,
                clock,
                jacksonMapper);

        final TimeoutFactory timeoutFactory = new TimeoutFactory(clock);
        timeout = timeoutFactory.create(500L);

        expiredTimeout = timeoutFactory.create(clock.instant().minusMillis(1500L).toEpochMilli(), 1000L);

        account = Account.builder().build();

        given(httpClient.post(anyString(), any(), any(), anyLong())).willReturn(Future.succeededFuture(
                HttpClientResponse.of(200, null, mapper.writeValueAsString(
                        BidCacheResponse.of(singletonList(CacheObject.of("uuid1")))))));
    }

    @Test
    public void getCacheEndpointUrlShouldFailOnInvalidCacheServiceUrl() {
        assertThatIllegalArgumentException().isThrownBy(() ->
                CacheService.getCacheEndpointUrl("http", "{invalid:host}", "cache"));
        assertThatIllegalArgumentException().isThrownBy(() ->
                CacheService.getCacheEndpointUrl("invalid-schema", "example-server:80808", "cache"));
    }

    @Test
    public void getCacheEndpointUrlShouldReturnValidUrl() {
        // when
        final String result = CacheService.getCacheEndpointUrl("http", "example.com", "cache").toString();

        // then
        assertThat(result).isEqualTo("http://example.com/cache");
    }

    @Test
    public void getCachedAssetUrlTemplateShouldFailOnInvalidCacheServiceUrl() {
        // when and then
        assertThatIllegalArgumentException().isThrownBy(() ->
                CacheService.getCachedAssetUrlTemplate("http", "{invalid:host}", "cache", "qs"));
        assertThatIllegalArgumentException().isThrownBy(() ->
                CacheService.getCachedAssetUrlTemplate("invalid-schema", "example-server:80808", "cache", "qs"));
    }

    @Test
    public void getCachedAssetUrlTemplateShouldReturnValidUrl() {
        // when
        final String result = CacheService.getCachedAssetUrlTemplate("http", "example.com", "cache", "qs");

        // then
        assertThat(result).isEqualTo("http://example.com/cache?qs");
    }

    @Test
    public void getCachedAssetURLShouldReturnExpectedValue() {
        // when
        final String cachedAssetURL = cacheService.getCachedAssetURLTemplate();

        // then
        assertThat(cachedAssetURL).isEqualTo("http://cache-service-host/cache?uuid=");
    }

    @Test
    public void cacheBidsShouldNeverCallCacheServiceIfNoBidsPassed() {
        // when
        final List<BidCacheResult> result = cacheService.cacheBids(emptyList(), timeout).result();

        // then
        verifyZeroInteractions(httpClient);
        assertThat(result).isEqualTo(emptyList());
    }

    @Test
    public void cacheBidsShouldPerformHttpRequestWithExpectedTimeout() {
        // when
        cacheService.cacheBids(singleBidList(), timeout);

        // then
        verify(httpClient).post(anyString(), any(), any(), eq(500L));
    }

    @Test
    public void cacheBidsShouldFailIfGlobalTimeoutAlreadyExpired() {
        // when
        final Future<?> future = cacheService.cacheBids(singleBidList(), expiredTimeout);

        // then
        assertThat(future.failed()).isTrue();
        assertThat(future.cause()).isInstanceOf(TimeoutException.class);
        verifyZeroInteractions(httpClient);
    }

    @Test
    public void cacheBidsShouldFailIfReadingHttpResponseFails() {
        // given
        givenHttpClientProducesException(new RuntimeException("Response exception"));

        // when
        final Future<?> future = cacheService.cacheBids(singleBidList(), timeout);

        // then
        assertThat(future.failed()).isTrue();
        assertThat(future.cause()).isInstanceOf(RuntimeException.class)
                .hasMessage("Response exception");
    }

    @Test
    public void cacheBidsShouldFailIfResponseCodeIsNot200() {
        // given
        givenHttpClientReturnsResponse(503, "response");

        // when
        final Future<?> future = cacheService.cacheBids(singleBidList(), timeout);

        // then
        verify(metrics).updateCacheRequestFailedTime(anyLong());

        assertThat(future.failed()).isTrue();
        assertThat(future.cause()).isInstanceOf(PreBidException.class)
                .hasMessage("HTTP status code 503");
    }

    @Test
    public void cacheBidsShouldFailIfResponseBodyCouldNotBeParsed() {
        // given
        givenHttpClientReturnsResponse(200, "response");

        // when
        final Future<?> future = cacheService.cacheBids(singleBidList(), timeout);

        // then
        verify(metrics).updateCacheRequestFailedTime(anyLong());

        assertThat(future.failed()).isTrue();
        assertThat(future.cause()).isInstanceOf(PreBidException.class);
    }

    @Test
    public void cacheBidsShouldFailIfCacheEntriesNumberDoesNotMatchBidsNumber() {
        // given
        givenHttpClientReturnsResponse(200, "{}");

        // when
        final Future<?> future = cacheService.cacheBids(singleBidList(), timeout);

        // then
        assertThat(future.failed()).isTrue();
        assertThat(future.cause()).isInstanceOf(PreBidException.class)
                .hasMessage("The number of response cache objects doesn't match with bids");
    }

    @Test
    public void cacheBidsShouldMakeHttpRequestUsingConfigurationParams() throws MalformedURLException {
        // given
        cacheService = new CacheService(
                mediaTypeCacheTtl,
                httpClient,
                new URL("https://cache-service-host:8888/cache"),
                "https://cache-service-host:8080/cache?uuid=",
                eventsService,
                metrics,
                clock,
                jacksonMapper);

        // when
        cacheService.cacheBids(singleBidList(), timeout);

        // then
        verify(httpClient).post(eq("https://cache-service-host:8888/cache"), any(), any(), anyLong());
    }

    @Test
    public void cacheBidsShouldPerformHttpRequestWithExpectedBody() throws Exception {
        // given
        final String adm3 = "<script type=\"application/javascript\" src=\"http://nym1-ib.adnxs"
                + "f3919239&pp=${AUCTION_PRICE}&\"></script>";
        final String adm4 = "<img src=\"https://tpp.hpppf.com/simgad/11261207092432736464\" border=\"0\" "
                + "width=\"184\" height=\"90\" alt=\"\" class=\"img_ad\">";

        // when
        cacheService.cacheBids(asList(
                givenBid(builder -> builder.adm("adm1").nurl("nurl1").height(100).width(200)),
                givenBid(builder -> builder.adm("adm2").nurl("nurl2").height(300).width(400)),
                givenBid(builder -> builder.adm(adm3).mediaType(MediaType.video)),
                givenBid(builder -> builder.adm(adm4).mediaType(MediaType.video))),
                timeout);

        // then
        final BidCacheRequest bidCacheRequest = captureBidCacheRequest();
        assertThat(bidCacheRequest.getPuts()).hasSize(4)
                .containsOnly(
                        PutObject.builder().type("json").value(
                                mapper.valueToTree(BannerValue.of("adm1", "nurl1", 200, 100))).build(),
                        PutObject.builder().type("json").value(
                                mapper.valueToTree(BannerValue.of("adm2", "nurl2", 400, 300))).build(),
                        PutObject.builder().type("xml").value(new TextNode(adm3)).build(),
                        PutObject.builder().type("xml").value(new TextNode(adm4)).build());
    }

    @Test
    public void cacheBidsShouldReturnExpectedResult() {
        // given and when
        final Future<List<BidCacheResult>> future = cacheService.cacheBids(singleBidList(), timeout);

        // then
        verify(metrics).updateCacheRequestSuccessTime(anyLong());

        final List<BidCacheResult> bidCacheResults = future.result();
        assertThat(bidCacheResults).hasSize(1)
                .containsOnly(BidCacheResult.of("uuid1", "http://cache-service-host/cache?uuid=uuid1"));
    }

    @Test
    public void cacheBidsVideoOnlyShouldPerformHttpRequestWithExpectedBody() throws IOException {
        // when
        cacheService.cacheBidsVideoOnly(asList(
                givenBid(builder -> builder.mediaType(MediaType.banner).adm("adm1")),
                givenBid(builder -> builder.mediaType(MediaType.video).adm("adm2"))),
                timeout);

        // then
        final BidCacheRequest bidCacheRequest = captureBidCacheRequest();
        assertThat(bidCacheRequest.getPuts()).hasSize(1)
                .containsOnly(PutObject.builder().type("xml").value(new TextNode("adm2")).build());
    }

    @Test
    public void cacheBidsVideoOnlyShouldReturnExpectedResult() {
        // given and when
        final Future<List<BidCacheResult>> future = cacheService.cacheBidsVideoOnly(
                singletonList(givenBid(builder -> builder.mediaType(MediaType.video))), timeout);

        // then
        final List<BidCacheResult> bidCacheResults = future.result();
        assertThat(bidCacheResults).hasSize(1)
                .containsOnly(BidCacheResult.of("uuid1", "http://cache-service-host/cache?uuid=uuid1"));
    }

    @Test
    public void cacheBidsOpenrtbShouldNeverCallCacheServiceIfNoBidsPassed() {
        // when
        cacheService.cacheBidsOpenrtb(emptyList(), emptyList(), null, null, null, 0L);

        // then
        verifyZeroInteractions(httpClient);
    }

    @Test
    public void cacheBidsOpenrtbShouldPerformHttpRequestWithExpectedTimeout() {
        // when
        cacheService.cacheBidsOpenrtb(singletonList(givenBidOpenrtb(identity())), singletonList(givenImp(identity())),
                CacheContext.builder()
                        .shouldCacheBids(true)
                        .biddersToCacheBidIds(singletonMap("bidder", singletonList("bidId1")))
                        .build(),
                account, timeout, 0L);

        // then
        verify(httpClient).post(anyString(), any(), any(), eq(500L));
    }

    @Test
    public void cacheBidsOpenrtbShouldTolerateGlobalTimeoutAlreadyExpired() {
        // when
        final Future<CacheServiceResult> future = cacheService.cacheBidsOpenrtb(
                singletonList(givenBidOpenrtb(identity())), singletonList(givenImp(identity())),
                CacheContext.builder()
                        .shouldCacheBids(true)
                        .biddersToCacheBidIds(singletonMap("bidder", singletonList("bidId1")))
                        .build(),
                account, expiredTimeout, 0L);

        // then
        final CacheServiceResult result = future.result();
        assertThat(result.getCacheBids()).isEmpty();
        assertThat(result.getError()).isNotNull().hasMessage("Timeout has been exceeded");
        assertThat(result.getHttpCall()).isNull();
    }

    @Test
    public void cacheBidsOpenrtbShouldStoreWinUrl() {
        // given
        final com.iab.openrtb.response.Bid bid = givenBidOpenrtb(builder -> builder.id("bidId1").impid("impId1"));
        account = Account.builder().id("accountId").build();

        // when
        cacheService.cacheBidsOpenrtb(
                singletonList(bid), singletonList(givenImp(builder -> builder.id("impId1"))),
                CacheContext.builder()
                        .shouldCacheBids(true)
                        .biddersToCacheBidIds(singletonMap("bidder", singletonList("bidId1")))
                        .build(),
                Account.builder().id("accountId").build(), timeout, 0L);

        // then
        verify(eventsService).winUrl(eq("bidId1"), eq("bidder"), eq("accountId"), eq(0L));
    }

    @Test
    public void cacheBidsOpenrtbShouldTolerateReadingHttpResponseFails() throws JsonProcessingException {
        // given
        givenHttpClientProducesException(new RuntimeException("Response exception"));
        given(eventsService.winUrl(anyString(), anyString(), any(), any())).willReturn("http://win-url");

        final com.iab.openrtb.response.Bid bid = givenBidOpenrtb(builder -> builder.id("bidId1").impid("impId1"));

        // when
        final Future<CacheServiceResult> future = cacheService.cacheBidsOpenrtb(
                singletonList(bid), singletonList(givenImp(builder -> builder.id("impId1"))),
                CacheContext.builder()
                        .shouldCacheBids(true)
                        .biddersToCacheBidIds(singletonMap("bidder", singletonList("bidId1")))
                        .build(),
                account, timeout, 0L);

        // then
        final CacheServiceResult result = future.result();
        assertThat(result.getCacheBids()).isEmpty();
        assertThat(result.getError()).isInstanceOf(RuntimeException.class).hasMessage("Response exception");
        assertThat(result.getHttpCall()).isNotNull()
                .isEqualTo(CacheHttpCall.of(givenCacheHttpRequest(bid), null, 0));
    }

    @Test
    public void cacheBidsOpenrtbShouldTolerateResponseCodeIsNot200() throws JsonProcessingException {
        // given
        givenHttpClientReturnsResponse(503, "response");
        given(eventsService.winUrl(anyString(), anyString(), any(), any())).willReturn("http://win-url");

        final com.iab.openrtb.response.Bid bid = givenBidOpenrtb(builder -> builder.id("bidId1").impid("impId1"));

        // when
        final Future<CacheServiceResult> future = cacheService.cacheBidsOpenrtb(
                singletonList(bid), singletonList(givenImp(builder -> builder.id("impId1"))),
                CacheContext.builder()
                        .shouldCacheBids(true)
                        .biddersToCacheBidIds(singletonMap("bidder", singletonList("bidId1")))
                        .build(),
                account, timeout, 0L);

        // then
        final CacheServiceResult result = future.result();
        assertThat(result.getCacheBids()).isEmpty();
        assertThat(result.getError()).isInstanceOf(PreBidException.class).hasMessage("HTTP status code 503");
        assertThat(result.getHttpCall()).isNotNull()
                .isEqualTo(CacheHttpCall.of(givenCacheHttpRequest(bid),
                        CacheHttpResponse.of(503, "response"), 0));
    }

    @Test
    public void cacheBidsOpenrtbShouldTolerateResponseBodyCouldNotBeParsed() throws JsonProcessingException {
        // given
        givenHttpClientReturnsResponse(200, "response");
        given(eventsService.winUrl(anyString(), anyString(), any(), any())).willReturn("http://win-url");

        final com.iab.openrtb.response.Bid bid = givenBidOpenrtb(builder -> builder.id("bidId1").impid("impId1"));

        // when
        final Future<CacheServiceResult> future = cacheService.cacheBidsOpenrtb(
                singletonList(bid), singletonList(givenImp(builder -> builder.id("impId1"))),
                CacheContext.builder()
                        .shouldCacheBids(true)
                        .biddersToCacheBidIds(singletonMap("bidder", singletonList("bidId1")))
                        .build(),
                account, timeout, 0L);

        // then
        final CacheServiceResult result = future.result();
        assertThat(result.getCacheBids()).isEmpty();
        assertThat(result.getError()).isInstanceOf(PreBidException.class).hasMessage("Cannot parse response: response");
        assertThat(result.getHttpCall()).isNotNull()
                .isEqualTo(CacheHttpCall.of(givenCacheHttpRequest(bid),
                        CacheHttpResponse.of(200, "response"), 0));
    }

    @Test
    public void cacheBidsOpenrtbShouldTolerateCacheEntriesNumberDoesNotMatchBidsNumber()
            throws JsonProcessingException {
        // given
        givenHttpClientReturnsResponse(200, "{}");
        given(eventsService.winUrl(anyString(), anyString(), any(), any())).willReturn("http://win-url");

        final com.iab.openrtb.response.Bid bid = givenBidOpenrtb(builder -> builder.id("bidId1").impid("impId1"));

        // when
        final Future<CacheServiceResult> future = cacheService.cacheBidsOpenrtb(
                singletonList(bid), singletonList(givenImp(builder -> builder.id("impId1"))),
                CacheContext.builder()
                        .shouldCacheBids(true)
                        .biddersToCacheBidIds(singletonMap("bidder", singletonList("bidId1")))
                        .build(),
                account, timeout, 0L);

        // then
        final CacheServiceResult result = future.result();
        assertThat(result.getCacheBids()).isEmpty();
        assertThat(result.getError()).isNotNull().isInstanceOf(PreBidException.class)
                .hasMessage("The number of response cache objects doesn't match with bids");
        assertThat(result.getHttpCall()).isNotNull()
                .isEqualTo(CacheHttpCall.of(givenCacheHttpRequest(bid),
                        CacheHttpResponse.of(200, "{}"), 0));
    }

    @Test
    public void cacheBidsOpenrtbShouldReturnExpectedDebugInfo() throws JsonProcessingException {
        // given
        given(eventsService.winUrl(anyString(), anyString(), any(), any())).willReturn("http://win-url");

        final com.iab.openrtb.response.Bid bid = givenBidOpenrtb(builder -> builder.id("bidId1").impid("impId1"));

        // when
        final Future<CacheServiceResult> future = cacheService.cacheBidsOpenrtb(
                singletonList(bid), singletonList(givenImp(builder -> builder.id("impId1"))),
                CacheContext.builder()
                        .shouldCacheBids(true)
                        .biddersToCacheBidIds(singletonMap("bidder", singletonList("bidId1")))
                        .build(),
                account, timeout, 0L);

        // then
        final CacheServiceResult result = future.result();
        assertThat(result.getHttpCall()).isNotNull()
                .isEqualTo(CacheHttpCall.of(givenCacheHttpRequest(bid),
                        CacheHttpResponse.of(200, "{\"responses\":[{\"uuid\":\"uuid1\"}]}"), 0));
    }

    @Test
    public void cacheBidsOpenrtbShouldReturnExpectedCacheBids() {
        // given
        final com.iab.openrtb.response.Bid bid = givenBidOpenrtb(builder -> builder.id("bidId1").impid("impId1"));

        // when
        final Future<CacheServiceResult> future = cacheService.cacheBidsOpenrtb(
                singletonList(bid), singletonList(givenImp(builder -> builder.id("impId1"))),
                CacheContext.builder()
                        .shouldCacheBids(true)
                        .biddersToCacheBidIds(singletonMap("bidder", singletonList("bidId1")))
                        .build(),
                account, timeout, 0L);

        // then
        final CacheServiceResult result = future.result();
        assertThat(result.getCacheBids()).hasSize(1)
                .containsEntry(bid, CacheIdInfo.of("uuid1", null));
    }

    @Test
    public void cacheBidsOpenrtbShouldPerformHttpRequestWithExpectedBody() throws IOException {
        // given
        given(eventsService.winUrl(anyString(), anyString(), any(), any())).willReturn("http://win-url");

        final com.iab.openrtb.response.Bid bid1 = givenBidOpenrtb(builder -> builder.id("bid1").impid("impId1"));
        final com.iab.openrtb.response.Bid bid2 = givenBidOpenrtb(builder -> builder.id("bid2").impid("impId2").adm("adm2"));
        final Imp imp1 = givenImp(identity());
        final Imp imp2 = givenImp(builder -> builder.id("impId2").video(Video.builder().build()));

        // when
        cacheService.cacheBidsOpenrtb(
                asList(bid1, bid2), asList(imp1, imp2),
                CacheContext.builder()
                        .shouldCacheBids(true)
                        .shouldCacheVideoBids(true)
                        .bidderToVideoBidIdsToModify(singletonMap("bidder2", singletonList("bid2")))
                        .biddersToCacheBidIds(singletonMap("bidder1", Arrays.asList("bid1", "bid2")))
                        .build(),
                account, timeout, 1000L);

        // then
        final ObjectNode bidObjectNode1 = mapper.valueToTree(bid1);
        bidObjectNode1.put("wurl", "http://win-url");
        final ObjectNode bidObjectNode2 = mapper.valueToTree(bid2);
        bidObjectNode2.put("wurl", "http://win-url");
        final BidCacheRequest bidCacheRequest = captureBidCacheRequest();
        assertThat(bidCacheRequest.getPuts()).hasSize(3)
                .containsOnly(
                        PutObject.builder().type("json").value(bidObjectNode1).build(),
                        PutObject.builder().type("json").value(bidObjectNode2).build(),
                        PutObject.builder().type("xml").value(new TextNode(bid2.getAdm())).build());
    }

    @Test
    public void cacheBidsOpenrtbShouldSendCacheRequestWithExpectedTtlFromBid() throws IOException {
        // when
        cacheService.cacheBidsOpenrtb(
                singletonList(givenBidOpenrtb(builder -> builder.impid("impId1").exp(10))),
                singletonList(givenImp(buider -> buider.id("impId1").exp(20))),
                CacheContext.builder()
                        .shouldCacheBids(true)
                        .biddersToCacheBidIds(singletonMap("bidder2", singletonList("bidId2")))
                        .build(),
                account, timeout, 0L);

        // then
        final BidCacheRequest bidCacheRequest = captureBidCacheRequest();
        assertThat(bidCacheRequest.getPuts()).hasSize(1)
                .extracting(PutObject::getExpiry)
                .containsOnly(10);
    }

    @Test
    public void cacheBidsOpenrtbShouldSendCacheRequestWithExpectedTtlFromImp() throws IOException {
        // when
        cacheService.cacheBidsOpenrtb(
                singletonList(givenBidOpenrtb(identity())), singletonList(givenImp(buider -> buider.exp(10))),
                CacheContext.builder()
                        .shouldCacheBids(true)
                        .biddersToCacheBidIds(singletonMap("bidder2", singletonList("bidId2")))
                        .cacheBidsTtl(20)
                        .build(),
                account, timeout, 0L);

        // then
        final BidCacheRequest bidCacheRequest = captureBidCacheRequest();
        assertThat(bidCacheRequest.getPuts()).hasSize(1)
                .extracting(PutObject::getExpiry)
                .containsOnly(10);
    }

    @Test
    public void cacheBidsOpenrtbShouldSendCacheRequestWithExpectedTtlFromRequest() throws IOException {
        // when
        cacheService.cacheBidsOpenrtb(
                singletonList(givenBidOpenrtb(identity())), singletonList(givenImp(identity())),
                CacheContext.builder()
                        .shouldCacheBids(true)
                        .biddersToCacheBidIds(singletonMap("bidder2", singletonList("bidId2")))
                        .cacheBidsTtl(10)
                        .build(),
                account, timeout, 0L);

        // then
        final BidCacheRequest bidCacheRequest = captureBidCacheRequest();
        assertThat(bidCacheRequest.getPuts()).hasSize(1)
                .extracting(PutObject::getExpiry)
                .containsOnly(10);
    }

    @Test
    public void cacheBidsOpenrtbShouldSendCacheRequestWithExpectedTtlFromAccountBannerTtl() throws IOException {
        // given
        cacheService = new CacheService(
                CacheTtl.of(20, null),
                httpClient,
                new URL("http://cache-service/cache"),
                "http://cache-service-host/cache?uuid=",
                eventsService,
                metrics,
                clock,
                jacksonMapper);

        // when
        cacheService.cacheBidsOpenrtb(
                singletonList(givenBidOpenrtb(identity())), singletonList(givenImp(identity())),
                CacheContext.builder()
                        .shouldCacheBids(true)
                        .biddersToCacheBidIds(singletonMap("bidder2", singletonList("bidId2")))
                        .build(),
                Account.builder().bannerCacheTtl(10).build(), timeout, 0L);

        // then
        final BidCacheRequest bidCacheRequest = captureBidCacheRequest();
        assertThat(bidCacheRequest.getPuts()).hasSize(1)
                .extracting(PutObject::getExpiry)
                .containsOnly(10);
    }

    @Test
    public void cacheBidsOpenrtbShouldSendCacheRequestWithExpectedTtlFromMediaTypeTtl() throws IOException {
        // given
        cacheService = new CacheService(
                CacheTtl.of(10, null),
                httpClient,
                new URL("http://cache-service/cache"),
                "http://cache-service-host/cache?uuid=",
                eventsService,
                metrics,
                clock,
                jacksonMapper);

        // when
        cacheService.cacheBidsOpenrtb(
                singletonList(givenBidOpenrtb(identity())), singletonList(givenImp(identity())),
                CacheContext.builder()
                        .shouldCacheBids(true)
                        .biddersToCacheBidIds(singletonMap("bidder2", singletonList("bidId2")))
                        .build(),
                account, timeout, 0L);

        // then
        final BidCacheRequest bidCacheRequest = captureBidCacheRequest();
        assertThat(bidCacheRequest.getPuts()).hasSize(1)
                .extracting(PutObject::getExpiry)
                .containsOnly(10);
    }

    @Test
    public void cacheBidsOpenrtbShouldSendCacheRequestWithTtlFromMediaTypeWhenAccountIsEmpty() throws IOException {
        // given
        cacheService = new CacheService(
                CacheTtl.of(10, null),
                httpClient,
                new URL("http://cache-service/cache"),
                "http://cache-service-host/cache?uuid=",
                eventsService,
                metrics,
                clock,
                jacksonMapper);

        // when
        cacheService.cacheBidsOpenrtb(
                singletonList(givenBidOpenrtb(identity())), singletonList(givenImp(identity())),
                CacheContext.builder()
                        .shouldCacheBids(true)
                        .biddersToCacheBidIds(singletonMap("bidder2", singletonList("bidId2")))
                        .build(),
                account, timeout, 0L);

        // then
        final BidCacheRequest bidCacheRequest = captureBidCacheRequest();
        assertThat(bidCacheRequest.getPuts()).hasSize(1)
                .extracting(PutObject::getExpiry)
                .containsOnly(10);
    }

    @Test
    public void cacheBidsOpenrtbShouldSendCacheRequestWithNoTtl() throws IOException {
        // when
        cacheService.cacheBidsOpenrtb(
                singletonList(givenBidOpenrtb(identity())), singletonList(givenImp(identity())),
                CacheContext.builder()
                        .shouldCacheBids(true)
                        .biddersToCacheBidIds(singletonMap("bidder2", singletonList("bidId2")))
                        .build(),
                account, timeout, 0L);

        // then
        final BidCacheRequest bidCacheRequest = captureBidCacheRequest();
        assertThat(bidCacheRequest.getPuts()).hasSize(1)
                .extracting(PutObject::getExpiry)
                .containsNull();
    }

    @Test
    public void cacheBidsOpenrtbShouldReturnExpectedResultForBids() {
        // given
        final com.iab.openrtb.response.Bid bid = givenBidOpenrtb(identity());

        // when
        final Future<CacheServiceResult> future = cacheService.cacheBidsOpenrtb(
                singletonList(bid), singletonList(givenImp(identity())),
                CacheContext.builder()
                        .shouldCacheBids(true)
                        .biddersToCacheBidIds(singletonMap("bidder2", singletonList("bidId2")))
                        .build(),
                account, timeout, 0L);

        // then
        assertThat(future.result().getCacheBids()).hasSize(1)
                .containsEntry(bid, CacheIdInfo.of("uuid1", null));
    }

    @Test
    public void cacheBidsOpenrtbShouldReturnExpectedResultForVideoBids() {
        // given
        final com.iab.openrtb.response.Bid bid = givenBidOpenrtb(builder -> builder.impid("impId1"));
        final Imp imp = givenImp(builder -> builder.id("impId1").video(Video.builder().build()));

        // when
        final Future<CacheServiceResult> future = cacheService.cacheBidsOpenrtb(
                singletonList(bid), singletonList(imp),
                CacheContext.builder()
                        .shouldCacheVideoBids(true)
                        .bidderToVideoBidIdsToModify(singletonMap("bidder1", singletonList("bidId1")))
                        .build(),
                account, timeout, 0L);

        // then
        assertThat(future.result().getCacheBids()).hasSize(1)
                .containsEntry(bid, CacheIdInfo.of(null, "uuid1"));
    }

    @Test
    public void cacheBidsOpenrtbShouldReturnExpectedResultForBidsAndVideoBids() throws JsonProcessingException {
        // given
        givenHttpClientReturnsResponse(200, mapper.writeValueAsString(
                BidCacheResponse.of(asList(CacheObject.of("uuid1"), CacheObject.of("uuid2"),
                        CacheObject.of("videoUuid1"), CacheObject.of("videoUuid2")))));

        final com.iab.openrtb.response.Bid bid1 = givenBidOpenrtb(builder -> builder.impid("impId1"));
        final com.iab.openrtb.response.Bid bid2 = givenBidOpenrtb(builder -> builder.impid("impId2"));
        final Imp imp1 = givenImp(builder -> builder.id("impId1").video(Video.builder().build()));
        final Imp imp2 = givenImp(builder -> builder.id("impId2").video(Video.builder().build()));

        // when
        final Future<CacheServiceResult> future = cacheService.cacheBidsOpenrtb(
                asList(bid1, bid2), asList(imp1, imp2),
                CacheContext.builder()
                        .shouldCacheBids(true)
                        .shouldCacheVideoBids(true)
                        .bidderToVideoBidIdsToModify(singletonMap("bidder1", singletonList("bidId1")))
                        .biddersToCacheBidIds(singletonMap("bidder2", singletonList("bidId2")))
                        .build(),
                account, timeout, 0L);

        // then
        assertThat(future.result().getCacheBids()).hasSize(2)
                .containsOnly(
                        entry(bid1, CacheIdInfo.of("uuid1", "videoUuid1")),
                        entry(bid2, CacheIdInfo.of("uuid2", "videoUuid2")));
    }

    @Test
    public void cacheBidsOpenrtbShouldNotCacheVideoBidWithMissingImpId() {
        // given
        final com.iab.openrtb.response.Bid bid1 = givenBidOpenrtb(builder -> builder.impid("impId1"));
        final com.iab.openrtb.response.Bid bid2 = givenBidOpenrtb(builder -> builder.impid("impId2"));
        final Imp imp1 = givenImp(builder -> builder.id("impId1").video(Video.builder().build()));
        final Imp imp2 = givenImp(builder -> builder.id(null).video(Video.builder().build()));

        // when
        final Future<CacheServiceResult> future = cacheService.cacheBidsOpenrtb(
                asList(bid1, bid2), asList(imp1, imp2),
                CacheContext.builder()
                        .shouldCacheVideoBids(true)
                        .bidderToVideoBidIdsToModify(singletonMap("bidder1", singletonList("bidId1")))
                        .build(),
                account, timeout, 0L);

        // then
        assertThat(future.result().getCacheBids()).hasSize(1)
                .containsEntry(bid1, CacheIdInfo.of(null, "uuid1"));
    }

    @Test
    public void cacheBidsOpenrtbShouldWrapEmptyAdMFieldUsingNurlFieldValue() throws IOException {
        // given
        given(eventsService.winUrl(anyString(), anyString(), any(), any())).willReturn("http://win-url");

        final com.iab.openrtb.response.Bid bid1 = givenBidOpenrtb(builder -> builder.id("bid1").impid("impId1").adm("adm1"));
        final com.iab.openrtb.response.Bid bid2 = givenBidOpenrtb(builder -> builder.id("bid2").impid("impId1").nurl("adm2"));
        final Imp imp1 = givenImp(builder -> builder.id("impId1").video(Video.builder().build()));

        // when
        cacheService.cacheBidsOpenrtb(
                asList(bid1, bid2), singletonList(imp1),
                CacheContext.builder()
                        .shouldCacheBids(true)
                        .shouldCacheVideoBids(true)
                        .bidderToVideoBidIdsToModify(singletonMap("bidder1", singletonList("bid1")))
                        .biddersToCacheBidIds(singletonMap("bidder1", Arrays.asList("bid1", "bid2")))
                        .build(),
                account, timeout, 0L);

        // then
        final ObjectNode bidObjectNode1 = mapper.valueToTree(bid1);
        bidObjectNode1.put("wurl", "http://win-url");
        final ObjectNode bidObjectNode2 = mapper.valueToTree(bid2);
        bidObjectNode2.put("wurl", "http://win-url");
        final BidCacheRequest bidCacheRequest = captureBidCacheRequest();
        assertThat(bidCacheRequest.getPuts()).hasSize(4)
                .containsOnly(
                        PutObject.builder().type("json").value(bidObjectNode1).build(),
                        PutObject.builder().type("json").value(bidObjectNode2).build(),
                        PutObject.builder().type("xml").value(new TextNode("adm1")).build(),
                        PutObject.builder().type("xml").value(new TextNode(
                                "<VAST version=\"3.0\"><Ad><Wrapper><AdSystem>prebid.org wrapper</AdSystem>"
                                        + "<VASTAdTagURI><![CDATA[adm2]]></VASTAdTagURI><Impression></Impression>"
                                        + "<Creatives></Creatives></Wrapper></Ad></VAST>"))
                                .build());
    }

    @Test
    public void cacheBidsOpenrtbShouldNotModifyVastXmlWhenBidIdIsNotInToModifyList() throws IOException {
        // given
        given(eventsService.winUrl(anyString(), anyString(), any(), any())).willReturn("http://win-url");

        final com.iab.openrtb.response.Bid bid = givenBidOpenrtb(builder ->
                builder.id("bid1").impid("impId1").adm("adm"));
        final Imp imp1 = givenImp(builder -> builder.id("impId1").video(Video.builder().build()));

        // when
        cacheService.cacheBidsOpenrtb(singletonList(bid), singletonList(imp1),
                CacheContext.builder()
                        .shouldCacheBids(true)
                        .shouldCacheVideoBids(true)
                        .bidderToVideoBidIdsToModify(singletonMap("bidder", singletonList("bid2")))
                        .biddersToCacheBidIds(singletonMap("bidder", singletonList("bid1")))
                        .build(),
                Account.builder().id("accountId").build(), timeout, 0L);

        // then
        final ObjectNode bidObjectNode = mapper.valueToTree(bid);
        bidObjectNode.put("wurl", "http://win-url");
        final BidCacheRequest bidCacheRequest = captureBidCacheRequest();
        assertThat(bidCacheRequest.getPuts()).hasSize(2)
                .containsOnly(
                        PutObject.builder().type("json").value(bidObjectNode).build(),
                        PutObject.builder().type("xml").value(new TextNode("adm")).build());
    }

    @Test
    public void cacheBidsOpenrtbShouldNotAddTrackingImpToBidAdmWhenXmlDoesNotContainImpTag() throws IOException {
        // given
        given(eventsService.winUrl(anyString(), anyString(), any(), any())).willReturn("http://win-url");

        final com.iab.openrtb.response.Bid bid = givenBidOpenrtb(builder ->
                builder.id("bid1").impid("impId1").adm("no impression tag"));
        final Imp imp1 = givenImp(builder -> builder.id("impId1").video(Video.builder().build()));

        // when
        cacheService.cacheBidsOpenrtb(singletonList(bid), singletonList(imp1),
                CacheContext.builder()
                        .shouldCacheBids(true)
                        .shouldCacheVideoBids(true)
                        .bidderToVideoBidIdsToModify(singletonMap("bidder", singletonList("bid2")))
                        .biddersToCacheBidIds(singletonMap("bidder", singletonList("bid1")))
                        .build(),
                account, timeout, 0L);

        // then
        final ObjectNode bidObjectNode = mapper.valueToTree(bid);
        bidObjectNode.put("wurl", "http://win-url");
        final BidCacheRequest bidCacheRequest = captureBidCacheRequest();
        assertThat(bidCacheRequest.getPuts()).hasSize(2)
                .containsOnly(
                        PutObject.builder().type("json").value(bidObjectNode).build(),
                        PutObject.builder().type("xml").value(new TextNode("no impression tag")).build());
    }

    @Test
    public void cacheBidsOpenrtbShouldAddTrackingLinkToImpTagWhenItIsEmpty() throws IOException {
        // given
        final com.iab.openrtb.response.Bid bid = givenBidOpenrtb(builder -> builder.id("bid1").impid("impId1")
                .adm("<Impression></Impression>"));
        final Imp imp1 = givenImp(builder -> builder.id("impId1").video(Video.builder().build()));

        given(eventsService.vastUrlTracking(anyString(), anyString(), any(), any()))
                .willReturn("https://test-event.com/event?t=imp&b=bid1&f=b&a=accountId");
        given(eventsService.winUrl(anyString(), anyString(), any(), any())).willReturn("http://win-url");

        // when
        cacheService.cacheBidsOpenrtb(singletonList(bid), singletonList(imp1),
                CacheContext.builder()
                        .shouldCacheBids(true)
                        .shouldCacheVideoBids(true)
                        .bidderToVideoBidIdsToModify(singletonMap("bidder", singletonList("bid1")))
                        .biddersToCacheBidIds(singletonMap("bidder", singletonList("bid1")))
                        .build(),
                Account.builder().id("accountId").build(), timeout, 0L);
        final ObjectNode bidObjectNode = mapper.valueToTree(bid);
        bidObjectNode.put("wurl", "http://win-url");

        // then
        final BidCacheRequest bidCacheRequest = captureBidCacheRequest();
        assertThat(bidCacheRequest.getPuts()).hasSize(2)
                .containsOnly(
                        PutObject.builder()
                                .type("json")
                                .value(bidObjectNode)
                                .build(),
                        PutObject.builder()
                                .type("xml")
                                .value(new TextNode("<Impression><![CDATA[https://test-event.com/event?t=imp&"
                                        + "b=bid1&f=b&a=accountId]]></Impression>"))
                                .build());
    }

    @Test
    public void cacheBidsOpenrtbShouldAddTrackingImpToBidAdmXmlWhenThatBidShouldBeModifiedAndContainsImpTag()
            throws IOException {
        // given
        final com.iab.openrtb.response.Bid bid = givenBidOpenrtb(builder -> builder.id("bid1").impid("impId1")
                .adm("<Impression>http:/test.com</Impression>"));
        final Imp imp1 = givenImp(builder -> builder.id("impId1").video(Video.builder().build()));

        given(eventsService.vastUrlTracking(any(), any(), any(), anyLong()))
                .willReturn("https://test-event.com/event?t=imp&b=bid1&f=b&a=accountId");
        given(eventsService.winUrl(anyString(), anyString(), any(), any())).willReturn("http://win-url");

        // when
        account = Account.builder().id("accountId").build();
        cacheService.cacheBidsOpenrtb(singletonList(bid), singletonList(imp1),
                CacheContext.builder()
                        .shouldCacheBids(true)
                        .shouldCacheVideoBids(true)
                        .bidderToVideoBidIdsToModify(singletonMap("bidder", singletonList("bid1")))
                        .biddersToCacheBidIds(singletonMap("bidder", singletonList("bid1")))
                        .build(),
                Account.builder().id("accountId").build(), timeout, 0L);
        final ObjectNode bidObjectNode = mapper.valueToTree(bid);
        bidObjectNode.put("wurl", "http://win-url");

        // then
        final BidCacheRequest bidCacheRequest = captureBidCacheRequest();
        assertThat(bidCacheRequest.getPuts()).hasSize(2)
                .containsOnly(
                        PutObject.builder()
                                .type("json")
                                .value(bidObjectNode)
                                .build(),
                        PutObject.builder()
                                .type("xml")
                                .value(new TextNode("<Impression>http:/test.com</Impression><Impression>"
                                        + "<![CDATA[https://test-event.com/event?t=imp&b=bid1&f=b&a=accountId]]>"
                                        + "</Impression>"))
                                .build());
    }

    @Test
    public void cachePutObjectsShouldTolerateGlobalTimeoutAlreadyExpired() {
        // when
        final Future<BidCacheResponse> future = cacheService.cachePutObjects(singletonList(PutObject.builder().build()),
                emptySet(), "", expiredTimeout, null);

        // then
        assertThat(future.failed()).isTrue();
        assertThat(future.cause()).isNotNull().hasMessage("Timeout has been exceeded");
    }

    @Test
    public void cachePutObjectsShouldReturnResultWithEmptyListWhenPutObjectsIsEmpty() {
        // when
        final Future<BidCacheResponse> result = cacheService.cachePutObjects(emptyList(), emptySet(), null, null, null);

        // then
        verifyZeroInteractions(httpClient);
        assertThat(result.result().getResponses()).isEmpty();
    }

    @Test
    public void cachePutObjectsShouldModifyVastAndCachePutObjects() throws IOException {
        // given
        final PutObject firstPutObject = PutObject.builder()
                .type("xml")
                .bidid("biddid1")
                .bidder("bidder1")
                .value(new TextNode("<VAST version=\"3.0\"><Ad><Wrapper><AdSystem>"
                        + "prebid.org wrapper</AdSystem><VASTAdTagURI><![CDATA[adm2]]></VASTAdTagURI><Impression>"
                        + "</Impression><Creatives></Creatives></Wrapper></Ad></VAST>")).build();
        final PutObject secondPutObject = PutObject.builder()
                .type("xml")
                .value(new TextNode("VAST"))
                .bidid("biddid2")
                .bidder("bidder2")
                .build();

        given(eventsService.vastUrlTracking(any(), any(), any(), any()))
                .willReturn("http://external-url/event?t=imp&b=bidId&a=accountId&ts=bidder&bidder=1000&f=b");

        // when
        cacheService.cachePutObjects(Arrays.asList(firstPutObject, secondPutObject), singleton("bidder1"), "account",
                timeout, 1000L);

        // then
        final PutObject modifiedSecondPutObject = firstPutObject.toBuilder()
<<<<<<< HEAD
                .value(new TextNode("<VAST version=\"3.0\"><Ad><Wrapper><AdSystem>" +
                        "prebid.org wrapper</AdSystem><VASTAdTagURI><![CDATA[adm2]]></VASTAdTagURI>" +
                        "<Impression><!" +
                        "[CDATA[http://external-url/event?t=imp&b=bidId&a=accountId&ts=bidder&bidder=1000&f=b]]>" +
                        "</Impression><Creatives></Creatives></Wrapper></Ad></VAST>"))
=======
                .value(new TextNode("<VAST version=\"3.0\"><Ad><Wrapper><AdSystem>"
                        + "prebid.org wrapper</AdSystem><VASTAdTagURI><![CDATA[adm2]]></VASTAdTagURI>"
                        + "<Impression><![CDATA[https://test-event.com/event?t=imp&b=biddid1&f=b&a=account]]>"
                        + "</Impression><Creatives></Creatives></Wrapper></Ad></VAST>"))
>>>>>>> f17ae09f
                .build();
        final BidCacheRequest bidCacheRequest = captureBidCacheRequest();
        assertThat(bidCacheRequest.getPuts()).hasSize(2).containsOnly(modifiedSecondPutObject, secondPutObject);
    }

<<<<<<< HEAD
=======
    private static List<Bid> singleBidList() {
        return singletonList(givenBid(identity()));
    }

    private static Bid givenBid(Function<Bid.BidBuilder, Bid.BidBuilder> bidCustomizer) {
        return bidCustomizer.apply(Bid.builder()).build();
    }

    private static com.iab.openrtb.response.Bid givenBidOpenrtb(
            Function<com.iab.openrtb.response.Bid.BidBuilder, com.iab.openrtb.response.Bid.BidBuilder> bidCustomizer) {
        return bidCustomizer.apply(com.iab.openrtb.response.Bid.builder()).build();
    }

    private static Imp givenImp(Function<Imp.ImpBuilder, Imp.ImpBuilder> impCustomizer) {
        return impCustomizer.apply(Imp.builder()).build();
    }

    private static CacheHttpRequest givenCacheHttpRequest(com.iab.openrtb.response.Bid... bids)
            throws JsonProcessingException {

        final List<PutObject> putObjects;
        if (bids != null) {
            putObjects = new ArrayList<>();
            for (com.iab.openrtb.response.Bid bid : bids) {
                final ObjectNode bidObjectNode = mapper.valueToTree(bid);
                bidObjectNode.put("wurl", "http://win-url");
                putObjects.add(PutObject.builder().type("json").value(bidObjectNode).build());
            }
        } else {
            putObjects = null;
        }
        return CacheHttpRequest.of(
                "http://cache-service/cache",
                mapper.writeValueAsString(BidCacheRequest.of(putObjects)));
    }

>>>>>>> f17ae09f
    private void givenHttpClientReturnsResponse(int statusCode, String response) {
        final HttpClientResponse httpClientResponse = HttpClientResponse.of(statusCode, null, response);
        given(httpClient.post(anyString(), any(), any(), anyLong()))
                .willReturn(Future.succeededFuture(httpClientResponse));
    }

    private void givenHttpClientProducesException(Throwable throwable) {
        given(httpClient.post(anyString(), any(), any(), anyLong()))
                .willReturn(Future.failedFuture(throwable));
    }

    private BidCacheRequest captureBidCacheRequest() throws IOException {
        final ArgumentCaptor<String> captor = ArgumentCaptor.forClass(String.class);
        verify(httpClient).post(anyString(), any(), captor.capture(), anyLong());
        return mapper.readValue(captor.getValue(), BidCacheRequest.class);
    }
}<|MERGE_RESOLUTION|>--- conflicted
+++ resolved
@@ -587,7 +587,8 @@
         given(eventsService.winUrl(anyString(), anyString(), any(), any())).willReturn("http://win-url");
 
         final com.iab.openrtb.response.Bid bid1 = givenBidOpenrtb(builder -> builder.id("bid1").impid("impId1"));
-        final com.iab.openrtb.response.Bid bid2 = givenBidOpenrtb(builder -> builder.id("bid2").impid("impId2").adm("adm2"));
+        final com.iab.openrtb.response.Bid bid2 = givenBidOpenrtb(builder -> builder.id("bid2").impid("impId2")
+                .adm("adm2"));
         final Imp imp1 = givenImp(identity());
         final Imp imp2 = givenImp(builder -> builder.id("impId2").video(Video.builder().build()));
 
@@ -873,8 +874,10 @@
         // given
         given(eventsService.winUrl(anyString(), anyString(), any(), any())).willReturn("http://win-url");
 
-        final com.iab.openrtb.response.Bid bid1 = givenBidOpenrtb(builder -> builder.id("bid1").impid("impId1").adm("adm1"));
-        final com.iab.openrtb.response.Bid bid2 = givenBidOpenrtb(builder -> builder.id("bid2").impid("impId1").nurl("adm2"));
+        final com.iab.openrtb.response.Bid bid1 = givenBidOpenrtb(builder -> builder.id("bid1").impid("impId1")
+                .adm("adm1"));
+        final com.iab.openrtb.response.Bid bid2 = givenBidOpenrtb(builder -> builder.id("bid2").impid("impId1")
+                .nurl("adm2"));
         final Imp imp1 = givenImp(builder -> builder.id("impId1").video(Video.builder().build()));
 
         // when
@@ -1090,62 +1093,16 @@
 
         // then
         final PutObject modifiedSecondPutObject = firstPutObject.toBuilder()
-<<<<<<< HEAD
-                .value(new TextNode("<VAST version=\"3.0\"><Ad><Wrapper><AdSystem>" +
-                        "prebid.org wrapper</AdSystem><VASTAdTagURI><![CDATA[adm2]]></VASTAdTagURI>" +
-                        "<Impression><!" +
-                        "[CDATA[http://external-url/event?t=imp&b=bidId&a=accountId&ts=bidder&bidder=1000&f=b]]>" +
-                        "</Impression><Creatives></Creatives></Wrapper></Ad></VAST>"))
-=======
                 .value(new TextNode("<VAST version=\"3.0\"><Ad><Wrapper><AdSystem>"
                         + "prebid.org wrapper</AdSystem><VASTAdTagURI><![CDATA[adm2]]></VASTAdTagURI>"
-                        + "<Impression><![CDATA[https://test-event.com/event?t=imp&b=biddid1&f=b&a=account]]>"
+                        + "<Impression><!"
+                        + "[CDATA[http://external-url/event?t=imp&b=bidId&a=accountId&ts=bidder&bidder=1000&f=b]]>"
                         + "</Impression><Creatives></Creatives></Wrapper></Ad></VAST>"))
->>>>>>> f17ae09f
                 .build();
         final BidCacheRequest bidCacheRequest = captureBidCacheRequest();
         assertThat(bidCacheRequest.getPuts()).hasSize(2).containsOnly(modifiedSecondPutObject, secondPutObject);
     }
 
-<<<<<<< HEAD
-=======
-    private static List<Bid> singleBidList() {
-        return singletonList(givenBid(identity()));
-    }
-
-    private static Bid givenBid(Function<Bid.BidBuilder, Bid.BidBuilder> bidCustomizer) {
-        return bidCustomizer.apply(Bid.builder()).build();
-    }
-
-    private static com.iab.openrtb.response.Bid givenBidOpenrtb(
-            Function<com.iab.openrtb.response.Bid.BidBuilder, com.iab.openrtb.response.Bid.BidBuilder> bidCustomizer) {
-        return bidCustomizer.apply(com.iab.openrtb.response.Bid.builder()).build();
-    }
-
-    private static Imp givenImp(Function<Imp.ImpBuilder, Imp.ImpBuilder> impCustomizer) {
-        return impCustomizer.apply(Imp.builder()).build();
-    }
-
-    private static CacheHttpRequest givenCacheHttpRequest(com.iab.openrtb.response.Bid... bids)
-            throws JsonProcessingException {
-
-        final List<PutObject> putObjects;
-        if (bids != null) {
-            putObjects = new ArrayList<>();
-            for (com.iab.openrtb.response.Bid bid : bids) {
-                final ObjectNode bidObjectNode = mapper.valueToTree(bid);
-                bidObjectNode.put("wurl", "http://win-url");
-                putObjects.add(PutObject.builder().type("json").value(bidObjectNode).build());
-            }
-        } else {
-            putObjects = null;
-        }
-        return CacheHttpRequest.of(
-                "http://cache-service/cache",
-                mapper.writeValueAsString(BidCacheRequest.of(putObjects)));
-    }
-
->>>>>>> f17ae09f
     private void givenHttpClientReturnsResponse(int statusCode, String response) {
         final HttpClientResponse httpClientResponse = HttpClientResponse.of(statusCode, null, response);
         given(httpClient.post(anyString(), any(), any(), anyLong()))
