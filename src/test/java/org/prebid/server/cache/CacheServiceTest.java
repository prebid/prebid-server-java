package org.prebid.server.cache;

import com.fasterxml.jackson.core.JsonProcessingException;
import com.fasterxml.jackson.databind.node.ObjectNode;
import com.fasterxml.jackson.databind.node.TextNode;
import com.iab.openrtb.request.Imp;
import com.iab.openrtb.request.Video;
import io.vertx.core.Future;
import org.junit.Before;
import org.junit.Rule;
import org.junit.Test;
import org.mockito.ArgumentCaptor;
import org.mockito.Mock;
import org.mockito.junit.MockitoJUnit;
import org.mockito.junit.MockitoRule;
import org.prebid.server.VertxTest;
import org.prebid.server.cache.model.CacheContext;
import org.prebid.server.cache.model.CacheHttpCall;
import org.prebid.server.cache.model.CacheHttpRequest;
import org.prebid.server.cache.model.CacheHttpResponse;
import org.prebid.server.cache.model.CacheIdInfo;
import org.prebid.server.cache.model.CacheServiceResult;
import org.prebid.server.cache.model.CacheTtl;
import org.prebid.server.cache.proto.BidCacheResult;
import org.prebid.server.cache.proto.request.BannerValue;
import org.prebid.server.cache.proto.request.BidCacheRequest;
import org.prebid.server.cache.proto.request.PutObject;
import org.prebid.server.cache.proto.response.BidCacheResponse;
import org.prebid.server.cache.proto.response.CacheObject;
import org.prebid.server.events.EventsService;
import org.prebid.server.exception.PreBidException;
import org.prebid.server.execution.Timeout;
import org.prebid.server.execution.TimeoutFactory;
import org.prebid.server.metric.Metrics;
import org.prebid.server.proto.response.Bid;
import org.prebid.server.proto.response.MediaType;
import org.prebid.server.settings.model.Account;
import org.prebid.server.vertx.http.HttpClient;
import org.prebid.server.vertx.http.model.HttpClientResponse;

import java.io.IOException;
import java.net.MalformedURLException;
import java.net.URL;
import java.time.Clock;
import java.time.Instant;
import java.time.ZoneId;
import java.util.ArrayList;
import java.util.Arrays;
import java.util.List;
import java.util.concurrent.TimeoutException;
import java.util.function.Function;

import static java.util.Arrays.asList;
import static java.util.Collections.emptyList;
import static java.util.Collections.emptySet;
import static java.util.Collections.singleton;
import static java.util.Collections.singletonList;
import static java.util.function.Function.identity;
import static org.assertj.core.api.Assertions.assertThat;
import static org.assertj.core.api.Assertions.assertThatIllegalArgumentException;
import static org.assertj.core.api.Assertions.entry;
import static org.mockito.ArgumentMatchers.any;
import static org.mockito.ArgumentMatchers.anyLong;
import static org.mockito.ArgumentMatchers.anyString;
import static org.mockito.BDDMockito.given;
import static org.mockito.Mockito.eq;
import static org.mockito.Mockito.verify;
import static org.mockito.Mockito.verifyZeroInteractions;

public class CacheServiceTest extends VertxTest {

    @Rule
    public final MockitoRule mockitoRule = MockitoJUnit.rule();

    private final CacheTtl mediaTypeCacheTtl = CacheTtl.of(null, null);

    @Mock
    private HttpClient httpClient;
    @Mock
    private EventsService eventsService;
    @Mock
    private Metrics metrics;

    private Clock clock;

    private CacheService cacheService;

    private Timeout timeout;

    private Timeout expiredTimeout;

    private Account account;

    @Before
    public void setUp() throws MalformedURLException, JsonProcessingException {
        clock = Clock.fixed(Instant.now(), ZoneId.systemDefault());

        cacheService = new CacheService(
                mediaTypeCacheTtl,
                httpClient,
                new URL("http://cache-service/cache"),
                "http://cache-service-host/cache?uuid=",
                eventsService,
                metrics,
                clock,
                jacksonMapper);

        final TimeoutFactory timeoutFactory = new TimeoutFactory(clock);
        timeout = timeoutFactory.create(500L);

        expiredTimeout = timeoutFactory.create(clock.instant().minusMillis(1500L).toEpochMilli(), 1000L);

        account = Account.builder().build();

        given(httpClient.post(anyString(), any(), any(), anyLong())).willReturn(Future.succeededFuture(
                HttpClientResponse.of(200, null, mapper.writeValueAsString(
                        BidCacheResponse.of(singletonList(CacheObject.of("uuid1")))))));
    }

    @Test
    public void getCacheEndpointUrlShouldFailOnInvalidCacheServiceUrl() {
        assertThatIllegalArgumentException().isThrownBy(() ->
                CacheService.getCacheEndpointUrl("http", "{invalid:host}", "cache"));
        assertThatIllegalArgumentException().isThrownBy(() ->
                CacheService.getCacheEndpointUrl("invalid-schema", "example-server:80808", "cache"));
    }

    @Test
    public void getCacheEndpointUrlShouldReturnValidUrl() {
        // when
        final String result = CacheService.getCacheEndpointUrl("http", "example.com", "cache").toString();

        // then
        assertThat(result).isEqualTo("http://example.com/cache");
    }

    @Test
    public void getCachedAssetUrlTemplateShouldFailOnInvalidCacheServiceUrl() {
        // when and then
        assertThatIllegalArgumentException().isThrownBy(() ->
                CacheService.getCachedAssetUrlTemplate("http", "{invalid:host}", "cache", "qs"));
        assertThatIllegalArgumentException().isThrownBy(() ->
                CacheService.getCachedAssetUrlTemplate("invalid-schema", "example-server:80808", "cache", "qs"));
    }

    @Test
    public void getCachedAssetUrlTemplateShouldReturnValidUrl() {
        // when
        final String result = CacheService.getCachedAssetUrlTemplate("http", "example.com", "cache", "qs");

        // then
        assertThat(result).isEqualTo("http://example.com/cache?qs");
    }

    @Test
    public void getCachedAssetURLShouldReturnExpectedValue() {
        // when
        final String cachedAssetURL = cacheService.getCachedAssetURLTemplate();

        // then
        assertThat(cachedAssetURL).isEqualTo("http://cache-service-host/cache?uuid=");
    }

    @Test
    public void cacheBidsShouldNeverCallCacheServiceIfNoBidsPassed() {
        // when
        final List<BidCacheResult> result = cacheService.cacheBids(emptyList(), timeout).result();

        // then
        verifyZeroInteractions(httpClient);
        assertThat(result).isEqualTo(emptyList());
    }

    @Test
    public void cacheBidsShouldPerformHttpRequestWithExpectedTimeout() {
        // when
        cacheService.cacheBids(singleBidList(), timeout);

        // then
        verify(httpClient).post(anyString(), any(), any(), eq(500L));
    }

    @Test
    public void cacheBidsShouldFailIfGlobalTimeoutAlreadyExpired() {
        // when
        final Future<?> future = cacheService.cacheBids(singleBidList(), expiredTimeout);

        // then
        assertThat(future.failed()).isTrue();
        assertThat(future.cause()).isInstanceOf(TimeoutException.class);
        verifyZeroInteractions(httpClient);
    }

    @Test
    public void cacheBidsShouldFailIfReadingHttpResponseFails() {
        // given
        givenHttpClientProducesException(new RuntimeException("Response exception"));

        // when
        final Future<?> future = cacheService.cacheBids(singleBidList(), timeout);

        // then
        assertThat(future.failed()).isTrue();
        assertThat(future.cause()).isInstanceOf(RuntimeException.class)
                .hasMessage("Response exception");
    }

    @Test
    public void cacheBidsShouldFailIfResponseCodeIsNot200() {
        // given
        givenHttpClientReturnsResponse(503, "response");

        // when
        final Future<?> future = cacheService.cacheBids(singleBidList(), timeout);

        // then
        verify(metrics).updateCacheRequestFailedTime(anyLong());

        assertThat(future.failed()).isTrue();
        assertThat(future.cause()).isInstanceOf(PreBidException.class)
                .hasMessage("HTTP status code 503");
    }

    @Test
    public void cacheBidsShouldFailIfResponseBodyCouldNotBeParsed() {
        // given
        givenHttpClientReturnsResponse(200, "response");

        // when
        final Future<?> future = cacheService.cacheBids(singleBidList(), timeout);

        // then
        verify(metrics).updateCacheRequestFailedTime(anyLong());

        assertThat(future.failed()).isTrue();
        assertThat(future.cause()).isInstanceOf(PreBidException.class);
    }

    @Test
    public void cacheBidsShouldFailIfCacheEntriesNumberDoesNotMatchBidsNumber() {
        // given
        givenHttpClientReturnsResponse(200, "{}");

        // when
        final Future<?> future = cacheService.cacheBids(singleBidList(), timeout);

        // then
        assertThat(future.failed()).isTrue();
        assertThat(future.cause()).isInstanceOf(PreBidException.class)
                .hasMessage("The number of response cache objects doesn't match with bids");
    }

    @Test
    public void cacheBidsShouldMakeHttpRequestUsingConfigurationParams() throws MalformedURLException {
        // given
        cacheService = new CacheService(
                mediaTypeCacheTtl,
                httpClient,
                new URL("https://cache-service-host:8888/cache"),
                "https://cache-service-host:8080/cache?uuid=",
                eventsService,
                metrics,
                clock,
                jacksonMapper);

        // when
        cacheService.cacheBids(singleBidList(), timeout);

        // then
        verify(httpClient).post(eq("https://cache-service-host:8888/cache"), any(), any(), anyLong());
    }

    @Test
    public void cacheBidsShouldPerformHttpRequestWithExpectedBody() throws Exception {
        // given
        final String adm3 = "<script type=\"application/javascript\" src=\"http://nym1-ib.adnxs"
                + "f3919239&pp=${AUCTION_PRICE}&\"></script>";
        final String adm4 = "<img src=\"https://tpp.hpppf.com/simgad/11261207092432736464\" border=\"0\" "
                + "width=\"184\" height=\"90\" alt=\"\" class=\"img_ad\">";

        // when
        cacheService.cacheBids(asList(
                givenBid(builder -> builder.adm("adm1").nurl("nurl1").height(100).width(200)),
                givenBid(builder -> builder.adm("adm2").nurl("nurl2").height(300).width(400)),
                givenBid(builder -> builder.adm(adm3).mediaType(MediaType.video)),
                givenBid(builder -> builder.adm(adm4).mediaType(MediaType.video))),
                timeout);

        // then
        final BidCacheRequest bidCacheRequest = captureBidCacheRequest();
        assertThat(bidCacheRequest.getPuts()).hasSize(4)
                .containsOnly(
                        PutObject.builder().type("json").value(
                                mapper.valueToTree(BannerValue.of("adm1", "nurl1", 200, 100))).build(),
                        PutObject.builder().type("json").value(
                                mapper.valueToTree(BannerValue.of("adm2", "nurl2", 400, 300))).build(),
                        PutObject.builder().type("xml").value(new TextNode(adm3)).build(),
                        PutObject.builder().type("xml").value(new TextNode(adm4)).build());
    }

    @Test
    public void cacheBidsShouldReturnExpectedResult() {
        // given and when
        final Future<List<BidCacheResult>> future = cacheService.cacheBids(singleBidList(), timeout);

        // then
        verify(metrics).updateCacheRequestSuccessTime(anyLong());

        final List<BidCacheResult> bidCacheResults = future.result();
        assertThat(bidCacheResults).hasSize(1)
                .containsOnly(BidCacheResult.of("uuid1", "http://cache-service-host/cache?uuid=uuid1"));
    }

    @Test
    public void cacheBidsVideoOnlyShouldPerformHttpRequestWithExpectedBody() throws IOException {
        // when
        cacheService.cacheBidsVideoOnly(asList(
                givenBid(builder -> builder.mediaType(MediaType.banner).adm("adm1")),
                givenBid(builder -> builder.mediaType(MediaType.video).adm("adm2"))),
                timeout);

        // then
        final BidCacheRequest bidCacheRequest = captureBidCacheRequest();
        assertThat(bidCacheRequest.getPuts()).hasSize(1)
                .containsOnly(PutObject.builder().type("xml").value(new TextNode("adm2")).build());
    }

    @Test
    public void cacheBidsVideoOnlyShouldReturnExpectedResult() {
        // given and when
        final Future<List<BidCacheResult>> future = cacheService.cacheBidsVideoOnly(
                singletonList(givenBid(builder -> builder.mediaType(MediaType.video))), timeout);

        // then
        final List<BidCacheResult> bidCacheResults = future.result();
        assertThat(bidCacheResults).hasSize(1)
                .containsOnly(BidCacheResult.of("uuid1", "http://cache-service-host/cache?uuid=uuid1"));
    }

    @Test
    public void cacheBidsOpenrtbShouldNeverCallCacheServiceIfNoBidsPassed() {
        // when
        cacheService.cacheBidsOpenrtb(emptyList(), emptyList(), null, null, null);

        // then
        verifyZeroInteractions(httpClient);
    }

    @Test
    public void cacheBidsOpenrtbShouldPerformHttpRequestWithExpectedTimeout() {
        // when
        cacheService.cacheBidsOpenrtb(singletonList(givenBidOpenrtb(identity())), singletonList(givenImp(identity())),
                CacheContext.builder().shouldCacheBids(true).build(), account, timeout);

        // then
        verify(httpClient).post(anyString(), any(), any(), eq(500L));
    }

    @Test
    public void cacheBidsOpenrtbShouldTolerateGlobalTimeoutAlreadyExpired() {
        // when
        final Future<CacheServiceResult> future = cacheService.cacheBidsOpenrtb(
                singletonList(givenBidOpenrtb(identity())), singletonList(givenImp(identity())),
                CacheContext.builder().shouldCacheBids(true).build(), account, expiredTimeout);

        // then
        final CacheServiceResult result = future.result();
        assertThat(result.getCacheBids()).isEmpty();
        assertThat(result.getError()).isNotNull().hasMessage("Timeout has been exceeded");
        assertThat(result.getHttpCall()).isNull();
    }

    @Test
    public void cacheBidsOpenrtbShouldStoreWinUrl() {
        // given
        final com.iab.openrtb.response.Bid bid = givenBidOpenrtb(builder -> builder.id("bidId1").impid("impId1"));
        account = Account.builder().id("accountId").build();

        // when
        cacheService.cacheBidsOpenrtb(
                singletonList(bid), singletonList(givenImp(builder -> builder.id("impId1"))),
                CacheContext.builder().shouldCacheBids(true).build(), Account.builder().id("accountId").build(),
                timeout);

        // then
        verify(eventsService).winUrl(eq("bidId1"), eq("accountId"));
    }

    @Test
    public void cacheBidsOpenrtbShouldTolerateReadingHttpResponseFails() throws JsonProcessingException {
        // given
        givenHttpClientProducesException(new RuntimeException("Response exception"));
        given(eventsService.winUrl(anyString(), any())).willReturn("http://win-url");

        final com.iab.openrtb.response.Bid bid = givenBidOpenrtb(builder -> builder.id("bidId1").impid("impId1"));

        // when
        final Future<CacheServiceResult> future = cacheService.cacheBidsOpenrtb(
                singletonList(bid), singletonList(givenImp(builder -> builder.id("impId1"))),
                CacheContext.builder().shouldCacheBids(true).build(), account, timeout);

        // then
        final CacheServiceResult result = future.result();
        assertThat(result.getCacheBids()).isEmpty();
        assertThat(result.getError()).isInstanceOf(RuntimeException.class).hasMessage("Response exception");
        assertThat(result.getHttpCall()).isNotNull()
                .isEqualTo(CacheHttpCall.of(givenCacheHttpRequest(bid), null, 0));
    }

    @Test
    public void cacheBidsOpenrtbShouldTolerateResponseCodeIsNot200() throws JsonProcessingException {
        // given
        givenHttpClientReturnsResponse(503, "response");
        given(eventsService.winUrl(anyString(), any())).willReturn("http://win-url");

        final com.iab.openrtb.response.Bid bid = givenBidOpenrtb(builder -> builder.id("bidId1").impid("impId1"));

        // when
        final Future<CacheServiceResult> future = cacheService.cacheBidsOpenrtb(
                singletonList(bid), singletonList(givenImp(builder -> builder.id("impId1"))),
                CacheContext.builder().shouldCacheBids(true).build(), account, timeout);

        // then
        final CacheServiceResult result = future.result();
        assertThat(result.getCacheBids()).isEmpty();
        assertThat(result.getError()).isInstanceOf(PreBidException.class).hasMessage("HTTP status code 503");
        assertThat(result.getHttpCall()).isNotNull()
                .isEqualTo(CacheHttpCall.of(givenCacheHttpRequest(bid),
                        CacheHttpResponse.of(503, "response"), 0));
    }

    @Test
    public void cacheBidsOpenrtbShouldTolerateResponseBodyCouldNotBeParsed() throws JsonProcessingException {
        // given
        givenHttpClientReturnsResponse(200, "response");
        given(eventsService.winUrl(anyString(), any())).willReturn("http://win-url");

        final com.iab.openrtb.response.Bid bid = givenBidOpenrtb(builder -> builder.id("bidId1").impid("impId1"));

        // when
        final Future<CacheServiceResult> future = cacheService.cacheBidsOpenrtb(
                singletonList(bid), singletonList(givenImp(builder -> builder.id("impId1"))),
                CacheContext.builder().shouldCacheBids(true).build(), account, timeout);

        // then
        final CacheServiceResult result = future.result();
        assertThat(result.getCacheBids()).isEmpty();
        assertThat(result.getError()).isInstanceOf(PreBidException.class).hasMessage("Cannot parse response: response");
        assertThat(result.getHttpCall()).isNotNull()
                .isEqualTo(CacheHttpCall.of(givenCacheHttpRequest(bid),
                        CacheHttpResponse.of(200, "response"), 0));
    }

    @Test
    public void cacheBidsOpenrtbShouldTolerateCacheEntriesNumberDoesNotMatchBidsNumber()
            throws JsonProcessingException {
        // given
        givenHttpClientReturnsResponse(200, "{}");
        given(eventsService.winUrl(anyString(), any())).willReturn("http://win-url");

        final com.iab.openrtb.response.Bid bid = givenBidOpenrtb(builder -> builder.id("bidId1").impid("impId1"));

        // when
        final Future<CacheServiceResult> future = cacheService.cacheBidsOpenrtb(
                singletonList(bid), singletonList(givenImp(builder -> builder.id("impId1"))),
                CacheContext.builder().shouldCacheBids(true).build(), account, timeout);

        // then
        final CacheServiceResult result = future.result();
        assertThat(result.getCacheBids()).isEmpty();
        assertThat(result.getError()).isNotNull().isInstanceOf(PreBidException.class)
                .hasMessage("The number of response cache objects doesn't match with bids");
        assertThat(result.getHttpCall()).isNotNull()
                .isEqualTo(CacheHttpCall.of(givenCacheHttpRequest(bid),
                        CacheHttpResponse.of(200, "{}"), 0));
    }

    @Test
    public void cacheBidsOpenrtbShouldReturnExpectedDebugInfo() throws JsonProcessingException {
        // given
        given(eventsService.winUrl(anyString(), any())).willReturn("http://win-url");

        final com.iab.openrtb.response.Bid bid = givenBidOpenrtb(builder -> builder.id("bidId1").impid("impId1"));

        // when
        final Future<CacheServiceResult> future = cacheService.cacheBidsOpenrtb(
                singletonList(bid), singletonList(givenImp(builder -> builder.id("impId1"))),
                CacheContext.builder().shouldCacheBids(true).build(), account, timeout);

        // then
        final CacheServiceResult result = future.result();
        assertThat(result.getHttpCall()).isNotNull()
                .isEqualTo(CacheHttpCall.of(givenCacheHttpRequest(bid),
                        CacheHttpResponse.of(200, "{\"responses\":[{\"uuid\":\"uuid1\"}]}"), 0));
    }

    @Test
    public void cacheBidsOpenrtbShouldReturnExpectedCacheBids() {
        // given
        final com.iab.openrtb.response.Bid bid = givenBidOpenrtb(builder -> builder.id("bidId1").impid("impId1"));

        // when
        final Future<CacheServiceResult> future = cacheService.cacheBidsOpenrtb(
                singletonList(bid), singletonList(givenImp(builder -> builder.id("impId1"))),
                CacheContext.builder().shouldCacheBids(true).build(), account, timeout);

        // then
        final CacheServiceResult result = future.result();
        assertThat(result.getCacheBids()).hasSize(1)
                .containsEntry(bid, CacheIdInfo.of("uuid1", null));
    }

    @Test
    public void cacheBidsOpenrtbShouldPerformHttpRequestWithExpectedBody() throws IOException {
        // given
        given(eventsService.winUrl(any(), any())).willReturn("http://win-url");

        final com.iab.openrtb.response.Bid bid1 = givenBidOpenrtb(builder -> builder.impid("impId1"));
        final com.iab.openrtb.response.Bid bid2 = givenBidOpenrtb(builder -> builder.impid("impId2").adm("adm2"));
        final Imp imp1 = givenImp(identity());
        final Imp imp2 = givenImp(builder -> builder.id("impId2").video(Video.builder().build()));

        // when
        cacheService.cacheBidsOpenrtb(
                asList(bid1, bid2), asList(imp1, imp2),
                CacheContext.builder().shouldCacheBids(true).shouldCacheVideoBids(true).build(), account, timeout);

        // then
        final ObjectNode bidObjectNode1 = mapper.valueToTree(bid1);
        bidObjectNode1.put("wurl", "http://win-url");
        final ObjectNode bidObjectNode2 = mapper.valueToTree(bid2);
        bidObjectNode2.put("wurl", "http://win-url");
        final BidCacheRequest bidCacheRequest = captureBidCacheRequest();
        assertThat(bidCacheRequest.getPuts()).hasSize(3)
                .containsOnly(
                        PutObject.builder().type("json").value(bidObjectNode1).build(),
                        PutObject.builder().type("json").value(bidObjectNode2).build(),
                        PutObject.builder().type("xml").value(new TextNode(bid2.getAdm())).build());
    }

    @Test
    public void cacheBidsOpenrtbShouldSendCacheRequestWithExpectedTtlFromBid() throws IOException {
        // when
        cacheService.cacheBidsOpenrtb(
                singletonList(givenBidOpenrtb(builder -> builder.impid("impId1").exp(10))),
                singletonList(givenImp(buider -> buider.id("impId1").exp(20))),
                CacheContext.builder().shouldCacheBids(true).build(), account, timeout);

        // then
        final BidCacheRequest bidCacheRequest = captureBidCacheRequest();
        assertThat(bidCacheRequest.getPuts()).hasSize(1)
                .extracting(PutObject::getExpiry)
                .containsOnly(10);
    }

    @Test
    public void cacheBidsOpenrtbShouldSendCacheRequestWithExpectedTtlFromImp() throws IOException {
        // when
        cacheService.cacheBidsOpenrtb(
                singletonList(givenBidOpenrtb(identity())), singletonList(givenImp(buider -> buider.exp(10))),
                CacheContext.builder().shouldCacheBids(true).cacheBidsTtl(20).build(), account, timeout);

        // then
        final BidCacheRequest bidCacheRequest = captureBidCacheRequest();
        assertThat(bidCacheRequest.getPuts()).hasSize(1)
                .extracting(PutObject::getExpiry)
                .containsOnly(10);
    }

    @Test
    public void cacheBidsOpenrtbShouldSendCacheRequestWithExpectedTtlFromRequest() throws IOException {
        // when
        cacheService.cacheBidsOpenrtb(
                singletonList(givenBidOpenrtb(identity())), singletonList(givenImp(identity())),
                CacheContext.builder().shouldCacheBids(true).cacheBidsTtl(10).build(), account, timeout);

        // then
        final BidCacheRequest bidCacheRequest = captureBidCacheRequest();
        assertThat(bidCacheRequest.getPuts()).hasSize(1)
                .extracting(PutObject::getExpiry)
                .containsOnly(10);
    }

    @Test
    public void cacheBidsOpenrtbShouldSendCacheRequestWithExpectedTtlFromAccountBannerTtl() throws IOException {
        // given
        cacheService = new CacheService(
                CacheTtl.of(20, null),
                httpClient,
                new URL("http://cache-service/cache"),
                "http://cache-service-host/cache?uuid=",
                eventsService,
                metrics,
                clock,
                jacksonMapper);

        // when
        cacheService.cacheBidsOpenrtb(
                singletonList(givenBidOpenrtb(identity())), singletonList(givenImp(identity())),
                CacheContext.builder().shouldCacheBids(true).build(),
                Account.builder().bannerCacheTtl(10).build(), timeout);

        // then
        final BidCacheRequest bidCacheRequest = captureBidCacheRequest();
        assertThat(bidCacheRequest.getPuts()).hasSize(1)
                .extracting(PutObject::getExpiry)
                .containsOnly(10);
    }

    @Test
    public void cacheBidsOpenrtbShouldSendCacheRequestWithExpectedTtlFromMediaTypeTtl() throws IOException {
        // given
        cacheService = new CacheService(
                CacheTtl.of(10, null),
                httpClient,
                new URL("http://cache-service/cache"),
                "http://cache-service-host/cache?uuid=",
                eventsService,
                metrics,
                clock,
                jacksonMapper);

        // when
        cacheService.cacheBidsOpenrtb(
                singletonList(givenBidOpenrtb(identity())), singletonList(givenImp(identity())),
                CacheContext.builder().shouldCacheBids(true).build(), account, timeout);

        // then
        final BidCacheRequest bidCacheRequest = captureBidCacheRequest();
        assertThat(bidCacheRequest.getPuts()).hasSize(1)
                .extracting(PutObject::getExpiry)
                .containsOnly(10);
    }

    @Test
    public void cacheBidsOpenrtbShouldSendCacheRequestWithTtlFromMediaTypeWhenAccountIsEmpty() throws IOException {
        // given
        cacheService = new CacheService(
                CacheTtl.of(10, null),
                httpClient,
                new URL("http://cache-service/cache"),
                "http://cache-service-host/cache?uuid=",
                eventsService,
                metrics,
                clock,
                jacksonMapper);

        // when
        cacheService.cacheBidsOpenrtb(
                singletonList(givenBidOpenrtb(identity())), singletonList(givenImp(identity())),
                CacheContext.builder().shouldCacheBids(true).build(), account, timeout);

        // then
        final BidCacheRequest bidCacheRequest = captureBidCacheRequest();
        assertThat(bidCacheRequest.getPuts()).hasSize(1)
                .extracting(PutObject::getExpiry)
                .containsOnly(10);
    }

    @Test
    public void cacheBidsOpenrtbShouldSendCacheRequestWithNoTtl() throws IOException {
        // when
        cacheService.cacheBidsOpenrtb(
                singletonList(givenBidOpenrtb(identity())), singletonList(givenImp(identity())),
                CacheContext.builder().shouldCacheBids(true).build(), account, timeout);

        // then
        final BidCacheRequest bidCacheRequest = captureBidCacheRequest();
        assertThat(bidCacheRequest.getPuts()).hasSize(1)
                .extracting(PutObject::getExpiry)
                .containsNull();
    }

    @Test
    public void cacheBidsOpenrtbShouldReturnExpectedResultForBids() {
        // given
        final com.iab.openrtb.response.Bid bid = givenBidOpenrtb(identity());

        // when
        final Future<CacheServiceResult> future = cacheService.cacheBidsOpenrtb(
                singletonList(bid), singletonList(givenImp(identity())),
                CacheContext.builder().shouldCacheBids(true).build(), account, timeout);

        // then
        assertThat(future.result().getCacheBids()).hasSize(1)
                .containsEntry(bid, CacheIdInfo.of("uuid1", null));
    }

    @Test
    public void cacheBidsOpenrtbShouldReturnExpectedResultForVideoBids() {
        // given
        final com.iab.openrtb.response.Bid bid = givenBidOpenrtb(builder -> builder.impid("impId1"));
        final Imp imp = givenImp(builder -> builder.id("impId1").video(Video.builder().build()));

        // when
        final Future<CacheServiceResult> future = cacheService.cacheBidsOpenrtb(
                singletonList(bid), singletonList(imp),
                CacheContext.builder().shouldCacheVideoBids(true).build(), account, timeout);

        // then
        assertThat(future.result().getCacheBids()).hasSize(1)
                .containsEntry(bid, CacheIdInfo.of(null, "uuid1"));
    }

    @Test
    public void cacheBidsOpenrtbShouldReturnExpectedResultForBidsAndVideoBids() throws JsonProcessingException {
        // given
        givenHttpClientReturnsResponse(200, mapper.writeValueAsString(
                BidCacheResponse.of(asList(CacheObject.of("uuid1"), CacheObject.of("uuid2"),
                        CacheObject.of("videoUuid1"), CacheObject.of("videoUuid2")))));

        final com.iab.openrtb.response.Bid bid1 = givenBidOpenrtb(builder -> builder.impid("impId1"));
        final com.iab.openrtb.response.Bid bid2 = givenBidOpenrtb(builder -> builder.impid("impId2"));
        final Imp imp1 = givenImp(builder -> builder.id("impId1").video(Video.builder().build()));
        final Imp imp2 = givenImp(builder -> builder.id("impId2").video(Video.builder().build()));

        // when
        final Future<CacheServiceResult> future = cacheService.cacheBidsOpenrtb(
                asList(bid1, bid2), asList(imp1, imp2),
                CacheContext.builder().shouldCacheBids(true).shouldCacheVideoBids(true).build(), account, timeout);

        // then
        assertThat(future.result().getCacheBids()).hasSize(2)
                .containsOnly(
                        entry(bid1, CacheIdInfo.of("uuid1", "videoUuid1")),
                        entry(bid2, CacheIdInfo.of("uuid2", "videoUuid2")));
    }

    @Test
    public void cacheBidsOpenrtbShouldNotCacheVideoBidWithMissingImpId() {
        // given
        final com.iab.openrtb.response.Bid bid1 = givenBidOpenrtb(builder -> builder.impid("impId1"));
        final com.iab.openrtb.response.Bid bid2 = givenBidOpenrtb(builder -> builder.impid("impId2"));
        final Imp imp1 = givenImp(builder -> builder.id("impId1").video(Video.builder().build()));
        final Imp imp2 = givenImp(builder -> builder.id(null).video(Video.builder().build()));

        // when
        final Future<CacheServiceResult> future = cacheService.cacheBidsOpenrtb(
                asList(bid1, bid2), asList(imp1, imp2),
                CacheContext.builder().shouldCacheVideoBids(true).build(), account, timeout);

        // then
        assertThat(future.result().getCacheBids()).hasSize(1)
                .containsEntry(bid1, CacheIdInfo.of(null, "uuid1"));
    }

    @Test
    public void cacheBidsOpenrtbShouldWrapEmptyAdMFieldUsingNurlFieldValue() throws IOException {
        // given
        given(eventsService.winUrl(any(), any())).willReturn("http://win-url");

        final com.iab.openrtb.response.Bid bid1 = givenBidOpenrtb(builder -> builder.impid("impId1").adm("adm1"));
        final com.iab.openrtb.response.Bid bid2 = givenBidOpenrtb(builder -> builder.impid("impId1").nurl("adm2"));
        final Imp imp1 = givenImp(builder -> builder.id("impId1").video(Video.builder().build()));

        // when
        cacheService.cacheBidsOpenrtb(
                asList(bid1, bid2), singletonList(imp1),
                CacheContext.builder().shouldCacheBids(true).shouldCacheVideoBids(true).build(), account, timeout);

        // then
        final ObjectNode bidObjectNode1 = mapper.valueToTree(bid1);
        bidObjectNode1.put("wurl", "http://win-url");
        final ObjectNode bidObjectNode2 = mapper.valueToTree(bid2);
        bidObjectNode2.put("wurl", "http://win-url");
        final BidCacheRequest bidCacheRequest = captureBidCacheRequest();
        assertThat(bidCacheRequest.getPuts()).hasSize(4)
                .containsOnly(
                        PutObject.builder().type("json").value(bidObjectNode1).build(),
                        PutObject.builder().type("json").value(bidObjectNode2).build(),
                        PutObject.builder().type("xml").value(new TextNode("adm1")).build(),
                        PutObject.builder().type("xml").value(new TextNode(
                                "<VAST version=\"3.0\"><Ad><Wrapper><AdSystem>prebid.org wrapper</AdSystem>"
                                        + "<VASTAdTagURI><![CDATA[adm2]]></VASTAdTagURI><Impression></Impression>"
                                        + "<Creatives></Creatives></Wrapper></Ad></VAST>"))
                                .build());
    }

    @Test
    public void cacheBidsOpenrtbShouldNotModifyVastXmlWhenBidIdIsNotInToModifyList() throws IOException {
        // given
        given(eventsService.winUrl(anyString(), any())).willReturn("http://win-url");

        final com.iab.openrtb.response.Bid bid = givenBidOpenrtb(builder ->
                builder.id("bid1").impid("impId1").adm("adm"));
        final Imp imp1 = givenImp(builder -> builder.id("impId1").video(Video.builder().build()));

        // when
        cacheService.cacheBidsOpenrtb(singletonList(bid), singletonList(imp1), CacheContext.builder()
                .shouldCacheBids(true).shouldCacheVideoBids(true).videoBidIdsToModify(singletonList("bid2"))
                .build(), account, timeout);

        // then
        final ObjectNode bidObjectNode = mapper.valueToTree(bid);
        bidObjectNode.put("wurl", "http://win-url");
        final BidCacheRequest bidCacheRequest = captureBidCacheRequest();
        assertThat(bidCacheRequest.getPuts()).hasSize(2)
                .containsOnly(
                        PutObject.builder().type("json").value(bidObjectNode).build(),
                        PutObject.builder().type("xml").value(new TextNode("adm")).build());
    }

    @Test
    public void cacheBidsOpenrtbShouldNotAddTrackingImpToBidAdmWhenXmlDoesNotContainImpTag() throws IOException {
        // given
        given(eventsService.winUrl(anyString(), any())).willReturn("http://win-url");

        final com.iab.openrtb.response.Bid bid = givenBidOpenrtb(builder ->
                builder.id("bid1").impid("impId1").adm("no impression tag"));
        final Imp imp1 = givenImp(builder -> builder.id("impId1").video(Video.builder().build()));

        // when
        cacheService.cacheBidsOpenrtb(singletonList(bid), singletonList(imp1), CacheContext.builder()
                .shouldCacheBids(true).shouldCacheVideoBids(true).videoBidIdsToModify(singletonList("bid1"))
                .build(), account, timeout);

        // then
        final ObjectNode bidObjectNode = mapper.valueToTree(bid);
        bidObjectNode.put("wurl", "http://win-url");
        final BidCacheRequest bidCacheRequest = captureBidCacheRequest();
        assertThat(bidCacheRequest.getPuts()).hasSize(2)
                .containsOnly(
                        PutObject.builder().type("json").value(bidObjectNode).build(),
                        PutObject.builder().type("xml").value(new TextNode("no impression tag")).build());
    }

    @Test
    public void cacheBidsOpenrtbShouldAddTrackingLinkToImpTagWhenItIsEmpty() throws IOException {
        // given
        given(eventsService.vastUrlTracking(any(), any()))
                .willReturn("https://test-event.com/event?t=imp&b=bid1&f=b&a=accountId");
        given(eventsService.winUrl(anyString(), any())).willReturn("http://win-url");

        final com.iab.openrtb.response.Bid bid = givenBidOpenrtb(builder ->
                builder.id("bid1").impid("impId1").adm("<Impression></Impression>"));
        final Imp imp1 = givenImp(builder -> builder.id("impId1").video(Video.builder().build()));

        // when
        cacheService.cacheBidsOpenrtb(singletonList(bid), singletonList(imp1), CacheContext.builder()
                .shouldCacheBids(true).shouldCacheVideoBids(true).videoBidIdsToModify(singletonList("bid1"))
                .build(), account, timeout);
        final ObjectNode bidObjectNode = mapper.valueToTree(bid);
        bidObjectNode.put("wurl", "http://win-url");

        // then
        final BidCacheRequest bidCacheRequest = captureBidCacheRequest();
        assertThat(bidCacheRequest.getPuts()).hasSize(2)
                .containsOnly(
                        PutObject.builder()
                                .type("json")
                                .value(bidObjectNode)
                                .build(),
                        PutObject.builder()
                                .type("xml")
                                .value(new TextNode("<Impression><![CDATA[https://test-event.com/event?t=imp&"
                                        + "b=bid1&f=b&a=accountId]]></Impression>"))
                                .build());
    }

    @Test
    public void cacheBidsOpenrtbShouldAddTrackingImpToBidAdmXmlWhenThatBidShouldBeModifiedAndContainsImpTag()
            throws IOException {
        // given
        given(eventsService.vastUrlTracking(any(), any()))
                .willReturn("https://test-event.com/event?t=imp&b=bid1&f=b&a=accountId");
        given(eventsService.winUrl(anyString(), any())).willReturn("http://win-url");

        final com.iab.openrtb.response.Bid bid = givenBidOpenrtb(builder ->
                builder.id("bid1").impid("impId1").adm("<Impression>http:/test.com</Impression>"));
        final Imp imp1 = givenImp(builder -> builder.id("impId1").video(Video.builder().build()));

        // when
        account = Account.builder().id("accountId").build();
        cacheService.cacheBidsOpenrtb(singletonList(bid), singletonList(imp1), CacheContext.builder()
                .shouldCacheBids(true).shouldCacheVideoBids(true).videoBidIdsToModify(singletonList("bid1"))
                .build(), account, timeout);
        final ObjectNode bidObjectNode = mapper.valueToTree(bid);
        bidObjectNode.put("wurl", "http://win-url");

        // then
        final BidCacheRequest bidCacheRequest = captureBidCacheRequest();
        assertThat(bidCacheRequest.getPuts()).hasSize(2)
                .containsOnly(
                        PutObject.builder()
                                .type("json")
                                .value(bidObjectNode)
                                .build(),
                        PutObject.builder()
                                .type("xml")
                                .value(new TextNode("<Impression>http:/test.com</Impression><Impression>"
                                        + "<![CDATA[https://test-event.com/event?t=imp&b=bid1&f=b&a=accountId]]>"
                                        + "</Impression>"))
                                .build());
    }

    @Test
    public void cachePutObjectsShouldTolerateGlobalTimeoutAlreadyExpired() {
        // when
        final Future<BidCacheResponse> future = cacheService.cachePutObjects(singletonList(PutObject.builder().build()),
                emptySet(), "", expiredTimeout);

        // then
        assertThat(future.failed()).isTrue();
        assertThat(future.cause()).isNotNull().hasMessage("Timeout has been exceeded");
    }

    @Test
    public void cachePutObjectsShouldReturnResultWithEmptyListWhenPutObjectsIsEmpty() {
        // when
        final Future<BidCacheResponse> result = cacheService.cachePutObjects(emptyList(), emptySet(), null, null);

        // then
        verifyZeroInteractions(httpClient);
        assertThat(result.result().getResponses()).isEmpty();
    }

    @Test
    public void cachePutObjectsShouldModifyVastAndCachePutObjects() throws IOException {
        // given
        final PutObject firstPutObject = PutObject.builder()
                .type("xml")
                .bidid("biddid1")
                .bidder("bidder1")
                .value(new TextNode("<VAST version=\"3.0\"><Ad><Wrapper><AdSystem>"
                        + "prebid.org wrapper</AdSystem><VASTAdTagURI><![CDATA[adm2]]></VASTAdTagURI><Impression>"
                        + "</Impression><Creatives></Creatives></Wrapper></Ad></VAST>")).build();
        final PutObject secondPutObject = PutObject.builder()
                .type("xml")
                .value(new TextNode("VAST"))
                .bidid("biddid2")
                .bidder("bidder2")
                .build();

        given(eventsService.vastUrlTracking(any(), any()))
                .willReturn("https://test-event.com/event?t=imp&b=biddid1&f=b&a=account");

        // when
        cacheService.cachePutObjects(Arrays.asList(firstPutObject, secondPutObject), singleton("bidder1"), "account",
                timeout);

        // then
        final PutObject modifiedSecondPutObject = firstPutObject.toBuilder()
                .value(new TextNode("<VAST version=\"3.0\"><Ad><Wrapper><AdSystem>"
                        + "prebid.org wrapper</AdSystem><VASTAdTagURI><![CDATA[adm2]]></VASTAdTagURI>"
                        + "<Impression><![CDATA[https://test-event.com/event?t=imp&b=biddid1&f=b&a=account]]>"
                        + "</Impression><Creatives></Creatives></Wrapper></Ad></VAST>"))
                .build();
        final BidCacheRequest bidCacheRequest = captureBidCacheRequest();
        assertThat(bidCacheRequest.getPuts()).hasSize(2).containsOnly(modifiedSecondPutObject, secondPutObject);
    }

    private static List<Bid> singleBidList() {
        return singletonList(givenBid(identity()));
    }

    private static Bid givenBid(Function<Bid.BidBuilder, Bid.BidBuilder> bidCustomizer) {
        return bidCustomizer.apply(Bid.builder()).build();
    }

    private static com.iab.openrtb.response.Bid givenBidOpenrtb(
            Function<com.iab.openrtb.response.Bid.BidBuilder, com.iab.openrtb.response.Bid.BidBuilder> bidCustomizer) {
        return bidCustomizer.apply(com.iab.openrtb.response.Bid.builder()).build();
    }

    private static Imp givenImp(Function<Imp.ImpBuilder, Imp.ImpBuilder> impCustomizer) {
        return impCustomizer.apply(Imp.builder()).build();
    }

    private static CacheHttpRequest givenCacheHttpRequest(com.iab.openrtb.response.Bid... bids)
            throws JsonProcessingException {
<<<<<<< HEAD

=======
>>>>>>> 4c8a2a77
        final List<PutObject> putObjects;
        if (bids != null) {
            putObjects = new ArrayList<>();
            for (com.iab.openrtb.response.Bid bid : bids) {
                final ObjectNode bidObjectNode = mapper.valueToTree(bid);
                bidObjectNode.put("wurl", "http://win-url");
                putObjects.add(PutObject.builder().type("json").value(bidObjectNode).build());
            }
        } else {
            putObjects = null;
        }
        return CacheHttpRequest.of(
                "http://cache-service/cache",
                mapper.writeValueAsString(BidCacheRequest.of(putObjects)));
    }

    private void givenHttpClientReturnsResponse(int statusCode, String response) {
        final HttpClientResponse httpClientResponse = HttpClientResponse.of(statusCode, null, response);
        given(httpClient.post(anyString(), any(), any(), anyLong()))
                .willReturn(Future.succeededFuture(httpClientResponse));
    }

    private void givenHttpClientProducesException(Throwable throwable) {
        given(httpClient.post(anyString(), any(), any(), anyLong()))
                .willReturn(Future.failedFuture(throwable));
    }

    private BidCacheRequest captureBidCacheRequest() throws IOException {
        final ArgumentCaptor<String> captor = ArgumentCaptor.forClass(String.class);
        verify(httpClient).post(anyString(), any(), captor.capture(), anyLong());
        return mapper.readValue(captor.getValue(), BidCacheRequest.class);
    }
}<|MERGE_RESOLUTION|>--- conflicted
+++ resolved
@@ -968,10 +968,7 @@
 
     private static CacheHttpRequest givenCacheHttpRequest(com.iab.openrtb.response.Bid... bids)
             throws JsonProcessingException {
-<<<<<<< HEAD
-
-=======
->>>>>>> 4c8a2a77
+
         final List<PutObject> putObjects;
         if (bids != null) {
             putObjects = new ArrayList<>();
