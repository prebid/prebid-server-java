--- conflicted
+++ resolved
@@ -56,23 +56,13 @@
         final Rule rule = target.from(config, creationContext);
 
         // then
-<<<<<<< HEAD
         final ActivityInvocationPayload payload1 = BidRequestActivityInvocationPayload.of(
-                ActivityInvocationPayloadImpl.of(ComponentType.BIDDER, "name"),
+                ActivityInvocationPayloadImpl.of(ComponentType.BIDDER, "NaMe"),
                 givenBidRequest("country1", "region", "2"));
         assertThat(rule.proceed(payload1)).isEqualTo(Rule.Result.DISALLOW);
 
         final ActivityInvocationPayload payload2 = BidRequestActivityInvocationPayload.of(
-                ActivityInvocationPayloadImpl.of(ComponentType.BIDDER, "name"),
-=======
-        final ActivityCallPayload payload1 = BidRequestActivityCallPayload.of(
-                ActivityCallPayloadImpl.of(ComponentType.BIDDER, "NaMe"),
-                givenBidRequest("country1", "region", "2"));
-        assertThat(rule.proceed(payload1)).isEqualTo(Rule.Result.DISALLOW);
-
-        final ActivityCallPayload payload2 = BidRequestActivityCallPayload.of(
-                ActivityCallPayloadImpl.of(ComponentType.BIDDER, "nAmE"),
->>>>>>> 4a5eddf3
+                ActivityInvocationPayloadImpl.of(ComponentType.BIDDER, "nAmE"),
                 givenBidRequest("country2", "region", "2"));
         assertThat(rule.proceed(payload2)).isEqualTo(Rule.Result.DISALLOW);
 
