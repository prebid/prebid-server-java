package org.prebid.server.hooks.execution;

import com.fasterxml.jackson.databind.node.ObjectNode;
import com.iab.openrtb.request.BidRequest;
import com.iab.openrtb.response.Bid;
import com.iab.openrtb.response.BidResponse;
import io.vertx.core.Future;
import io.vertx.core.MultiMap;
import io.vertx.core.Promise;
import io.vertx.core.Vertx;
import io.vertx.ext.unit.Async;
import io.vertx.ext.unit.TestContext;
import io.vertx.ext.unit.junit.VertxUnitRunner;
import lombok.Builder;
import lombok.Value;
import lombok.experimental.Accessors;
import lombok.experimental.NonFinal;
<<<<<<< HEAD
=======
import org.apache.commons.lang3.StringUtils;
>>>>>>> 23126983
import org.assertj.core.api.Assertions;
import org.junit.After;
import org.junit.Before;
import org.junit.Rule;
import org.junit.Test;
import org.junit.runner.RunWith;
import org.mockito.ArgumentCaptor;
import org.mockito.Mock;
import org.mockito.junit.MockitoJUnit;
import org.mockito.junit.MockitoRule;
import org.prebid.server.VertxTest;
import org.prebid.server.auction.model.BidderRequest;
<<<<<<< HEAD
import org.prebid.server.bidder.model.BidderBid;
=======
import org.prebid.server.auction.model.BidderResponse;
import org.prebid.server.bidder.model.BidderBid;
import org.prebid.server.bidder.model.BidderSeatBid;
>>>>>>> 23126983
import org.prebid.server.execution.TimeoutFactory;
import org.prebid.server.hooks.execution.model.EndpointExecutionPlan;
import org.prebid.server.hooks.execution.model.ExecutionAction;
import org.prebid.server.hooks.execution.model.ExecutionGroup;
import org.prebid.server.hooks.execution.model.ExecutionPlan;
import org.prebid.server.hooks.execution.model.ExecutionStatus;
import org.prebid.server.hooks.execution.model.GroupExecutionOutcome;
import org.prebid.server.hooks.execution.model.HookExecutionContext;
import org.prebid.server.hooks.execution.model.HookExecutionOutcome;
import org.prebid.server.hooks.execution.model.HookId;
import org.prebid.server.hooks.execution.model.HookStageExecutionResult;
import org.prebid.server.hooks.execution.model.Stage;
import org.prebid.server.hooks.execution.model.StageExecutionOutcome;
import org.prebid.server.hooks.execution.model.StageExecutionPlan;
import org.prebid.server.hooks.execution.v1.auction.AuctionRequestPayloadImpl;
import org.prebid.server.hooks.execution.v1.auction.AuctionResponsePayloadImpl;
import org.prebid.server.hooks.execution.v1.bidder.BidderRequestPayloadImpl;
import org.prebid.server.hooks.execution.v1.bidder.BidderResponsePayloadImpl;
import org.prebid.server.hooks.execution.v1.entrypoint.EntrypointPayloadImpl;
import org.prebid.server.hooks.v1.InvocationAction;
import org.prebid.server.hooks.v1.InvocationContext;
import org.prebid.server.hooks.v1.InvocationResult;
import org.prebid.server.hooks.v1.InvocationStatus;
import org.prebid.server.hooks.v1.PayloadUpdate;
import org.prebid.server.hooks.v1.auction.AuctionInvocationContext;
import org.prebid.server.hooks.v1.auction.AuctionRequestPayload;
import org.prebid.server.hooks.v1.auction.AuctionResponseHook;
import org.prebid.server.hooks.v1.auction.AuctionResponsePayload;
import org.prebid.server.hooks.v1.auction.RawAuctionRequestHook;
import org.prebid.server.hooks.v1.bidder.BidderInvocationContext;
import org.prebid.server.hooks.v1.bidder.BidderRequestHook;
import org.prebid.server.hooks.v1.bidder.BidderRequestPayload;
import org.prebid.server.hooks.v1.bidder.BidderResponsePayload;
import org.prebid.server.hooks.v1.bidder.ProcessedBidderResponseHook;
import org.prebid.server.hooks.v1.bidder.RawBidderResponseHook;
import org.prebid.server.hooks.v1.entrypoint.EntrypointHook;
import org.prebid.server.hooks.v1.entrypoint.EntrypointPayload;
import org.prebid.server.model.Endpoint;
import org.prebid.server.proto.openrtb.ext.response.BidType;
import org.prebid.server.settings.model.Account;
import org.prebid.server.settings.model.AccountHooksConfiguration;

import java.time.Clock;
import java.time.ZoneOffset;
import java.util.HashMap;
import java.util.List;
import java.util.Map;
import java.util.function.BiFunction;
import java.util.stream.Collectors;

import static java.util.Arrays.asList;
import static java.util.Collections.emptyList;
import static java.util.Collections.emptyMap;
import static java.util.Collections.singletonList;
import static java.util.Collections.singletonMap;
import static org.assertj.core.api.Assertions.assertThat;
<<<<<<< HEAD
=======
import static org.assertj.core.api.Assertions.entry;
>>>>>>> 23126983
import static org.mockito.ArgumentMatchers.any;
import static org.mockito.ArgumentMatchers.eq;
import static org.mockito.BDDMockito.given;
import static org.mockito.Mockito.spy;
import static org.mockito.Mockito.times;
import static org.mockito.Mockito.verify;
import static org.prebid.server.assertion.FutureAssertion.assertThat;
import static org.prebid.server.hooks.v1.PayloadUpdate.identity;

@RunWith(VertxUnitRunner.class)
public class HookStageExecutorTest extends VertxTest {

    @Rule
    public final MockitoRule mockitoRule = MockitoJUnit.rule();

    @Mock
    private HookCatalog hookCatalog;
    private TimeoutFactory timeoutFactory;
    private Vertx vertx;
    private Clock clock;

    @Before
    public void setUp() {
        vertx = Vertx.vertx();
        clock = Clock.systemUTC();
        timeoutFactory = new TimeoutFactory(Clock.fixed(clock.instant(), ZoneOffset.UTC));
    }

    @After
    public void tearDown(TestContext context) {
        vertx.close(context.asyncAssertSuccess());
    }

    @Test
    public void creationShouldFailWhenExecutionPlanIsInvalid() {
        Assertions.assertThatThrownBy(() -> createExecutor("{endpoints: {abc: {}}}"))
                .isInstanceOf(IllegalArgumentException.class)
                .hasMessage("Hooks execution plan could not be parsed");
    }

    @Test
    public void shouldTolerateMissingDefaultExecutionPlan() {
        // given
        final HookStageExecutor executor = createExecutor(null);

        final MultiMap queryParams = MultiMap.caseInsensitiveMultiMap();
        final MultiMap headers = MultiMap.caseInsensitiveMultiMap();
        final String body = "body";

        // when
        final Future<HookStageExecutionResult<EntrypointPayload>> future = executor.executeEntrypointStage(
                queryParams, headers, body, HookExecutionContext.of(Endpoint.openrtb2_auction));

        // then
        assertThat(future).isSucceeded();

        final EntrypointPayload payload = future.result().getPayload();
        assertThat(payload.queryParams()).isSameAs(queryParams);
        assertThat(payload.headers()).isSameAs(headers);
        assertThat(payload.body()).isSameAs(body);
    }

    @Test
    public void shouldTolerateMissingDefaultAndAccountExecutionPlan() {
        // given
        final HookStageExecutor executor = createExecutor(null);

        // when
        final BidRequest bidRequest = BidRequest.builder().build();
        final Future<HookStageExecutionResult<AuctionRequestPayload>> future = executor.executeRawAuctionRequestStage(
                bidRequest,
                Account.empty("accountId"),
                HookExecutionContext.of(Endpoint.openrtb2_auction));

        // then
        assertThat(future).isSucceeded();

        final AuctionRequestPayload payload = future.result().getPayload();
        assertThat(payload.bidRequest()).isSameAs(bidRequest);
    }

    @Test
    public void shouldExecuteEntrypointHooksHappyPath(TestContext context) {
        // given
        final HookStageExecutor executor = createExecutor(
                executionPlan(singletonMap(
                        Endpoint.openrtb2_auction,
                        EndpointExecutionPlan.of(singletonMap(Stage.entrypoint, execPlanTwoGroupsTwoHooksEach())))));

        givenEntrypointHook(
                "module-alpha",
                "hook-a",
                immediateHook(InvocationResultImpl.succeeded(payload -> EntrypointPayloadImpl.of(
                        payload.queryParams(), payload.headers(), payload.body() + "-abc"))));

        givenEntrypointHook(
                "module-alpha",
                "hook-b",
                delayedHook(InvocationResultImpl.succeeded(payload -> EntrypointPayloadImpl.of(
                        payload.queryParams(), payload.headers(), payload.body() + "-def")), 40));

        givenEntrypointHook(
                "module-beta",
                "hook-a",
                delayedHook(InvocationResultImpl.succeeded(payload -> EntrypointPayloadImpl.of(
                        payload.queryParams(), payload.headers(), payload.body() + "-ghi")), 80));

        givenEntrypointHook(
                "module-beta",
                "hook-b",
                immediateHook(InvocationResultImpl.succeeded(payload -> EntrypointPayloadImpl.of(
                        payload.queryParams(), payload.headers(), payload.body() + "-jkl"))));

        final HookExecutionContext hookExecutionContext = HookExecutionContext.of(Endpoint.openrtb2_auction);

        // when
        final Future<HookStageExecutionResult<EntrypointPayload>> future = executor.executeEntrypointStage(
                MultiMap.caseInsensitiveMultiMap(),
                MultiMap.caseInsensitiveMultiMap(),
                "body",
                hookExecutionContext);

        // then
        final Async async = context.async();
        future.setHandler(context.asyncAssertSuccess(result -> {
            assertThat(result).isNotNull();
            assertThat(result.isShouldReject()).isFalse();
            assertThat(result.getPayload()).isNotNull().satisfies(payload ->
                    assertThat(payload.body()).isEqualTo("body-abc-ghi-jkl-def"));

            assertThat(hookExecutionContext.getStageOutcomes())
                    .hasSize(1)
                    .hasEntrySatisfying(
                            Stage.entrypoint,
                            stageOutcome -> {
                                final List<GroupExecutionOutcome> groups = stageOutcome.getGroups();
                                assertThat(groups).hasSize(2);

                                final List<HookExecutionOutcome> group0Hooks = groups.get(0).getHooks();
                                assertThat(group0Hooks).hasSize(2);

                                assertThat(group0Hooks.get(0)).satisfies(hookOutcome -> {
                                    assertThat(hookOutcome.getHookId())
                                            .isEqualTo(HookId.of("module-alpha", "hook-a"));
                                    assertThat(hookOutcome.getStatus()).isEqualTo(ExecutionStatus.success);
                                    assertThat(hookOutcome.getAction()).isEqualTo(ExecutionAction.update);
                                    assertThat(hookOutcome.getExecutionTime()).isBetween(0L, 10L);
                                });

                                assertThat(group0Hooks.get(1)).satisfies(hookOutcome -> {
                                    assertThat(hookOutcome.getHookId())
                                            .isEqualTo(HookId.of("module-beta", "hook-a"));
                                    assertThat(hookOutcome.getStatus()).isEqualTo(ExecutionStatus.success);
                                    assertThat(hookOutcome.getAction()).isEqualTo(ExecutionAction.update);
                                    assertThat(hookOutcome.getExecutionTime()).isBetween(80L, 90L);
                                });

                                final List<HookExecutionOutcome> group1Hooks = groups.get(1).getHooks();
                                assertThat(group1Hooks).hasSize(2);

                                assertThat(group1Hooks.get(0)).satisfies(hookOutcome -> {
                                    assertThat(hookOutcome.getHookId())
                                            .isEqualTo(HookId.of("module-beta", "hook-b"));
                                    assertThat(hookOutcome.getStatus()).isEqualTo(ExecutionStatus.success);
                                    assertThat(hookOutcome.getAction()).isEqualTo(ExecutionAction.update);
                                    assertThat(hookOutcome.getExecutionTime()).isBetween(0L, 10L);
                                });

                                assertThat(group1Hooks.get(1)).satisfies(hookOutcome -> {
                                    assertThat(hookOutcome.getHookId())
                                            .isEqualTo(HookId.of("module-alpha", "hook-b"));
                                    assertThat(hookOutcome.getStatus()).isEqualTo(ExecutionStatus.success);
                                    assertThat(hookOutcome.getAction()).isEqualTo(ExecutionAction.update);
                                    assertThat(hookOutcome.getExecutionTime()).isBetween(40L, 50L);
                                });
                            });

            async.complete();
        }));

        async.awaitSuccess(150L);
    }

    @Test
    public void shouldBypassEntrypointHooksWhenNoPlanForEndpoint(TestContext context) {
        // given
        final HookStageExecutor executor = createExecutor(
                executionPlan(emptyMap()));

        final HookExecutionContext hookExecutionContext = HookExecutionContext.of(Endpoint.openrtb2_amp);

        // when
        final Future<HookStageExecutionResult<EntrypointPayload>> future = executor.executeEntrypointStage(
                MultiMap.caseInsensitiveMultiMap(),
                MultiMap.caseInsensitiveMultiMap(),
                "body",
                hookExecutionContext);

        // then
        final Async async = context.async();
        future.setHandler(context.asyncAssertSuccess(result -> {
            assertThat(result.getPayload()).satisfies(payload ->
                    assertThat(payload.body()).isEqualTo("body"));

            assertThat(hookExecutionContext.getStageOutcomes())
                    .hasSize(1)
                    .containsEntry(Stage.entrypoint, StageExecutionOutcome.of(emptyList()));

            async.complete();
        }));

        async.awaitSuccess();
    }

    @Test
    public void shouldBypassEntrypointHooksWhenNoPlanForStage(TestContext context) {
        // given
        final HookStageExecutor executor = createExecutor(
                executionPlan(singletonMap(
                        Endpoint.openrtb2_auction,
                        EndpointExecutionPlan.of(emptyMap()))));

        final HookExecutionContext hookExecutionContext = HookExecutionContext.of(Endpoint.openrtb2_auction);

        // when
        final Future<HookStageExecutionResult<EntrypointPayload>> future = executor.executeEntrypointStage(
                MultiMap.caseInsensitiveMultiMap(),
                MultiMap.caseInsensitiveMultiMap(),
                "body",
                hookExecutionContext);

        // then
        final Async async = context.async();
        future.setHandler(context.asyncAssertSuccess(result -> {
            assertThat(result.getPayload()).satisfies(payload ->
                    assertThat(payload.body()).isEqualTo("body"));

            assertThat(hookExecutionContext.getStageOutcomes())
                    .hasSize(1)
                    .containsEntry(Stage.entrypoint, StageExecutionOutcome.of(emptyList()));

            async.complete();
        }));

        async.awaitSuccess();
    }

    @Test
    public void shouldExecuteEntrypointHooksToleratingMisbehavingHooks(TestContext context) {
        // given
        final HookStageExecutor executor = createExecutor(
                executionPlan(singletonMap(
                        Endpoint.openrtb2_auction,
                        EndpointExecutionPlan.of(singletonMap(Stage.entrypoint, execPlanTwoGroupsTwoHooksEach())))));

        // unknown hook implementation
        given(hookCatalog.entrypointHookBy(eq("module-alpha"), eq("hook-a")))
                .willReturn(null);

        // hook implementation returns null
        givenEntrypointHook(
                "module-alpha",
                "hook-b",
                (payload, invocationContext) -> null);

        // hook implementation throws exception
        givenEntrypointHook(
                "module-beta",
                "hook-a",
                (payload, invocationContext) -> {
                    throw new RuntimeException("I'm not allowed to throw exceptions");
                });

        givenEntrypointHook(
                "module-beta",
                "hook-b",
                immediateHook(InvocationResultImpl.succeeded(payload -> EntrypointPayloadImpl.of(
                        payload.queryParams(), payload.headers(), payload.body() + "-jkl"))));

        final HookExecutionContext hookExecutionContext = HookExecutionContext.of(Endpoint.openrtb2_auction);

        // when
        final Future<HookStageExecutionResult<EntrypointPayload>> future = executor.executeEntrypointStage(
                MultiMap.caseInsensitiveMultiMap(),
                MultiMap.caseInsensitiveMultiMap(),
                "body",
                hookExecutionContext);

        // then
        final Async async = context.async();
        future.setHandler(context.asyncAssertSuccess(result -> {
            assertThat(result).isNotNull();
            assertThat(result.getPayload()).isNotNull().satisfies(payload ->
                    assertThat(payload.body()).isEqualTo("body-jkl"));

            assertThat(hookExecutionContext.getStageOutcomes())
                    .hasEntrySatisfying(
                            Stage.entrypoint,
                            stageOutcome -> {
                                final List<GroupExecutionOutcome> groups = stageOutcome.getGroups();

                                final List<HookExecutionOutcome> group0Hooks = groups.get(0).getHooks();
                                assertThat(group0Hooks.get(0)).satisfies(hookOutcome -> {
                                    assertThat(hookOutcome.getHookId())
                                            .isEqualTo(HookId.of("module-alpha", "hook-a"));
                                    assertThat(hookOutcome.getStatus()).isEqualTo(ExecutionStatus.invocation_failure);
                                    assertThat(hookOutcome.getMessage())
                                            .isEqualTo("Hook implementation does not exist or disabled");
                                    assertThat(hookOutcome.getExecutionTime()).isBetween(0L, 10L);
                                });

                                assertThat(group0Hooks.get(1)).satisfies(hookOutcome -> {
                                    assertThat(hookOutcome.getHookId())
                                            .isEqualTo(HookId.of("module-beta", "hook-a"));
                                    assertThat(hookOutcome.getStatus()).isEqualTo(ExecutionStatus.invocation_failure);
                                    assertThat(hookOutcome.getMessage()).isEqualTo(
                                            "java.lang.RuntimeException: I'm not allowed to throw exceptions");
                                    assertThat(hookOutcome.getExecutionTime()).isBetween(0L, 10L);
                                });

                                final List<HookExecutionOutcome> group1Hooks = groups.get(1).getHooks();
                                assertThat(group1Hooks).hasSize(2);

                                assertThat(group1Hooks.get(0)).satisfies(hookOutcome -> {
                                    assertThat(hookOutcome.getHookId())
                                            .isEqualTo(HookId.of("module-beta", "hook-b"));
                                    assertThat(hookOutcome.getStatus()).isEqualTo(ExecutionStatus.success);
                                    assertThat(hookOutcome.getAction()).isEqualTo(ExecutionAction.update);
                                    assertThat(hookOutcome.getExecutionTime()).isBetween(0L, 10L);
                                });

                                assertThat(group1Hooks.get(1)).satisfies(hookOutcome -> {
                                    assertThat(hookOutcome.getHookId())
                                            .isEqualTo(HookId.of("module-alpha", "hook-b"));
                                    assertThat(hookOutcome.getStatus()).isEqualTo(ExecutionStatus.invocation_failure);
                                    assertThat(hookOutcome.getMessage()).isEqualTo("Action returned null");
                                    assertThat(hookOutcome.getExecutionTime()).isBetween(0L, 10L);
                                });
                            });

            async.complete();
        }));

        async.awaitSuccess();
    }

    @Test
    public void shouldExecuteEntrypointHooksToleratingTimeoutAndFailedFuture(TestContext context) {
        // given
        final HookStageExecutor executor = createExecutor(
                executionPlan(singletonMap(
                        Endpoint.openrtb2_auction,
                        EndpointExecutionPlan.of(singletonMap(Stage.entrypoint, execPlanTwoGroupsTwoHooksEach())))));

        // hook implementation returns future failing after a while
        givenEntrypointHook(
                "module-alpha",
                "hook-a",
                (payload, invocationContext) -> {
                    final Promise<InvocationResult<EntrypointPayload>> promise = Promise.promise();
                    vertx.setTimer(50L, timerId -> promise.fail(new RuntimeException("Failed after a while")));
                    return promise.future();
                });

        // hook implementation takes too long - in async group
        givenEntrypointHook(
                "module-alpha",
                "hook-b",
                delayedHook(
                        InvocationResultImpl.succeeded(payload -> EntrypointPayloadImpl.of(
                                payload.queryParams(), payload.headers(), payload.body() + "-def")),
                        250));

        // hook implementation takes too long - in sync group
        givenEntrypointHook(
                "module-beta",
                "hook-a",
                delayedHook(
                        InvocationResultImpl.succeeded(payload -> EntrypointPayloadImpl.of(
                                payload.queryParams(), payload.headers(), payload.body() + "-ghi")),
                        250));

        givenEntrypointHook(
                "module-beta",
                "hook-b",
                immediateHook(InvocationResultImpl.succeeded(payload -> EntrypointPayloadImpl.of(
                        payload.queryParams(), payload.headers(), payload.body() + "-jkl"))));

        final HookExecutionContext hookExecutionContext = HookExecutionContext.of(Endpoint.openrtb2_auction);

        // when
        final Future<HookStageExecutionResult<EntrypointPayload>> future = executor.executeEntrypointStage(
                MultiMap.caseInsensitiveMultiMap(),
                MultiMap.caseInsensitiveMultiMap(),
                "body",
                hookExecutionContext);

        // then
        final Async async = context.async();
        future.setHandler(context.asyncAssertSuccess(result -> {
            assertThat(result).isNotNull();
            assertThat(result.getPayload()).isNotNull().satisfies(payload ->
                    assertThat(payload.body()).isEqualTo("body-jkl"));

            assertThat(hookExecutionContext.getStageOutcomes())
                    .hasEntrySatisfying(
                            Stage.entrypoint,
                            stageOutcome -> {
                                final List<GroupExecutionOutcome> groups = stageOutcome.getGroups();

                                final List<HookExecutionOutcome> group0Hooks = groups.get(0).getHooks();
                                assertThat(group0Hooks.get(0)).satisfies(hookOutcome -> {
                                    assertThat(hookOutcome.getHookId())
                                            .isEqualTo(HookId.of("module-alpha", "hook-a"));
                                    assertThat(hookOutcome.getStatus()).isEqualTo(ExecutionStatus.execution_failure);
                                    assertThat(hookOutcome.getMessage()).isEqualTo("Failed after a while");
                                    assertThat(hookOutcome.getExecutionTime()).isBetween(50L, 60L);
                                });

                                assertThat(group0Hooks.get(1)).satisfies(hookOutcome -> {
                                    assertThat(hookOutcome.getHookId())
                                            .isEqualTo(HookId.of("module-beta", "hook-a"));
                                    assertThat(hookOutcome.getStatus()).isEqualTo(ExecutionStatus.timeout);
                                    assertThat(hookOutcome.getMessage()).isEqualTo("Timed out while executing action");
                                    assertThat(hookOutcome.getExecutionTime()).isBetween(100L, 110L);
                                });

                                final List<HookExecutionOutcome> group1Hooks = groups.get(1).getHooks();
                                assertThat(group1Hooks).hasSize(2);

                                assertThat(group1Hooks.get(0)).satisfies(hookOutcome -> {
                                    assertThat(hookOutcome.getHookId())
                                            .isEqualTo(HookId.of("module-beta", "hook-b"));
                                    assertThat(hookOutcome.getStatus()).isEqualTo(ExecutionStatus.success);
                                    assertThat(hookOutcome.getAction()).isEqualTo(ExecutionAction.update);
                                    assertThat(hookOutcome.getExecutionTime()).isBetween(0L, 10L);
                                });

                                assertThat(group1Hooks.get(1)).satisfies(hookOutcome -> {
                                    assertThat(hookOutcome.getHookId())
                                            .isEqualTo(HookId.of("module-alpha", "hook-b"));
                                    assertThat(hookOutcome.getStatus()).isEqualTo(ExecutionStatus.timeout);
                                    assertThat(hookOutcome.getMessage()).isEqualTo("Timed out while executing action");
                                    assertThat(hookOutcome.getExecutionTime()).isBetween(200L, 210L);
                                });
                            });

            async.complete();
        }));

        async.awaitSuccess();
    }

    @Test
    public void shouldExecuteEntrypointHooksHonoringStatusAndAction(TestContext context) {
        // given
        final HookStageExecutor executor = createExecutor(
                executionPlan(singletonMap(
                        Endpoint.openrtb2_auction,
                        EndpointExecutionPlan.of(singletonMap(Stage.entrypoint, execPlanTwoGroupsTwoHooksEach())))));

        givenEntrypointHook(
                "module-alpha",
                "hook-a",
                immediateHook(InvocationResultImpl.failed("Failed to contact service ACME")));

        givenEntrypointHook(
                "module-alpha",
                "hook-b",
                immediateHook(InvocationResultImpl.noAction()));

        givenEntrypointHook(
                "module-beta",
                "hook-a",
                immediateHook(InvocationResultImpl.succeeded(payload -> EntrypointPayloadImpl.of(
                        payload.queryParams(), payload.headers(), payload.body() + "-ghi"))));

        givenEntrypointHook(
                "module-beta",
                "hook-b",
                immediateHook(InvocationResultImpl.succeeded(payload -> EntrypointPayloadImpl.of(
                        payload.queryParams(), payload.headers(), payload.body() + "-jkl"))));

        final HookExecutionContext hookExecutionContext = HookExecutionContext.of(Endpoint.openrtb2_auction);

        // when
        final Future<HookStageExecutionResult<EntrypointPayload>> future = executor.executeEntrypointStage(
                MultiMap.caseInsensitiveMultiMap(),
                MultiMap.caseInsensitiveMultiMap(),
                "body",
                hookExecutionContext);

        // then
        final Async async = context.async();
        future.setHandler(context.asyncAssertSuccess(result -> {
            assertThat(result.getPayload()).satisfies(payload ->
                    assertThat(payload.body()).isEqualTo("body-ghi-jkl"));

            assertThat(hookExecutionContext.getStageOutcomes())
                    .hasEntrySatisfying(
                            Stage.entrypoint,
                            stageOutcome -> {
                                final List<GroupExecutionOutcome> groups = stageOutcome.getGroups();

                                final List<HookExecutionOutcome> group0Hooks = groups.get(0).getHooks();
                                assertThat(group0Hooks.get(0)).satisfies(hookOutcome -> {
                                    assertThat(hookOutcome.getHookId())
                                            .isEqualTo(HookId.of("module-alpha", "hook-a"));
                                    assertThat(hookOutcome.getStatus()).isEqualTo(ExecutionStatus.failure);
                                    assertThat(hookOutcome.getMessage()).isEqualTo("Failed to contact service ACME");
                                });

                                assertThat(group0Hooks.get(1)).satisfies(hookOutcome -> {
                                    assertThat(hookOutcome.getHookId())
                                            .isEqualTo(HookId.of("module-beta", "hook-a"));
                                    assertThat(hookOutcome.getStatus()).isEqualTo(ExecutionStatus.success);
                                    assertThat(hookOutcome.getAction()).isEqualTo(ExecutionAction.update);
                                });

                                final List<HookExecutionOutcome> group1Hooks = groups.get(1).getHooks();
                                assertThat(group1Hooks).hasSize(2);

                                assertThat(group1Hooks.get(0)).satisfies(hookOutcome -> {
                                    assertThat(hookOutcome.getHookId())
                                            .isEqualTo(HookId.of("module-beta", "hook-b"));
                                    assertThat(hookOutcome.getStatus()).isEqualTo(ExecutionStatus.success);
                                    assertThat(hookOutcome.getAction()).isEqualTo(ExecutionAction.update);
                                });

                                assertThat(group1Hooks.get(1)).satisfies(hookOutcome -> {
                                    assertThat(hookOutcome.getHookId())
                                            .isEqualTo(HookId.of("module-alpha", "hook-b"));
                                    assertThat(hookOutcome.getStatus()).isEqualTo(ExecutionStatus.success);
                                    assertThat(hookOutcome.getAction()).isEqualTo(ExecutionAction.no_action);
                                });
                            });

            async.complete();
        }));

        async.awaitSuccess();
    }

    @Test
    public void shouldExecuteEntrypointHooksWhenRequestIsRejectedByFirstGroup(TestContext context) {
        // given
        final HookStageExecutor executor = createExecutor(
                executionPlan(singletonMap(
                        Endpoint.openrtb2_auction,
                        EndpointExecutionPlan.of(singletonMap(Stage.entrypoint, execPlanTwoGroupsTwoHooksEach())))));

        givenEntrypointHook(
                "module-alpha",
                "hook-a",
                immediateHook(InvocationResultImpl.succeeded(payload -> EntrypointPayloadImpl.of(
                        payload.queryParams(), payload.headers(), payload.body() + "-abc"))));

        givenEntrypointHook(
                "module-beta",
                "hook-a",
                immediateHook(InvocationResultImpl.rejected("Request is of low quality")));

        final HookExecutionContext hookExecutionContext = HookExecutionContext.of(Endpoint.openrtb2_auction);

        // when
        final Future<HookStageExecutionResult<EntrypointPayload>> future = executor.executeEntrypointStage(
                MultiMap.caseInsensitiveMultiMap(),
                MultiMap.caseInsensitiveMultiMap(),
                "body",
                hookExecutionContext);

        // then
        final Async async = context.async();
        future.setHandler(context.asyncAssertSuccess(result -> {
            assertThat(result.isShouldReject()).isTrue();
            assertThat(result.getPayload()).isNull();

            assertThat(hookExecutionContext.getStageOutcomes())
                    .hasEntrySatisfying(
                            Stage.entrypoint,
                            stageOutcome -> {
                                final List<GroupExecutionOutcome> groups = stageOutcome.getGroups();
                                assertThat(groups).hasSize(1);

                                final List<HookExecutionOutcome> group0Hooks = groups.get(0).getHooks();
                                assertThat(group0Hooks.get(0)).satisfies(hookOutcome -> {
                                    assertThat(hookOutcome.getHookId())
                                            .isEqualTo(HookId.of("module-alpha", "hook-a"));
                                    assertThat(hookOutcome.getStatus()).isEqualTo(ExecutionStatus.success);
                                    assertThat(hookOutcome.getAction()).isEqualTo(ExecutionAction.update);
                                });

                                assertThat(group0Hooks.get(1)).satisfies(hookOutcome -> {
                                    assertThat(hookOutcome.getHookId())
                                            .isEqualTo(HookId.of("module-beta", "hook-a"));
                                    assertThat(hookOutcome.getStatus()).isEqualTo(ExecutionStatus.success);
                                    assertThat(hookOutcome.getAction()).isEqualTo(ExecutionAction.reject);
                                    assertThat(hookOutcome.getMessage()).isEqualTo("Request is of low quality");
                                });
                            });

            async.complete();
        }));

        async.awaitSuccess();
    }

    @Test
    public void shouldExecuteEntrypointHooksWhenRequestIsRejectedBySecondGroup(TestContext context) {
        // given
        final HookStageExecutor executor = createExecutor(
                executionPlan(singletonMap(
                        Endpoint.openrtb2_auction,
                        EndpointExecutionPlan.of(singletonMap(Stage.entrypoint, execPlanTwoGroupsTwoHooksEach())))));

        givenEntrypointHook(
                "module-alpha",
                "hook-a",
                immediateHook(InvocationResultImpl.succeeded(payload -> EntrypointPayloadImpl.of(
                        payload.queryParams(), payload.headers(), payload.body() + "-abc"))));

        givenEntrypointHook(
                "module-alpha",
                "hook-b",
                immediateHook(InvocationResultImpl.rejected("Request is of low quality")));

        givenEntrypointHook(
                "module-beta",
                "hook-a",
                immediateHook(InvocationResultImpl.succeeded(payload -> EntrypointPayloadImpl.of(
                        payload.queryParams(), payload.headers(), payload.body() + "-def"))));

        givenEntrypointHook(
                "module-beta",
                "hook-b",
                immediateHook(InvocationResultImpl.succeeded(payload -> EntrypointPayloadImpl.of(
                        payload.queryParams(), payload.headers(), payload.body() + "-jkl"))));

        final HookExecutionContext hookExecutionContext = HookExecutionContext.of(Endpoint.openrtb2_auction);

        // when
        final Future<HookStageExecutionResult<EntrypointPayload>> future = executor.executeEntrypointStage(
                MultiMap.caseInsensitiveMultiMap(),
                MultiMap.caseInsensitiveMultiMap(),
                "body",
                hookExecutionContext);

        // then
        final Async async = context.async();
        future.setHandler(context.asyncAssertSuccess(result -> {
            assertThat(result.isShouldReject()).isTrue();
            assertThat(result.getPayload()).isNull();

            assertThat(hookExecutionContext.getStageOutcomes())
                    .hasEntrySatisfying(
                            Stage.entrypoint,
                            stageOutcome -> {
                                final List<GroupExecutionOutcome> groups = stageOutcome.getGroups();
                                assertThat(groups).hasSize(2);

                                final List<HookExecutionOutcome> group0Hooks = groups.get(0).getHooks();
                                assertThat(group0Hooks).hasSize(2);

                                assertThat(group0Hooks.get(0)).satisfies(hookOutcome -> {
                                    assertThat(hookOutcome.getHookId())
                                            .isEqualTo(HookId.of("module-alpha", "hook-a"));
                                    assertThat(hookOutcome.getStatus()).isEqualTo(ExecutionStatus.success);
                                    assertThat(hookOutcome.getAction()).isEqualTo(ExecutionAction.update);
                                });

                                assertThat(group0Hooks.get(1)).satisfies(hookOutcome -> {
                                    assertThat(hookOutcome.getHookId())
                                            .isEqualTo(HookId.of("module-beta", "hook-a"));
                                    assertThat(hookOutcome.getStatus()).isEqualTo(ExecutionStatus.success);
                                    assertThat(hookOutcome.getAction()).isEqualTo(ExecutionAction.update);
                                });

                                final List<HookExecutionOutcome> group1Hooks = groups.get(1).getHooks();
                                assertThat(group1Hooks).hasSize(2);

                                assertThat(group1Hooks.get(0)).satisfies(hookOutcome -> {
                                    assertThat(hookOutcome.getHookId())
                                            .isEqualTo(HookId.of("module-beta", "hook-b"));
                                    assertThat(hookOutcome.getStatus()).isEqualTo(ExecutionStatus.success);
                                    assertThat(hookOutcome.getAction()).isEqualTo(ExecutionAction.update);
                                });

                                assertThat(group1Hooks.get(1)).satisfies(hookOutcome -> {
                                    assertThat(hookOutcome.getHookId())
                                            .isEqualTo(HookId.of("module-alpha", "hook-b"));
                                    assertThat(hookOutcome.getStatus()).isEqualTo(ExecutionStatus.success);
                                    assertThat(hookOutcome.getAction()).isEqualTo(ExecutionAction.reject);
                                    assertThat(hookOutcome.getMessage()).isEqualTo("Request is of low quality");
                                });
                            });

            async.complete();
        }));

        async.awaitSuccess();
    }

    @Test
    public void shouldExecuteEntrypointHooksToleratingMisbehavingInvocationResult(TestContext context) {
        // given
        final HookStageExecutor executor = createExecutor(
                executionPlan(singletonMap(
                        Endpoint.openrtb2_auction,
                        EndpointExecutionPlan.of(singletonMap(Stage.entrypoint, execPlanTwoGroupsTwoHooksEach())))));

        givenEntrypointHook(
                "module-alpha",
                "hook-a",
                immediateHook(InvocationResultImpl.<EntrypointPayload>builder().build()));

        givenEntrypointHook(
                "module-alpha",
                "hook-b",
                immediateHook(InvocationResultImpl.<EntrypointPayload>builder()
                        .status(InvocationStatus.success)
                        .build()));

        givenEntrypointHook(
                "module-beta",
                "hook-a",
                immediateHook(InvocationResultImpl.<EntrypointPayload>builder()
                        .status(InvocationStatus.success)
                        .action(InvocationAction.update)
                        .build()));

        givenEntrypointHook(
                "module-beta",
                "hook-b",
                immediateHook(InvocationResultImpl.succeeded(payload -> {
                    throw new RuntimeException("Can not alter payload");
                })));

        final HookExecutionContext hookExecutionContext = HookExecutionContext.of(Endpoint.openrtb2_auction);

        // when
        final Future<HookStageExecutionResult<EntrypointPayload>> future = executor.executeEntrypointStage(
                MultiMap.caseInsensitiveMultiMap(),
                MultiMap.caseInsensitiveMultiMap(),
                "body",
                hookExecutionContext);

        // then
        final Async async = context.async();
        future.setHandler(context.asyncAssertSuccess(result -> {
            assertThat(result.getPayload()).isNotNull().satisfies(payload ->
                    assertThat(payload.body()).isEqualTo("body"));

            assertThat(hookExecutionContext.getStageOutcomes())
                    .hasEntrySatisfying(
                            Stage.entrypoint,
                            stageOutcome -> {
                                final List<GroupExecutionOutcome> groups = stageOutcome.getGroups();

                                final List<HookExecutionOutcome> group0Hooks = groups.get(0).getHooks();
                                assertThat(group0Hooks.get(0)).satisfies(hookOutcome -> {
                                    assertThat(hookOutcome.getHookId())
                                            .isEqualTo(HookId.of("module-alpha", "hook-a"));
                                    assertThat(hookOutcome.getStatus()).isNull();
                                });

                                assertThat(group0Hooks.get(1)).satisfies(hookOutcome -> {
                                    assertThat(hookOutcome.getHookId())
                                            .isEqualTo(HookId.of("module-beta", "hook-a"));
                                    assertThat(hookOutcome.getStatus()).isEqualTo(ExecutionStatus.success);
                                    assertThat(hookOutcome.getAction()).isEqualTo(ExecutionAction.update);
                                });

                                final List<HookExecutionOutcome> group1Hooks = groups.get(1).getHooks();
                                assertThat(group1Hooks.get(0)).satisfies(hookOutcome -> {
                                    assertThat(hookOutcome.getHookId())
                                            .isEqualTo(HookId.of("module-beta", "hook-b"));
                                    assertThat(hookOutcome.getStatus()).isEqualTo(ExecutionStatus.success);
                                    assertThat(hookOutcome.getAction()).isEqualTo(ExecutionAction.update);
                                });

                                assertThat(group1Hooks.get(1)).satisfies(hookOutcome -> {
                                    assertThat(hookOutcome.getHookId())
                                            .isEqualTo(HookId.of("module-alpha", "hook-b"));
                                    assertThat(hookOutcome.getStatus()).isEqualTo(ExecutionStatus.success);
                                    assertThat(hookOutcome.getAction()).isNull();
                                });
                            });

            async.complete();
        }));

        async.awaitSuccess();
    }

    @Test
    public void shouldExecuteEntrypointHooksAndStoreResultInExecutionContext(TestContext context) {
        // given
        final HookStageExecutor executor = createExecutor(
                executionPlan(singletonMap(
                        Endpoint.openrtb2_auction,
                        EndpointExecutionPlan.of(singletonMap(Stage.entrypoint, execPlanOneGroupOneHook())))));

        givenEntrypointHook(
                "module-alpha",
                "hook-a",
                immediateHook(InvocationResultImpl.<EntrypointPayload>builder()
                        .status(InvocationStatus.success)
                        .message("Updated the request")
                        .action(InvocationAction.update)
                        .payloadUpdate(identity())
                        .errors(singletonList("There have been some errors though"))
                        .warnings(singletonList("Not without warnings too"))
                        .debugMessages(singletonList("And chatty debug messages of course"))
                        .build()));

        final HookExecutionContext hookExecutionContext = HookExecutionContext.of(Endpoint.openrtb2_auction);

        // when
        final Future<HookStageExecutionResult<EntrypointPayload>> future = executor.executeEntrypointStage(
                MultiMap.caseInsensitiveMultiMap(),
                MultiMap.caseInsensitiveMultiMap(),
                "body",
                hookExecutionContext);

        // then
        final Async async = context.async();
        future.setHandler(context.asyncAssertSuccess(result -> {
            assertThat(hookExecutionContext.getStageOutcomes())
                    .hasEntrySatisfying(
                            Stage.entrypoint,
                            stageOutcome ->
                                    assertThat(stageOutcome.getGroups().get(0).getHooks().get(0))
                                            .satisfies(hookOutcome -> {
                                                assertThat(hookOutcome.getHookId())
                                                        .isEqualTo(HookId.of("module-alpha", "hook-a"));
                                                assertThat(hookOutcome.getStatus()).isEqualTo(ExecutionStatus.success);
                                                assertThat(hookOutcome.getMessage()).isEqualTo("Updated the request");
                                                assertThat(hookOutcome.getAction()).isEqualTo(ExecutionAction.update);
                                                assertThat(hookOutcome.getErrors())
                                                        .containsOnly("There have been some errors though");
                                                assertThat(hookOutcome.getWarnings())
                                                        .containsOnly("Not without warnings too");
                                                assertThat(hookOutcome.getDebugMessages())
                                                        .containsOnly("And chatty debug messages of course");
                                            }));

            async.complete();
        }));

        async.awaitSuccess();
    }

    @Test
    public void shouldExecuteEntrypointHooksAndPassInvocationContext(TestContext context) {
        // given
        final HookStageExecutor executor = createExecutor(
                executionPlan(singletonMap(
                        Endpoint.openrtb2_auction,
                        EndpointExecutionPlan.of(singletonMap(Stage.entrypoint, execPlanTwoGroupsTwoHooksEach())))));

        final EntrypointHookImpl hookImpl = spy(
                EntrypointHookImpl.of(immediateHook(InvocationResultImpl.succeeded(identity()))));
        given(hookCatalog.entrypointHookBy(eq("module-alpha"), eq("hook-a"))).willReturn(hookImpl);
        given(hookCatalog.entrypointHookBy(eq("module-alpha"), eq("hook-b"))).willReturn(hookImpl);
        given(hookCatalog.entrypointHookBy(eq("module-beta"), eq("hook-a"))).willReturn(hookImpl);
        given(hookCatalog.entrypointHookBy(eq("module-beta"), eq("hook-b"))).willReturn(hookImpl);

        final HookExecutionContext hookExecutionContext = HookExecutionContext.of(Endpoint.openrtb2_auction);

        // when
        final Future<HookStageExecutionResult<EntrypointPayload>> future = executor.executeEntrypointStage(
                MultiMap.caseInsensitiveMultiMap(),
                MultiMap.caseInsensitiveMultiMap(),
                "body",
                hookExecutionContext);

        // then
        final Async async = context.async();
        future.setHandler(context.asyncAssertSuccess(result -> {
            final ArgumentCaptor<InvocationContext> invocationContextCaptor =
                    ArgumentCaptor.forClass(InvocationContext.class);
            verify(hookImpl, times(4)).call(any(), invocationContextCaptor.capture());
            final List<InvocationContext> capturedContexts = invocationContextCaptor.getAllValues();

            // two invocations for sync group - timeout split between invocations
            assertThat(capturedContexts.get(0)).satisfies(invocationContext -> {
                assertThat(invocationContext.endpoint()).isEqualTo(Endpoint.openrtb2_auction);
                assertThat(invocationContext.timeout()).isNotNull();
                assertThat(invocationContext.timeout().remaining()).isEqualTo(100L);
            });

            assertThat(capturedContexts.get(1)).satisfies(invocationContext -> {
                assertThat(invocationContext.endpoint()).isEqualTo(Endpoint.openrtb2_auction);
                assertThat(invocationContext.timeout()).isNotNull();
                assertThat(invocationContext.timeout().remaining()).isEqualTo(100L);
            });

            // two invocations for async group - timeout the same for both invocations
            assertThat(capturedContexts.get(2)).satisfies(invocationContext -> {
                assertThat(invocationContext.endpoint()).isEqualTo(Endpoint.openrtb2_auction);
                assertThat(invocationContext.timeout()).isNotNull();
                assertThat(invocationContext.timeout().remaining()).isEqualTo(200L);
            });

            assertThat(capturedContexts.get(3)).satisfies(invocationContext -> {
                assertThat(invocationContext.endpoint()).isEqualTo(Endpoint.openrtb2_auction);
                assertThat(invocationContext.timeout()).isNotNull();
                assertThat(invocationContext.timeout().remaining()).isEqualTo(200L);
            });

            async.complete();
        }));

        async.awaitSuccess();
    }

    @Test
    public void shouldExecuteRawAuctionRequestHooksWhenNoExecutionPlanInAccount(TestContext context) {
        // given
        final HookStageExecutor executor = createExecutor(
                executionPlan(singletonMap(
                        Endpoint.openrtb2_auction,
                        EndpointExecutionPlan.of(singletonMap(Stage.raw_auction_request, execPlanOneGroupOneHook())))));

        final RawAuctionRequestHookImpl hookImpl = spy(
                RawAuctionRequestHookImpl.of(immediateHook(InvocationResultImpl.noAction())));
        given(hookCatalog.rawAuctionRequestHookBy(eq("module-alpha"), eq("hook-a"))).willReturn(hookImpl);

        final BidRequest bidRequest = BidRequest.builder().build();
        final HookExecutionContext hookExecutionContext = HookExecutionContext.of(Endpoint.openrtb2_auction);

        // when
        final Future<HookStageExecutionResult<AuctionRequestPayload>> future = executor.executeRawAuctionRequestStage(
                bidRequest,
                Account.empty("accountId"),
                hookExecutionContext);

        // then
        final Async async = context.async();
        future.setHandler(context.asyncAssertSuccess(result -> {
            assertThat(result.getPayload()).isNotNull().satisfies(payload ->
                    assertThat(payload.bidRequest()).isSameAs(bidRequest));

            verify(hookImpl).call(any(), any());

            async.complete();
        }));

        async.awaitSuccess();
    }

    @Test
    public void shouldExecuteRawAuctionRequestHooksWhenAccountOverridesExecutionPlan(TestContext context) {
        // given
        final String defaultPlan = executionPlan(singletonMap(
                Endpoint.openrtb2_auction,
                EndpointExecutionPlan.of(singletonMap(
                        Stage.raw_auction_request,
                        StageExecutionPlan.of(singletonList(
                                ExecutionGroup.of(
                                        true,
                                        200L,
                                        singletonList(HookId.of("module-alpha", "hook-a")))))))));
        final HookStageExecutor executor = createExecutor(defaultPlan);

        final RawAuctionRequestHookImpl hookImpl = spy(
                RawAuctionRequestHookImpl.of(immediateHook(InvocationResultImpl.noAction())));
        given(hookCatalog.rawAuctionRequestHookBy(eq("module-beta"), eq("hook-b"))).willReturn(hookImpl);

        final BidRequest bidRequest = BidRequest.builder().build();
        final ExecutionPlan accountPlan = ExecutionPlan.of(singletonMap(
                Endpoint.openrtb2_auction,
                EndpointExecutionPlan.of(singletonMap(
                        Stage.raw_auction_request,
                        StageExecutionPlan.of(singletonList(
                                ExecutionGroup.of(
                                        true,
                                        200L,
                                        singletonList(HookId.of("module-beta", "hook-b")))))))));
        final Account account = Account.builder()
                .id("accountId")
                .hooks(AccountHooksConfiguration.of(accountPlan, null))
                .build();
        final HookExecutionContext hookExecutionContext = HookExecutionContext.of(Endpoint.openrtb2_auction);

        // when
        final Future<HookStageExecutionResult<AuctionRequestPayload>> future = executor.executeRawAuctionRequestStage(
                bidRequest,
                account,
                hookExecutionContext);

        // then
        final Async async = context.async();
        future.setHandler(context.asyncAssertSuccess(result -> {
            assertThat(result.getPayload()).isNotNull().satisfies(payload ->
                    assertThat(payload.bidRequest()).isSameAs(bidRequest));

            verify(hookImpl).call(any(), any());

            async.complete();
        }));

        async.awaitSuccess();
    }

    @Test
    public void shouldExecuteRawAuctionRequestHooksHappyPath(TestContext context) {
        // given
        final HookStageExecutor executor = createExecutor(
                executionPlan(singletonMap(
                        Endpoint.openrtb2_auction,
                        EndpointExecutionPlan.of(singletonMap(
                                Stage.raw_auction_request,
                                execPlanTwoGroupsTwoHooksEach())))));

        givenRawAuctionRequestHook(
                "module-alpha",
                "hook-a",
                immediateHook(InvocationResultImpl.succeeded(payload -> AuctionRequestPayloadImpl.of(
                        payload.bidRequest().toBuilder().at(1).build()))));

        givenRawAuctionRequestHook(
                "module-alpha",
                "hook-b",
                immediateHook(InvocationResultImpl.succeeded(payload -> AuctionRequestPayloadImpl.of(
                        payload.bidRequest().toBuilder().id("id").build()))));

        givenRawAuctionRequestHook(
                "module-beta",
                "hook-a",
                immediateHook(InvocationResultImpl.succeeded(payload -> AuctionRequestPayloadImpl.of(
                        payload.bidRequest().toBuilder().test(1).build()))));

        givenRawAuctionRequestHook(
                "module-beta",
                "hook-b",
                immediateHook(InvocationResultImpl.succeeded(payload -> AuctionRequestPayloadImpl.of(
                        payload.bidRequest().toBuilder().tmax(1000L).build()))));

        final HookExecutionContext hookExecutionContext = HookExecutionContext.of(Endpoint.openrtb2_auction);

        // when
        final Future<HookStageExecutionResult<AuctionRequestPayload>> future = executor.executeRawAuctionRequestStage(
                BidRequest.builder().build(),
                Account.empty("accountId"),
                hookExecutionContext);

        // then
        final Async async = context.async();
        future.setHandler(context.asyncAssertSuccess(result -> {
            assertThat(result).isNotNull();
            assertThat(result.getPayload()).isNotNull().satisfies(payload ->
                    assertThat(payload.bidRequest()).isEqualTo(BidRequest.builder()
                            .at(1)
                            .id("id")
                            .test(1)
                            .tmax(1000L)
                            .build()));

            async.complete();
        }));

        async.awaitSuccess();
    }

    @Test
    public void shouldExecuteRawAuctionRequestHooksAndPassAuctionInvocationContext(TestContext context) {
        // given
        final HookStageExecutor executor = createExecutor(
                executionPlan(singletonMap(
                        Endpoint.openrtb2_auction,
                        EndpointExecutionPlan.of(singletonMap(
                                Stage.raw_auction_request,
                                execPlanTwoGroupsTwoHooksEach())))));

        final RawAuctionRequestHookImpl hookImpl = spy(
                RawAuctionRequestHookImpl.of(immediateHook(InvocationResultImpl.succeeded(identity()))));
        given(hookCatalog.rawAuctionRequestHookBy(eq("module-alpha"), eq("hook-a"))).willReturn(hookImpl);
        given(hookCatalog.rawAuctionRequestHookBy(eq("module-alpha"), eq("hook-b"))).willReturn(hookImpl);
        given(hookCatalog.rawAuctionRequestHookBy(eq("module-beta"), eq("hook-a"))).willReturn(hookImpl);
        given(hookCatalog.rawAuctionRequestHookBy(eq("module-beta"), eq("hook-b"))).willReturn(hookImpl);

        final Map<String, ObjectNode> accountModulesConfiguration = new HashMap<>();
        final ObjectNode moduleAlphaConfiguration = mapper.createObjectNode();
        final ObjectNode moduleBetaConfiguration = mapper.createObjectNode();
        accountModulesConfiguration.put("module-alpha", moduleAlphaConfiguration);
        accountModulesConfiguration.put("module-beta", moduleBetaConfiguration);

        final HookExecutionContext hookExecutionContext = HookExecutionContext.of(Endpoint.openrtb2_auction);

        // when
        final Future<HookStageExecutionResult<AuctionRequestPayload>> future = executor.executeRawAuctionRequestStage(
                BidRequest.builder().build(),
                Account.builder()
                        .hooks(AccountHooksConfiguration.of(null, accountModulesConfiguration))
                        .build(),
                hookExecutionContext);

        // then
        final Async async = context.async();
        future.setHandler(context.asyncAssertSuccess(result -> {
            final ArgumentCaptor<AuctionInvocationContext> invocationContextCaptor =
                    ArgumentCaptor.forClass(AuctionInvocationContext.class);
            verify(hookImpl, times(4)).call(any(), invocationContextCaptor.capture());
            final List<AuctionInvocationContext> capturedContexts = invocationContextCaptor.getAllValues();

            assertThat(capturedContexts.get(0)).satisfies(invocationContext -> {
                assertThat(invocationContext.endpoint()).isNotNull();
                assertThat(invocationContext.timeout()).isNotNull();
                assertThat(invocationContext.debugEnabled()).isFalse();
                assertThat(invocationContext.accountConfig()).isSameAs(moduleAlphaConfiguration);
            });

            assertThat(capturedContexts.get(1)).satisfies(invocationContext -> {
                assertThat(invocationContext.endpoint()).isNotNull();
                assertThat(invocationContext.timeout()).isNotNull();
                assertThat(invocationContext.debugEnabled()).isFalse();
                assertThat(invocationContext.accountConfig()).isSameAs(moduleBetaConfiguration);
            });

            assertThat(capturedContexts.get(2)).satisfies(invocationContext -> {
                assertThat(invocationContext.endpoint()).isNotNull();
                assertThat(invocationContext.timeout()).isNotNull();
                assertThat(invocationContext.debugEnabled()).isFalse();
                assertThat(invocationContext.accountConfig()).isSameAs(moduleBetaConfiguration);
            });

            assertThat(capturedContexts.get(3)).satisfies(invocationContext -> {
                assertThat(invocationContext.endpoint()).isNotNull();
                assertThat(invocationContext.timeout()).isNotNull();
                assertThat(invocationContext.debugEnabled()).isFalse();
                assertThat(invocationContext.accountConfig()).isSameAs(moduleAlphaConfiguration);
            });

            async.complete();
        }));

        async.awaitSuccess();
    }

    @Test
<<<<<<< HEAD
=======
    public void shouldExecuteRawAuctionRequestHooksAndPassModuleContextBetweenHooks(TestContext context) {
        // given
        final HookStageExecutor executor = createExecutor(
                executionPlan(singletonMap(
                        Endpoint.openrtb2_auction,
                        EndpointExecutionPlan.of(singletonMap(
                                Stage.raw_auction_request,
                                StageExecutionPlan.of(asList(
                                        ExecutionGroup.of(
                                                false,
                                                200L,
                                                asList(
                                                        HookId.of("module-alpha", "hook-a"),
                                                        HookId.of("module-beta", "hook-a"),
                                                        HookId.of("module-alpha", "hook-c"))),
                                        ExecutionGroup.of(
                                                true,
                                                200L,
                                                asList(
                                                        HookId.of("module-beta", "hook-b"),
                                                        HookId.of("module-alpha", "hook-b"),
                                                        HookId.of("module-beta", "hook-c"))))))))));

        final RawAuctionRequestHookImpl hookImpl = spy(RawAuctionRequestHookImpl.of(
                (payload, invocationContext) -> {
                    final Promise<InvocationResult<AuctionRequestPayload>> promise = Promise.promise();
                    vertx.setTimer(20, timerId -> promise.complete(
                            InvocationResultImpl.<AuctionRequestPayload>builder()
                                    .status(InvocationStatus.success)
                                    .action(InvocationAction.update)
                                    .payloadUpdate(identity())
                                    .moduleContext(
                                            StringUtils.trimToEmpty((String) invocationContext.moduleContext()) + "a")
                                    .build()));
                    return promise.future();
                }));
        given(hookCatalog.rawAuctionRequestHookBy(eq("module-alpha"), eq("hook-a"))).willReturn(hookImpl);
        given(hookCatalog.rawAuctionRequestHookBy(eq("module-alpha"), eq("hook-b"))).willReturn(hookImpl);
        given(hookCatalog.rawAuctionRequestHookBy(eq("module-alpha"), eq("hook-c"))).willReturn(hookImpl);
        given(hookCatalog.rawAuctionRequestHookBy(eq("module-beta"), eq("hook-a"))).willReturn(hookImpl);
        given(hookCatalog.rawAuctionRequestHookBy(eq("module-beta"), eq("hook-b"))).willReturn(hookImpl);
        given(hookCatalog.rawAuctionRequestHookBy(eq("module-beta"), eq("hook-c"))).willReturn(hookImpl);

        final HookExecutionContext hookExecutionContext = HookExecutionContext.of(Endpoint.openrtb2_auction);

        // when
        final Future<HookStageExecutionResult<AuctionRequestPayload>> future = executor.executeRawAuctionRequestStage(
                BidRequest.builder().build(),
                Account.empty("accountId"),
                hookExecutionContext);

        // then
        final Async async = context.async();
        future.setHandler(context.asyncAssertSuccess(result -> {
            final ArgumentCaptor<AuctionInvocationContext> invocationContextCaptor =
                    ArgumentCaptor.forClass(AuctionInvocationContext.class);
            verify(hookImpl, times(6)).call(any(), invocationContextCaptor.capture());
            final List<AuctionInvocationContext> capturedContexts = invocationContextCaptor.getAllValues();

            assertThat(capturedContexts.get(0)).satisfies(invocationContext ->
                    assertThat(invocationContext.moduleContext()).isNull());

            assertThat(capturedContexts.get(1)).satisfies(invocationContext ->
                    assertThat(invocationContext.moduleContext()).isNull());

            assertThat(capturedContexts.get(2)).satisfies(invocationContext ->
                    assertThat(invocationContext.moduleContext()).isNull());

            assertThat(capturedContexts.get(3)).satisfies(invocationContext ->
                    assertThat(invocationContext.moduleContext()).isEqualTo("a"));

            assertThat(capturedContexts.get(4)).satisfies(invocationContext ->
                    assertThat(invocationContext.moduleContext()).isEqualTo("a"));

            assertThat(capturedContexts.get(5)).satisfies(invocationContext ->
                    assertThat(invocationContext.moduleContext()).isEqualTo("aa"));

            assertThat(hookExecutionContext.getModuleContexts()).containsOnly(
                    entry("module-alpha", "aa"),
                    entry("module-beta", "aaa"));

            async.complete();
        }));

        async.awaitSuccess();
    }

    @Test
>>>>>>> 23126983
    public void shouldExecuteRawAuctionRequestHooksWhenRequestIsRejected(TestContext context) {
        // given
        final HookStageExecutor executor = createExecutor(
                executionPlan(singletonMap(
                        Endpoint.openrtb2_auction,
                        EndpointExecutionPlan.of(singletonMap(Stage.raw_auction_request, execPlanOneGroupOneHook())))));

        givenRawAuctionRequestHook(
                "module-alpha",
                "hook-a",
                immediateHook(InvocationResultImpl.rejected("Request is no good")));

        final HookExecutionContext hookExecutionContext = HookExecutionContext.of(Endpoint.openrtb2_auction);

        // when
        final Future<HookStageExecutionResult<AuctionRequestPayload>> future = executor.executeRawAuctionRequestStage(
                BidRequest.builder().build(),
                Account.empty("accountId"),
                hookExecutionContext);

        // then
        final Async async = context.async();
        future.setHandler(context.asyncAssertSuccess(result -> {
            assertThat(result.isShouldReject()).isTrue();
            assertThat(result.getPayload()).isNull();

            async.complete();
        }));

        async.awaitSuccess();
    }

    @Test
    public void shouldExecuteBidderRequestHooksHappyPath(TestContext context) {
        // given
        final HookStageExecutor executor = createExecutor(
                executionPlan(singletonMap(
                        Endpoint.openrtb2_auction,
                        EndpointExecutionPlan.of(singletonMap(
                                Stage.bidder_request,
                                execPlanTwoGroupsTwoHooksEach())))));

        givenBidderRequestHook(
                "module-alpha",
                "hook-a",
                immediateHook(InvocationResultImpl.succeeded(payload -> BidderRequestPayloadImpl.of(
                        payload.bidRequest().toBuilder().at(1).build()))));

        givenBidderRequestHook(
                "module-alpha",
                "hook-b",
                immediateHook(InvocationResultImpl.succeeded(payload -> BidderRequestPayloadImpl.of(
                        payload.bidRequest().toBuilder().id("id").build()))));

        givenBidderRequestHook(
                "module-beta",
                "hook-a",
                immediateHook(InvocationResultImpl.succeeded(payload -> BidderRequestPayloadImpl.of(
                        payload.bidRequest().toBuilder().test(1).build()))));

        givenBidderRequestHook(
                "module-beta",
                "hook-b",
                immediateHook(InvocationResultImpl.succeeded(payload -> BidderRequestPayloadImpl.of(
                        payload.bidRequest().toBuilder().tmax(1000L).build()))));

        final HookExecutionContext hookExecutionContext = HookExecutionContext.of(Endpoint.openrtb2_auction);

        // when
        final Future<HookStageExecutionResult<BidderRequestPayload>> future = executor.executeBidderRequestStage(
                BidderRequest.of("bidder1", null, BidRequest.builder().build()),
                Account.empty("accountId"),
                hookExecutionContext);

        // then
        final Async async = context.async();
        future.setHandler(context.asyncAssertSuccess(result -> {
            assertThat(result).isNotNull();
            assertThat(result.getPayload()).isNotNull().satisfies(payload ->
                    assertThat(payload.bidRequest()).isEqualTo(BidRequest.builder()
                            .at(1)
                            .id("id")
                            .test(1)
                            .tmax(1000L)
                            .build()));

            async.complete();
        }));

        async.awaitSuccess();
    }

    @Test
    public void shouldExecuteBidderRequestHooksAndPassBidderInvocationContext(TestContext context) {
        // given
        final HookStageExecutor executor = createExecutor(
                executionPlan(singletonMap(
                        Endpoint.openrtb2_auction,
                        EndpointExecutionPlan.of(singletonMap(Stage.bidder_request, execPlanOneGroupOneHook())))));

        final BidderRequestHookImpl hookImpl = spy(
                BidderRequestHookImpl.of(immediateHook(InvocationResultImpl.succeeded(identity()))));
        given(hookCatalog.bidderRequestHookBy(eq("module-alpha"), eq("hook-a"))).willReturn(hookImpl);

        final HookExecutionContext hookExecutionContext = HookExecutionContext.of(Endpoint.openrtb2_auction);

        // when
        final Future<HookStageExecutionResult<BidderRequestPayload>> future = executor.executeBidderRequestStage(
                BidderRequest.of("bidder1", null, BidRequest.builder().build()),
                Account.builder()
                        .hooks(AccountHooksConfiguration.of(
                                null, singletonMap("module-alpha", mapper.createObjectNode())))
                        .build(),
                hookExecutionContext);

        // then
        final Async async = context.async();
        future.setHandler(context.asyncAssertSuccess(result -> {
            final ArgumentCaptor<BidderInvocationContext> invocationContextCaptor =
                    ArgumentCaptor.forClass(BidderInvocationContext.class);
            verify(hookImpl).call(any(), invocationContextCaptor.capture());

            assertThat(invocationContextCaptor.getValue()).satisfies(invocationContext -> {
                assertThat(invocationContext.endpoint()).isNotNull();
                assertThat(invocationContext.timeout()).isNotNull();
                assertThat(invocationContext.accountConfig()).isNotNull();
                assertThat(invocationContext.bidder()).isEqualTo("bidder1");
            });

            async.complete();
        }));

        async.awaitSuccess();
    }

    @Test
    public void shouldExecuteRawBidderResponseHooksHappyPath(TestContext context) {
        // given
        final HookStageExecutor executor = createExecutor(
                executionPlan(singletonMap(
                        Endpoint.openrtb2_auction,
                        EndpointExecutionPlan.of(singletonMap(
                                Stage.raw_bidder_response,
                                execPlanTwoGroupsTwoHooksEach())))));

        givenRawBidderResponseHook(
                "module-alpha",
                "hook-a",
                immediateHook(InvocationResultImpl.succeeded(payload -> BidderResponsePayloadImpl.of(
                        payload.bids().stream()
                                .map(bid -> BidderBid.of(
                                        bid.getBid().toBuilder().id("bidId").build(),
                                        bid.getType(),
                                        bid.getBidCurrency()))
                                .collect(Collectors.toList())))));

        givenRawBidderResponseHook(
                "module-alpha",
                "hook-b",
                immediateHook(InvocationResultImpl.succeeded(payload -> BidderResponsePayloadImpl.of(
                        payload.bids().stream()
                                .map(bid -> BidderBid.of(
                                        bid.getBid().toBuilder().adid("adId").build(),
                                        bid.getType(),
                                        bid.getBidCurrency()))
                                .collect(Collectors.toList())))));

        givenRawBidderResponseHook(
                "module-beta",
                "hook-a",
                immediateHook(InvocationResultImpl.succeeded(payload -> BidderResponsePayloadImpl.of(
                        payload.bids().stream()
                                .map(bid -> BidderBid.of(
                                        bid.getBid().toBuilder().cid("cid").build(),
                                        bid.getType(),
                                        bid.getBidCurrency()))
                                .collect(Collectors.toList())))));

        givenRawBidderResponseHook(
                "module-beta",
                "hook-b",
                immediateHook(InvocationResultImpl.succeeded(payload -> BidderResponsePayloadImpl.of(
                        payload.bids().stream()
                                .map(bid -> BidderBid.of(
                                        bid.getBid().toBuilder().adm("adm").build(),
                                        bid.getType(),
                                        bid.getBidCurrency()))
                                .collect(Collectors.toList())))));

        final HookExecutionContext hookExecutionContext = HookExecutionContext.of(Endpoint.openrtb2_auction);

        // when
        final Future<HookStageExecutionResult<BidderResponsePayload>> future = executor.executeRawBidderResponseStage(
<<<<<<< HEAD
                singletonList(BidderBid.of(Bid.builder().build(), BidType.banner, "USD")),
                "bidder1",
=======
                BidderResponse.of(
                        "bidder1",
                        BidderSeatBid.of(
                                singletonList(BidderBid.of(Bid.builder().build(), BidType.banner, "USD")),
                                emptyList(),
                                emptyList()),
                        0),
>>>>>>> 23126983
                BidRequest.builder().build(),
                Account.empty("accountId"),
                hookExecutionContext);

        // then
        final Async async = context.async();
        future.setHandler(context.asyncAssertSuccess(result -> {
            assertThat(result).isNotNull();
            assertThat(result.getPayload()).isNotNull().satisfies(payload ->
                    assertThat(payload.bids()).containsOnly(BidderBid.of(
                            Bid.builder()
                                    .id("bidId")
                                    .adid("adId")
                                    .cid("cid")
                                    .adm("adm")
                                    .build(),
                            BidType.banner,
                            "USD")));

            async.complete();
        }));

        async.awaitSuccess();
    }

    @Test
    public void shouldExecuteRawBidderResponseHooksAndPassBidderInvocationContext(TestContext context) {
        // given
        final HookStageExecutor executor = createExecutor(
                executionPlan(singletonMap(
                        Endpoint.openrtb2_auction,
                        EndpointExecutionPlan.of(singletonMap(Stage.raw_bidder_response, execPlanOneGroupOneHook())))));

        final RawBidderResponseHookImpl hookImpl = spy(
                RawBidderResponseHookImpl.of(immediateHook(InvocationResultImpl.succeeded(identity()))));
        given(hookCatalog.rawBidderResponseHookBy(eq("module-alpha"), eq("hook-a"))).willReturn(hookImpl);

        final HookExecutionContext hookExecutionContext = HookExecutionContext.of(Endpoint.openrtb2_auction);

        // when
        final Future<HookStageExecutionResult<BidderResponsePayload>> future = executor.executeRawBidderResponseStage(
<<<<<<< HEAD
                singletonList(BidderBid.of(Bid.builder().build(), BidType.banner, "USD")),
                "bidder1",
=======
                BidderResponse.of(
                        "bidder1",
                        BidderSeatBid.of(
                                singletonList(BidderBid.of(Bid.builder().build(), BidType.banner, "USD")),
                                emptyList(),
                                emptyList()),
                        0),
>>>>>>> 23126983
                BidRequest.builder().build(),
                Account.builder()
                        .hooks(AccountHooksConfiguration.of(
                                null, singletonMap("module-alpha", mapper.createObjectNode())))
                        .build(),
                hookExecutionContext);

        // then
        final Async async = context.async();
        future.setHandler(context.asyncAssertSuccess(result -> {
            final ArgumentCaptor<BidderInvocationContext> invocationContextCaptor =
                    ArgumentCaptor.forClass(BidderInvocationContext.class);
            verify(hookImpl).call(any(), invocationContextCaptor.capture());

            assertThat(invocationContextCaptor.getValue()).satisfies(invocationContext -> {
                assertThat(invocationContext.endpoint()).isNotNull();
                assertThat(invocationContext.timeout()).isNotNull();
                assertThat(invocationContext.accountConfig()).isNotNull();
                assertThat(invocationContext.bidder()).isEqualTo("bidder1");
            });

            async.complete();
        }));

        async.awaitSuccess();
    }

    @Test
    public void shouldExecuteProcessedBidderResponseHooksHappyPath(TestContext context) {
        // given
        final HookStageExecutor executor = createExecutor(
                executionPlan(singletonMap(
                        Endpoint.openrtb2_auction,
                        EndpointExecutionPlan.of(singletonMap(
                                Stage.processed_bidder_response,
                                execPlanTwoGroupsTwoHooksEach())))));

        givenProcessedBidderResponseHook(
                "module-alpha",
                "hook-a",
                immediateHook(InvocationResultImpl.succeeded(payload -> BidderResponsePayloadImpl.of(
                        payload.bids().stream()
                                .map(bid -> BidderBid.of(
                                        bid.getBid().toBuilder().id("bidId").build(),
                                        bid.getType(),
                                        bid.getBidCurrency()))
                                .collect(Collectors.toList())))));

        givenProcessedBidderResponseHook(
                "module-alpha",
                "hook-b",
                immediateHook(InvocationResultImpl.succeeded(payload -> BidderResponsePayloadImpl.of(
                        payload.bids().stream()
                                .map(bid -> BidderBid.of(
                                        bid.getBid().toBuilder().adid("adId").build(),
                                        bid.getType(),
                                        bid.getBidCurrency()))
                                .collect(Collectors.toList())))));

        givenProcessedBidderResponseHook(
                "module-beta",
                "hook-a",
                immediateHook(InvocationResultImpl.succeeded(payload -> BidderResponsePayloadImpl.of(
                        payload.bids().stream()
                                .map(bid -> BidderBid.of(
                                        bid.getBid().toBuilder().cid("cid").build(),
                                        bid.getType(),
                                        bid.getBidCurrency()))
                                .collect(Collectors.toList())))));

        givenProcessedBidderResponseHook(
                "module-beta",
                "hook-b",
                immediateHook(InvocationResultImpl.succeeded(payload -> BidderResponsePayloadImpl.of(
                        payload.bids().stream()
                                .map(bid -> BidderBid.of(
                                        bid.getBid().toBuilder().adm("adm").build(),
                                        bid.getType(),
                                        bid.getBidCurrency()))
                                .collect(Collectors.toList())))));

        final HookExecutionContext hookExecutionContext = HookExecutionContext.of(Endpoint.openrtb2_auction);

        // when
        final Future<HookStageExecutionResult<BidderResponsePayload>> future =
                executor.executeProcessedBidderResponseStage(
                        singletonList(BidderBid.of(Bid.builder().build(), BidType.banner, "USD")),
                        "bidder1",
                        BidRequest.builder().build(),
                        Account.empty("accountId"),
                        hookExecutionContext);

        // then
        final Async async = context.async();
        future.setHandler(context.asyncAssertSuccess(result -> {
            assertThat(result).isNotNull();
            assertThat(result.getPayload()).isNotNull().satisfies(payload ->
                    assertThat(payload.bids()).containsOnly(BidderBid.of(
                            Bid.builder()
                                    .id("bidId")
                                    .adid("adId")
                                    .cid("cid")
                                    .adm("adm")
                                    .build(),
                            BidType.banner,
                            "USD")));

            async.complete();
        }));

        async.awaitSuccess();
    }

    @Test
    public void shouldExecuteProcessedBidderResponseHooksAndPassBidderInvocationContext(TestContext context) {
        // given
        final HookStageExecutor executor = createExecutor(
                executionPlan(singletonMap(
                        Endpoint.openrtb2_auction,
                        EndpointExecutionPlan.of(singletonMap(
                                Stage.processed_bidder_response,
                                execPlanOneGroupOneHook())))));

        final ProcessedBidderResponseHookImpl hookImpl = spy(
                ProcessedBidderResponseHookImpl.of(immediateHook(InvocationResultImpl.succeeded(identity()))));
        given(hookCatalog.processedBidderResponseHookBy(eq("module-alpha"), eq("hook-a"))).willReturn(hookImpl);

        final HookExecutionContext hookExecutionContext = HookExecutionContext.of(Endpoint.openrtb2_auction);

        // when
        final Future<HookStageExecutionResult<BidderResponsePayload>> future =
                executor.executeProcessedBidderResponseStage(
                        singletonList(BidderBid.of(Bid.builder().build(), BidType.banner, "USD")),
                        "bidder1",
                        BidRequest.builder().build(),
                        Account.builder()
                                .hooks(AccountHooksConfiguration.of(
                                        null, singletonMap("module-alpha", mapper.createObjectNode())))
                                .build(),
                        hookExecutionContext);

        // then
        final Async async = context.async();
        future.setHandler(context.asyncAssertSuccess(result -> {
            final ArgumentCaptor<BidderInvocationContext> invocationContextCaptor =
                    ArgumentCaptor.forClass(BidderInvocationContext.class);
            verify(hookImpl).call(any(), invocationContextCaptor.capture());

            assertThat(invocationContextCaptor.getValue()).satisfies(invocationContext -> {
                assertThat(invocationContext.endpoint()).isNotNull();
                assertThat(invocationContext.timeout()).isNotNull();
                assertThat(invocationContext.accountConfig()).isNotNull();
                assertThat(invocationContext.bidder()).isEqualTo("bidder1");
            });

            async.complete();
        }));

        async.awaitSuccess();
    }

    @Test
    public void shouldExecuteBidderRequestHooksWhenRequestIsRejected(TestContext context) {
        // given
        final HookStageExecutor executor = createExecutor(
                executionPlan(singletonMap(
                        Endpoint.openrtb2_auction,
                        EndpointExecutionPlan.of(singletonMap(Stage.bidder_request, execPlanOneGroupOneHook())))));

        givenBidderRequestHook(
                "module-alpha",
                "hook-a",
                immediateHook(InvocationResultImpl.rejected("Request is no good")));

        final HookExecutionContext hookExecutionContext = HookExecutionContext.of(Endpoint.openrtb2_auction);

        // when
        final Future<HookStageExecutionResult<BidderRequestPayload>> future = executor.executeBidderRequestStage(
                BidderRequest.of("bidder1", null, BidRequest.builder().build()),
                Account.empty("accountId"),
                hookExecutionContext);

        // then
        final Async async = context.async();
        future.setHandler(context.asyncAssertSuccess(result -> {
            assertThat(result.isShouldReject()).isTrue();
            assertThat(result.getPayload()).isNull();

            async.complete();
        }));

        async.awaitSuccess();
    }

    @Test
    public void shouldExecuteAuctionResponseHooksHappyPath(TestContext context) {
        // given
        final HookStageExecutor executor = createExecutor(
                executionPlan(singletonMap(
                        Endpoint.openrtb2_auction,
                        EndpointExecutionPlan.of(singletonMap(
                                Stage.auction_response,
                                execPlanTwoGroupsTwoHooksEach())))));

        givenAuctionResponseHook(
                "module-alpha",
                "hook-a",
                immediateHook(InvocationResultImpl.succeeded(payload -> AuctionResponsePayloadImpl.of(
                        payload.bidResponse().toBuilder().id("id").build()))));

        givenAuctionResponseHook(
                "module-alpha",
                "hook-b",
                immediateHook(InvocationResultImpl.succeeded(payload -> AuctionResponsePayloadImpl.of(
                        payload.bidResponse().toBuilder().bidid("bidid").build()))));

        givenAuctionResponseHook(
                "module-beta",
                "hook-a",
                immediateHook(InvocationResultImpl.succeeded(payload -> AuctionResponsePayloadImpl.of(
                        payload.bidResponse().toBuilder().cur("cur").build()))));

        givenAuctionResponseHook(
                "module-beta",
                "hook-b",
                immediateHook(InvocationResultImpl.succeeded(payload -> AuctionResponsePayloadImpl.of(
                        payload.bidResponse().toBuilder().nbr(1).build()))));

        final HookExecutionContext hookExecutionContext = HookExecutionContext.of(Endpoint.openrtb2_auction);

        // when
        final Future<HookStageExecutionResult<AuctionResponsePayload>> future = executor.executeAuctionResponseStage(
                BidResponse.builder().build(),
                BidRequest.builder().build(),
                Account.empty("accountId"),
                hookExecutionContext);

        // then
        final Async async = context.async();
        future.setHandler(context.asyncAssertSuccess(result -> {
            assertThat(result).isNotNull();
            assertThat(result.getPayload()).isNotNull().satisfies(payload ->
                    assertThat(payload.bidResponse()).isEqualTo(BidResponse.builder()
                            .id("id")
                            .bidid("bidid")
                            .cur("cur")
                            .nbr(1)
                            .build()));

            async.complete();
        }));

        async.awaitSuccess();
    }

    @Test
    public void shouldExecuteAuctionResponseHooksAndPassAuctionInvocationContext(TestContext context) {
        // given
        final HookStageExecutor executor = createExecutor(
                executionPlan(singletonMap(
                        Endpoint.openrtb2_auction,
                        EndpointExecutionPlan.of(singletonMap(Stage.auction_response, execPlanOneGroupOneHook())))));

        final AuctionResponseHookImpl hookImpl = spy(
                AuctionResponseHookImpl.of(immediateHook(InvocationResultImpl.succeeded(identity()))));
        given(hookCatalog.auctionResponseHookBy(eq("module-alpha"), eq("hook-a"))).willReturn(hookImpl);

        final HookExecutionContext hookExecutionContext = HookExecutionContext.of(Endpoint.openrtb2_auction);

        // when
        final Future<HookStageExecutionResult<AuctionResponsePayload>> future = executor.executeAuctionResponseStage(
                BidResponse.builder().build(),
                BidRequest.builder().build(),
                Account.builder()
                        .hooks(AccountHooksConfiguration.of(
                                null, singletonMap("module-alpha", mapper.createObjectNode())))
                        .build(),
                hookExecutionContext);

        // then
        final Async async = context.async();
        future.setHandler(context.asyncAssertSuccess(result -> {
            final ArgumentCaptor<AuctionInvocationContext> invocationContextCaptor =
                    ArgumentCaptor.forClass(AuctionInvocationContext.class);
            verify(hookImpl).call(any(), invocationContextCaptor.capture());

            assertThat(invocationContextCaptor.getValue()).satisfies(invocationContext -> {
                assertThat(invocationContext.endpoint()).isNotNull();
                assertThat(invocationContext.timeout()).isNotNull();
                assertThat(invocationContext.accountConfig()).isNotNull();
            });

            async.complete();
        }));

        async.awaitSuccess();
    }

    @Test
    public void shouldExecuteAuctionResponseHooksAndIgnoreRejection(TestContext context) {
        // given
        final HookStageExecutor executor = createExecutor(
                executionPlan(singletonMap(
                        Endpoint.openrtb2_auction,
                        EndpointExecutionPlan.of(singletonMap(Stage.auction_response, execPlanOneGroupOneHook())))));

        givenAuctionResponseHook(
                "module-alpha",
                "hook-a",
                immediateHook(InvocationResultImpl.rejected("Will not apply")));

        final HookExecutionContext hookExecutionContext = HookExecutionContext.of(Endpoint.openrtb2_auction);

        // when
        final Future<HookStageExecutionResult<AuctionResponsePayload>> future = executor.executeAuctionResponseStage(
                BidResponse.builder().build(),
                BidRequest.builder().build(),
                Account.empty("accountId"),
                hookExecutionContext);

        // then
        final Async async = context.async();
        future.setHandler(context.asyncAssertSuccess(result -> {
            assertThat(result.isShouldReject()).isFalse();
            assertThat(result.getPayload()).isNotNull().satisfies(payload ->
                    assertThat(payload.bidResponse()).isNotNull());

            async.complete();
        }));

        async.awaitSuccess();
    }

    private String executionPlan(Map<Endpoint, EndpointExecutionPlan> endpoints) {
        return jacksonMapper.encode(ExecutionPlan.of(endpoints));
    }

    private static StageExecutionPlan execPlanTwoGroupsTwoHooksEach() {
        return StageExecutionPlan.of(asList(
                ExecutionGroup.of(
                        true,
                        200L,
                        asList(
                                HookId.of("module-alpha", "hook-a"),
                                HookId.of("module-beta", "hook-a"))),
                ExecutionGroup.of(
                        false,
                        200L,
                        asList(
                                HookId.of("module-beta", "hook-b"),
                                HookId.of("module-alpha", "hook-b")))));
    }

    private StageExecutionPlan execPlanOneGroupOneHook() {
        return StageExecutionPlan.of(singletonList(
                ExecutionGroup.of(
                        true,
                        200L,
                        singletonList(HookId.of("module-alpha", "hook-a")))));
    }

    private void givenEntrypointHook(
            String moduleCode,
            String hookImplCode,
            BiFunction<EntrypointPayload, InvocationContext, Future<InvocationResult<EntrypointPayload>>> delegate) {

        given(hookCatalog.entrypointHookBy(eq(moduleCode), eq(hookImplCode)))
                .willReturn(EntrypointHookImpl.of(delegate));
    }

    private void givenRawAuctionRequestHook(
            String moduleCode,
            String hookImplCode,
            BiFunction<
                    AuctionRequestPayload,
                    AuctionInvocationContext,
                    Future<InvocationResult<AuctionRequestPayload>>> delegate) {

        given(hookCatalog.rawAuctionRequestHookBy(eq(moduleCode), eq(hookImplCode)))
                .willReturn(RawAuctionRequestHookImpl.of(delegate));
    }

    private void givenBidderRequestHook(
            String moduleCode,
            String hookImplCode,
            BiFunction<
                    BidderRequestPayload,
                    BidderInvocationContext,
                    Future<InvocationResult<BidderRequestPayload>>> delegate) {

        given(hookCatalog.bidderRequestHookBy(eq(moduleCode), eq(hookImplCode)))
                .willReturn(BidderRequestHookImpl.of(delegate));
    }

    private void givenRawBidderResponseHook(
            String moduleCode,
            String hookImplCode,
            BiFunction<
                    BidderResponsePayload,
                    BidderInvocationContext,
                    Future<InvocationResult<BidderResponsePayload>>> delegate) {

        given(hookCatalog.rawBidderResponseHookBy(eq(moduleCode), eq(hookImplCode)))
                .willReturn(RawBidderResponseHookImpl.of(delegate));
    }

    private void givenProcessedBidderResponseHook(
            String moduleCode,
            String hookImplCode,
            BiFunction<
                    BidderResponsePayload,
                    BidderInvocationContext,
                    Future<InvocationResult<BidderResponsePayload>>> delegate) {

        given(hookCatalog.processedBidderResponseHookBy(eq(moduleCode), eq(hookImplCode)))
                .willReturn(ProcessedBidderResponseHookImpl.of(delegate));
    }

    private void givenAuctionResponseHook(
            String moduleCode,
            String hookImplCode,
            BiFunction<
                    AuctionResponsePayload,
                    AuctionInvocationContext,
                    Future<InvocationResult<AuctionResponsePayload>>> delegate) {

        given(hookCatalog.auctionResponseHookBy(eq(moduleCode), eq(hookImplCode)))
                .willReturn(AuctionResponseHookImpl.of(delegate));
    }

    private <PAYLOAD, CONTEXT> BiFunction<PAYLOAD, CONTEXT, Future<InvocationResult<PAYLOAD>>> delayedHook(
            InvocationResult<PAYLOAD> result,
            int delay) {

        return (payload, context) -> {
            final Promise<InvocationResult<PAYLOAD>> promise = Promise.promise();
            vertx.setTimer(delay, timerId -> promise.complete(result));
            return promise.future();
        };
    }

    private <PAYLOAD, CONTEXT> BiFunction<PAYLOAD, CONTEXT, Future<InvocationResult<PAYLOAD>>> immediateHook(
            InvocationResult<PAYLOAD> result) {

        return (payload, context) -> Future.succeededFuture(result);
    }

    private HookStageExecutor createExecutor(String executionPlan) {
        return HookStageExecutor.create(executionPlan, hookCatalog, timeoutFactory, vertx, clock, jacksonMapper);
    }

    @Value(staticConstructor = "of")
    @NonFinal
    private static class EntrypointHookImpl implements EntrypointHook {

        String code = "hook-code";

        BiFunction<EntrypointPayload, InvocationContext, Future<InvocationResult<EntrypointPayload>>> delegate;

        @Override
        public Future<InvocationResult<EntrypointPayload>> call(EntrypointPayload payload,
                                                                InvocationContext invocationContext) {

            return delegate.apply(payload, invocationContext);
        }

        @Override
        public String code() {
            return code;
        }
    }

    @Value(staticConstructor = "of")
    @NonFinal
    private static class RawAuctionRequestHookImpl implements RawAuctionRequestHook {

        String code = "hook-code";

        BiFunction<
                AuctionRequestPayload,
                AuctionInvocationContext,
                Future<InvocationResult<AuctionRequestPayload>>> delegate;

        @Override
        public Future<InvocationResult<AuctionRequestPayload>> call(AuctionRequestPayload payload,
                                                                    AuctionInvocationContext invocationContext) {

            return delegate.apply(payload, invocationContext);
        }

        @Override
        public String code() {
            return code;
        }
    }

    @Value(staticConstructor = "of")
    @NonFinal
    private static class BidderRequestHookImpl implements BidderRequestHook {

        String code = "hook-code";

        BiFunction<
                BidderRequestPayload,
                BidderInvocationContext,
                Future<InvocationResult<BidderRequestPayload>>> delegate;

        @Override
        public Future<InvocationResult<BidderRequestPayload>> call(BidderRequestPayload payload,
                                                                   BidderInvocationContext invocationContext) {

            return delegate.apply(payload, invocationContext);
        }

        @Override
        public String code() {
            return code;
        }
    }

    @Value(staticConstructor = "of")
    @NonFinal
    private static class RawBidderResponseHookImpl implements RawBidderResponseHook {

        String code = "hook-code";

        BiFunction<
                BidderResponsePayload,
                BidderInvocationContext,
                Future<InvocationResult<BidderResponsePayload>>> delegate;

        @Override
        public Future<InvocationResult<BidderResponsePayload>> call(BidderResponsePayload payload,
                                                                    BidderInvocationContext invocationContext) {

            return delegate.apply(payload, invocationContext);
        }

        @Override
        public String code() {
            return code;
        }
    }

    @Value(staticConstructor = "of")
    @NonFinal
    private static class ProcessedBidderResponseHookImpl implements ProcessedBidderResponseHook {

        String code = "hook-code";

        BiFunction<
                BidderResponsePayload,
                BidderInvocationContext,
                Future<InvocationResult<BidderResponsePayload>>> delegate;

        @Override
        public Future<InvocationResult<BidderResponsePayload>> call(BidderResponsePayload payload,
                                                                    BidderInvocationContext invocationContext) {

            return delegate.apply(payload, invocationContext);
        }

        @Override
        public String code() {
            return code;
        }
    }

    @Value(staticConstructor = "of")
    @NonFinal
    private static class AuctionResponseHookImpl implements AuctionResponseHook {

        String code = "hook-code";

        BiFunction<
                AuctionResponsePayload,
                AuctionInvocationContext,
                Future<InvocationResult<AuctionResponsePayload>>> delegate;

        @Override
        public Future<InvocationResult<AuctionResponsePayload>> call(AuctionResponsePayload payload,
                                                                     AuctionInvocationContext invocationContext) {

            return delegate.apply(payload, invocationContext);
        }

        @Override
        public String code() {
            return code;
        }
    }

    @Accessors(fluent = true)
    @Builder
    @Value
    private static class InvocationResultImpl<PAYLOAD> implements InvocationResult<PAYLOAD> {

        InvocationStatus status;

        String message;

        InvocationAction action;

        PayloadUpdate<PAYLOAD> payloadUpdate;

        List<String> errors;

        List<String> warnings;

        List<String> debugMessages;

<<<<<<< HEAD
=======
        Object moduleContext;

>>>>>>> 23126983
        public static <PAYLOAD> InvocationResult<PAYLOAD> succeeded(PayloadUpdate<PAYLOAD> payloadUpdate) {
            return InvocationResultImpl.<PAYLOAD>builder()
                    .status(InvocationStatus.success)
                    .action(InvocationAction.update)
                    .payloadUpdate(payloadUpdate)
                    .build();
        }

        public static <PAYLOAD> InvocationResult<PAYLOAD> failed(String message) {
            return InvocationResultImpl.<PAYLOAD>builder()
                    .status(InvocationStatus.failure)
                    .message(message)
                    .build();
        }

        public static <PAYLOAD> InvocationResult<PAYLOAD> noAction() {
            return InvocationResultImpl.<PAYLOAD>builder()
                    .status(InvocationStatus.success)
                    .action(InvocationAction.no_action)
                    .build();
        }

        public static <PAYLOAD> InvocationResult<PAYLOAD> rejected(String message) {
            return InvocationResultImpl.<PAYLOAD>builder()
                    .status(InvocationStatus.success)
                    .action(InvocationAction.reject)
                    .message(message)
                    .build();
        }
    }
}<|MERGE_RESOLUTION|>--- conflicted
+++ resolved
@@ -15,10 +15,7 @@
 import lombok.Value;
 import lombok.experimental.Accessors;
 import lombok.experimental.NonFinal;
-<<<<<<< HEAD
-=======
 import org.apache.commons.lang3.StringUtils;
->>>>>>> 23126983
 import org.assertj.core.api.Assertions;
 import org.junit.After;
 import org.junit.Before;
@@ -31,13 +28,9 @@
 import org.mockito.junit.MockitoRule;
 import org.prebid.server.VertxTest;
 import org.prebid.server.auction.model.BidderRequest;
-<<<<<<< HEAD
-import org.prebid.server.bidder.model.BidderBid;
-=======
 import org.prebid.server.auction.model.BidderResponse;
 import org.prebid.server.bidder.model.BidderBid;
 import org.prebid.server.bidder.model.BidderSeatBid;
->>>>>>> 23126983
 import org.prebid.server.execution.TimeoutFactory;
 import org.prebid.server.hooks.execution.model.EndpointExecutionPlan;
 import org.prebid.server.hooks.execution.model.ExecutionAction;
@@ -94,10 +87,7 @@
 import static java.util.Collections.singletonList;
 import static java.util.Collections.singletonMap;
 import static org.assertj.core.api.Assertions.assertThat;
-<<<<<<< HEAD
-=======
 import static org.assertj.core.api.Assertions.entry;
->>>>>>> 23126983
 import static org.mockito.ArgumentMatchers.any;
 import static org.mockito.ArgumentMatchers.eq;
 import static org.mockito.BDDMockito.given;
@@ -1239,8 +1229,6 @@
     }
 
     @Test
-<<<<<<< HEAD
-=======
     public void shouldExecuteRawAuctionRequestHooksAndPassModuleContextBetweenHooks(TestContext context) {
         // given
         final HookStageExecutor executor = createExecutor(
@@ -1329,7 +1317,6 @@
     }
 
     @Test
->>>>>>> 23126983
     public void shouldExecuteRawAuctionRequestHooksWhenRequestIsRejected(TestContext context) {
         // given
         final HookStageExecutor executor = createExecutor(
@@ -1523,10 +1510,6 @@
 
         // when
         final Future<HookStageExecutionResult<BidderResponsePayload>> future = executor.executeRawBidderResponseStage(
-<<<<<<< HEAD
-                singletonList(BidderBid.of(Bid.builder().build(), BidType.banner, "USD")),
-                "bidder1",
-=======
                 BidderResponse.of(
                         "bidder1",
                         BidderSeatBid.of(
@@ -1534,7 +1517,6 @@
                                 emptyList(),
                                 emptyList()),
                         0),
->>>>>>> 23126983
                 BidRequest.builder().build(),
                 Account.empty("accountId"),
                 hookExecutionContext);
@@ -1576,10 +1558,6 @@
 
         // when
         final Future<HookStageExecutionResult<BidderResponsePayload>> future = executor.executeRawBidderResponseStage(
-<<<<<<< HEAD
-                singletonList(BidderBid.of(Bid.builder().build(), BidType.banner, "USD")),
-                "bidder1",
-=======
                 BidderResponse.of(
                         "bidder1",
                         BidderSeatBid.of(
@@ -1587,7 +1565,6 @@
                                 emptyList(),
                                 emptyList()),
                         0),
->>>>>>> 23126983
                 BidRequest.builder().build(),
                 Account.builder()
                         .hooks(AccountHooksConfiguration.of(
@@ -2199,11 +2176,8 @@
 
         List<String> debugMessages;
 
-<<<<<<< HEAD
-=======
         Object moduleContext;
 
->>>>>>> 23126983
         public static <PAYLOAD> InvocationResult<PAYLOAD> succeeded(PayloadUpdate<PAYLOAD> payloadUpdate) {
             return InvocationResultImpl.<PAYLOAD>builder()
                     .status(InvocationStatus.success)
