--- conflicted
+++ resolved
@@ -222,17 +222,9 @@
         dealsProcessor.removePgDealsOnlyBiddersWithoutDeals(auctionContext, imp, null);
 
         // then
-<<<<<<< HEAD
-        assertThat(auctionContext.getDeepDebugLog().entries()).containsOnly(
-                ExtTraceDeal.of(null, ZonedDateTime.now(CLOCK), ExtTraceDeal.Category.CLEANUP,
-                        "No Line Items from bidders rubicon matching imp with id impId and ready to serve."
-                                + " Removing impression from request to these bidders because dealsonly flag"
-                                + " is on for them."));
-=======
         assertThat(auctionContext.getDebugWarnings())
                 .containsExactly("Not calling rubicon bidders for impression impId"
                         + " due to pgdealsonly flag and no available PG line items.");
->>>>>>> 6e7c9eea
     }
 
     @Test
@@ -256,169 +248,7 @@
         final Imp result = dealsProcessor.removePgDealsOnlyBiddersWithoutDeals(auctionContext, imp, null);
 
         // then
-<<<<<<< HEAD
-        assertThat(auctionContext.getDeepDebugLog().entries()).containsOnly(
-                ExtTraceDeal.of(null, ZonedDateTime.now(CLOCK), ExtTraceDeal.Category.CLEANUP,
-                        "No Line Items from bidders rubicon matching imp with id impId1 and ready to serve. "
-                                + "Removing imp from requests to all bidders because dealsonly flag is on for"
-                                + " these bidders and no other valid bidders in imp."));
-    }
-
-    @Test
-    public void populateDealsInfoShouldNotPopulateDeviceGeoIfGeolocationServiceIsNotDefined() {
-        // given
-        dealsProcessor = new DealsProcessor(
-                lineItemService,
-                deviceInfoService,
-                null,
-                userService,
-                CLOCK,
-                jacksonMapper,
-                criteriaLogManager);
-        givenResultForLineItemDeviceGeoUserServices();
-
-        final BidRequest bidRequest = givenBidRequest(builder -> builder
-                .imp(singletonList(Imp.builder().ext(mapper.createObjectNode()).build()))
-                .device(Device.builder().build()));
-
-        final AuctionContext auctionContext = givenAuctionContext(bidRequest, givenAccount(identity()));
-
-        // when
-        final AuctionContext result = dealsProcessor.populateDealsInfo(auctionContext).result();
-
-        // then
-        assertThat(result.getBidRequest().getDevice().getGeo()).isNull();
-    }
-
-    @Test
-    public void populateDealsInfoShouldCreateExtDeviceIfDeviceInfoIsNotEmptyAndExtDidNotExistBefore() {
-        // given
-        givenResultForLineItemDeviceGeoUserServices();
-
-        given(geoLocationService.lookup(any(), any()))
-                .willReturn(Future.succeededFuture(GeoInfo.builder()
-                        .vendor("geoVendor")
-                        .build()));
-
-        given(deviceInfoService.getDeviceInfo(any()))
-                .willReturn(Future.succeededFuture(DeviceInfo.builder().vendor("deviceVendor")
-                        .browser("browser").build()));
-
-        final BidRequest bidRequest = givenBidRequest(builder -> builder
-                .imp(singletonList(Imp.builder().ext(mapper.createObjectNode()).build()))
-                .device(Device.builder().build()));
-
-        final AuctionContext auctionContext = givenAuctionContext(bidRequest, givenAccount(identity()));
-
-        // when
-        final AuctionContext result = dealsProcessor.populateDealsInfo(auctionContext).result();
-        final ExtDevice expectedExtDevice = ExtDevice.of(null, null);
-        expectedExtDevice.addProperty("deviceVendor",
-                mapper.valueToTree(ExtDeviceVendor.builder().browser("browser").build()));
-        // then
-        assertThat(result.getBidRequest().getDevice().getExt()).isEqualTo(expectedExtDevice);
-    }
-
-    @Test
-    public void populateDealsInfoShouldCreateExtDeviceIfGeoInfoIsNotEmptyAndExtDidNotExistBefore() {
-        // given
-        givenResultForLineItemDeviceGeoUserServices();
-
-        given(geoLocationService.lookup(any(), any()))
-                .willReturn(Future.succeededFuture(GeoInfo.builder()
-                        .vendor("geoVendor")
-                        .connectionSpeed("100")
-                        .continent("continent")
-                        .build()));
-
-        given(deviceInfoService.getDeviceInfo(any()))
-                .willReturn(Future.succeededFuture(DeviceInfo.builder()
-                        .vendor("deviceVendor").build()));
-
-        final BidRequest bidRequest = givenBidRequest(builder -> builder
-                .imp(singletonList(Imp.builder().ext(mapper.createObjectNode()).build()))
-                .device(Device.builder().build()));
-
-        final AuctionContext auctionContext = givenAuctionContext(bidRequest, givenAccount(identity()));
-
-        // when
-        final AuctionContext result = dealsProcessor.populateDealsInfo(auctionContext).result();
-
-        // then
-        final ExtDevice expectedExtDevice = ExtDevice.of(null, null);
-        expectedExtDevice.addProperty("geoVendor",
-                mapper.valueToTree(ExtDeviceVendor.builder().connspeed("100").build()));
-        assertThat(result.getBidRequest().getDevice().getExt())
-                .isEqualTo(expectedExtDevice);
-    }
-
-    @Test
-    public void populateDealsInfoShouldUseGeoInfoFromContext() {
-        // given
-        givenResultForLineItemDeviceGeoUserServices();
-
-        final BidRequest bidRequest = givenBidRequest(builder -> builder
-                .imp(singletonList(Imp.builder().ext(mapper.createObjectNode()).build()))
-                .device(Device.builder().build()));
-        final GeoInfo geoInfo = GeoInfo.builder()
-                .vendor("vendor")
-                .city("city")
-                .build();
-        final AuctionContext auctionContext = givenAuctionContext(bidRequest, givenAccount(identity())).toBuilder()
-                .geoInfo(geoInfo)
-                .build();
-
-        // when
-        final AuctionContext result = dealsProcessor.populateDealsInfo(auctionContext).result();
-
-        // then
-        final ExtGeo expectedExtGeo = ExtGeo.of();
-        expectedExtGeo.addProperty("vendor", mapper.valueToTree(ExtGeoVendor.builder().city("city").build()));
-        assertThat(result.getBidRequest().getDevice()).isEqualTo(Device.builder()
-                .geo(Geo.builder().ext(expectedExtGeo).build())
-                .build());
-        verifyNoInteractions(geoLocationService);
-        assertThat(result.getGeoInfo()).isSameAs(geoInfo);
-    }
-
-    @Test
-    public void populateDealsInfoShouldStoreGeoInfoInContext() {
-        // given
-        givenResultForLineItemDeviceGeoUserServices();
-
-        final GeoInfo geoInfo = GeoInfo.builder()
-                .vendor("vendor")
-                .city("city")
-                .build();
-        given(geoLocationService.lookup(any(), any())).willReturn(Future.succeededFuture(geoInfo));
-
-        final BidRequest bidRequest = givenBidRequest(builder -> builder
-                .imp(singletonList(Imp.builder().ext(mapper.createObjectNode()).build()))
-                .device(Device.builder().build()));
-        final AuctionContext auctionContext = givenAuctionContext(bidRequest, givenAccount(identity()));
-
-        // when
-        final AuctionContext result = dealsProcessor.populateDealsInfo(auctionContext).result();
-
-        // then
-        assertThat(result.getGeoInfo()).isSameAs(geoInfo);
-    }
-
-    private void givenResultForLineItemDeviceGeoUserServices() {
-        given(lineItemService.accountHasDeals(any())).willReturn(true);
-
-        given(deviceInfoService.getDeviceInfo(any()))
-                .willReturn(Future.failedFuture("deviceInfoService error"));
-        given(geoLocationService.lookup(any(), any()))
-                .willReturn(Future.failedFuture("geoLocationService error"));
-        given(userService.getUserDetails(any(), any()))
-                .willReturn(Future.failedFuture("userService error"));
-
-        given(lineItemService.findMatchingLineItems(any(), any()))
-                .willReturn(MatchLineItemsResult.of(emptyList()));
-=======
         assertThat(result).isNull();
->>>>>>> 6e7c9eea
     }
 
     private static BidRequest givenBidRequest(
