package org.prebid.server.deals.targeting;

import com.fasterxml.jackson.databind.JsonNode;
import com.fasterxml.jackson.databind.node.ObjectNode;
import com.iab.openrtb.request.App;
import com.iab.openrtb.request.Banner;
import com.iab.openrtb.request.BidRequest;
import com.iab.openrtb.request.Data;
import com.iab.openrtb.request.Device;
import com.iab.openrtb.request.Format;
import com.iab.openrtb.request.Geo;
import com.iab.openrtb.request.Imp;
import com.iab.openrtb.request.Native;
import com.iab.openrtb.request.Publisher;
import com.iab.openrtb.request.Segment;
import com.iab.openrtb.request.Site;
import com.iab.openrtb.request.User;
import com.iab.openrtb.request.Video;
import org.junit.Before;
import org.junit.Test;
import org.prebid.server.VertxTest;
import org.prebid.server.deals.model.TxnLog;
import org.prebid.server.deals.targeting.model.GeoLocation;
import org.prebid.server.deals.targeting.model.Size;
import org.prebid.server.deals.targeting.syntax.TargetingCategory;
import org.prebid.server.exception.TargetingSyntaxException;
import org.prebid.server.proto.openrtb.ext.request.ExtApp;
import org.prebid.server.proto.openrtb.ext.request.ExtDevice;
import org.prebid.server.proto.openrtb.ext.request.ExtGeo;
import org.prebid.server.proto.openrtb.ext.request.ExtSite;
import org.prebid.server.proto.openrtb.ext.request.ExtUser;

import java.util.function.Function;

import static java.util.Arrays.asList;
import static java.util.Collections.singletonList;
import static java.util.function.Function.identity;
import static org.assertj.core.api.Assertions.assertThat;
import static org.assertj.core.api.Assertions.assertThatThrownBy;

public class RequestContextTest extends VertxTest {

    private TxnLog txnLog;

    @Before
    public void setUp() {
        txnLog = TxnLog.create();
    }

    @Test
    public void lookupStringShouldReturnDomainFromSite() {
        // given
        final TargetingCategory category = new TargetingCategory(TargetingCategory.Type.DOMAIN);
        final RequestContext context = new RequestContext(
                request(r -> r.site(site(s -> s
                        .domain("domain.com")
                        .publisher(Publisher.builder().domain("anotherdomain.com").build())))),
                imp(identity()),
                txnLog,
                jacksonMapper);

        // when and then
        assertThat(context.lookupString(category)).isEqualTo("domain.com");
    }

    @Test
    public void lookupStringShouldReturnDomainFromSitePublisher() {
        // given
        final TargetingCategory category = new TargetingCategory(TargetingCategory.Type.DOMAIN);
        final RequestContext context = new RequestContext(
                request(r -> r.site(site(s -> s
                                .publisher(Publisher.builder().domain("domain.com").build())))),
                imp(identity()),
                txnLog,
                jacksonMapper);

        // when and then
        assertThat(context.lookupString(category)).isEqualTo("domain.com");
    }

    @Test
    public void lookupStringShouldReturnNullWhenDomainIsMissing() {
        // given
        final TargetingCategory category = new TargetingCategory(TargetingCategory.Type.DOMAIN);
        final RequestContext context = new RequestContext(
                request(r -> r.site(site(identity()))),
                imp(identity()),
                txnLog,
                jacksonMapper);

        // when and then
        assertThat(context.lookupString(category)).isNull();
    }

    @Test
    public void lookupStringShouldReturnNullForDomainWhenSiteIsMissing() {
        // given
        final TargetingCategory category = new TargetingCategory(TargetingCategory.Type.DOMAIN);
        final RequestContext context = new RequestContext(
                request(identity()),
                imp(identity()),
                txnLog,
                jacksonMapper);

        // when and then
        assertThat(context.lookupString(category)).isNull();
    }

    @Test
    public void lookupStringShouldReturnPublisherDomainFromSitePublisher() {
        // given
        final TargetingCategory category = new TargetingCategory(TargetingCategory.Type.PUBLISHER_DOMAIN);
        final RequestContext context =
                new RequestContext(
                        request(r -> r.site(site(s -> s
                                .publisher(Publisher.builder().domain("domain.com").build())))),
                        imp(identity()),
                        txnLog,
                        jacksonMapper);

        // when and then
        assertThat(context.lookupString(category)).isEqualTo("domain.com");
    }

    @Test
    public void lookupStringShouldReturnNullForPublisherDomainWhenSiteIsMissing() {
        // given
        final TargetingCategory category = new TargetingCategory(TargetingCategory.Type.PUBLISHER_DOMAIN);
        final RequestContext context =
                new RequestContext(request(identity()), imp(identity()), txnLog, jacksonMapper);

        // when and then
        assertThat(context.lookupString(category)).isNull();
    }

    @Test
    public void lookupStringShouldReturnReferrer() {
        // given
        final TargetingCategory category = new TargetingCategory(TargetingCategory.Type.REFERRER);
        final RequestContext context = new RequestContext(
                request(r -> r.site(site(s -> s.page("https://domain.com/index")))),
                imp(identity()),
                txnLog,
                jacksonMapper);

        // when and then
        assertThat(context.lookupString(category)).isEqualTo("https://domain.com/index");
    }

    @Test
    public void lookupStringShouldReturnAppBundle() {
        // given
        final TargetingCategory category = new TargetingCategory(TargetingCategory.Type.APP_BUNDLE);
        final RequestContext context = new RequestContext(
                request(r -> r.app(app(a -> a.bundle("com.google.calendar")))),
                imp(identity()),
                txnLog,
                jacksonMapper);

        // when and then
        assertThat(context.lookupString(category)).isEqualTo("com.google.calendar");
    }

    @Test
    public void lookupStringShouldReturnNullWhenBundleIsMissing() {
        // given
        final TargetingCategory category = new TargetingCategory(TargetingCategory.Type.APP_BUNDLE);
        final RequestContext context = new RequestContext(
                request(r -> r.app(app(identity()))),
                imp(identity()),
                txnLog,
                jacksonMapper);

        // when and then
        assertThat(context.lookupString(category)).isNull();
    }

    @Test
    public void lookupStringShouldReturnNullWhenAppIsMissing() {
        // given
        final TargetingCategory category = new TargetingCategory(TargetingCategory.Type.APP_BUNDLE);
        final RequestContext context = new RequestContext(
                request(identity()),
                imp(identity()),
                txnLog,
                jacksonMapper);

        // when and then
        assertThat(context.lookupString(category)).isNull();
    }

    @Test
    public void lookupStringShouldReturnAdslotFromContextDataPbadslot() {
        // given
        final TargetingCategory category = new TargetingCategory(TargetingCategory.Type.ADSLOT);
        final RequestContext context = new RequestContext(
                request(identity()),
                imp(i -> i.ext(mapper.createObjectNode()
                        .<ObjectNode>set("context", mapper.createObjectNode()
                                .set("data", mapper.createObjectNode()
                                        .put("pbadslot", "/123/456")
                                        .set("adserver", obj("adslot", "/234/567"))))
                        .set("data", mapper.createObjectNode()
                                .put("pbadslot", "/345/678")
                                .set("adserver", obj("adslot", "/456/789"))))),
                txnLog,
                jacksonMapper);

        // when and then
        assertThat(context.lookupString(category)).isEqualTo("/123/456");
    }

    @Test
    public void lookupStringShouldReturnAdslotFromContextDataAdserverAdslot() {
        // given
        final TargetingCategory category = new TargetingCategory(TargetingCategory.Type.ADSLOT);
        final RequestContext context = new RequestContext(
                request(identity()),
                imp(i -> i.ext(mapper.createObjectNode()
                        .<ObjectNode>set("context", mapper.createObjectNode()
                                .set("data", mapper.createObjectNode()
                                        .set("adserver", obj("adslot", "/234/567"))))
                        .set("data", mapper.createObjectNode()
                                .put("pbadslot", "/345/678")
                                .set("adserver", obj("adslot", "/456/789"))))),
                txnLog,
                jacksonMapper);

        // when and then
        assertThat(context.lookupString(category)).isEqualTo("/234/567");
    }

    @Test
    public void lookupStringShouldReturnAdslotFromDataPbadslot() {
        // given
        final TargetingCategory category = new TargetingCategory(TargetingCategory.Type.ADSLOT);
        final RequestContext context = new RequestContext(
                request(identity()),
                imp(i -> i.ext(mapper.createObjectNode()
                        .set("data", mapper.createObjectNode()
                                .put("pbadslot", "/345/678")
                                .set("adserver", obj("adslot", "/456/789"))))),
                txnLog,
                jacksonMapper);

        // when and then
        assertThat(context.lookupString(category)).isEqualTo("/345/678");
    }

    @Test
    public void lookupStringShouldReturnAdslotFromDataAdserverAdslot() {
        // given
        final TargetingCategory category = new TargetingCategory(TargetingCategory.Type.ADSLOT);
        final RequestContext context = new RequestContext(
                request(identity()),
                imp(i -> i.ext(mapper.createObjectNode()
                        .set("data", mapper.createObjectNode()
                                .set("adserver", obj("adslot", "/456/789"))))),
                txnLog,
                jacksonMapper);

        // when and then
        assertThat(context.lookupString(category)).isEqualTo("/456/789");
    }

    @Test
    public void lookupStringShouldReturnAdslotFromAlternativeAdServerAdSlotPath() {
        // given
        final TargetingCategory category = new TargetingCategory(TargetingCategory.Type.ADSLOT);
        final RequestContext context = new RequestContext(
                request(identity()),
                imp(i -> i.ext(obj("context", obj("data", obj("adserver", obj("adslot", "/123/456")))))),
                txnLog,
                jacksonMapper);

        // when and then
        assertThat(context.lookupString(category)).isEqualTo("/123/456");
    }

    @Test
    public void lookupStringShouldReturnNullWhenAdslotIsMissing() {
        // given
        final TargetingCategory category = new TargetingCategory(TargetingCategory.Type.ADSLOT);
        final RequestContext context = new RequestContext(
                request(identity()),
                imp(i -> i.ext(obj("context", obj("data", mapper.createObjectNode())))),
                txnLog,
                jacksonMapper);

        // when and then
        assertThat(context.lookupString(category)).isNull();
    }

    @Test
    public void lookupStringShouldReturnCountryFromDeviceGeoExtValue() {
        // given
        final TargetingCategory category = new TargetingCategory(TargetingCategory.Type.DEVICE_GEO_EXT,
                "vendor.attribute");
        final ExtGeo extGeo = ExtGeo.of();
        extGeo.addProperty("vendor", obj("attribute", "value"));
        final RequestContext context = new RequestContext(
                request(r -> r.device(device(d -> d.geo(geo(g -> g.ext(extGeo)))))),
                imp(identity()),
                txnLog,
                jacksonMapper);

        // when and then
        assertThat(context.lookupString(category)).isEqualTo("value");
    }

    @Test
    public void lookupStringShouldReturnRegionFromDeviceGeoExtValue() {
        // given
        final TargetingCategory category = new TargetingCategory(TargetingCategory.Type.DEVICE_GEO_EXT,
                "vendor.nested.attribute");
        final ExtGeo extGeo = ExtGeo.of();
        extGeo.addProperty("vendor", obj("nested", obj("attribute", "value")));
        final RequestContext context = new RequestContext(
                request(r -> r.device(device(d -> d.geo(geo(g -> g.ext(extGeo)))))),
                imp(identity()),
                txnLog,
                jacksonMapper);

        // when and then
        assertThat(context.lookupString(category)).isEqualTo("value");
    }

    @Test
    public void lookupStringShouldReturnMetroFromDeviceExtValue() {
        // given
        final TargetingCategory category = new TargetingCategory(TargetingCategory.Type.DEVICE_EXT,
                "vendor.attribute");
        final ExtDevice extDevice = ExtDevice.of(null, null);
        extDevice.addProperty("vendor", obj("attribute", "value"));

        final RequestContext context = new RequestContext(
                request(r -> r.device(device(d -> d.ext(extDevice)))),
                imp(identity()),
                txnLog,
                jacksonMapper);

        // when and then
        assertThat(context.lookupString(category)).isEqualTo("value");
    }

    @Test
    public void lookupStringShouldReturnMetroFromDeviceExtNestedValue() {
        // given
        final TargetingCategory category = new TargetingCategory(TargetingCategory.Type.DEVICE_EXT,
                "vendor.nested.attribute");
        final ExtDevice extDevice = ExtDevice.of(null, null);
        extDevice.addProperty("vendor", obj("nested", obj("attribute", "value")));
        final RequestContext context = new RequestContext(
                request(r -> r.device(device(d -> d.ext(extDevice)))),
                imp(identity()),
                txnLog,
                jacksonMapper);

        // when and then
        assertThat(context.lookupString(category)).isEqualTo("value");
    }

    @Test
    public void lookupStringShouldReturnSimpleBidderParam() {
        // given
        final TargetingCategory category = new TargetingCategory(TargetingCategory.Type.BIDDER_PARAM, "rubicon.siteId");
        final RequestContext context = new RequestContext(
                request(identity()),
                imp(i -> i.ext(obj("prebid", obj("bidder", obj("rubicon", obj("siteId", "123")))))),
                txnLog,
                jacksonMapper);

        // when and then
        assertThat(context.lookupString(category)).isEqualTo("123");
    }

    @Test
    public void lookupStringShouldReturnNestedBidderParam() {
        // given
        final TargetingCategory category = new TargetingCategory(TargetingCategory.Type.BIDDER_PARAM,
                "rubicon.inv.code");
        final RequestContext context = new RequestContext(
                request(identity()),
                imp(i -> i.ext(obj("prebid", obj("bidder", obj("rubicon", obj("inv", obj("code", "123"))))))),
                txnLog,
                jacksonMapper);

        // when and then
        assertThat(context.lookupString(category)).isEqualTo("123");
    }

    @Test
    public void lookupStringShouldReturnNullWhenBidderParamIsNotString() {
        // given
        final TargetingCategory category = new TargetingCategory(TargetingCategory.Type.BIDDER_PARAM, "rubicon.siteId");
        final RequestContext context = new RequestContext(
                request(identity()),
                imp(i -> i.ext(obj("rubicon", obj("siteId", mapper.valueToTree(123))))),
                txnLog,
                jacksonMapper);

        // when and then
        assertThat(context.lookupString(category)).isNull();
    }

    @Test
    public void lookupStringShouldReturnNullWhenBidderParamIsMissing() {
        // given
        final TargetingCategory category = new TargetingCategory(TargetingCategory.Type.BIDDER_PARAM, "rubicon.siteId");
        final RequestContext context = new RequestContext(
                request(identity()),
                imp(i -> i.ext(obj("rubicon", "phony"))),
                txnLog,
                jacksonMapper);

        // when and then
        assertThat(context.lookupString(category)).isNull();
    }

    @Test
    public void lookupStringShouldReturnNullWhenImpExtIsMissingForBidderParam() {
        // given
        final TargetingCategory category = new TargetingCategory(TargetingCategory.Type.BIDDER_PARAM, "rubicon.siteId");
        final RequestContext context = new RequestContext(
                request(identity()),
                imp(identity()),
                txnLog,
                jacksonMapper);

        // when and then
        assertThat(context.lookupString(category)).isNull();
    }

    @Test
    public void lookupStringShouldReturnSimpleUserFirstPartyDataFromObject() {
        // given
        final TargetingCategory category = new TargetingCategory(
                TargetingCategory.Type.USER_FIRST_PARTY_DATA, "buyeruid");
        final ExtUser extUser = ExtUser.builder().data(obj("buyeruid", "456")).build();
        final RequestContext context = new RequestContext(
                request(r -> r.user(user(u -> u
                        .buyeruid("123")
                        .ext(extUser)))),
                imp(identity()),
                txnLog,
                jacksonMapper);

        // when and then
        assertThat(context.lookupString(category)).isEqualTo("123");
    }

    @Test
    public void lookupStringShouldReturnSimpleUserFirstPartyDataFromExt() {
        // given
        final TargetingCategory category = new TargetingCategory(
                TargetingCategory.Type.USER_FIRST_PARTY_DATA, "sport");
        final ExtUser extUser = ExtUser.builder().data(obj("sport", "hockey")).build();
        final RequestContext context = new RequestContext(
                request(r -> r.user(user(u -> u.ext(extUser)))),
                imp(identity()),
                txnLog,
                jacksonMapper);

        // when and then
        assertThat(context.lookupString(category)).isEqualTo("hockey");
    }

    @Test
    public void lookupStringShouldReturnUserFirstPartyDataFromExtWhenObjectAttributeTypeIsNotString() {
        // given
        final TargetingCategory category = new TargetingCategory(
                TargetingCategory.Type.USER_FIRST_PARTY_DATA, "yob");
        final ExtUser extUser = ExtUser.builder().data(obj("yob", "1900")).build();
        final RequestContext context = new RequestContext(
                request(r -> r.user(user(u -> u.yob(1800).ext(extUser)))),
                imp(identity()),
                txnLog,
                jacksonMapper);

        // when and then
        assertThat(context.lookupString(category)).isEqualTo("1900");
    }

    @Test
    public void lookupStringShouldReturnNestedUserFirstPartyData() {
        // given
        final TargetingCategory category = new TargetingCategory(
                TargetingCategory.Type.USER_FIRST_PARTY_DATA, "section.sport");
        final ExtUser extUser = ExtUser.builder().data(obj("section", obj("sport", "hockey"))).build();
        final RequestContext context = new RequestContext(
                request(r -> r.user(user(u -> u.ext(extUser)))),
                imp(identity()),
                txnLog,
                jacksonMapper);

        // when and then
        assertThat(context.lookupString(category)).isEqualTo("hockey");
    }

    @Test
    public void lookupStringShouldReturnNullWhenUserFirstPartyDataIsNotString() {
        // given
        final TargetingCategory category = new TargetingCategory(
                TargetingCategory.Type.USER_FIRST_PARTY_DATA, "sport");
        final ExtUser extUser = ExtUser.builder().data(obj("sport", mapper.valueToTree(123))).build();
        final RequestContext context = new RequestContext(
                request(r -> r.user(user(u -> u.ext(extUser)))),
                imp(identity()),
                txnLog,
                jacksonMapper);

        // when and then
        assertThat(context.lookupString(category)).isNull();
    }

    @Test
    public void lookupStringShouldReturnNullWhenUserExtIsMissingForUserFirstPartyData() {
        // given
        final TargetingCategory category = new TargetingCategory(
                TargetingCategory.Type.USER_FIRST_PARTY_DATA, "sport");
        final RequestContext context = new RequestContext(
                request(r -> r.user(user(identity()))),
                imp(identity()),
                txnLog,
                jacksonMapper);

        // when and then
        assertThat(context.lookupString(category)).isNull();
    }

    @Test
    public void lookupStringShouldReturnNullWhenUserIsMissingForUserFirstPartyData() {
        // given
        final TargetingCategory category = new TargetingCategory(
                TargetingCategory.Type.USER_FIRST_PARTY_DATA, "sport");
        final RequestContext context = new RequestContext(
                request(identity()),
                imp(identity()),
                txnLog,
                jacksonMapper);

        // when and then
        assertThat(context.lookupString(category)).isNull();
    }

    @Test
    public void lookupStringShouldReturnSiteFirstPartyDataFromImpExt() {
        // given
        final TargetingCategory category = new TargetingCategory(
                TargetingCategory.Type.SITE_FIRST_PARTY_DATA, "section.sport");
        final ExtSite extSite = ExtSite.of(null, obj("section", obj("sport", "basketball")));
        final ExtApp extApp = ExtApp.of(null, obj("section", obj("sport", "baseball")));
        final RequestContext context = new RequestContext(
                request(r -> r
                        .site(site(s -> s.ext(extSite)))
                        .app(app(a -> a.ext(extApp)))),
                imp(i -> i.ext(obj("context", obj("data", obj("section", obj("sport", "hockey")))))),
                txnLog,
                jacksonMapper);

        // when and then
        assertThat(context.lookupString(category)).isEqualTo("hockey");
    }

    @Test
    public void lookupStringShouldReturnSiteFirstPartyDataFromSiteExt() {
        // given
        final TargetingCategory category = new TargetingCategory(
                TargetingCategory.Type.SITE_FIRST_PARTY_DATA, "section.sport");
        final ExtSite extSite = ExtSite.of(null, obj("section", obj("sport", "hockey")));
        final ExtApp extApp = ExtApp.of(null, obj("section", obj("sport", "baseball")));
        final RequestContext context = new RequestContext(
                request(r -> r
                        .site(site(s -> s.ext(extSite)))
                        .app(app(a -> a.ext(extApp)))),
                imp(identity()),
                txnLog,
                jacksonMapper);

        // when and then
        assertThat(context.lookupString(category)).isEqualTo("hockey");
    }

    @Test
    public void lookupStringShouldReturnSiteFirstPartyDataFromAppExt() {
        // given
        final TargetingCategory category = new TargetingCategory(
                TargetingCategory.Type.SITE_FIRST_PARTY_DATA, "section.sport");
        final ExtApp extApp = ExtApp.of(null, obj("section", obj("sport", "hockey")));
        final RequestContext context = new RequestContext(
                request(r -> r.app(app(a -> a.ext(extApp)))),
                imp(identity()),
                txnLog,
                jacksonMapper);

        // when and then
        assertThat(context.lookupString(category)).isEqualTo("hockey");
    }

    @Test
<<<<<<< HEAD
    public void lookupStringShouldThrowExceptionWhenUnexpectedCategory() {
        // given
        final TargetingCategory category = new TargetingCategory(TargetingCategory.Type.LOCATION);
        final RequestContext context = new RequestContext(
                request(identity()),
                imp(identity()),
                txnLog,
                jacksonMapper);

        // when and then
        assertThatThrownBy(() -> context.lookupString(category))
                .isInstanceOf(TargetingSyntaxException.class)
                .hasMessage("Unexpected category for fetching string value for: LOCATION");
    }

    @Test
=======
>>>>>>> e8b899e9
    public void lookupIntegerShouldReturnDowFromUserExt() {
        // given
        final TargetingCategory category = new TargetingCategory(TargetingCategory.Type.DOW);
        final ExtUser extUser = ExtUser.builder().build();
        extUser.addProperty("time", obj("userdow", 5));
        final RequestContext context = new RequestContext(
                request(r -> r.user(user(u -> u.ext(extUser)))),
                imp(identity()),
                txnLog,
                jacksonMapper);

        // when and then
        assertThat(context.lookupInteger(category)).isEqualTo(5);
    }

    @Test
    public void lookupIntegerShouldReturnHourFromExt() {
        // given
        final TargetingCategory category = new TargetingCategory(TargetingCategory.Type.HOUR);
        final ExtUser extUser = ExtUser.builder().build();
        extUser.addProperty("time", obj("userhour", 15));
        final RequestContext context = new RequestContext(
                request(r -> r.user(user(u -> u.ext(extUser)))),
                imp(identity()),
                txnLog,
                jacksonMapper);

        // when and then
        assertThat(context.lookupInteger(category)).isEqualTo(15);
    }

    @Test
    public void lookupIntegerShouldReturnBidderParam() {
        // given
        final TargetingCategory category = new TargetingCategory(TargetingCategory.Type.BIDDER_PARAM, "rubicon.siteId");
        final RequestContext context = new RequestContext(
                request(identity()),
                imp(i -> i.ext(obj("prebid", obj("bidder", obj("rubicon", obj("siteId", mapper.valueToTree(123))))))),
                txnLog,
                jacksonMapper);

        // when and then
        assertThat(context.lookupInteger(category)).isEqualTo(123);
    }

    @Test
    public void lookupIntegerShouldReturnNullWhenBidderParamIsNotInteger() {
        // given
        final TargetingCategory category = new TargetingCategory(TargetingCategory.Type.BIDDER_PARAM, "rubicon.siteId");
        final RequestContext context = new RequestContext(
                request(identity()),
                imp(i -> i.ext(obj("rubicon", obj("siteId", mapper.valueToTree(123.456d))))),
                txnLog,
                jacksonMapper);

        // when and then
        assertThat(context.lookupInteger(category)).isNull();
    }

    @Test
    public void lookupIntegerShouldReturnNullWhenBidderParamIsMissing() {
        // given
        final TargetingCategory category = new TargetingCategory(TargetingCategory.Type.BIDDER_PARAM, "rubicon.siteId");
        final RequestContext context = new RequestContext(
                request(identity()),
                imp(i -> i.ext(obj("rubicon", "phony"))),
                txnLog,
                jacksonMapper);

        // when and then
        assertThat(context.lookupInteger(category)).isNull();
    }

    @Test
    public void lookupIntegerShouldReturnUserFirstPartyData() {
        // given
        final TargetingCategory category = new TargetingCategory(TargetingCategory.Type.USER_FIRST_PARTY_DATA, "sport");
        final ExtUser extUser = ExtUser.builder().data(obj("sport", mapper.valueToTree(123))).build();
        final RequestContext context = new RequestContext(
                request(r -> r.user(user(u -> u.ext(extUser)))),
                imp(identity()),
                txnLog,
                jacksonMapper);

        // when and then
        assertThat(context.lookupInteger(category)).isEqualTo(123);
    }

    @Test
    public void lookupIntegerShouldReturnSiteFirstPartyData() {
        // given
        final TargetingCategory category = new TargetingCategory(TargetingCategory.Type.SITE_FIRST_PARTY_DATA, "sport");
        final ExtSite extSite = ExtSite.of(null, obj("sport", mapper.valueToTree(123)));
        final RequestContext context = new RequestContext(
                request(r -> r.site(site(s -> s.ext(extSite)))),
                imp(identity()),
                txnLog,
                jacksonMapper);

        // when and then
        assertThat(context.lookupInteger(category)).isEqualTo(123);
    }

    @Test
<<<<<<< HEAD
    public void lookupIntegerShouldThrowExceptionWhenUnexpectedCategory() {
        // given
        final TargetingCategory category = new TargetingCategory(TargetingCategory.Type.DOMAIN);
        final RequestContext context = new RequestContext(request(identity()), imp(identity()),
                txnLog,
                jacksonMapper);

        // when and then
        assertThatThrownBy(() -> context.lookupInteger(category))
                .isInstanceOf(TargetingSyntaxException.class)
                .hasMessage("Unexpected category for fetching integer value for: DOMAIN");
    }

    @Test
=======
>>>>>>> e8b899e9
    public void lookupStringsShouldReturnMediaTypeBannerAndVideo() {
        // given
        final TargetingCategory category = new TargetingCategory(TargetingCategory.Type.MEDIA_TYPE);
        final RequestContext context = new RequestContext(
                request(identity()),
                imp(i -> i.banner(banner(identity())).video(Video.builder().build())),
                txnLog,
                jacksonMapper);

        // when and then
        assertThat(context.lookupStrings(category)).containsOnly("banner", "video");
    }

    @Test
    public void lookupStringsShouldReturnMediaTypeVideoAndNative() {
        // given
        final TargetingCategory category = new TargetingCategory(TargetingCategory.Type.MEDIA_TYPE);
        final RequestContext context = new RequestContext(
                request(identity()),
                imp(i -> i.video(Video.builder().build()).xNative(Native.builder().build())),
                txnLog,
                jacksonMapper);

        // when and then
        assertThat(context.lookupStrings(category)).containsOnly("video", "native");
    }

    @Test
    public void lookupStringsShouldReturnBidderParam() {
        // given
        final TargetingCategory category = new TargetingCategory(TargetingCategory.Type.BIDDER_PARAM, "rubicon.siteId");
        final RequestContext context = new RequestContext(
                request(identity()),
                imp(i -> i.ext(obj("prebid", obj("bidder",
                        obj("rubicon", obj("siteId", mapper.valueToTree(asList("123", "456")))))))),
                txnLog,
                jacksonMapper);

        // when and then
        assertThat(context.lookupStrings(category)).containsOnly("123", "456");
    }

    @Test
    public void lookupStringsShouldReturnEmptyListWhenBidderParamIsNotArray() {
        // given
        final TargetingCategory category = new TargetingCategory(TargetingCategory.Type.BIDDER_PARAM, "rubicon.siteId");
        final RequestContext context = new RequestContext(
                request(identity()),
                imp(i -> i.ext(obj("prebid", obj("bidder",
                        obj("rubicon", obj("siteId", mapper.createObjectNode())))))),
                txnLog,
                jacksonMapper);

        // when and then
        assertThat(context.lookupStrings(category)).isEmpty();
    }

    @Test
    public void lookupStringsShouldReturnListOfSingleStringWhenBidderParamIsString() {
        // given
        final TargetingCategory category = new TargetingCategory(TargetingCategory.Type.BIDDER_PARAM, "rubicon.siteId");
        final RequestContext context = new RequestContext(
                request(identity()),
                imp(i -> i.ext(obj("prebid", obj("bidder",
                        obj("rubicon", obj("siteId", "value")))))),
                txnLog,
                jacksonMapper);

        // when and then
        assertThat(context.lookupStrings(category)).containsOnly("value");
    }

    @Test
    public void lookupStringsShouldReturnOnlyStringsWhenNonStringBidderParamPresent() {
        // given
        final TargetingCategory category = new TargetingCategory(TargetingCategory.Type.BIDDER_PARAM, "rubicon.siteId");
        final RequestContext context = new RequestContext(
                request(identity()),
                imp(i -> i.ext(obj("prebid", obj("bidder",
                        obj("rubicon", obj("siteId", mapper.valueToTree(asList("123", 456)))))))),
                txnLog,
                jacksonMapper);

        // when and then
        assertThat(context.lookupStrings(category)).containsOnly("123");
    }

    @Test
    public void lookupStringsShouldReturnEmptyListWhenBidderParamIsMissing() {
        // given
        final TargetingCategory category = new TargetingCategory(TargetingCategory.Type.BIDDER_PARAM, "rubicon.siteId");
        final RequestContext context = new RequestContext(
                request(identity()),
                imp(i -> i.ext(obj("prebid", obj("bidder", obj("prebid", obj("bidder",
                        obj("rubicon", "phony"))))))),
                txnLog,
                jacksonMapper);

        // when and then
        assertThat(context.lookupStrings(category)).isEmpty();
    }

    @Test
    public void lookupStringsShouldReturnUserFirstPartyData() {
        // given
        final TargetingCategory category = new TargetingCategory(TargetingCategory.Type.USER_FIRST_PARTY_DATA, "sport");
        final ExtUser extUser = ExtUser.builder().data(obj("sport", mapper.valueToTree(asList("123", "456")))).build();
        final RequestContext context = new RequestContext(
                request(r -> r.user(user(u -> u.ext(extUser)))),
                imp(identity()),
                txnLog,
                jacksonMapper);

        // when and then
        assertThat(context.lookupStrings(category)).containsOnly("123", "456");
    }

    @Test
    public void lookupStringsShouldReturnSiteFirstPartyData() {
        // given
        final TargetingCategory category = new TargetingCategory(TargetingCategory.Type.SITE_FIRST_PARTY_DATA, "sport");
        final ExtSite extSite = ExtSite.of(null, obj("sport", mapper.valueToTree(asList("123", "456"))));
        final RequestContext context = new RequestContext(
                request(r -> r.site(site(s -> s.ext(extSite)))),
                imp(identity()),
                txnLog,
                jacksonMapper);

        // when and then
        assertThat(context.lookupStrings(category)).containsOnly("123", "456");
    }

    @Test
    public void lookupStringsShouldReturnSegmentsWithDesiredSource() {
        // given
        final TargetingCategory category = new TargetingCategory(TargetingCategory.Type.USER_SEGMENT, "rubicon");
        final RequestContext context = new RequestContext(
                request(r -> r.user(user(u -> u.data(asList(
                        data(d -> d.id("rubicon").segment(asList(segment(s -> s.id("1")), segment(s -> s.id("2"))))),
                        data(d -> d.id("bluekai").segment(
                                asList(segment(s -> s.id("3")), segment(s -> s.id("4")))))))))),
                imp(identity()),
                txnLog,
                jacksonMapper);

        // when and then
        assertThat(context.lookupStrings(category)).containsOnly("1", "2");
    }

    @Test
    public void lookupStringsShouldReturnEmptyListWhenDesiredSourceIsMissing() {
        // given
        final TargetingCategory category = new TargetingCategory(TargetingCategory.Type.USER_SEGMENT, "rubicon");
        final RequestContext context = new RequestContext(
                request(r -> r.user(user(u -> u.data(singletonList(
                        data(d -> d.id("bluekai").segment(
                                asList(segment(s -> s.id("3")), segment(s -> s.id("4")))))))))),
                imp(identity()),
                txnLog,
                jacksonMapper);

        // when and then
        assertThat(context.lookupStrings(category)).isEmpty();
    }

    @Test
    public void lookupStringsShouldSkipSegmentsWithoutIds() {
        // given
        final TargetingCategory category = new TargetingCategory(TargetingCategory.Type.USER_SEGMENT, "rubicon");
        final RequestContext context = new RequestContext(
                request(r -> r.user(user(u -> u.data(singletonList(
                        data(d -> d.id("rubicon").segment(asList(segment(s -> s.id("1")), segment(identity()))))))))),
                imp(identity()),
                txnLog,
                jacksonMapper);

        // when and then
        assertThat(context.lookupStrings(category)).containsOnly("1");
    }

    @Test
    public void lookupStringsShouldReturnEmptyListWhenSegmentsAreMissing() {
        // given
        final TargetingCategory category = new TargetingCategory(TargetingCategory.Type.USER_SEGMENT, "rubicon");
        final RequestContext context = new RequestContext(
                request(r -> r.user(user(u -> u.data(singletonList(data(d -> d.id("rubicon"))))))),
                imp(identity()),
                txnLog,
                jacksonMapper);

        // when and then
        assertThat(context.lookupStrings(category)).isEmpty();
    }

    @Test
    public void lookupStringsShouldTolerateMissingSource() {
        // given
        final TargetingCategory category = new TargetingCategory(TargetingCategory.Type.USER_SEGMENT, "rubicon");
        final RequestContext context = new RequestContext(
                request(r -> r.user(user(u -> u.data(singletonList(data(identity())))))),
                imp(identity()),
                txnLog,
                jacksonMapper);

        // when and then
        assertThat(context.lookupStrings(category)).isEmpty();
    }

    @Test
    public void lookupStringsShouldReturnEmptyListWhenDataIsMissing() {
        // given
        final TargetingCategory category = new TargetingCategory(TargetingCategory.Type.USER_SEGMENT, "rubicon");
        final RequestContext context = new RequestContext(
                request(r -> r.user(user(identity()))),
                imp(identity()),
                txnLog,
                jacksonMapper);

        // when and then
        assertThat(context.lookupStrings(category)).isEmpty();
    }

    @Test
    public void lookupStringsShouldReturnEmptyListWhenUserIsMissing() {
        // given
        final TargetingCategory category = new TargetingCategory(TargetingCategory.Type.USER_SEGMENT, "rubicon");
        final RequestContext context = new RequestContext(
                request(identity()),
                imp(identity()),
                txnLog,
                jacksonMapper);

        // when and then
        assertThat(context.lookupStrings(category)).isEmpty();
    }

    @Test
<<<<<<< HEAD
    public void lookupStringsShouldThrowExceptionWhenUnexpectedCategory() {
        // given
        final TargetingCategory category = new TargetingCategory(TargetingCategory.Type.DOMAIN);
        final RequestContext context = new RequestContext(
                request(identity()),
                imp(identity()),
                txnLog,
                jacksonMapper);

        // when and then
        assertThatThrownBy(() -> context.lookupStrings(category))
                .isInstanceOf(TargetingSyntaxException.class)
                .hasMessage("Unexpected category for fetching string values for: DOMAIN");
    }

    @Test
=======
>>>>>>> e8b899e9
    public void lookupIntegersShouldReturnBidderParam() {
        // given
        final TargetingCategory category = new TargetingCategory(TargetingCategory.Type.BIDDER_PARAM, "rubicon.siteId");
        final RequestContext context = new RequestContext(
                request(identity()),
                imp(i -> i.ext(obj("prebid", obj("bidder",
                        obj("rubicon", obj("siteId", mapper.valueToTree(asList(123, 456)))))))),
                txnLog,
                jacksonMapper);

        // when and then
        assertThat(context.lookupIntegers(category)).containsOnly(123, 456);
    }

    @Test
    public void lookupIntegersShouldReturnEmptyListWhenBidderParamIsNotArray() {
        // given
        final TargetingCategory category = new TargetingCategory(TargetingCategory.Type.BIDDER_PARAM, "rubicon.siteId");
        final RequestContext context = new RequestContext(
                request(identity()),
                imp(i -> i.ext(obj("prebid", obj("bidder",
                        obj("rubicon", obj("siteId", mapper.createObjectNode())))))),
                txnLog,
                jacksonMapper);

        // when and then
        assertThat(context.lookupIntegers(category)).isEmpty();
    }

    @Test
    public void lookupIntegersShouldReturnListOfSingleIntegerWhenBidderParamIsInteger() {
        // given
        final TargetingCategory category = new TargetingCategory(TargetingCategory.Type.BIDDER_PARAM, "rubicon.siteId");
        final RequestContext context = new RequestContext(
                request(identity()),
                imp(i -> i.ext(obj("prebid", obj("bidder",
                        obj("rubicon", obj("siteId", 123)))))),
                txnLog,
                jacksonMapper);

        // when and then
        assertThat(context.lookupIntegers(category)).containsOnly(123);
    }

    @Test
    public void lookupIntegersShouldReturnOnlyIntegersWhenNonIntegerBidderParamPresent() {
        // given
        final TargetingCategory category = new TargetingCategory(TargetingCategory.Type.BIDDER_PARAM, "rubicon.siteId");
        final RequestContext context = new RequestContext(
                request(identity()),
                imp(i -> i.ext(obj("prebid", obj("bidder",
                        obj("rubicon", obj("siteId", mapper.valueToTree(asList(123, "456")))))))),
                txnLog,
                jacksonMapper);

        // when and then
        assertThat(context.lookupIntegers(category)).containsOnly(123);
    }

    @Test
    public void lookupIntegersShouldReturnEmptyListWhenBidderParamIsMissing() {
        // given
        final TargetingCategory category = new TargetingCategory(TargetingCategory.Type.BIDDER_PARAM, "rubicon.siteId");
        final RequestContext context = new RequestContext(
                request(identity()),
                imp(i -> i.ext(obj("prebid", obj("bidder",
                        obj("rubicon", "phony"))))),
                txnLog,
                jacksonMapper);

        // when and then
        assertThat(context.lookupIntegers(category)).isEmpty();
    }

    @Test
    public void lookupIntegersShouldReturnUserFirstPartyData() {
        // given
        final TargetingCategory category = new TargetingCategory(TargetingCategory.Type.USER_FIRST_PARTY_DATA, "sport");
        final ExtUser extUser = ExtUser.builder().data(obj("sport", mapper.valueToTree(asList(123, 456)))).build();
        final RequestContext context = new RequestContext(
                request(r -> r.user(user(u -> u.ext(extUser)))),
                imp(identity()),
                txnLog,
                jacksonMapper);

        // when and then
        assertThat(context.lookupIntegers(category)).containsOnly(123, 456);
    }

    @Test
    public void lookupIntegersShouldReturnSiteFirstPartyData() {
        // given
        final TargetingCategory category = new TargetingCategory(TargetingCategory.Type.SITE_FIRST_PARTY_DATA, "sport");
        final ExtSite extSite = ExtSite.of(null, obj("sport", mapper.valueToTree(asList(123, 456))));
        final RequestContext context = new RequestContext(
                request(r -> r.site(site(s -> s.ext(extSite)))),
                imp(identity()),
                txnLog,
                jacksonMapper);

        // when and then
        assertThat(context.lookupIntegers(category)).containsOnly(123, 456);
    }

    @Test
<<<<<<< HEAD
    public void lookupIntegersShouldThrowExceptionWhenUnexpectedCategory() {
        // given
        final TargetingCategory category = new TargetingCategory(TargetingCategory.Type.DOMAIN);
        final RequestContext context = new RequestContext(request(identity()), imp(identity()), txnLog, jacksonMapper);

        // when and then
        assertThatThrownBy(() -> context.lookupIntegers(category))
                .isInstanceOf(TargetingSyntaxException.class)
                .hasMessage("Unexpected category for fetching integer values for: DOMAIN");
    }

    @Test
=======
>>>>>>> e8b899e9
    public void lookupSizesShouldReturnSizes() {
        // given
        final TargetingCategory category = new TargetingCategory(TargetingCategory.Type.SIZE);
        final RequestContext context = new RequestContext(
                request(identity()),
                imp(i -> i.banner(banner(b -> b.format(asList(format(300, 250), format(400, 300)))))),
                txnLog,
                jacksonMapper);

        // when and then
        assertThat(context.lookupSizes(category)).containsOnly(Size.of(300, 250), Size.of(400, 300));
    }

    @Test
    public void lookupSizesShouldReturnEmptyListWhenFormatIsMissing() {
        // given
        final TargetingCategory category = new TargetingCategory(TargetingCategory.Type.SIZE);
        final RequestContext context = new RequestContext(
                request(identity()),
                imp(i -> i.banner(banner(identity()))),
                txnLog,
                jacksonMapper);

        // when and then
        assertThat(context.lookupSizes(category)).isEmpty();
    }

    @Test
    public void lookupSizesShouldReturnEmptyListWhenBannerIsMissing() {
        // given
        final TargetingCategory category = new TargetingCategory(TargetingCategory.Type.SIZE);
        final RequestContext context = new RequestContext(
                request(identity()),
                imp(identity()),
                txnLog,
                jacksonMapper);

        // when and then
        assertThat(context.lookupSizes(category)).isEmpty();
    }

    @Test
    public void lookupSizesShouldThrowExceptionWhenUnexpectedCategory() {
        // given
        final TargetingCategory category = new TargetingCategory(TargetingCategory.Type.DOMAIN);
        final RequestContext context = new RequestContext(
                request(identity()),
                imp(identity()),
                txnLog,
                jacksonMapper);

        // when and then
        assertThatThrownBy(() -> context.lookupSizes(category))
                .isInstanceOf(TargetingSyntaxException.class)
                .hasMessage("Unexpected category for fetching sizes for: DOMAIN");
    }

    @Test
    public void lookupGeoLocationShouldReturnLocation() {
        // given
        final TargetingCategory category = new TargetingCategory(TargetingCategory.Type.LOCATION);
        final RequestContext context = new RequestContext(
                request(r -> r.device(device(d -> d.geo(geo(g -> g.lat(50f).lon(60f)))))),
                imp(identity()),
                txnLog,
                jacksonMapper);

        // when and then
        assertThat(context.lookupGeoLocation(category)).isEqualTo(GeoLocation.of(50f, 60f));
    }

    @Test
    public void lookupGeoLocationShouldReturnNullWhenLonIsMissing() {
        // given
        final TargetingCategory category = new TargetingCategory(TargetingCategory.Type.LOCATION);
        final RequestContext context = new RequestContext(
                request(r -> r.device(device(d -> d.geo(geo(g -> g.lat(50f)))))),
                imp(identity()),
                txnLog,
                jacksonMapper);

        // when and then
        assertThat(context.lookupGeoLocation(category)).isNull();
    }

    @Test
    public void lookupGeoLocationShouldReturnNullWhenLatIsMissing() {
        // given
        final TargetingCategory category = new TargetingCategory(TargetingCategory.Type.LOCATION);
        final RequestContext context = new RequestContext(
                request(r -> r.device(device(d -> d.geo(geo(g -> g.lon(60f)))))),
                imp(identity()),
                txnLog,
                jacksonMapper);

        // when and then
        assertThat(context.lookupGeoLocation(category)).isNull();
    }

    @Test
    public void lookupGeoLocationShouldReturnNullWhenGeoIsMissing() {
        // given
        final TargetingCategory category = new TargetingCategory(TargetingCategory.Type.LOCATION);
        final RequestContext context = new RequestContext(
                request(r -> r.device(device(identity()))),
                imp(identity()),
                txnLog,
                jacksonMapper);

        // when and then
        assertThat(context.lookupGeoLocation(category)).isNull();
    }

    @Test
    public void lookupGeoLocationShouldReturnNullWhenDeviceIsMissing() {
        // given
        final TargetingCategory category = new TargetingCategory(TargetingCategory.Type.LOCATION);
        final RequestContext context = new RequestContext(
                request(identity()),
                imp(identity()),
                txnLog,
                jacksonMapper);

        // when and then
        assertThat(context.lookupGeoLocation(category)).isNull();
    }

    @Test
    public void lookupGeoLocationShouldThrowExceptionWhenUnexpectedCategory() {
        // given
        final TargetingCategory category = new TargetingCategory(TargetingCategory.Type.DOMAIN);
        final RequestContext context = new RequestContext(
                request(identity()),
                imp(identity()),
                txnLog,
                jacksonMapper);

        // when and then
        assertThatThrownBy(() -> context.lookupGeoLocation(category))
                .isInstanceOf(TargetingSyntaxException.class)
                .hasMessage("Unexpected category for fetching geo location for: DOMAIN");
    }

    private static BidRequest request(Function<BidRequest.BidRequestBuilder, BidRequest.BidRequestBuilder> customizer) {
        return customizer.apply(BidRequest.builder()).build();
    }

    private static Site site(Function<Site.SiteBuilder, Site.SiteBuilder> customizer) {
        return customizer.apply(Site.builder()).build();
    }

    private static App app(Function<App.AppBuilder, App.AppBuilder> customizer) {
        return customizer.apply(App.builder()).build();
    }

    private static Device device(Function<Device.DeviceBuilder, Device.DeviceBuilder> customizer) {
        return customizer.apply(Device.builder()).build();
    }

    private static Geo geo(Function<Geo.GeoBuilder, Geo.GeoBuilder> customizer) {
        return customizer.apply(Geo.builder()).build();
    }

    private static User user(Function<User.UserBuilder, User.UserBuilder> customizer) {
        return customizer.apply(User.builder()).build();
    }

    private static Data data(Function<Data.DataBuilder, Data.DataBuilder> customizer) {
        return customizer.apply(Data.builder()).build();
    }

    private static Segment segment(Function<Segment.SegmentBuilder, Segment.SegmentBuilder> customizer) {
        return customizer.apply(Segment.builder()).build();
    }

    private static Imp imp(Function<Imp.ImpBuilder, Imp.ImpBuilder> customizer) {
        return customizer.apply(Imp.builder()).build();
    }

    private static Banner banner(Function<Banner.BannerBuilder, Banner.BannerBuilder> customizer) {
        return customizer.apply(Banner.builder()).build();
    }

    private static Format format(int w, int h) {
        return Format.builder().w(w).h(h).build();
    }

    private static ObjectNode obj(String field, String value) {
        return mapper.createObjectNode().put(field, value);
    }

    private static ObjectNode obj(String field, Integer value) {
        return mapper.createObjectNode().put(field, value);
    }

    private static ObjectNode obj(String field, JsonNode value) {
        return mapper.createObjectNode().set(field, value);
    }
}<|MERGE_RESOLUTION|>--- conflicted
+++ resolved
@@ -598,25 +598,6 @@
     }
 
     @Test
-<<<<<<< HEAD
-    public void lookupStringShouldThrowExceptionWhenUnexpectedCategory() {
-        // given
-        final TargetingCategory category = new TargetingCategory(TargetingCategory.Type.LOCATION);
-        final RequestContext context = new RequestContext(
-                request(identity()),
-                imp(identity()),
-                txnLog,
-                jacksonMapper);
-
-        // when and then
-        assertThatThrownBy(() -> context.lookupString(category))
-                .isInstanceOf(TargetingSyntaxException.class)
-                .hasMessage("Unexpected category for fetching string value for: LOCATION");
-    }
-
-    @Test
-=======
->>>>>>> e8b899e9
     public void lookupIntegerShouldReturnDowFromUserExt() {
         // given
         final TargetingCategory category = new TargetingCategory(TargetingCategory.Type.DOW);
@@ -721,23 +702,6 @@
     }
 
     @Test
-<<<<<<< HEAD
-    public void lookupIntegerShouldThrowExceptionWhenUnexpectedCategory() {
-        // given
-        final TargetingCategory category = new TargetingCategory(TargetingCategory.Type.DOMAIN);
-        final RequestContext context = new RequestContext(request(identity()), imp(identity()),
-                txnLog,
-                jacksonMapper);
-
-        // when and then
-        assertThatThrownBy(() -> context.lookupInteger(category))
-                .isInstanceOf(TargetingSyntaxException.class)
-                .hasMessage("Unexpected category for fetching integer value for: DOMAIN");
-    }
-
-    @Test
-=======
->>>>>>> e8b899e9
     public void lookupStringsShouldReturnMediaTypeBannerAndVideo() {
         // given
         final TargetingCategory category = new TargetingCategory(TargetingCategory.Type.MEDIA_TYPE);
@@ -975,25 +939,6 @@
     }
 
     @Test
-<<<<<<< HEAD
-    public void lookupStringsShouldThrowExceptionWhenUnexpectedCategory() {
-        // given
-        final TargetingCategory category = new TargetingCategory(TargetingCategory.Type.DOMAIN);
-        final RequestContext context = new RequestContext(
-                request(identity()),
-                imp(identity()),
-                txnLog,
-                jacksonMapper);
-
-        // when and then
-        assertThatThrownBy(() -> context.lookupStrings(category))
-                .isInstanceOf(TargetingSyntaxException.class)
-                .hasMessage("Unexpected category for fetching string values for: DOMAIN");
-    }
-
-    @Test
-=======
->>>>>>> e8b899e9
     public void lookupIntegersShouldReturnBidderParam() {
         // given
         final TargetingCategory category = new TargetingCategory(TargetingCategory.Type.BIDDER_PARAM, "rubicon.siteId");
@@ -1099,21 +1044,6 @@
     }
 
     @Test
-<<<<<<< HEAD
-    public void lookupIntegersShouldThrowExceptionWhenUnexpectedCategory() {
-        // given
-        final TargetingCategory category = new TargetingCategory(TargetingCategory.Type.DOMAIN);
-        final RequestContext context = new RequestContext(request(identity()), imp(identity()), txnLog, jacksonMapper);
-
-        // when and then
-        assertThatThrownBy(() -> context.lookupIntegers(category))
-                .isInstanceOf(TargetingSyntaxException.class)
-                .hasMessage("Unexpected category for fetching integer values for: DOMAIN");
-    }
-
-    @Test
-=======
->>>>>>> e8b899e9
     public void lookupSizesShouldReturnSizes() {
         // given
         final TargetingCategory category = new TargetingCategory(TargetingCategory.Type.SIZE);
