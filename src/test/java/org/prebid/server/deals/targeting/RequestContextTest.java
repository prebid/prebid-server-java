package org.prebid.server.deals.targeting;

import com.fasterxml.jackson.databind.JsonNode;
import com.fasterxml.jackson.databind.node.ObjectNode;
import com.iab.openrtb.request.App;
import com.iab.openrtb.request.Banner;
import com.iab.openrtb.request.BidRequest;
import com.iab.openrtb.request.Data;
import com.iab.openrtb.request.Device;
import com.iab.openrtb.request.Format;
import com.iab.openrtb.request.Geo;
import com.iab.openrtb.request.Imp;
import com.iab.openrtb.request.Native;
import com.iab.openrtb.request.Publisher;
import com.iab.openrtb.request.Segment;
import com.iab.openrtb.request.Site;
import com.iab.openrtb.request.User;
import com.iab.openrtb.request.Video;
import org.junit.Before;
import org.junit.Test;
import org.prebid.server.VertxTest;
import org.prebid.server.deals.model.TxnLog;
import org.prebid.server.deals.targeting.model.GeoLocation;
import org.prebid.server.deals.targeting.model.LookupResult;
import org.prebid.server.deals.targeting.model.Size;
import org.prebid.server.deals.targeting.syntax.TargetingCategory;
import org.prebid.server.exception.TargetingSyntaxException;
import org.prebid.server.proto.openrtb.ext.request.ExtApp;
import org.prebid.server.proto.openrtb.ext.request.ExtDevice;
import org.prebid.server.proto.openrtb.ext.request.ExtGeo;
import org.prebid.server.proto.openrtb.ext.request.ExtSite;
import org.prebid.server.proto.openrtb.ext.request.ExtUser;
import org.prebid.server.proto.openrtb.ext.request.ExtUserTime;

import java.util.function.Function;

import static java.util.Arrays.asList;
import static java.util.Collections.singletonList;
import static java.util.function.Function.identity;
import static org.assertj.core.api.Assertions.assertThat;
import static org.assertj.core.api.Assertions.assertThatThrownBy;

public class RequestContextTest extends VertxTest {

    private TxnLog txnLog;

    @Before
    public void setUp() {
        txnLog = TxnLog.create();
    }

    @Test
    public void lookupStringShouldReturnDomainFromSite() {
        // given
        final TargetingCategory category = new TargetingCategory(TargetingCategory.Type.DOMAIN);
        final RequestContext context = new RequestContext(
                request(r -> r.site(site(s -> s.domain("domain.com")))),
                imp(identity()),
                txnLog,
                jacksonMapper);

        // when and then
        assertThat(context.lookupString(category).getValues()).containsExactly("domain.com");
    }

    @Test
    public void lookupStringShouldReturnDomainFromSitePublisher() {
        // given
        final TargetingCategory category = new TargetingCategory(TargetingCategory.Type.DOMAIN);
        final RequestContext context = new RequestContext(
                request(r -> r.site(site(s -> s
                        .publisher(Publisher.builder().domain("domain.com").build())))),
                imp(identity()),
                txnLog,
                jacksonMapper);

        // when and then
        assertThat(context.lookupString(category).getValues()).containsExactly("domain.com");
    }

    @Test
    public void lookupStringShouldReturnEmptyResultWhenDomainIsMissing() {
        // given
        final TargetingCategory category = new TargetingCategory(TargetingCategory.Type.DOMAIN);
        final RequestContext context = new RequestContext(
                request(r -> r.site(site(identity()))),
                imp(identity()),
                txnLog,
                jacksonMapper);

        // when and then
        assertThat(context.lookupString(category)).isEqualTo(LookupResult.empty());
    }

    @Test
    public void lookupStringShouldReturnEmptyResultForDomainWhenSiteIsMissing() {
        // given
        final TargetingCategory category = new TargetingCategory(TargetingCategory.Type.DOMAIN);
        final RequestContext context = new RequestContext(
                request(identity()),
                imp(identity()),
                txnLog,
                jacksonMapper);

        // when and then
        assertThat(context.lookupString(category)).isEqualTo(LookupResult.empty());
    }

    @Test
    public void lookupStringShouldReturnPublisherDomainFromSitePublisher() {
        // given
        final TargetingCategory category = new TargetingCategory(TargetingCategory.Type.PUBLISHER_DOMAIN);
        final RequestContext context =
                new RequestContext(
                        request(r -> r.site(site(s -> s
                                .publisher(Publisher.builder().domain("domain.com").build())))),
                        imp(identity()),
                        txnLog,
                        jacksonMapper);

        // when and then
        assertThat(context.lookupString(category).getValues()).containsExactly("domain.com");
    }

    @Test
    public void lookupStringShouldReturnEmptyResultForPublisherDomainWhenSiteIsMissing() {
        // given
        final TargetingCategory category = new TargetingCategory(TargetingCategory.Type.PUBLISHER_DOMAIN);
        final RequestContext context =
                new RequestContext(request(identity()), imp(identity()), txnLog, jacksonMapper);

        // when and then
        assertThat(context.lookupString(category)).isEqualTo(LookupResult.empty());
    }

    @Test
    public void lookupStringShouldReturnReferrer() {
        // given
        final TargetingCategory category = new TargetingCategory(TargetingCategory.Type.REFERRER);
        final RequestContext context = new RequestContext(
                request(r -> r.site(site(s -> s.page("https://domain.com/index")))),
                imp(identity()),
                txnLog,
                jacksonMapper);

        // when and then
        assertThat(context.lookupString(category).getValues()).containsExactly("https://domain.com/index");
    }

    @Test
    public void lookupStringShouldReturnAppBundle() {
        // given
        final TargetingCategory category = new TargetingCategory(TargetingCategory.Type.APP_BUNDLE);
        final RequestContext context = new RequestContext(
                request(r -> r.app(app(a -> a.bundle("com.google.calendar")))),
                imp(identity()),
                txnLog,
                jacksonMapper);

        // when and then
        assertThat(context.lookupString(category).getValues()).containsExactly("com.google.calendar");
    }

    @Test
    public void lookupStringShouldReturnEmptyResultWhenBundleIsMissing() {
        // given
        final TargetingCategory category = new TargetingCategory(TargetingCategory.Type.APP_BUNDLE);
        final RequestContext context = new RequestContext(
                request(r -> r.app(app(identity()))),
                imp(identity()),
                txnLog,
                jacksonMapper);

        // when and then
        assertThat(context.lookupString(category)).isEqualTo(LookupResult.empty());
    }

    @Test
    public void lookupStringShouldReturnEmptyResultWhenAppIsMissing() {
        // given
        final TargetingCategory category = new TargetingCategory(TargetingCategory.Type.APP_BUNDLE);
        final RequestContext context = new RequestContext(
                request(identity()),
                imp(identity()),
                txnLog,
                jacksonMapper);

        // when and then
        assertThat(context.lookupString(category)).isEqualTo(LookupResult.empty());
    }

    @Test
    public void lookupStringShouldReturnAdslotFromContextDataPbadslot() {
        // given
        final TargetingCategory category = new TargetingCategory(TargetingCategory.Type.ADSLOT);
        final RequestContext context = new RequestContext(
                request(identity()),
                imp(i -> i.ext(mapper.createObjectNode()
                        .set("context", mapper.createObjectNode()
                                .set("data", mapper.createObjectNode()
                                        .put("pbadslot", "/123/456"))))),
                txnLog,
                jacksonMapper);

        // when and then
        assertThat(context.lookupString(category).getValues()).containsExactly("/123/456");
    }

    @Test
    public void lookupStringShouldReturnAdslotFromContextDataAdserverAdslot() {
        // given
        final TargetingCategory category = new TargetingCategory(TargetingCategory.Type.ADSLOT);
        final RequestContext context = new RequestContext(
                request(identity()),
                imp(i -> i.ext(mapper.createObjectNode()
                        .set("context", mapper.createObjectNode()
                                .set("data", mapper.createObjectNode()
                                        .set("adserver", obj("adslot", "/234/567")))))),
                txnLog,
                jacksonMapper);

        // when and then
        assertThat(context.lookupString(category).getValues()).containsExactly("/234/567");
    }

    @Test
    public void lookupStringShouldReturnAdslotFromDataPbadslot() {
        // given
        final TargetingCategory category = new TargetingCategory(TargetingCategory.Type.ADSLOT);
        final RequestContext context = new RequestContext(
                request(identity()),
                imp(i -> i.ext(mapper.createObjectNode()
                        .set("data", mapper.createObjectNode().put("pbadslot", "/345/678")))),
                txnLog,
                jacksonMapper);

        // when and then
        assertThat(context.lookupString(category).getValues()).containsExactly("/345/678");
    }

    @Test
    public void lookupStringShouldReturnAdslotFromDataAdserverAdslot() {
        // given
        final TargetingCategory category = new TargetingCategory(TargetingCategory.Type.ADSLOT);
        final RequestContext context = new RequestContext(
                request(identity()),
                imp(i -> i.ext(mapper.createObjectNode()
                        .set("data", mapper.createObjectNode()
                                .set("adserver", obj("adslot", "/456/789"))))),
                txnLog,
                jacksonMapper);

        // when and then
        assertThat(context.lookupString(category).getValues()).containsExactly("/456/789");
    }

    @Test
    public void lookupStringShouldReturnAdslotFromAlternativeAdServerAdSlotPath() {
        // given
        final TargetingCategory category = new TargetingCategory(TargetingCategory.Type.ADSLOT);
        final RequestContext context = new RequestContext(
                request(identity()),
                imp(i -> i.ext(obj("context", obj("data", obj("adserver", obj("adslot", "/123/456")))))),
                txnLog,
                jacksonMapper);

        // when and then
        assertThat(context.lookupString(category).getValues()).containsExactly("/123/456");
    }

    @Test
    public void lookupStringShouldReturnEmptyResultWhenAdslotIsMissing() {
        // given
        final TargetingCategory category = new TargetingCategory(TargetingCategory.Type.ADSLOT);
        final RequestContext context = new RequestContext(
                request(identity()),
                imp(i -> i.ext(obj("context", obj("data", mapper.createObjectNode())))),
                txnLog,
                jacksonMapper);

        // when and then
        assertThat(context.lookupString(category)).isEqualTo(LookupResult.empty());
    }

    @Test
    public void lookupStringShouldReturnCountryFromDeviceGeoExtValue() {
        // given
        final TargetingCategory category = new TargetingCategory(TargetingCategory.Type.DEVICE_GEO_EXT,
                "vendor.attribute");
        final ExtGeo extGeo = ExtGeo.of();
        extGeo.addProperty("vendor", obj("attribute", "value"));
        final RequestContext context = new RequestContext(
                request(r -> r.device(device(d -> d.geo(geo(g -> g.ext(extGeo)))))),
                imp(identity()),
                txnLog,
                jacksonMapper);

        // when and then
        assertThat(context.lookupString(category).getValues()).containsExactly("value");
    }

    @Test
    public void lookupStringShouldReturnRegionFromDeviceGeoExtValue() {
        // given
        final TargetingCategory category = new TargetingCategory(TargetingCategory.Type.DEVICE_GEO_EXT,
                "vendor.nested.attribute");
        final ExtGeo extGeo = ExtGeo.of();
        extGeo.addProperty("vendor", obj("nested", obj("attribute", "value")));
        final RequestContext context = new RequestContext(
                request(r -> r.device(device(d -> d.geo(geo(g -> g.ext(extGeo)))))),
                imp(identity()),
                txnLog,
                jacksonMapper);

        // when and then
        assertThat(context.lookupString(category).getValues()).containsExactly("value");
    }

    @Test
    public void lookupStringShouldReturnMetroFromDeviceExtValue() {
        // given
        final TargetingCategory category = new TargetingCategory(TargetingCategory.Type.DEVICE_EXT,
                "vendor.attribute");
        final ExtDevice extDevice = ExtDevice.of(null, null);
        extDevice.addProperty("vendor", obj("attribute", "value"));

        final RequestContext context = new RequestContext(
                request(r -> r.device(device(d -> d.ext(extDevice)))),
                imp(identity()),
                txnLog,
                jacksonMapper);

        // when and then
        assertThat(context.lookupString(category).getValues()).containsExactly("value");
    }

    @Test
    public void lookupStringShouldReturnMetroFromDeviceExtNestedValue() {
        // given
        final TargetingCategory category = new TargetingCategory(TargetingCategory.Type.DEVICE_EXT,
                "vendor.nested.attribute");
        final ExtDevice extDevice = ExtDevice.of(null, null);
        extDevice.addProperty("vendor", obj("nested", obj("attribute", "value")));
        final RequestContext context = new RequestContext(
                request(r -> r.device(device(d -> d.ext(extDevice)))),
                imp(identity()),
                txnLog,
                jacksonMapper);

        // when and then
        assertThat(context.lookupString(category).getValues()).containsExactly("value");
    }

    @Test
    public void lookupStringShouldReturnSimpleBidderParam() {
        // given
        final TargetingCategory category = new TargetingCategory(TargetingCategory.Type.BIDDER_PARAM, "rubicon.siteId");
        final RequestContext context = new RequestContext(
                request(identity()),
                imp(i -> i.ext(obj("prebid", obj("bidder", obj("rubicon", obj("siteId", "123")))))),
                txnLog,
                jacksonMapper);

        // when and then
        assertThat(context.lookupString(category).getValues()).containsExactly("123");
    }

    @Test
    public void lookupStringShouldReturnNestedBidderParam() {
        // given
        final TargetingCategory category = new TargetingCategory(TargetingCategory.Type.BIDDER_PARAM,
                "rubicon.inv.code");
        final RequestContext context = new RequestContext(
                request(identity()),
                imp(i -> i.ext(obj("prebid", obj("bidder", obj("rubicon", obj("inv", obj("code", "123"))))))),
                txnLog,
                jacksonMapper);

        // when and then
        assertThat(context.lookupString(category).getValues()).containsExactly("123");
    }

    @Test
    public void lookupStringShouldReturnEmptyResultWhenBidderParamIsNotString() {
        // given
        final TargetingCategory category = new TargetingCategory(TargetingCategory.Type.BIDDER_PARAM, "rubicon.siteId");
        final RequestContext context = new RequestContext(
                request(identity()),
                imp(i -> i.ext(obj("rubicon", obj("siteId", mapper.valueToTree(123))))),
                txnLog,
                jacksonMapper);

        // when and then
        assertThat(context.lookupString(category)).isEqualTo(LookupResult.empty());
    }

    @Test
    public void lookupStringShouldReturnEmptyResultWhenBidderParamIsMissing() {
        // given
        final TargetingCategory category = new TargetingCategory(TargetingCategory.Type.BIDDER_PARAM, "rubicon.siteId");
        final RequestContext context = new RequestContext(
                request(identity()),
                imp(i -> i.ext(obj("rubicon", "phony"))),
                txnLog,
                jacksonMapper);

        // when and then
        assertThat(context.lookupString(category)).isEqualTo(LookupResult.empty());
    }

    @Test
    public void lookupStringShouldReturnEmptyResultWhenImpExtIsMissingForBidderParam() {
        // given
        final TargetingCategory category = new TargetingCategory(TargetingCategory.Type.BIDDER_PARAM, "rubicon.siteId");
        final RequestContext context = new RequestContext(
                request(identity()),
                imp(identity()),
                txnLog,
                jacksonMapper);

        // when and then
        assertThat(context.lookupString(category)).isEqualTo(LookupResult.empty());
    }

    @Test
    public void lookupStringShouldReturnSimpleUserFirstPartyDataFromObject() {
        // given
        final TargetingCategory category = new TargetingCategory(
<<<<<<< HEAD
                TargetingCategory.Type.USER_FIRST_PARTY_DATA, "buyeruid");
        final ExtUser extUser = ExtUser.builder().data(obj("buyeruid", "456")).build();
=======
                TargetingCategory.Type.userFirstPartyData, "buyeruid");
>>>>>>> 43267f77
        final RequestContext context = new RequestContext(
                request(r -> r.user(user(u -> u.buyeruid("123")))),
                imp(identity()),
                txnLog,
                jacksonMapper);

        // when and then
        assertThat(context.lookupString(category).getValues()).containsExactly("123");
    }

    @Test
    public void lookupStringShouldReturnSimpleUserFirstPartyDataFromExt() {
        // given
        final TargetingCategory category = new TargetingCategory(
                TargetingCategory.Type.USER_FIRST_PARTY_DATA, "sport");
        final ExtUser extUser = ExtUser.builder().data(obj("sport", "hockey")).build();
        final RequestContext context = new RequestContext(
                request(r -> r.user(user(u -> u.ext(extUser)))),
                imp(identity()),
                txnLog,
                jacksonMapper);

        // when and then
        assertThat(context.lookupString(category).getValues()).containsExactly("hockey");
    }

    @Test
    public void lookupStringShouldReturnUserFirstPartyDataFromExtWhenObjectAttributeTypeIsNotString() {
        // given
        final TargetingCategory category = new TargetingCategory(
                TargetingCategory.Type.USER_FIRST_PARTY_DATA, "yob");
        final ExtUser extUser = ExtUser.builder().data(obj("yob", "1900")).build();
        final RequestContext context = new RequestContext(
                request(r -> r.user(user(u -> u.yob(1800).ext(extUser)))),
                imp(identity()),
                txnLog,
                jacksonMapper);

        // when and then
        assertThat(context.lookupString(category).getValues()).containsExactly("1900");
    }

    @Test
    public void lookupStringShouldReturnNestedUserFirstPartyData() {
        // given
        final TargetingCategory category = new TargetingCategory(
                TargetingCategory.Type.USER_FIRST_PARTY_DATA, "section.sport");
        final ExtUser extUser = ExtUser.builder().data(obj("section", obj("sport", "hockey"))).build();
        final RequestContext context = new RequestContext(
                request(r -> r.user(user(u -> u.ext(extUser)))),
                imp(identity()),
                txnLog,
                jacksonMapper);

        // when and then
        assertThat(context.lookupString(category).getValues()).containsExactly("hockey");
    }

    @Test
    public void lookupStringShouldReturnEmptyResultWhenUserFirstPartyDataIsNotString() {
        // given
        final TargetingCategory category = new TargetingCategory(
                TargetingCategory.Type.USER_FIRST_PARTY_DATA, "sport");
        final ExtUser extUser = ExtUser.builder().data(obj("sport", mapper.valueToTree(123))).build();
        final RequestContext context = new RequestContext(
                request(r -> r.user(user(u -> u.ext(extUser)))),
                imp(identity()),
                txnLog,
                jacksonMapper);

        // when and then
        assertThat(context.lookupString(category)).isEqualTo(LookupResult.empty());
    }

    @Test
    public void lookupStringShouldReturnEmptyResultWhenUserExtIsMissingForUserFirstPartyData() {
        // given
        final TargetingCategory category = new TargetingCategory(
                TargetingCategory.Type.USER_FIRST_PARTY_DATA, "sport");
        final RequestContext context = new RequestContext(
                request(r -> r.user(user(identity()))),
                imp(identity()),
                txnLog,
                jacksonMapper);

        // when and then
        assertThat(context.lookupString(category)).isEqualTo(LookupResult.empty());
    }

    @Test
    public void lookupStringShouldReturnEmptyResultWhenUserIsMissingForUserFirstPartyData() {
        // given
        final TargetingCategory category = new TargetingCategory(
                TargetingCategory.Type.USER_FIRST_PARTY_DATA, "sport");
        final RequestContext context = new RequestContext(
                request(identity()),
                imp(identity()),
                txnLog,
                jacksonMapper);

        // when and then
        assertThat(context.lookupString(category)).isEqualTo(LookupResult.empty());
    }

    @Test
    public void lookupStringShouldReturnSiteFirstPartyDataFromImpExt() {
        // given
        final TargetingCategory category = new TargetingCategory(
<<<<<<< HEAD
                TargetingCategory.Type.SITE_FIRST_PARTY_DATA, "section.sport");
        final ExtSite extSite = ExtSite.of(null, obj("section", obj("sport", "basketball")));
        final ExtApp extApp = ExtApp.of(null, obj("section", obj("sport", "baseball")));
=======
                TargetingCategory.Type.siteFirstPartyData, "section.sport");
>>>>>>> 43267f77
        final RequestContext context = new RequestContext(
                request(identity()),
                imp(i -> i.ext(obj("context", obj("data", obj("section", obj("sport", "hockey")))))),
                txnLog,
                jacksonMapper);

        // when and then
        assertThat(context.lookupString(category).getValues()).containsExactly("hockey");
    }

    @Test
    public void lookupStringShouldReturnSiteFirstPartyDataFromSiteExt() {
        // given
        final TargetingCategory category = new TargetingCategory(
                TargetingCategory.Type.SITE_FIRST_PARTY_DATA, "section.sport");
        final ExtSite extSite = ExtSite.of(null, obj("section", obj("sport", "hockey")));
        final RequestContext context = new RequestContext(
                request(r -> r.site(site(s -> s.ext(extSite)))),
                imp(identity()),
                txnLog,
                jacksonMapper);

        // when and then
        assertThat(context.lookupString(category).getValues()).containsExactly("hockey");
    }

    @Test
    public void lookupStringShouldReturnSiteFirstPartyDataFromAppExt() {
        // given
        final TargetingCategory category = new TargetingCategory(
                TargetingCategory.Type.SITE_FIRST_PARTY_DATA, "section.sport");
        final ExtApp extApp = ExtApp.of(null, obj("section", obj("sport", "hockey")));
        final RequestContext context = new RequestContext(
                request(r -> r.app(app(a -> a.ext(extApp)))),
                imp(identity()),
                txnLog,
                jacksonMapper);

        // when and then
        assertThat(context.lookupString(category).getValues()).containsExactly("hockey");
    }

    @Test
    public void lookupIntegerShouldReturnDowFromUserExt() {
        // given
<<<<<<< HEAD
        final TargetingCategory category = new TargetingCategory(TargetingCategory.Type.DOW);
        final ExtUser extUser = ExtUser.builder().build();
        extUser.addProperty("time", obj("userdow", 5));
=======
        final TargetingCategory category = new TargetingCategory(TargetingCategory.Type.dow);
        final ExtUser extUser = ExtUser.builder().time(ExtUserTime.of(5, 15)).build();
>>>>>>> 43267f77
        final RequestContext context = new RequestContext(
                request(r -> r.user(user(u -> u.ext(extUser)))),
                imp(identity()),
                txnLog,
                jacksonMapper);

        // when and then
        assertThat(context.lookupInteger(category).getValues()).containsExactly(5);
    }

    @Test
    public void lookupIntegerShouldReturnHourFromExt() {
        // given
<<<<<<< HEAD
        final TargetingCategory category = new TargetingCategory(TargetingCategory.Type.HOUR);
        final ExtUser extUser = ExtUser.builder().build();
        extUser.addProperty("time", obj("userhour", 15));
=======
        final TargetingCategory category = new TargetingCategory(TargetingCategory.Type.hour);
        final ExtUser extUser = ExtUser.builder().time(ExtUserTime.of(5, 15)).build();
>>>>>>> 43267f77
        final RequestContext context = new RequestContext(
                request(r -> r.user(user(u -> u.ext(extUser)))),
                imp(identity()),
                txnLog,
                jacksonMapper);

        // when and then
        assertThat(context.lookupInteger(category).getValues()).containsExactly(15);
    }

    @Test
    public void lookupIntegerShouldReturnBidderParam() {
        // given
        final TargetingCategory category = new TargetingCategory(TargetingCategory.Type.BIDDER_PARAM, "rubicon.siteId");
        final RequestContext context = new RequestContext(
                request(identity()),
                imp(i -> i.ext(obj("prebid", obj("bidder", obj("rubicon", obj("siteId", mapper.valueToTree(123))))))),
                txnLog,
                jacksonMapper);

        // when and then
        assertThat(context.lookupInteger(category).getValues()).containsExactly(123);
    }

    @Test
    public void lookupIntegerShouldReturnEmptyResultWhenBidderParamIsNotInteger() {
        // given
        final TargetingCategory category = new TargetingCategory(TargetingCategory.Type.BIDDER_PARAM, "rubicon.siteId");
        final RequestContext context = new RequestContext(
                request(identity()),
                imp(i -> i.ext(obj("rubicon", obj("siteId", mapper.valueToTree(123.456d))))),
                txnLog,
                jacksonMapper);

        // when and then
        assertThat(context.lookupInteger(category)).isEqualTo(LookupResult.empty());
    }

    @Test
    public void lookupIntegerShouldReturnEmptyResultWhenBidderParamIsMissing() {
        // given
        final TargetingCategory category = new TargetingCategory(TargetingCategory.Type.BIDDER_PARAM, "rubicon.siteId");
        final RequestContext context = new RequestContext(
                request(identity()),
                imp(i -> i.ext(obj("rubicon", "phony"))),
                txnLog,
                jacksonMapper);

        // when and then
        assertThat(context.lookupInteger(category)).isEqualTo(LookupResult.empty());
    }

    @Test
    public void lookupIntegerShouldReturnUserFirstPartyData() {
        // given
        final TargetingCategory category = new TargetingCategory(TargetingCategory.Type.USER_FIRST_PARTY_DATA, "sport");
        final ExtUser extUser = ExtUser.builder().data(obj("sport", mapper.valueToTree(123))).build();
        final RequestContext context = new RequestContext(
                request(r -> r.user(user(u -> u.ext(extUser)))),
                imp(identity()),
                txnLog,
                jacksonMapper);

        // when and then
        assertThat(context.lookupInteger(category).getValues()).containsExactly(123);
    }

    @Test
    public void lookupIntegerShouldReturnSiteFirstPartyData() {
        // given
        final TargetingCategory category = new TargetingCategory(TargetingCategory.Type.SITE_FIRST_PARTY_DATA, "sport");
        final ExtSite extSite = ExtSite.of(null, obj("sport", mapper.valueToTree(123)));
        final RequestContext context = new RequestContext(
                request(r -> r.site(site(s -> s.ext(extSite)))),
                imp(identity()),
                txnLog,
                jacksonMapper);

        // when and then
        assertThat(context.lookupInteger(category).getValues()).containsExactly(123);
    }

    @Test
    public void lookupStringsShouldReturnMediaTypeBannerAndVideo() {
        // given
        final TargetingCategory category = new TargetingCategory(TargetingCategory.Type.MEDIA_TYPE);
        final RequestContext context = new RequestContext(
                request(identity()),
                imp(i -> i.banner(banner(identity())).video(Video.builder().build())),
                txnLog,
                jacksonMapper);

        // when and then
        assertThat(context.lookupStrings(category).getValues()).containsExactly(asList("banner", "video"));
    }

    @Test
    public void lookupStringsShouldReturnMediaTypeVideoAndNative() {
        // given
        final TargetingCategory category = new TargetingCategory(TargetingCategory.Type.MEDIA_TYPE);
        final RequestContext context = new RequestContext(
                request(identity()),
                imp(i -> i.video(Video.builder().build()).xNative(Native.builder().build())),
                txnLog,
                jacksonMapper);

        // when and then
        assertThat(context.lookupStrings(category).getValues()).containsExactly(asList("video", "native"));
    }

    @Test
    public void lookupStringsShouldReturnBidderParam() {
        // given
        final TargetingCategory category = new TargetingCategory(TargetingCategory.Type.BIDDER_PARAM, "rubicon.siteId");
        final RequestContext context = new RequestContext(
                request(identity()),
                imp(i -> i.ext(obj("prebid", obj("bidder",
                        obj("rubicon", obj("siteId", mapper.valueToTree(asList("123", "456")))))))),
                txnLog,
                jacksonMapper);

        // when and then
        assertThat(context.lookupStrings(category).getValues()).containsExactly(asList("123", "456"));
    }

    @Test
    public void lookupStringsShouldReturnEmptyResultWhenBidderParamIsNotArray() {
        // given
        final TargetingCategory category = new TargetingCategory(TargetingCategory.Type.BIDDER_PARAM, "rubicon.siteId");
        final RequestContext context = new RequestContext(
                request(identity()),
                imp(i -> i.ext(obj("prebid", obj("bidder",
                        obj("rubicon", obj("siteId", mapper.createObjectNode())))))),
                txnLog,
                jacksonMapper);

        // when and then
        assertThat(context.lookupStrings(category)).isEqualTo(LookupResult.empty());
    }

    @Test
    public void lookupStringsShouldReturnListOfSingleStringWhenBidderParamIsString() {
        // given
        final TargetingCategory category = new TargetingCategory(TargetingCategory.Type.BIDDER_PARAM, "rubicon.siteId");
        final RequestContext context = new RequestContext(
                request(identity()),
                imp(i -> i.ext(obj("prebid", obj("bidder",
                        obj("rubicon", obj("siteId", "value")))))),
                txnLog,
                jacksonMapper);

        // when and then
        assertThat(context.lookupStrings(category).getValues()).containsExactly(singletonList("value"));
    }

    @Test
    public void lookupStringsShouldReturnOnlyStringsWhenNonStringBidderParamPresent() {
        // given
        final TargetingCategory category = new TargetingCategory(TargetingCategory.Type.BIDDER_PARAM, "rubicon.siteId");
        final RequestContext context = new RequestContext(
                request(identity()),
                imp(i -> i.ext(obj("prebid", obj("bidder",
                        obj("rubicon", obj("siteId", mapper.valueToTree(asList("123", 456)))))))),
                txnLog,
                jacksonMapper);

        // when and then
        assertThat(context.lookupStrings(category).getValues()).containsExactly(singletonList("123"));
    }

    @Test
    public void lookupStringsShouldReturnEmptyResultWhenBidderParamIsMissing() {
        // given
        final TargetingCategory category = new TargetingCategory(TargetingCategory.Type.BIDDER_PARAM, "rubicon.siteId");
        final RequestContext context = new RequestContext(
                request(identity()),
                imp(i -> i.ext(obj("prebid", obj("bidder", obj("prebid", obj("bidder",
                        obj("rubicon", "phony"))))))),
                txnLog,
                jacksonMapper);

        // when and then
        assertThat(context.lookupStrings(category)).isEqualTo(LookupResult.empty());
    }

    @Test
    public void lookupStringsShouldReturnUserFirstPartyData() {
        // given
        final TargetingCategory category = new TargetingCategory(TargetingCategory.Type.USER_FIRST_PARTY_DATA, "sport");
        final ExtUser extUser = ExtUser.builder().data(obj("sport", mapper.valueToTree(asList("123", "456")))).build();
        final RequestContext context = new RequestContext(
                request(r -> r.user(user(u -> u.ext(extUser)))),
                imp(identity()),
                txnLog,
                jacksonMapper);

        // when and then
        assertThat(context.lookupStrings(category).getValues()).containsExactly(asList("123", "456"));
    }

    @Test
    public void lookupStringsShouldReturnSiteFirstPartyData() {
        // given
        final TargetingCategory category = new TargetingCategory(TargetingCategory.Type.SITE_FIRST_PARTY_DATA, "sport");
        final ExtSite extSite = ExtSite.of(null, obj("sport", mapper.valueToTree(asList("123", "456"))));
        final RequestContext context = new RequestContext(
                request(r -> r.site(site(s -> s.ext(extSite)))),
                imp(identity()),
                txnLog,
                jacksonMapper);

        // when and then
        assertThat(context.lookupStrings(category).getValues()).containsExactly(asList("123", "456"));
    }

    @Test
    public void lookupStringsShouldReturnSegmentsWithDesiredSource() {
        // given
        final TargetingCategory category = new TargetingCategory(TargetingCategory.Type.USER_SEGMENT, "rubicon");
        final RequestContext context = new RequestContext(
                request(r -> r.user(user(u -> u.data(asList(
                        data(d -> d.id("rubicon").segment(asList(segment(s -> s.id("1")), segment(s -> s.id("2"))))),
                        data(d -> d.id("bluekai").segment(
                                asList(segment(s -> s.id("3")), segment(s -> s.id("4")))))))))),
                imp(identity()),
                txnLog,
                jacksonMapper);

        // when and then
        assertThat(context.lookupStrings(category).getValues()).containsExactly(asList("1", "2"));
    }

    @Test
    public void lookupStringsShouldReturnEmptyResultWhenDesiredSourceIsMissing() {
        // given
        final TargetingCategory category = new TargetingCategory(TargetingCategory.Type.USER_SEGMENT, "rubicon");
        final RequestContext context = new RequestContext(
                request(r -> r.user(user(u -> u.data(singletonList(
                        data(d -> d.id("bluekai").segment(
                                asList(segment(s -> s.id("3")), segment(s -> s.id("4")))))))))),
                imp(identity()),
                txnLog,
                jacksonMapper);

        // when and then
        assertThat(context.lookupStrings(category)).isEqualTo(LookupResult.empty());
    }

    @Test
    public void lookupStringsShouldSkipSegmentsWithoutIds() {
        // given
        final TargetingCategory category = new TargetingCategory(TargetingCategory.Type.USER_SEGMENT, "rubicon");
        final RequestContext context = new RequestContext(
                request(r -> r.user(user(u -> u.data(singletonList(
                        data(d -> d.id("rubicon").segment(asList(segment(s -> s.id("1")), segment(identity()))))))))),
                imp(identity()),
                txnLog,
                jacksonMapper);

        // when and then
        assertThat(context.lookupStrings(category).getValues()).containsExactly(singletonList("1"));
    }

    @Test
    public void lookupStringsShouldReturnEmptyResultWhenSegmentsAreMissing() {
        // given
        final TargetingCategory category = new TargetingCategory(TargetingCategory.Type.USER_SEGMENT, "rubicon");
        final RequestContext context = new RequestContext(
                request(r -> r.user(user(u -> u.data(singletonList(data(d -> d.id("rubicon"))))))),
                imp(identity()),
                txnLog,
                jacksonMapper);

        // when and then
        assertThat(context.lookupStrings(category)).isEqualTo(LookupResult.empty());
    }

    @Test
    public void lookupStringsShouldTolerateMissingSource() {
        // given
        final TargetingCategory category = new TargetingCategory(TargetingCategory.Type.USER_SEGMENT, "rubicon");
        final RequestContext context = new RequestContext(
                request(r -> r.user(user(u -> u.data(singletonList(data(identity())))))),
                imp(identity()),
                txnLog,
                jacksonMapper);

        // when and then
        assertThat(context.lookupStrings(category)).isEqualTo(LookupResult.empty());
    }

    @Test
    public void lookupStringsShouldReturnEmptyResultWhenDataIsMissing() {
        // given
        final TargetingCategory category = new TargetingCategory(TargetingCategory.Type.USER_SEGMENT, "rubicon");
        final RequestContext context = new RequestContext(
                request(r -> r.user(user(identity()))),
                imp(identity()),
                txnLog,
                jacksonMapper);

        // when and then
        assertThat(context.lookupStrings(category)).isEqualTo(LookupResult.empty());
    }

    @Test
    public void lookupStringsShouldReturnEmptyResultWhenUserIsMissing() {
        // given
        final TargetingCategory category = new TargetingCategory(TargetingCategory.Type.USER_SEGMENT, "rubicon");
        final RequestContext context = new RequestContext(
                request(identity()),
                imp(identity()),
                txnLog,
                jacksonMapper);

        // when and then
        assertThat(context.lookupStrings(category)).isEqualTo(LookupResult.empty());
    }

    @Test
    public void lookupIntegersShouldReturnBidderParam() {
        // given
        final TargetingCategory category = new TargetingCategory(TargetingCategory.Type.BIDDER_PARAM, "rubicon.siteId");
        final RequestContext context = new RequestContext(
                request(identity()),
                imp(i -> i.ext(obj("prebid", obj("bidder",
                        obj("rubicon", obj("siteId", mapper.valueToTree(asList(123, 456)))))))),
                txnLog,
                jacksonMapper);

        // when and then
        assertThat(context.lookupIntegers(category).getValues()).containsExactly(asList(123, 456));
    }

    @Test
    public void lookupIntegersShouldReturnEmptyResultWhenBidderParamIsNotArray() {
        // given
        final TargetingCategory category = new TargetingCategory(TargetingCategory.Type.BIDDER_PARAM, "rubicon.siteId");
        final RequestContext context = new RequestContext(
                request(identity()),
                imp(i -> i.ext(obj("prebid", obj("bidder",
                        obj("rubicon", obj("siteId", mapper.createObjectNode())))))),
                txnLog,
                jacksonMapper);

        // when and then
        assertThat(context.lookupIntegers(category)).isEqualTo(LookupResult.empty());
    }

    @Test
    public void lookupIntegersShouldReturnListOfSingleIntegerWhenBidderParamIsInteger() {
        // given
        final TargetingCategory category = new TargetingCategory(TargetingCategory.Type.BIDDER_PARAM, "rubicon.siteId");
        final RequestContext context = new RequestContext(
                request(identity()),
                imp(i -> i.ext(obj("prebid", obj("bidder",
                        obj("rubicon", obj("siteId", 123)))))),
                txnLog,
                jacksonMapper);

        // when and then
        assertThat(context.lookupIntegers(category).getValues()).containsExactly(singletonList(123));
    }

    @Test
    public void lookupIntegersShouldReturnOnlyIntegersWhenNonIntegerBidderParamPresent() {
        // given
        final TargetingCategory category = new TargetingCategory(TargetingCategory.Type.BIDDER_PARAM, "rubicon.siteId");
        final RequestContext context = new RequestContext(
                request(identity()),
                imp(i -> i.ext(obj("prebid", obj("bidder",
                        obj("rubicon", obj("siteId", mapper.valueToTree(asList(123, "456")))))))),
                txnLog,
                jacksonMapper);

        // when and then
        assertThat(context.lookupIntegers(category).getValues()).containsExactly(singletonList(123));
    }

    @Test
    public void lookupIntegersShouldReturnEmptyResultWhenBidderParamIsMissing() {
        // given
        final TargetingCategory category = new TargetingCategory(TargetingCategory.Type.BIDDER_PARAM, "rubicon.siteId");
        final RequestContext context = new RequestContext(
                request(identity()),
                imp(i -> i.ext(obj("prebid", obj("bidder",
                        obj("rubicon", "phony"))))),
                txnLog,
                jacksonMapper);

        // when and then
        assertThat(context.lookupIntegers(category)).isEqualTo(LookupResult.empty());
    }

    @Test
    public void lookupIntegersShouldReturnUserFirstPartyData() {
        // given
        final TargetingCategory category = new TargetingCategory(TargetingCategory.Type.USER_FIRST_PARTY_DATA, "sport");
        final ExtUser extUser = ExtUser.builder().data(obj("sport", mapper.valueToTree(asList(123, 456)))).build();
        final RequestContext context = new RequestContext(
                request(r -> r.user(user(u -> u.ext(extUser)))),
                imp(identity()),
                txnLog,
                jacksonMapper);

        // when and then
        assertThat(context.lookupIntegers(category).getValues()).containsExactly(asList(123, 456));
    }

    @Test
    public void lookupIntegersShouldReturnSiteFirstPartyData() {
        // given
        final TargetingCategory category = new TargetingCategory(TargetingCategory.Type.SITE_FIRST_PARTY_DATA, "sport");
        final ExtSite extSite = ExtSite.of(null, obj("sport", mapper.valueToTree(asList(123, 456))));
        final RequestContext context = new RequestContext(
                request(r -> r.site(site(s -> s.ext(extSite)))),
                imp(identity()),
                txnLog,
                jacksonMapper);

        // when and then
        assertThat(context.lookupIntegers(category).getValues()).containsExactly(asList(123, 456));
    }

    @Test
    public void lookupSizesShouldReturnSizes() {
        // given
        final TargetingCategory category = new TargetingCategory(TargetingCategory.Type.SIZE);
        final RequestContext context = new RequestContext(
                request(identity()),
                imp(i -> i.banner(banner(b -> b.format(asList(format(300, 250), format(400, 300)))))),
                txnLog,
                jacksonMapper);

        // when and then
        assertThat(context.lookupSizes(category).getValues())
                .containsExactly(asList(Size.of(300, 250), Size.of(400, 300)));
    }

    @Test
    public void lookupSizesShouldReturnEmptyResultWhenFormatIsMissing() {
        // given
        final TargetingCategory category = new TargetingCategory(TargetingCategory.Type.SIZE);
        final RequestContext context = new RequestContext(
                request(identity()),
                imp(i -> i.banner(banner(identity()))),
                txnLog,
                jacksonMapper);

        // when and then
        assertThat(context.lookupSizes(category)).isEqualTo(LookupResult.empty());
    }

    @Test
    public void lookupSizesShouldReturnEmptyResultWhenBannerIsMissing() {
        // given
        final TargetingCategory category = new TargetingCategory(TargetingCategory.Type.SIZE);
        final RequestContext context = new RequestContext(
                request(identity()),
                imp(identity()),
                txnLog,
                jacksonMapper);

        // when and then
        assertThat(context.lookupSizes(category)).isEqualTo(LookupResult.empty());
    }

    @Test
    public void lookupSizesShouldThrowExceptionWhenUnexpectedCategory() {
        // given
        final TargetingCategory category = new TargetingCategory(TargetingCategory.Type.DOMAIN);
        final RequestContext context = new RequestContext(
                request(identity()),
                imp(identity()),
                txnLog,
                jacksonMapper);

        // when and then
        assertThatThrownBy(() -> context.lookupSizes(category))
                .isInstanceOf(TargetingSyntaxException.class)
                .hasMessage("Unexpected category for fetching sizes for: DOMAIN");
    }

    @Test
    public void lookupGeoLocationShouldReturnLocation() {
        // given
        final TargetingCategory category = new TargetingCategory(TargetingCategory.Type.LOCATION);
        final RequestContext context = new RequestContext(
                request(r -> r.device(device(d -> d.geo(geo(g -> g.lat(50f).lon(60f)))))),
                imp(identity()),
                txnLog,
                jacksonMapper);

        // when and then
        assertThat(context.lookupGeoLocation(category)).isEqualTo(GeoLocation.of(50f, 60f));
    }

    @Test
    public void lookupGeoLocationShouldReturnNullWhenLonIsMissing() {
        // given
        final TargetingCategory category = new TargetingCategory(TargetingCategory.Type.LOCATION);
        final RequestContext context = new RequestContext(
                request(r -> r.device(device(d -> d.geo(geo(g -> g.lat(50f)))))),
                imp(identity()),
                txnLog,
                jacksonMapper);

        // when and then
        assertThat(context.lookupGeoLocation(category)).isNull();
    }

    @Test
    public void lookupGeoLocationShouldReturnNullWhenLatIsMissing() {
        // given
        final TargetingCategory category = new TargetingCategory(TargetingCategory.Type.LOCATION);
        final RequestContext context = new RequestContext(
                request(r -> r.device(device(d -> d.geo(geo(g -> g.lon(60f)))))),
                imp(identity()),
                txnLog,
                jacksonMapper);

        // when and then
        assertThat(context.lookupGeoLocation(category)).isNull();
    }

    @Test
    public void lookupGeoLocationShouldReturnNullWhenGeoIsMissing() {
        // given
        final TargetingCategory category = new TargetingCategory(TargetingCategory.Type.LOCATION);
        final RequestContext context = new RequestContext(
                request(r -> r.device(device(identity()))),
                imp(identity()),
                txnLog,
                jacksonMapper);

        // when and then
        assertThat(context.lookupGeoLocation(category)).isNull();
    }

    @Test
    public void lookupGeoLocationShouldReturnNullWhenDeviceIsMissing() {
        // given
        final TargetingCategory category = new TargetingCategory(TargetingCategory.Type.LOCATION);
        final RequestContext context = new RequestContext(
                request(identity()),
                imp(identity()),
                txnLog,
                jacksonMapper);

        // when and then
        assertThat(context.lookupGeoLocation(category)).isNull();
    }

    @Test
    public void lookupGeoLocationShouldThrowExceptionWhenUnexpectedCategory() {
        // given
        final TargetingCategory category = new TargetingCategory(TargetingCategory.Type.DOMAIN);
        final RequestContext context = new RequestContext(
                request(identity()),
                imp(identity()),
                txnLog,
                jacksonMapper);

        // when and then
        assertThatThrownBy(() -> context.lookupGeoLocation(category))
                .isInstanceOf(TargetingSyntaxException.class)
                .hasMessage("Unexpected category for fetching geo location for: DOMAIN");
    }

    private static BidRequest request(Function<BidRequest.BidRequestBuilder, BidRequest.BidRequestBuilder> customizer) {
        return customizer.apply(BidRequest.builder()).build();
    }

    private static Site site(Function<Site.SiteBuilder, Site.SiteBuilder> customizer) {
        return customizer.apply(Site.builder()).build();
    }

    private static App app(Function<App.AppBuilder, App.AppBuilder> customizer) {
        return customizer.apply(App.builder()).build();
    }

    private static Device device(Function<Device.DeviceBuilder, Device.DeviceBuilder> customizer) {
        return customizer.apply(Device.builder()).build();
    }

    private static Geo geo(Function<Geo.GeoBuilder, Geo.GeoBuilder> customizer) {
        return customizer.apply(Geo.builder()).build();
    }

    private static User user(Function<User.UserBuilder, User.UserBuilder> customizer) {
        return customizer.apply(User.builder()).build();
    }

    private static Data data(Function<Data.DataBuilder, Data.DataBuilder> customizer) {
        return customizer.apply(Data.builder()).build();
    }

    private static Segment segment(Function<Segment.SegmentBuilder, Segment.SegmentBuilder> customizer) {
        return customizer.apply(Segment.builder()).build();
    }

    private static Imp imp(Function<Imp.ImpBuilder, Imp.ImpBuilder> customizer) {
        return customizer.apply(Imp.builder()).build();
    }

    private static Banner banner(Function<Banner.BannerBuilder, Banner.BannerBuilder> customizer) {
        return customizer.apply(Banner.builder()).build();
    }

    private static Format format(int w, int h) {
        return Format.builder().w(w).h(h).build();
    }

    private static ObjectNode obj(String field, String value) {
        return mapper.createObjectNode().put(field, value);
    }

    private static ObjectNode obj(String field, Integer value) {
        return mapper.createObjectNode().put(field, value);
    }

    private static ObjectNode obj(String field, JsonNode value) {
        return mapper.createObjectNode().set(field, value);
    }
}<|MERGE_RESOLUTION|>--- conflicted
+++ resolved
@@ -426,12 +426,7 @@
     public void lookupStringShouldReturnSimpleUserFirstPartyDataFromObject() {
         // given
         final TargetingCategory category = new TargetingCategory(
-<<<<<<< HEAD
                 TargetingCategory.Type.USER_FIRST_PARTY_DATA, "buyeruid");
-        final ExtUser extUser = ExtUser.builder().data(obj("buyeruid", "456")).build();
-=======
-                TargetingCategory.Type.userFirstPartyData, "buyeruid");
->>>>>>> 43267f77
         final RequestContext context = new RequestContext(
                 request(r -> r.user(user(u -> u.buyeruid("123")))),
                 imp(identity()),
@@ -540,13 +535,7 @@
     public void lookupStringShouldReturnSiteFirstPartyDataFromImpExt() {
         // given
         final TargetingCategory category = new TargetingCategory(
-<<<<<<< HEAD
                 TargetingCategory.Type.SITE_FIRST_PARTY_DATA, "section.sport");
-        final ExtSite extSite = ExtSite.of(null, obj("section", obj("sport", "basketball")));
-        final ExtApp extApp = ExtApp.of(null, obj("section", obj("sport", "baseball")));
-=======
-                TargetingCategory.Type.siteFirstPartyData, "section.sport");
->>>>>>> 43267f77
         final RequestContext context = new RequestContext(
                 request(identity()),
                 imp(i -> i.ext(obj("context", obj("data", obj("section", obj("sport", "hockey")))))),
@@ -592,14 +581,8 @@
     @Test
     public void lookupIntegerShouldReturnDowFromUserExt() {
         // given
-<<<<<<< HEAD
         final TargetingCategory category = new TargetingCategory(TargetingCategory.Type.DOW);
-        final ExtUser extUser = ExtUser.builder().build();
-        extUser.addProperty("time", obj("userdow", 5));
-=======
-        final TargetingCategory category = new TargetingCategory(TargetingCategory.Type.dow);
         final ExtUser extUser = ExtUser.builder().time(ExtUserTime.of(5, 15)).build();
->>>>>>> 43267f77
         final RequestContext context = new RequestContext(
                 request(r -> r.user(user(u -> u.ext(extUser)))),
                 imp(identity()),
@@ -613,14 +596,8 @@
     @Test
     public void lookupIntegerShouldReturnHourFromExt() {
         // given
-<<<<<<< HEAD
         final TargetingCategory category = new TargetingCategory(TargetingCategory.Type.HOUR);
-        final ExtUser extUser = ExtUser.builder().build();
-        extUser.addProperty("time", obj("userhour", 15));
-=======
-        final TargetingCategory category = new TargetingCategory(TargetingCategory.Type.hour);
         final ExtUser extUser = ExtUser.builder().time(ExtUserTime.of(5, 15)).build();
->>>>>>> 43267f77
         final RequestContext context = new RequestContext(
                 request(r -> r.user(user(u -> u.ext(extUser)))),
                 imp(identity()),
