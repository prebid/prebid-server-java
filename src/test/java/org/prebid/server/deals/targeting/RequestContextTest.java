package org.prebid.server.deals.targeting;

import com.fasterxml.jackson.databind.JsonNode;
import com.fasterxml.jackson.databind.node.ObjectNode;
import com.fasterxml.jackson.databind.node.TextNode;
import com.iab.openrtb.request.App;
import com.iab.openrtb.request.Banner;
import com.iab.openrtb.request.BidRequest;
import com.iab.openrtb.request.Data;
import com.iab.openrtb.request.Device;
import com.iab.openrtb.request.Format;
import com.iab.openrtb.request.Geo;
import com.iab.openrtb.request.Imp;
import com.iab.openrtb.request.Native;
import com.iab.openrtb.request.Publisher;
import com.iab.openrtb.request.Segment;
import com.iab.openrtb.request.Site;
import com.iab.openrtb.request.User;
import com.iab.openrtb.request.Video;
import org.junit.Before;
import org.junit.Rule;
import org.junit.Test;
import org.mockito.junit.MockitoJUnit;
import org.mockito.junit.MockitoRule;
import org.prebid.server.VertxTest;
import org.prebid.server.deals.model.TxnLog;
import org.prebid.server.deals.targeting.model.GeoLocation;
import org.prebid.server.deals.targeting.model.LookupResult;
import org.prebid.server.deals.targeting.model.Size;
import org.prebid.server.deals.targeting.syntax.TargetingCategory;
import org.prebid.server.exception.TargetingSyntaxException;
import org.prebid.server.proto.openrtb.ext.request.ExtApp;
import org.prebid.server.proto.openrtb.ext.request.ExtDevice;
import org.prebid.server.proto.openrtb.ext.request.ExtGeo;
import org.prebid.server.proto.openrtb.ext.request.ExtSite;
import org.prebid.server.proto.openrtb.ext.request.ExtUser;
import org.prebid.server.proto.openrtb.ext.request.ExtUserTime;

import java.util.function.Function;

import static java.util.Arrays.asList;
import static java.util.Collections.singletonList;
import static java.util.function.Function.identity;
import static org.assertj.core.api.Assertions.assertThat;
import static org.assertj.core.api.Assertions.assertThatThrownBy;

public class RequestContextTest extends VertxTest {

    @Rule
    public final MockitoRule mockitoRule = MockitoJUnit.rule();

    private TxnLog txnLog;

    @Before
    public void setUp() {
        txnLog = TxnLog.create();
    }

    @Test
    public void lookupStringShouldReturnDomainFromSite() {
        // given
        final TargetingCategory category = new TargetingCategory(TargetingCategory.Type.domain);
        final RequestContext context = new RequestContext(
                request(r -> r.site(site(s -> s.domain("domain.com")))),
                imp(identity()),
                txnLog,
                jacksonMapper);

        // when and then
        assertThat(context.lookupString(category).getValues()).containsExactly("domain.com");
    }

    @Test
    public void lookupStringShouldReturnDomainFromSitePublisher() {
        // given
        final TargetingCategory category = new TargetingCategory(TargetingCategory.Type.domain);
        final RequestContext context = new RequestContext(
                request(r -> r.site(site(s -> s
                        .publisher(Publisher.builder().domain("domain.com").build())))),
                imp(identity()),
                txnLog,
                jacksonMapper);

        // when and then
        assertThat(context.lookupString(category).getValues()).containsExactly("domain.com");
    }

    @Test
    public void lookupStringShouldReturnEmptyResultWhenDomainIsMissing() {
        // given
        final TargetingCategory category = new TargetingCategory(TargetingCategory.Type.domain);
        final RequestContext context = new RequestContext(
                request(r -> r.site(site(identity()))),
                imp(identity()),
                txnLog,
                jacksonMapper);

        // when and then
        assertThat(context.lookupString(category)).isEqualTo(LookupResult.empty());
    }

    @Test
    public void lookupStringShouldReturnEmptyResultForDomainWhenSiteIsMissing() {
        // given
        final TargetingCategory category = new TargetingCategory(TargetingCategory.Type.domain);
        final RequestContext context = new RequestContext(
                request(identity()),
                imp(identity()),
                txnLog,
                jacksonMapper);

        // when and then
        assertThat(context.lookupString(category)).isEqualTo(LookupResult.empty());
    }

    @Test
    public void lookupStringShouldReturnPublisherDomainFromSitePublisher() {
        // given
        final TargetingCategory category = new TargetingCategory(TargetingCategory.Type.publisherDomain);
        final RequestContext context =
                new RequestContext(
                        request(r -> r.site(site(s -> s
                                .publisher(Publisher.builder().domain("domain.com").build())))),
                        imp(identity()),
                        txnLog,
                        jacksonMapper);

        // when and then
        assertThat(context.lookupString(category).getValues()).containsExactly("domain.com");
    }

    @Test
    public void lookupStringShouldReturnEmptyResultForPublisherDomainWhenSiteIsMissing() {
        // given
        final TargetingCategory category = new TargetingCategory(TargetingCategory.Type.publisherDomain);
        final RequestContext context = new RequestContext(request(identity()), imp(identity()), txnLog, jacksonMapper);

        // when and then
        assertThat(context.lookupString(category)).isEqualTo(LookupResult.empty());
    }

    @Test
    public void lookupStringShouldReturnReferrer() {
        // given
        final TargetingCategory category = new TargetingCategory(TargetingCategory.Type.referrer);
        final RequestContext context = new RequestContext(
                request(r -> r.site(site(s -> s.page("https://domain.com/index")))),
                imp(identity()),
                txnLog,
                jacksonMapper);

        // when and then
        assertThat(context.lookupString(category).getValues()).containsExactly("https://domain.com/index");
    }

    @Test
    public void lookupStringShouldReturnAppBundle() {
        // given
        final TargetingCategory category = new TargetingCategory(TargetingCategory.Type.appBundle);
        final RequestContext context = new RequestContext(
                request(r -> r.app(app(a -> a.bundle("com.google.calendar")))),
                imp(identity()),
                txnLog,
                jacksonMapper);

        // when and then
        assertThat(context.lookupString(category).getValues()).containsExactly("com.google.calendar");
    }

    @Test
    public void lookupStringShouldReturnEmptyResultWhenBundleIsMissing() {
        // given
        final TargetingCategory category = new TargetingCategory(TargetingCategory.Type.appBundle);
        final RequestContext context = new RequestContext(
                request(r -> r.app(app(identity()))),
                imp(identity()),
                txnLog,
                jacksonMapper);

        // when and then
        assertThat(context.lookupString(category)).isEqualTo(LookupResult.empty());
    }

    @Test
    public void lookupStringShouldReturnEmptyResultWhenAppIsMissing() {
        // given
        final TargetingCategory category = new TargetingCategory(TargetingCategory.Type.appBundle);
        final RequestContext context = new RequestContext(
                request(identity()),
                imp(identity()),
                txnLog,
                jacksonMapper);

        // when and then
        assertThat(context.lookupString(category)).isEqualTo(LookupResult.empty());
    }

    @Test
    public void lookupStringShouldReturnAdslotFromTagId() {
        // given
        final TargetingCategory category = new TargetingCategory(TargetingCategory.Type.adslot);
        final RequestContext context = new RequestContext(
                request(identity()),
                imp(i -> i.tagid("/123/456")),
                txnLog,
                jacksonMapper);

        // when and then
        assertThat(context.lookupString(category).getValues()).containsExactly("/123/456");
    }

    @Test
    public void lookupStringShouldReturnAdslotFromGpid() {
        // given
        final TargetingCategory category = new TargetingCategory(TargetingCategory.Type.adslot);
        final RequestContext context = new RequestContext(
                request(identity()),
                imp(i -> i.ext(mapper.createObjectNode().set("gpid", TextNode.valueOf("/234/567")))),
                txnLog,
                jacksonMapper);

        // when and then
        assertThat(context.lookupString(category).getValues()).containsExactly("/234/567");
    }

    @Test
    public void lookupStringShouldReturnAdslotFromDataPbadslot() {
        // given
        final TargetingCategory category = new TargetingCategory(TargetingCategory.Type.adslot);
        final RequestContext context = new RequestContext(
                request(identity()),
                imp(i -> i.ext(mapper.createObjectNode()
                        .set("data", mapper.createObjectNode().put("pbadslot", "/345/678")))),
                txnLog,
                jacksonMapper);

        // when and then
        assertThat(context.lookupString(category).getValues()).containsExactly("/345/678");
    }

    @Test
    public void lookupStringShouldReturnAdslotFromDataAdserverAdslot() {
        // given
        final TargetingCategory category = new TargetingCategory(TargetingCategory.Type.adslot);
        final RequestContext context = new RequestContext(
                request(identity()),
                imp(i -> i.ext(mapper.createObjectNode()
                        .set("data", mapper.createObjectNode()
                                .set("adserver", obj("adslot", "/456/789"))))),
                txnLog,
                jacksonMapper);

        // when and then
        assertThat(context.lookupString(category).getValues()).containsExactly("/456/789");
    }

    @Test
    public void lookupStringShouldReturnEmptyResultWhenAdslotIsMissing() {
        // given
        final TargetingCategory category = new TargetingCategory(TargetingCategory.Type.adslot);
        final RequestContext context = new RequestContext(
                request(identity()),
                imp(i -> i.ext(obj("context", obj("data", mapper.createObjectNode())))),
                txnLog,
                jacksonMapper);

        // when and then
        assertThat(context.lookupString(category)).isEqualTo(LookupResult.empty());
    }

    @Test
    public void lookupStringShouldReturnCountryFromDeviceGeoExtValue() {
        // given
        final TargetingCategory category = new TargetingCategory(TargetingCategory.Type.deviceGeoExt,
                "vendor.attribute");
        final ExtGeo extGeo = ExtGeo.of();
        extGeo.addProperty("vendor", obj("attribute", "value"));
        final RequestContext context = new RequestContext(
                request(r -> r.device(device(d -> d.geo(geo(g -> g.ext(extGeo)))))),
                imp(identity()),
                txnLog,
                jacksonMapper);

        // when and then
        assertThat(context.lookupString(category).getValues()).containsExactly("value");
    }

    @Test
    public void lookupStringShouldReturnRegionFromDeviceGeoExtValue() {
        // given
        final TargetingCategory category = new TargetingCategory(TargetingCategory.Type.deviceGeoExt,
                "vendor.nested.attribute");
        final ExtGeo extGeo = ExtGeo.of();
        extGeo.addProperty("vendor", obj("nested", obj("attribute", "value")));
        final RequestContext context = new RequestContext(
                request(r -> r.device(device(d -> d.geo(geo(g -> g.ext(extGeo)))))),
                imp(identity()),
                txnLog,
                jacksonMapper);

        // when and then
        assertThat(context.lookupString(category).getValues()).containsExactly("value");
    }

    @Test
    public void lookupStringShouldReturnMetroFromDeviceExtValue() {
        // given
        final TargetingCategory category = new TargetingCategory(TargetingCategory.Type.deviceExt,
                "vendor.attribute");
        final ExtDevice extDevice = ExtDevice.of(null, null);
        extDevice.addProperty("vendor", obj("attribute", "value"));

        final RequestContext context = new RequestContext(
                request(r -> r.device(device(d -> d.ext(extDevice)))),
                imp(identity()),
                txnLog,
                jacksonMapper);

        // when and then
        assertThat(context.lookupString(category).getValues()).containsExactly("value");
    }

    @Test
    public void lookupStringShouldReturnMetroFromDeviceExtNestedValue() {
        // given
        final TargetingCategory category = new TargetingCategory(TargetingCategory.Type.deviceExt,
                "vendor.nested.attribute");
        final ExtDevice extDevice = ExtDevice.of(null, null);
        extDevice.addProperty("vendor", obj("nested", obj("attribute", "value")));
        final RequestContext context = new RequestContext(
                request(r -> r.device(device(d -> d.ext(extDevice)))),
                imp(identity()),
                txnLog,
                jacksonMapper);

        // when and then
        assertThat(context.lookupString(category).getValues()).containsExactly("value");
    }

    @Test
    public void lookupStringShouldReturnSimpleBidderParam() {
        // given
        final TargetingCategory category = new TargetingCategory(TargetingCategory.Type.bidderParam, "siteId");
        final RequestContext context = new RequestContext(
                request(identity()),
                imp(i -> i.ext(obj("bidder", obj("siteId", "123")))),
                txnLog,
                jacksonMapper);

        // when and then
        assertThat(context.lookupString(category).getValues()).containsExactly("123");
    }

    @Test
    public void lookupStringShouldReturnNestedBidderParam() {
        // given
        final TargetingCategory category = new TargetingCategory(TargetingCategory.Type.bidderParam, "inv.code");
        final RequestContext context = new RequestContext(
                request(identity()),
                imp(i -> i.ext(obj("bidder", obj("inv", obj("code", "123"))))),
                txnLog,
                jacksonMapper);

        // when and then
        assertThat(context.lookupString(category).getValues()).containsExactly("123");
    }

    @Test
    public void lookupStringShouldReturnEmptyResultWhenBidderParamIsNotString() {
        // given
        final TargetingCategory category = new TargetingCategory(TargetingCategory.Type.bidderParam, "rubicon.siteId");
        final RequestContext context = new RequestContext(
                request(identity()),
                imp(i -> i.ext(obj("rubicon", obj("siteId", mapper.valueToTree(123))))),
                txnLog,
                jacksonMapper);

        // when and then
        assertThat(context.lookupString(category)).isEqualTo(LookupResult.empty());
    }

    @Test
    public void lookupStringShouldReturnEmptyResultWhenBidderParamIsMissing() {
        // given
        final TargetingCategory category = new TargetingCategory(TargetingCategory.Type.bidderParam, "rubicon.siteId");
        final RequestContext context = new RequestContext(
                request(identity()),
                imp(i -> i.ext(obj("rubicon", "phony"))),
                txnLog,
                jacksonMapper);

        // when and then
        assertThat(context.lookupString(category)).isEqualTo(LookupResult.empty());
    }

    @Test
    public void lookupStringShouldReturnEmptyResultWhenImpExtIsMissingForBidderParam() {
        // given
        final TargetingCategory category = new TargetingCategory(TargetingCategory.Type.bidderParam, "rubicon.siteId");
        final RequestContext context = new RequestContext(
                request(identity()),
                imp(identity()),
                txnLog,
                jacksonMapper);

        // when and then
        assertThat(context.lookupString(category)).isEqualTo(LookupResult.empty());
    }

    @Test
    public void lookupStringShouldReturnSimpleUserFirstPartyDataFromObject() {
        // given
        final TargetingCategory category = new TargetingCategory(
                TargetingCategory.Type.userFirstPartyData, "buyeruid");
        final RequestContext context = new RequestContext(
                request(r -> r.user(user(u -> u.buyeruid("123")))),
                imp(identity()),
                txnLog,
                jacksonMapper);

        // when and then
        assertThat(context.lookupString(category).getValues()).containsExactly("123");
    }

    @Test
    public void lookupStringShouldReturnSimpleUserFirstPartyDataFromExt() {
        // given
        final TargetingCategory category = new TargetingCategory(
                TargetingCategory.Type.userFirstPartyData, "sport");
        final ExtUser extUser = ExtUser.builder().data(obj("sport", "hockey")).build();
        final RequestContext context = new RequestContext(
                request(r -> r.user(user(u -> u.ext(extUser)))),
                imp(identity()),
                txnLog,
                jacksonMapper);

        // when and then
        assertThat(context.lookupString(category).getValues()).containsExactly("hockey");
    }

    @Test
    public void lookupStringShouldReturnUserFirstPartyDataFromExtWhenObjectAttributeTypeIsNotString() {
        // given
        final TargetingCategory category = new TargetingCategory(
                TargetingCategory.Type.userFirstPartyData, "yob");
        final ExtUser extUser = ExtUser.builder().data(obj("yob", "1900")).build();
        final RequestContext context = new RequestContext(
                request(r -> r.user(user(u -> u.yob(1800).ext(extUser)))),
                imp(identity()),
                txnLog,
                jacksonMapper);

        // when and then
        assertThat(context.lookupString(category).getValues()).containsExactly("1900");
    }

    @Test
    public void lookupStringShouldReturnNestedUserFirstPartyData() {
        // given
        final TargetingCategory category = new TargetingCategory(
                TargetingCategory.Type.userFirstPartyData, "section.sport");
        final ExtUser extUser = ExtUser.builder().data(obj("section", obj("sport", "hockey"))).build();
        final RequestContext context = new RequestContext(
                request(r -> r.user(user(u -> u.ext(extUser)))),
                imp(identity()),
                txnLog,
                jacksonMapper);

        // when and then
        assertThat(context.lookupString(category).getValues()).containsExactly("hockey");
    }

    @Test
    public void lookupStringShouldReturnEmptyResultWhenUserFirstPartyDataIsNotString() {
        // given
        final TargetingCategory category = new TargetingCategory(
                TargetingCategory.Type.userFirstPartyData, "sport");
        final ExtUser extUser = ExtUser.builder().data(obj("sport", mapper.valueToTree(123))).build();
        final RequestContext context = new RequestContext(
                request(r -> r.user(user(u -> u.ext(extUser)))),
                imp(identity()),
                txnLog,
                jacksonMapper);

        // when and then
        assertThat(context.lookupString(category)).isEqualTo(LookupResult.empty());
    }

    @Test
    public void lookupStringShouldReturnEmptyResultWhenUserExtIsMissingForUserFirstPartyData() {
        // given
        final TargetingCategory category = new TargetingCategory(
                TargetingCategory.Type.userFirstPartyData, "sport");
        final RequestContext context = new RequestContext(
                request(r -> r.user(user(identity()))),
                imp(identity()),
                txnLog,
                jacksonMapper);

        // when and then
        assertThat(context.lookupString(category)).isEqualTo(LookupResult.empty());
    }

    @Test
    public void lookupStringShouldReturnEmptyResultWhenUserIsMissingForUserFirstPartyData() {
        // given
        final TargetingCategory category = new TargetingCategory(
                TargetingCategory.Type.userFirstPartyData, "sport");
        final RequestContext context = new RequestContext(
                request(identity()),
                imp(identity()),
                txnLog,
                jacksonMapper);

        // when and then
        assertThat(context.lookupString(category)).isEqualTo(LookupResult.empty());
    }

    @Test
    public void lookupStringShouldReturnSiteFirstPartyDataFromImpExt() {
        // given
        final TargetingCategory category = new TargetingCategory(
                TargetingCategory.Type.siteFirstPartyData, "section.sport");
        final RequestContext context = new RequestContext(
                request(identity()),
                imp(i -> i.ext(obj("context", obj("data", obj("section", obj("sport", "hockey")))))),
                txnLog,
                jacksonMapper);

        // when and then
        assertThat(context.lookupString(category).getValues()).containsExactly("hockey");
    }

    @Test
    public void lookupStringShouldReturnSiteFirstPartyDataFromSiteExt() {
        // given
        final TargetingCategory category = new TargetingCategory(
                TargetingCategory.Type.siteFirstPartyData, "section.sport");
        final ExtSite extSite = ExtSite.of(null, obj("section", obj("sport", "hockey")));
        final RequestContext context = new RequestContext(
                request(r -> r.site(site(s -> s.ext(extSite)))),
                imp(identity()),
                txnLog,
                jacksonMapper);

        // when and then
        assertThat(context.lookupString(category).getValues()).containsExactly("hockey");
    }

    @Test
    public void lookupStringShouldReturnSiteFirstPartyDataFromAppExt() {
        // given
        final TargetingCategory category = new TargetingCategory(
                TargetingCategory.Type.siteFirstPartyData, "section.sport");
        final ExtApp extApp = ExtApp.of(null, obj("section", obj("sport", "hockey")));
        final RequestContext context = new RequestContext(
                request(r -> r.app(app(a -> a.ext(extApp)))),
                imp(identity()),
                txnLog,
                jacksonMapper);

        // when and then
        assertThat(context.lookupString(category).getValues()).containsExactly("hockey");
    }

    @Test
    public void lookupStringShouldReturnSiteFirstPartyDataFromImpExtData() {
        // given
        final TargetingCategory category = new TargetingCategory(TargetingCategory.Type.siteFirstPartyData, "sport");
        final RequestContext context = new RequestContext(
                request(identity()),
                imp(imp -> imp.ext(obj("data", obj("sport", "hockey")))),
                txnLog,
                jacksonMapper);

        // when and then
        assertThat(context.lookupString(category).getValues()).containsExactly("hockey");
    }

    @Test
    public void lookupIntegerShouldReturnDowFromUserExt() {
        // given
        final TargetingCategory category = new TargetingCategory(TargetingCategory.Type.dow);
        final ExtUser extUser = ExtUser.builder().time(ExtUserTime.of(5, 15)).build();
        final RequestContext context = new RequestContext(
                request(r -> r.user(user(u -> u.ext(extUser)))),
                imp(identity()),
                txnLog,
                jacksonMapper);

        // when and then
        assertThat(context.lookupInteger(category).getValues()).containsExactly(5);
    }

    @Test
    public void lookupIntegerShouldReturnHourFromExt() {
        // given
        final TargetingCategory category = new TargetingCategory(TargetingCategory.Type.hour);
        final ExtUser extUser = ExtUser.builder().time(ExtUserTime.of(5, 15)).build();
        final RequestContext context = new RequestContext(
                request(r -> r.user(user(u -> u.ext(extUser)))),
                imp(identity()),
                txnLog,
                jacksonMapper);

        // when and then
        assertThat(context.lookupInteger(category).getValues()).containsExactly(15);
    }

    @Test
    public void lookupIntegerShouldReturnBidderParam() {
        // given
        final TargetingCategory category = new TargetingCategory(TargetingCategory.Type.bidderParam, "siteId");
        final RequestContext context = new RequestContext(
                request(identity()),
                imp(i -> i.ext(obj("bidder", obj("siteId", mapper.valueToTree(123))))),
                txnLog,
                jacksonMapper);

        // when and then
        assertThat(context.lookupInteger(category).getValues()).containsExactly(123);
    }

    @Test
    public void lookupIntegerShouldReturnEmptyResultWhenBidderParamIsNotInteger() {
        // given
        final TargetingCategory category = new TargetingCategory(TargetingCategory.Type.bidderParam, "rubicon.siteId");
        final RequestContext context = new RequestContext(
                request(identity()),
                imp(i -> i.ext(obj("rubicon", obj("siteId", mapper.valueToTree(123.456d))))),
                txnLog,
                jacksonMapper);

        // when and then
        assertThat(context.lookupInteger(category)).isEqualTo(LookupResult.empty());
    }

    @Test
    public void lookupIntegerShouldReturnEmptyResultWhenBidderParamIsMissing() {
        // given
        final TargetingCategory category = new TargetingCategory(TargetingCategory.Type.bidderParam, "rubicon.siteId");
        final RequestContext context = new RequestContext(
                request(identity()),
                imp(i -> i.ext(obj("rubicon", "phony"))),
                txnLog,
                jacksonMapper);

        // when and then
        assertThat(context.lookupInteger(category)).isEqualTo(LookupResult.empty());
    }

    @Test
    public void lookupIntegerShouldReturnUserFirstPartyData() {
        // given
        final TargetingCategory category = new TargetingCategory(TargetingCategory.Type.userFirstPartyData, "sport");
        final ExtUser extUser = ExtUser.builder().data(obj("sport", mapper.valueToTree(123))).build();
        final RequestContext context = new RequestContext(
                request(r -> r.user(user(u -> u.ext(extUser)))),
                imp(identity()),
                txnLog,
                jacksonMapper);

        // when and then
        assertThat(context.lookupInteger(category).getValues()).containsExactly(123);
    }

    @Test
    public void lookupIntegerShouldReturnSiteFirstPartyData() {
        // given
        final TargetingCategory category = new TargetingCategory(TargetingCategory.Type.siteFirstPartyData, "sport");
        final ExtSite extSite = ExtSite.of(null, obj("sport", mapper.valueToTree(123)));
        final RequestContext context = new RequestContext(
                request(r -> r.site(site(s -> s.ext(extSite)))),
                imp(identity()),
                txnLog,
                jacksonMapper);

        // when and then
        assertThat(context.lookupInteger(category).getValues()).containsExactly(123);
    }

    @Test
    public void lookupIntegerShouldReturnSiteFirstPartyDataFromImpExtData() {
        // given
        final TargetingCategory category = new TargetingCategory(TargetingCategory.Type.siteFirstPartyData, "sport");
        final RequestContext context = new RequestContext(
                request(identity()),
                imp(imp -> imp.ext(obj("data", obj("sport", 1)))),
                txnLog,
                jacksonMapper);

        // when and then
        assertThat(context.lookupInteger(category).getValues()).containsExactly(1);
    }

    @Test
    public void lookupStringsShouldReturnMediaTypeBannerAndVideo() {
        // given
        final TargetingCategory category = new TargetingCategory(TargetingCategory.Type.mediaType);
        final RequestContext context = new RequestContext(
                request(identity()),
                imp(i -> i.banner(banner(identity())).video(Video.builder().build())),
                txnLog,
                jacksonMapper);

        // when and then
        assertThat(context.lookupStrings(category).getValues()).containsExactly(asList("banner", "video"));
    }

    @Test
    public void lookupStringsShouldReturnMediaTypeVideoAndNative() {
        // given
        final TargetingCategory category = new TargetingCategory(TargetingCategory.Type.mediaType);
        final RequestContext context = new RequestContext(
                request(identity()),
                imp(i -> i.video(Video.builder().build()).xNative(Native.builder().build())),
                txnLog,
                jacksonMapper);

        // when and then
        assertThat(context.lookupStrings(category).getValues()).containsExactly(asList("video", "native"));
    }

    @Test
    public void lookupStringsShouldReturnBidderParam() {
        // given
        final TargetingCategory category = new TargetingCategory(TargetingCategory.Type.bidderParam, "siteId");
        final RequestContext context = new RequestContext(
                request(identity()),
                imp(i -> i.ext(obj("bidder", obj("siteId", mapper.valueToTree(asList("123", "456")))))),
                txnLog,
                jacksonMapper);

        // when and then
        assertThat(context.lookupStrings(category).getValues()).containsExactly(asList("123", "456"));
    }

    @Test
    public void lookupStringsShouldReturnEmptyResultWhenBidderParamIsNotArray() {
        // given
        final TargetingCategory category = new TargetingCategory(TargetingCategory.Type.bidderParam, "rubicon.siteId");
        final RequestContext context = new RequestContext(
                request(identity()),
                imp(i -> i.ext(obj("bidder", obj("siteId", mapper.createObjectNode())))),
                txnLog,
                jacksonMapper);

        // when and then
        assertThat(context.lookupStrings(category)).isEqualTo(LookupResult.empty());
    }

    @Test
    public void lookupStringsShouldReturnListOfSingleStringWhenBidderParamIsString() {
        // given
        final TargetingCategory category = new TargetingCategory(TargetingCategory.Type.bidderParam, "siteId");
        final RequestContext context = new RequestContext(
                request(identity()),
                imp(i -> i.ext(obj("bidder", obj("siteId", "value")))),
                txnLog,
                jacksonMapper);

        // when and then
        assertThat(context.lookupStrings(category).getValues()).containsExactly(singletonList("value"));
    }

    @Test
    public void lookupStringsShouldReturnOnlyStringsWhenNonStringBidderParamPresent() {
        // given
        final TargetingCategory category = new TargetingCategory(TargetingCategory.Type.bidderParam, "siteId");
        final RequestContext context = new RequestContext(
                request(identity()),
                imp(i -> i.ext(obj("bidder", obj("siteId", mapper.valueToTree(asList("123", 456)))))),
                txnLog,
                jacksonMapper);

        // when and then
        assertThat(context.lookupStrings(category).getValues()).containsExactly(singletonList("123"));
    }

    @Test
    public void lookupStringsShouldReturnEmptyResultWhenBidderParamIsMissing() {
        // given
        final TargetingCategory category = new TargetingCategory(TargetingCategory.Type.bidderParam, "rubicon.siteId");
        final RequestContext context = new RequestContext(
                request(identity()),
                imp(i -> i.ext(obj("bidder", obj("bidder", obj("rubicon", "phony"))))),
                txnLog,
                jacksonMapper);

        // when and then
        assertThat(context.lookupStrings(category)).isEqualTo(LookupResult.empty());
    }

    @Test
    public void lookupStringsShouldReturnUserFirstPartyData() {
        // given
        final TargetingCategory category = new TargetingCategory(TargetingCategory.Type.userFirstPartyData, "buyeruid");
        final ExtUser extUser = ExtUser.builder()
                .data(obj("buyeruid", mapper.valueToTree(asList("buyeruid1", "buyeruid2"))))
                .build();
        final RequestContext context = new RequestContext(
                request(r -> r.user(user(u -> u.buyeruid("buyeruid3").ext(extUser)))),
                imp(identity()),
                txnLog,
                jacksonMapper);

        // when and then
        assertThat(context.lookupStrings(category).getValues())
                .containsExactly(singletonList("buyeruid3"), asList("buyeruid1", "buyeruid2"));
    }

    @Test
    public void lookupStringsShouldReturnSiteFirstPartyData() {
        // given
        final TargetingCategory category = new TargetingCategory(TargetingCategory.Type.siteFirstPartyData, "sport");
        final ExtSite extSite = ExtSite.of(null, obj("sport", mapper.valueToTree(asList("123", "456"))));
        final RequestContext context = new RequestContext(
                request(r -> r.site(site(s -> s.ext(extSite)))),
                imp(identity()),
                txnLog,
                jacksonMapper);

        // when and then
        assertThat(context.lookupStrings(category).getValues()).containsExactly(asList("123", "456"));
    }

    @Test
    public void lookupStringsShouldReturnSiteFirstPartyDataFromImpExtData() {
        // given
        final TargetingCategory category = new TargetingCategory(
                TargetingCategory.Type.siteFirstPartyData, "sport");
        final RequestContext context = new RequestContext(
                request(identity()),
                imp(imp -> imp.ext(obj("data", obj("sport", mapper.valueToTree(asList("hockey", "football")))))),
                txnLog,
                jacksonMapper);

        // when and then
        assertThat(context.lookupStrings(category).getValues()).containsExactly(asList("hockey", "football"));
    }

    @Test
    public void lookupStringsShouldReturnSegmentsWithDesiredSource() {
        // given
        final TargetingCategory category = new TargetingCategory(TargetingCategory.Type.userSegment, "rubicon");
        final RequestContext context = new RequestContext(
                request(r -> r.user(user(u -> u.data(asList(
                        data(d -> d.id("rubicon").segment(asList(segment(s -> s.id("1")), segment(s -> s.id("2"))))),
                        data(d -> d.id("bluekai").segment(
                                asList(segment(s -> s.id("3")), segment(s -> s.id("4")))))))))),
                imp(identity()),
                txnLog,
                jacksonMapper);

        // when and then
        assertThat(context.lookupStrings(category).getValues()).containsExactly(asList("1", "2"));
    }

    @Test
    public void lookupStringsShouldReturnEmptyResultWhenDesiredSourceIsMissing() {
        // given
        final TargetingCategory category = new TargetingCategory(TargetingCategory.Type.userSegment, "rubicon");
        final RequestContext context = new RequestContext(
                request(r -> r.user(user(u -> u.data(singletonList(
                        data(d -> d.id("bluekai").segment(
                                asList(segment(s -> s.id("3")), segment(s -> s.id("4")))))))))),
                imp(identity()),
                txnLog,
                jacksonMapper);

        // when and then
        assertThat(context.lookupStrings(category)).isEqualTo(LookupResult.empty());
    }

    @Test
    public void lookupStringsShouldSkipSegmentsWithoutIds() {
        // given
        final TargetingCategory category = new TargetingCategory(TargetingCategory.Type.userSegment, "rubicon");
        final RequestContext context = new RequestContext(
                request(r -> r.user(user(u -> u.data(singletonList(
                        data(d -> d.id("rubicon").segment(asList(segment(s -> s.id("1")), segment(identity()))))))))),
                imp(identity()),
                txnLog,
                jacksonMapper);

        // when and then
        assertThat(context.lookupStrings(category).getValues()).containsExactly(singletonList("1"));
    }

    @Test
    public void lookupStringsShouldReturnEmptyResultWhenSegmentsAreMissing() {
        // given
        final TargetingCategory category = new TargetingCategory(TargetingCategory.Type.userSegment, "rubicon");
        final RequestContext context = new RequestContext(
                request(r -> r.user(user(u -> u.data(singletonList(data(d -> d.id("rubicon"))))))),
                imp(identity()),
                txnLog,
                jacksonMapper);

        // when and then
        assertThat(context.lookupStrings(category)).isEqualTo(LookupResult.empty());
    }

    @Test
    public void lookupStringsShouldTolerateMissingSource() {
        // given
        final TargetingCategory category = new TargetingCategory(TargetingCategory.Type.userSegment, "rubicon");
        final RequestContext context = new RequestContext(
                request(r -> r.user(user(u -> u.data(singletonList(data(identity())))))),
                imp(identity()),
                txnLog,
                jacksonMapper);

        // when and then
        assertThat(context.lookupStrings(category)).isEqualTo(LookupResult.empty());
    }

    @Test
    public void lookupStringsShouldReturnEmptyResultWhenDataIsMissing() {
        // given
        final TargetingCategory category = new TargetingCategory(TargetingCategory.Type.userSegment, "rubicon");
        final RequestContext context = new RequestContext(
                request(r -> r.user(user(identity()))),
                imp(identity()),
                txnLog,
                jacksonMapper);

        // when and then
        assertThat(context.lookupStrings(category)).isEqualTo(LookupResult.empty());
    }

    @Test
    public void lookupStringsShouldReturnEmptyResultWhenUserIsMissing() {
        // given
        final TargetingCategory category = new TargetingCategory(TargetingCategory.Type.userSegment, "rubicon");
        final RequestContext context = new RequestContext(
                request(identity()),
                imp(identity()),
                txnLog,
                jacksonMapper);

        // when and then
        assertThat(context.lookupStrings(category)).isEqualTo(LookupResult.empty());
    }

    @Test
    public void lookupIntegersShouldReturnBidderParam() {
        // given
        final TargetingCategory category = new TargetingCategory(TargetingCategory.Type.bidderParam, "siteId");
        final RequestContext context = new RequestContext(
                request(identity()),
                imp(i -> i.ext(obj("bidder", obj("siteId", mapper.valueToTree(asList(123, 456)))))),
                txnLog,
                jacksonMapper);

        // when and then
        assertThat(context.lookupIntegers(category).getValues()).containsExactly(asList(123, 456));
    }

    @Test
    public void lookupIntegersShouldReturnEmptyResultWhenBidderParamIsNotArray() {
        // given
        final TargetingCategory category = new TargetingCategory(TargetingCategory.Type.bidderParam, "rubicon.siteId");
        final RequestContext context = new RequestContext(
                request(identity()),
                imp(i -> i.ext(obj("bidder", obj("siteId", mapper.createObjectNode())))),
                txnLog,
                jacksonMapper);

        // when and then
        assertThat(context.lookupIntegers(category)).isEqualTo(LookupResult.empty());
    }

    @Test
    public void lookupIntegersShouldReturnListOfSingleIntegerWhenBidderParamIsInteger() {
        // given
        final TargetingCategory category = new TargetingCategory(TargetingCategory.Type.bidderParam, "siteId");
        final RequestContext context = new RequestContext(
                request(identity()),
                imp(i -> i.ext(obj("bidder", obj("siteId", 123)))),
                txnLog,
                jacksonMapper);

        // when and then
        assertThat(context.lookupIntegers(category).getValues()).containsExactly(singletonList(123));
    }

    @Test
    public void lookupIntegersShouldReturnOnlyIntegersWhenNonIntegerBidderParamPresent() {
        // given
        final TargetingCategory category = new TargetingCategory(TargetingCategory.Type.bidderParam, "siteId");
        final RequestContext context = new RequestContext(
                request(identity()),
                imp(i -> i.ext(obj("bidder", obj("siteId", mapper.valueToTree(asList(123, "456")))))),
                txnLog,
                jacksonMapper);

        // when and then
        assertThat(context.lookupIntegers(category).getValues()).containsExactly(singletonList(123));
    }

    @Test
    public void lookupIntegersShouldReturnEmptyResultWhenBidderParamIsMissing() {
        // given
        final TargetingCategory category = new TargetingCategory(TargetingCategory.Type.bidderParam, "rubicon.siteId");
        final RequestContext context = new RequestContext(
                request(identity()),
                imp(i -> i.ext(obj("bidder", "phony"))),
                txnLog,
                jacksonMapper);

        // when and then
        assertThat(context.lookupIntegers(category)).isEqualTo(LookupResult.empty());
    }

    @Test
    public void lookupIntegersShouldReturnUserFirstPartyData() {
        // given
        final TargetingCategory category = new TargetingCategory(TargetingCategory.Type.userFirstPartyData, "yob");
        final ExtUser extUser = ExtUser.builder().data(obj("yob", mapper.valueToTree(asList(123, 456)))).build();
        final RequestContext context = new RequestContext(
                request(r -> r.user(user(u -> u.yob(789).ext(extUser)))),
                imp(identity()),
                txnLog,
                jacksonMapper);

        // when and then
        assertThat(context.lookupIntegers(category).getValues()).containsExactly(singletonList(789), asList(123, 456));
    }

    @Test
    public void lookupIntegersShouldReturnSiteFirstPartyData() {
        // given
        final TargetingCategory category = new TargetingCategory(TargetingCategory.Type.siteFirstPartyData, "sport");
        final ExtSite extSite = ExtSite.of(null, obj("sport", mapper.valueToTree(asList(123, 456))));
        final RequestContext context = new RequestContext(
                request(r -> r.site(site(s -> s.ext(extSite)))),
                imp(identity()),
                txnLog,
                jacksonMapper);

        // when and then
        assertThat(context.lookupIntegers(category).getValues()).containsExactly(asList(123, 456));
    }

    @Test
    public void lookupIntegersShouldReturnSiteFirstPartyDataFromImpExtData() {
        // given
        final TargetingCategory category = new TargetingCategory(TargetingCategory.Type.siteFirstPartyData, "sport");
        final RequestContext context = new RequestContext(
                request(identity()),
                imp(imp -> imp.ext(obj("data", obj("sport", mapper.valueToTree(asList(1, 2)))))),
                txnLog,
                jacksonMapper);

        // when and then
        assertThat(context.lookupIntegers(category).getValues()).containsExactly(asList(1, 2));
    }

    @Test
    public void lookupSizesShouldReturnSizes() {
        // given
        final TargetingCategory category = new TargetingCategory(TargetingCategory.Type.size);
        final RequestContext context = new RequestContext(
                request(identity()),
<<<<<<< HEAD
                imp(i -> i.banner(banner(b -> b.format(asList(format(300, 250), format(400, 300)))))),
=======
                imp(i -> i
                        .banner(banner(b -> b.format(asList(format(300, 250), format(400, 300)))))
                        .video(Video.builder().w(350).h(350).build())),
                null,
                aliases,
>>>>>>> 76a05f68
                txnLog,
                jacksonMapper);

        // when and then
        assertThat(context.lookupSizes(category).getValues())
                .containsExactly(asList(Size.of(300, 250), Size.of(400, 300), Size.of(350, 350)));
    }

    @Test
    public void lookupSizesShouldReturnEmptyResultWhenFormatIsMissing() {
        // given
        final TargetingCategory category = new TargetingCategory(TargetingCategory.Type.size);
        final RequestContext context = new RequestContext(
                request(identity()),
                imp(i -> i.banner(banner(identity()))),
                txnLog,
                jacksonMapper);

        // when and then
        assertThat(context.lookupSizes(category)).isEqualTo(LookupResult.empty());
    }

    @Test
    public void lookupSizesShouldReturnEmptyResultWhenBannerIsMissing() {
        // given
        final TargetingCategory category = new TargetingCategory(TargetingCategory.Type.size);
        final RequestContext context = new RequestContext(
                request(identity()),
                imp(identity()),
                txnLog,
                jacksonMapper);

        // when and then
        assertThat(context.lookupSizes(category)).isEqualTo(LookupResult.empty());
    }

    @Test
    public void lookupSizesShouldThrowExceptionWhenUnexpectedCategory() {
        // given
        final TargetingCategory category = new TargetingCategory(TargetingCategory.Type.domain);
        final RequestContext context = new RequestContext(
                request(identity()),
                imp(identity()),
                txnLog,
                jacksonMapper);

        // when and then
        assertThatThrownBy(() -> context.lookupSizes(category))
                .isInstanceOf(TargetingSyntaxException.class)
                .hasMessage("Unexpected category for fetching sizes for: domain");
    }

    @Test
    public void lookupGeoLocationShouldReturnLocation() {
        // given
        final TargetingCategory category = new TargetingCategory(TargetingCategory.Type.location);
        final RequestContext context = new RequestContext(
                request(r -> r.device(device(d -> d.geo(geo(g -> g.lat(50f).lon(60f)))))),
                imp(identity()),
                txnLog,
                jacksonMapper);

        // when and then
        assertThat(context.lookupGeoLocation(category)).isEqualTo(GeoLocation.of(50f, 60f));
    }

    @Test
    public void lookupGeoLocationShouldReturnNullWhenLonIsMissing() {
        // given
        final TargetingCategory category = new TargetingCategory(TargetingCategory.Type.location);
        final RequestContext context = new RequestContext(
                request(r -> r.device(device(d -> d.geo(geo(g -> g.lat(50f)))))),
                imp(identity()),
                txnLog,
                jacksonMapper);

        // when and then
        assertThat(context.lookupGeoLocation(category)).isNull();
    }

    @Test
    public void lookupGeoLocationShouldReturnNullWhenLatIsMissing() {
        // given
        final TargetingCategory category = new TargetingCategory(TargetingCategory.Type.location);
        final RequestContext context = new RequestContext(
                request(r -> r.device(device(d -> d.geo(geo(g -> g.lon(60f)))))),
                imp(identity()),
                txnLog,
                jacksonMapper);

        // when and then
        assertThat(context.lookupGeoLocation(category)).isNull();
    }

    @Test
    public void lookupGeoLocationShouldReturnNullWhenGeoIsMissing() {
        // given
        final TargetingCategory category = new TargetingCategory(TargetingCategory.Type.location);
        final RequestContext context = new RequestContext(
                request(r -> r.device(device(identity()))),
                imp(identity()),
                txnLog,
                jacksonMapper);

        // when and then
        assertThat(context.lookupGeoLocation(category)).isNull();
    }

    @Test
    public void lookupGeoLocationShouldReturnNullWhenDeviceIsMissing() {
        // given
        final TargetingCategory category = new TargetingCategory(TargetingCategory.Type.location);
        final RequestContext context = new RequestContext(
                request(identity()),
                imp(identity()),
                txnLog,
                jacksonMapper);

        // when and then
        assertThat(context.lookupGeoLocation(category)).isNull();
    }

    @Test
    public void lookupGeoLocationShouldThrowExceptionWhenUnexpectedCategory() {
        // given
        final TargetingCategory category = new TargetingCategory(TargetingCategory.Type.domain);
        final RequestContext context = new RequestContext(
                request(identity()),
                imp(identity()),
                txnLog,
                jacksonMapper);

        // when and then
        assertThatThrownBy(() -> context.lookupGeoLocation(category))
                .isInstanceOf(TargetingSyntaxException.class)
                .hasMessage("Unexpected category for fetching geo location for: domain");
    }

    private static BidRequest request(Function<BidRequest.BidRequestBuilder, BidRequest.BidRequestBuilder> customizer) {
        return customizer.apply(BidRequest.builder()).build();
    }

    private static Site site(Function<Site.SiteBuilder, Site.SiteBuilder> customizer) {
        return customizer.apply(Site.builder()).build();
    }

    private static App app(Function<App.AppBuilder, App.AppBuilder> customizer) {
        return customizer.apply(App.builder()).build();
    }

    private static Device device(Function<Device.DeviceBuilder, Device.DeviceBuilder> customizer) {
        return customizer.apply(Device.builder()).build();
    }

    private static Geo geo(Function<Geo.GeoBuilder, Geo.GeoBuilder> customizer) {
        return customizer.apply(Geo.builder()).build();
    }

    private static User user(Function<User.UserBuilder, User.UserBuilder> customizer) {
        return customizer.apply(User.builder()).build();
    }

    private static Data data(Function<Data.DataBuilder, Data.DataBuilder> customizer) {
        return customizer.apply(Data.builder()).build();
    }

    private static Segment segment(Function<Segment.SegmentBuilder, Segment.SegmentBuilder> customizer) {
        return customizer.apply(Segment.builder()).build();
    }

    private static Imp imp(Function<Imp.ImpBuilder, Imp.ImpBuilder> customizer) {
        return customizer.apply(Imp.builder()).build();
    }

    private static Banner banner(Function<Banner.BannerBuilder, Banner.BannerBuilder> customizer) {
        return customizer.apply(Banner.builder()).build();
    }

    private static Format format(int w, int h) {
        return Format.builder().w(w).h(h).build();
    }

    private static ObjectNode obj(String field, String value) {
        return mapper.createObjectNode().put(field, value);
    }

    private static ObjectNode obj(String field, Integer value) {
        return mapper.createObjectNode().put(field, value);
    }

    private static ObjectNode obj(String field, JsonNode value) {
        return mapper.createObjectNode().set(field, value);
    }
}<|MERGE_RESOLUTION|>--- conflicted
+++ resolved
@@ -1063,15 +1063,9 @@
         final TargetingCategory category = new TargetingCategory(TargetingCategory.Type.size);
         final RequestContext context = new RequestContext(
                 request(identity()),
-<<<<<<< HEAD
-                imp(i -> i.banner(banner(b -> b.format(asList(format(300, 250), format(400, 300)))))),
-=======
                 imp(i -> i
                         .banner(banner(b -> b.format(asList(format(300, 250), format(400, 300)))))
                         .video(Video.builder().w(350).h(350).build())),
-                null,
-                aliases,
->>>>>>> 76a05f68
                 txnLog,
                 jacksonMapper);
 
