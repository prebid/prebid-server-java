package org.prebid.server.it;

import io.restassured.response.Response;
import org.json.JSONException;
import org.junit.Test;
import org.junit.runner.RunWith;
import org.skyscreamer.jsonassert.JSONAssert;
import org.skyscreamer.jsonassert.JSONCompareMode;
import org.springframework.test.context.junit4.SpringRunner;

import java.io.IOException;

import static com.github.tomakehurst.wiremock.client.WireMock.aResponse;
import static com.github.tomakehurst.wiremock.client.WireMock.equalTo;
import static com.github.tomakehurst.wiremock.client.WireMock.equalToIgnoreCase;
import static com.github.tomakehurst.wiremock.client.WireMock.equalToJson;
import static com.github.tomakehurst.wiremock.client.WireMock.post;
import static com.github.tomakehurst.wiremock.client.WireMock.urlPathEqualTo;
import static io.restassured.RestAssured.given;
import static java.util.Collections.singletonList;

@RunWith(SpringRunner.class)
public class BrightrollTest extends IntegrationTest {

    @Test
    public void openrtb2AuctionShouldRespondWithBidsFromBrightroll() throws IOException, JSONException {
        // given
        // brightroll bid response for imp 15
<<<<<<< HEAD
        wireMockRule.stubFor(post(urlPathEqualTo("/brightroll-exchange"))
                .withQueryParam("publisher", equalTo("businessinsider"))
=======
        WIRE_MOCK_RULE.stubFor(post(urlPathEqualTo("/brightroll-exchange"))
                .withQueryParam("publisher", equalTo("publisher"))
>>>>>>> f17ae09f
                .withHeader("Content-Type", equalToIgnoreCase("application/json;charset=utf-8"))
                .withHeader("Accept", equalTo("application/json"))
                .withHeader("User-Agent", equalTo("userAgent"))
                .withHeader("X-Forwarded-For", equalTo("193.168.244.1"))
                .withHeader("DNT", equalTo("2"))
                .withHeader("Accept-Language", equalTo("en"))
                .withHeader("x-openrtb-version", equalTo("2.5"))
                .withRequestBody(equalToJson(jsonFrom("openrtb2/brightroll/test-brightroll-bid-request-1.json")))
                .willReturn(aResponse().withBody(jsonFrom("openrtb2/brightroll/test-brightroll-bid-response-1.json"))));

        // pre-bid cache
        WIRE_MOCK_RULE.stubFor(post(urlPathEqualTo("/cache"))
                .withRequestBody(equalToJson(jsonFrom("openrtb2/brightroll/test-cache-brightroll-request.json")))
                .willReturn(aResponse().withBody(jsonFrom("openrtb2/brightroll/test-cache-brightroll-response.json"))));

        // when
        final Response response = given(SPEC)
                .header("Referer", "http://www.example.com")
                .header("X-Forwarded-For", "193.168.244.1")
                .header("User-Agent", "userAgent")
                .header("Origin", "http://www.example.com")
                // this uids cookie value stands for{"uids":{"brightroll":"BR-UID"}}
                .cookie("uids", "eyJ1aWRzIjp7ImJyaWdodHJvbGwiOiJCUi1VSUQifX0=")
                .body(jsonFrom("openrtb2/brightroll/test-auction-brightroll-request.json"))
                .post("/openrtb2/auction");

        // then
        final String expectedAuctionResponse = openrtbAuctionResponseFrom(
                "openrtb2/brightroll/test-auction-brightroll-response.json",
                response, singletonList("brightroll"));

        JSONAssert.assertEquals(expectedAuctionResponse, response.asString(), JSONCompareMode.NON_EXTENSIBLE);
    }
}<|MERGE_RESOLUTION|>--- conflicted
+++ resolved
@@ -26,13 +26,8 @@
     public void openrtb2AuctionShouldRespondWithBidsFromBrightroll() throws IOException, JSONException {
         // given
         // brightroll bid response for imp 15
-<<<<<<< HEAD
-        wireMockRule.stubFor(post(urlPathEqualTo("/brightroll-exchange"))
+        WIRE_MOCK_RULE.stubFor(post(urlPathEqualTo("/brightroll-exchange"))
                 .withQueryParam("publisher", equalTo("businessinsider"))
-=======
-        WIRE_MOCK_RULE.stubFor(post(urlPathEqualTo("/brightroll-exchange"))
-                .withQueryParam("publisher", equalTo("publisher"))
->>>>>>> f17ae09f
                 .withHeader("Content-Type", equalToIgnoreCase("application/json;charset=utf-8"))
                 .withHeader("Accept", equalTo("application/json"))
                 .withHeader("User-Agent", equalTo("userAgent"))
