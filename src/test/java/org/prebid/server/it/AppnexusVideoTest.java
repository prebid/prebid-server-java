package org.prebid.server.it;

import io.restassured.response.Response;
import org.json.JSONException;
import org.junit.Test;
import org.junit.runner.RunWith;
import org.skyscreamer.jsonassert.JSONAssert;
import org.skyscreamer.jsonassert.JSONCompareMode;
import org.springframework.test.context.junit4.SpringRunner;

import java.io.IOException;

import static com.github.tomakehurst.wiremock.client.WireMock.aResponse;
import static com.github.tomakehurst.wiremock.client.WireMock.equalTo;
import static com.github.tomakehurst.wiremock.client.WireMock.equalToIgnoreCase;
import static com.github.tomakehurst.wiremock.client.WireMock.equalToJson;
import static com.github.tomakehurst.wiremock.client.WireMock.post;
import static com.github.tomakehurst.wiremock.client.WireMock.urlPathEqualTo;
import static io.restassured.RestAssured.given;

@RunWith(SpringRunner.class)
public class AppnexusVideoTest extends IntegrationTest {

    @Test
    public void openrtb2VideoShouldRespondWithBidsFromAppnexus() throws IOException, JSONException {
        // given
        WIRE_MOCK_RULE.stubFor(post(urlPathEqualTo("/appnexus-exchange"))
                .withHeader("Content-Type", equalToIgnoreCase("application/json;charset=UTF-8"))
                .withHeader("Accept", equalTo("application/json"))
                .withRequestBody(equalToJson(jsonFrom("openrtb2/video/test-video-appnexus-bid-request-1.json")))
                .willReturn(aResponse().withBody(jsonFrom("openrtb2/video/test-video-appnexus-bid-response-1.json"))));

        WIRE_MOCK_RULE.stubFor(post(urlPathEqualTo("/appnexus-exchange"))
                .withHeader("Content-Type", equalToIgnoreCase("application/json;charset=UTF-8"))
                .withHeader("Accept", equalTo("application/json"))
                .withRequestBody(equalToJson(jsonFrom("openrtb2/video/test-video-appnexus-bid-request-2.json")))
                .willReturn(aResponse().withBody(jsonFrom("openrtb2/video/test-video-appnexus-bid-response-2.json"))));

        // pre-bid cache
<<<<<<< HEAD
        WIRE_MOCK_RULE.stubFor(post(urlPathEqualTo("/cache"))
                .withRequestBody(equalToJson(jsonFrom("openrtb2/video/test-cache-video-appnexus-request.json")))
                .willReturn(aResponse().withBody(jsonFrom("openrtb2/video/test-cache-video-appnexus-response.json"))));
=======
        wireMockRule.stubFor(post(urlPathEqualTo("/cache"))
                .withRequestBody(equalToJson(
                        jsonFrom("openrtb2/video/test-video-cache-request.json"), true, false))
                .willReturn(aResponse()
                        .withTransformers("cache-response-transformer")
                        .withTransformerParameter("matcherName",
                                "openrtb2/video/test-video-cache-response-matcher.json")));
>>>>>>> 4c8a2a77

        // when
        final Response response = given(SPEC)
                .header("Referer", "http://www.example.com")
                .header("X-Forwarded-For", "193.168.244.1")
                .header("User-Agent", "userAgent")
                .header("Origin", "http://www.example.com")
                .body(jsonFrom("openrtb2/video/test-video-appnexus-request.json"))
                .post("/openrtb2/video");

        // then
        final String expectedAuctionResponse = jsonFrom("openrtb2/video/test-video-appnexus-response.json");

        JSONAssert.assertEquals(expectedAuctionResponse, response.asString(), JSONCompareMode.NON_EXTENSIBLE);
    }
}<|MERGE_RESOLUTION|>--- conflicted
+++ resolved
@@ -37,19 +37,13 @@
                 .willReturn(aResponse().withBody(jsonFrom("openrtb2/video/test-video-appnexus-bid-response-2.json"))));
 
         // pre-bid cache
-<<<<<<< HEAD
         WIRE_MOCK_RULE.stubFor(post(urlPathEqualTo("/cache"))
-                .withRequestBody(equalToJson(jsonFrom("openrtb2/video/test-cache-video-appnexus-request.json")))
-                .willReturn(aResponse().withBody(jsonFrom("openrtb2/video/test-cache-video-appnexus-response.json"))));
-=======
-        wireMockRule.stubFor(post(urlPathEqualTo("/cache"))
                 .withRequestBody(equalToJson(
                         jsonFrom("openrtb2/video/test-video-cache-request.json"), true, false))
                 .willReturn(aResponse()
                         .withTransformers("cache-response-transformer")
                         .withTransformerParameter("matcherName",
                                 "openrtb2/video/test-video-cache-response-matcher.json")));
->>>>>>> 4c8a2a77
 
         // when
         final Response response = given(SPEC)
