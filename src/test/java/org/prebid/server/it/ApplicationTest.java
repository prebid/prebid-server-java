--- conflicted
+++ resolved
@@ -39,12 +39,8 @@
 import java.util.Base64;
 import java.util.Collection;
 import java.util.Collections;
-<<<<<<< HEAD
-=======
 import java.util.HashMap;
-import java.util.HashSet;
 import java.util.Iterator;
->>>>>>> 7fd12831
 import java.util.List;
 import java.util.Map;
 import java.util.function.Function;
@@ -350,7 +346,7 @@
     @Test
     public void cookieSyncShouldReturnBidderStatusWithExpectedUsersyncInfo() {
         // given
-        String tcString = TCStringEncoder.newBuilder()
+        final String gdprConsent = TCStringEncoder.newBuilder()
                 .version(2)
                 .consentLanguage("EN")
                 .vendorListVersion(52)
@@ -365,7 +361,7 @@
                 .body(CookieSyncRequest.builder()
                         .bidders(asList(RUBICON, APPNEXUS, ADFORM))
                         .gdpr(1)
-                        .gdprConsent(tcString)
+                        .gdprConsent(gdprConsent)
                         .usPrivacy("1YNN")
                         .coopSync(false)
                         .build())
@@ -385,7 +381,7 @@
                                 .noCookie(true)
                                 .usersync(UsersyncInfo.of(
                                         "http://localhost:8080/setuid?bidder=rubicon"
-                                                + "&gdpr=1&gdpr_consent=" + tcString
+                                                + "&gdpr=1&gdpr_consent=" + gdprConsent
                                                 + "&us_privacy=1YNN"
                                                 + "&f=i"
                                                 + "&uid=host-cookie-uid",
@@ -396,7 +392,7 @@
                                 .noCookie(true)
                                 .usersync(UsersyncInfo.of(
                                         "//usersync-url/getuid?http%3A%2F%2Flocalhost%3A8080%2Fsetuid%3Fbidder"
-                                                + "%3Dadnxs%26gdpr%3D1%26gdpr_consent%3D" + tcString
+                                                + "%3Dadnxs%26gdpr%3D1%26gdpr_consent%3D" + gdprConsent
                                                 + "%26us_privacy%3D1YNN"
                                                 + "%26f%3Di"
                                                 + "%26uid%3D%24UID",
