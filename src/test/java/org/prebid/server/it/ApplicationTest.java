--- conflicted
+++ resolved
@@ -66,10 +66,7 @@
     private static final String ADFORM = "adform";
     private static final String APPNEXUS = "appnexus";
     private static final String APPNEXUS_ALIAS = "appnexusAlias";
-<<<<<<< HEAD
     private static final String DISTRICTM_APPNEXUS_ALIAS = "districtm";
-=======
->>>>>>> 64506ae1
     private static final String RUBICON = "rubicon";
 
     private static final int ADMIN_PORT = 8060;
@@ -142,14 +139,6 @@
     }
 
     @Test
-<<<<<<< HEAD
-    public void auctionShouldRespondWithBidsFromDistrictmAppnexusAlias() throws IOException {
-        // given
-        // appnexus bid response for ad unit 4
-        WIRE_MOCK_RULE.stubFor(post(urlPathEqualTo("/districtm-exchange"))
-                .withRequestBody(equalToJson(jsonFrom("auction/districtm/test-districtm-bid-request-1.json")))
-                .willReturn(aResponse().withBody(jsonFrom("auction/districtm/test-districtm-bid-response-1.json"))));
-=======
     public void openrtb2MultiBidAuctionShouldRespondWithBidsFromRubiconAndAppnexus() throws IOException, JSONException {
         // given
         // rubicon bid response for imp 1
@@ -170,7 +159,6 @@
                         jsonFrom("openrtb2/rubicon_appnexus_multi_bid/test-appnexus-bid-request-1.json")))
                 .willReturn(aResponse().withBody(jsonFrom(
                         "openrtb2/rubicon_appnexus_multi_bid/test-appnexus-bid-response-1.json"))));
->>>>>>> 64506ae1
 
         // pre-bid cache
         WIRE_MOCK_RULE.stubFor(post(urlPathEqualTo("/cache"))
@@ -197,14 +185,7 @@
                 "openrtb2/rubicon_appnexus_multi_bid/test-auction-rubicon-appnexus-response.json",
                 response, asList(RUBICON, APPNEXUS, APPNEXUS_ALIAS));
 
-<<<<<<< HEAD
-        final String expectedAuctionResponse = legacyAuctionResponseFrom(
-                "auction/districtm/test-auction-districtm-response.json",
-                response, singletonList(DISTRICTM_APPNEXUS_ALIAS));
-        assertThat(response.asString()).isEqualTo(expectedAuctionResponse);
-=======
         JSONAssert.assertEquals(expectedAuctionResponse, response.asString(), openrtbCacheDebugComparator());
->>>>>>> 64506ae1
     }
 
     @Test
