package org.prebid.server.it;

import com.fasterxml.jackson.databind.JsonNode;
import com.fasterxml.jackson.databind.ObjectMapper;
import com.fasterxml.jackson.dataformat.yaml.YAMLFactory;
import com.iab.gdpr.consent.VendorConsentEncoder;
import com.iab.gdpr.consent.implementation.v1.VendorConsentBuilder;
import com.iab.gdpr.consent.range.StartEndRangeEntry;
import io.restassured.builder.RequestSpecBuilder;
import io.restassured.builder.ResponseSpecBuilder;
import io.restassured.config.ObjectMapperConfig;
import io.restassured.config.RestAssuredConfig;
import io.restassured.http.Cookie;
import io.restassured.http.Header;
import io.restassured.internal.mapping.Jackson2Mapper;
import io.restassured.parsing.Parser;
import io.restassured.response.Response;
import io.restassured.specification.RequestSpecification;
import org.apache.commons.collections4.CollectionUtils;
import org.hamcrest.Matchers;
import org.json.JSONException;
import org.junit.Test;
import org.junit.runner.RunWith;
import org.prebid.server.cookie.proto.Uids;
import org.prebid.server.proto.request.CookieSyncRequest;
import org.prebid.server.proto.response.BidderUsersyncStatus;
import org.prebid.server.proto.response.CookieSyncResponse;
import org.prebid.server.proto.response.UsersyncInfo;
import org.prebid.server.util.ResourceUtil;
import org.skyscreamer.jsonassert.JSONAssert;
import org.skyscreamer.jsonassert.JSONCompareMode;
import org.springframework.test.context.junit4.SpringRunner;

import java.io.File;
import java.io.IOException;
import java.time.Instant;
import java.time.temporal.ChronoUnit;
import java.util.ArrayList;
import java.util.Arrays;
import java.util.Base64;
import java.util.Collections;
import java.util.HashSet;
import java.util.List;
import java.util.Map;
import java.util.function.Function;
import java.util.stream.Collectors;

import static com.github.tomakehurst.wiremock.client.WireMock.aResponse;
import static com.github.tomakehurst.wiremock.client.WireMock.equalTo;
import static com.github.tomakehurst.wiremock.client.WireMock.equalToIgnoreCase;
import static com.github.tomakehurst.wiremock.client.WireMock.equalToJson;
import static com.github.tomakehurst.wiremock.client.WireMock.post;
import static com.github.tomakehurst.wiremock.client.WireMock.urlPathEqualTo;
import static io.restassured.RestAssured.given;
import static java.util.Arrays.asList;
import static java.util.Collections.singletonList;
import static org.assertj.core.api.Assertions.assertThat;
import static org.assertj.core.api.Assertions.within;

@RunWith(SpringRunner.class)
public class ApplicationTest extends IntegrationTest {

    private static final String ADFORM = "adform";
    private static final String APPNEXUS = "appnexus";
    private static final String APPNEXUS_ALIAS = "appnexusAlias";
    private static final String RUBICON = "rubicon";

    private static final int ADMIN_PORT = 8060;

    private static final RequestSpecification ADMIN_SPEC = new RequestSpecBuilder()
            .setBaseUri("http://localhost")
            .setPort(ADMIN_PORT)
            .setConfig(RestAssuredConfig.config()
                    .objectMapperConfig(new ObjectMapperConfig(new Jackson2Mapper((aClass, s) -> mapper))))
            .build();

    @Test
    public void openrtb2AuctionShouldRespondWithBidsFromRubiconAndAppnexus() throws IOException, JSONException {
        // given
        // rubicon bid response for imp 1
        WIRE_MOCK_RULE.stubFor(post(urlPathEqualTo("/rubicon-exchange"))
                .withQueryParam("tk_xint", equalTo("dmbjs"))
                .withBasicAuth("rubicon_user", "rubicon_password")
                .withHeader("Content-Type", equalToIgnoreCase("application/json;charset=utf-8"))
                .withHeader("Accept", equalTo("application/json"))
                .withHeader("User-Agent", equalTo("prebid-server/1.0"))
                .withRequestBody(equalToJson(jsonFrom("openrtb2/rubicon_appnexus/test-rubicon-bid-request-1.json")))
                .willReturn(aResponse().withBody(jsonFrom(
                        "openrtb2/rubicon_appnexus/test-rubicon-bid-response-1.json"))));

        // rubicon bid response for imp 2
        WIRE_MOCK_RULE.stubFor(post(urlPathEqualTo("/rubicon-exchange"))
                .withRequestBody(equalToJson(jsonFrom("openrtb2/rubicon_appnexus/test-rubicon-bid-request-2.json")))
                .willReturn(aResponse().withBody(jsonFrom(
                        "openrtb2/rubicon_appnexus/test-rubicon-bid-response-2.json"))));

        // appnexus bid response for imp 3
        WIRE_MOCK_RULE.stubFor(post(urlPathEqualTo("/appnexus-exchange"))
                .withRequestBody(equalToJson(jsonFrom("openrtb2/rubicon_appnexus/test-appnexus-bid-request-1.json")))
                .willReturn(aResponse().withBody(jsonFrom(
                        "openrtb2/rubicon_appnexus/test-appnexus-bid-response-1.json"))));

        // appnexus bid response for imp 3 with alias parameters
        WIRE_MOCK_RULE.stubFor(post(urlPathEqualTo("/appnexus-exchange"))
                .withRequestBody(equalToJson(jsonFrom("openrtb2/rubicon_appnexus/test-appnexus-bid-request-2.json")))
                .willReturn(aResponse().withBody(jsonFrom(
                        "openrtb2/rubicon_appnexus/test-appnexus-bid-response-2.json"))));

        // pre-bid cache
        WIRE_MOCK_RULE.stubFor(post(urlPathEqualTo("/cache"))
                .withRequestBody(equalToBidCacheRequest(
                        jsonFrom("openrtb2/rubicon_appnexus/test-cache-rubicon-appnexus-request.json")))
                .willReturn(aResponse()
                        .withTransformers("cache-response-transformer")
                        .withTransformerParameter("matcherName",
                                "openrtb2/rubicon_appnexus/test-cache-matcher-rubicon-appnexus.json")
                ));

        // when
        final Response response = given(SPEC)
                .header("Referer", "http://www.example.com")
                .header("User-Agent", "userAgent")
                .header("Origin", "http://www.example.com")
                // this uids cookie value stands for {"uids":{"rubicon":"J5VLCWQP-26-CWFT","adnxs":"12345"}}
                .cookie("uids", "eyJ1aWRzIjp7InJ1Ymljb24iOiJKNVZMQ1dRUC0yNi1DV0ZUIiwiYWRueHMiOiIxMjM0NSJ9fQ==")
                .body(jsonFrom("openrtb2/rubicon_appnexus/test-auction-rubicon-appnexus-request.json"))
                .post("/openrtb2/auction");

        // then
        final String expectedAuctionResponse = openrtbAuctionResponseFrom(
                "openrtb2/rubicon_appnexus/test-auction-rubicon-appnexus-response.json",
                response, asList(RUBICON, APPNEXUS, APPNEXUS_ALIAS));

        JSONAssert.assertEquals(expectedAuctionResponse, response.asString(), openrtbCacheDebugComparator());
    }

    @Test
<<<<<<< HEAD
    public void openrtb2AuctionShouldRespondWithStoredBidResponse() throws IOException, JSONException {
        // given
        // pre-bid cache
        WIRE_MOCK_RULE.stubFor(post(urlPathEqualTo("/cache"))
                .withRequestBody(equalToJson(jsonFrom("openrtb2/storedresponse/test-cache-request.json")))
                .willReturn(aResponse().withBody(jsonFrom("openrtb2/storedresponse/test-cache-response.json"))));
=======
    public void openrtb2MultiBidAuctionShouldRespondWithBidsFromRubiconAndAppnexus() throws IOException, JSONException {
        // given
        // rubicon bid response for imp 1
        WIRE_MOCK_RULE.stubFor(post(urlPathEqualTo("/rubicon-exchange"))
                .withQueryParam("tk_xint", equalTo("rp-pbs"))
                .withBasicAuth("rubicon_user", "rubicon_password")
                .withHeader("Content-Type", equalToIgnoreCase("application/json;charset=utf-8"))
                .withHeader("Accept", equalTo("application/json"))
                .withHeader("User-Agent", equalTo("prebid-server/1.0"))
                .withRequestBody(equalToJson(
                        jsonFrom("openrtb2/rubicon_appnexus_multi_bid/test-rubicon-bid-request-1.json")))
                .willReturn(aResponse().withBody(jsonFrom(
                        "openrtb2/rubicon_appnexus_multi_bid/test-rubicon-bid-response-1.json"))));

        // appnexus bid response for imp 1
        WIRE_MOCK_RULE.stubFor(post(urlPathEqualTo("/appnexus-exchange"))
                .withRequestBody(equalToJson(
                        jsonFrom("openrtb2/rubicon_appnexus_multi_bid/test-appnexus-bid-request-1.json")))
                .willReturn(aResponse().withBody(jsonFrom(
                        "openrtb2/rubicon_appnexus_multi_bid/test-appnexus-bid-response-1.json"))));

        // pre-bid cache
        WIRE_MOCK_RULE.stubFor(post(urlPathEqualTo("/cache"))
                .withRequestBody(equalToBidCacheRequest(
                        jsonFrom("openrtb2/rubicon_appnexus_multi_bid/test-cache-rubicon-appnexus-request.json")))
                .willReturn(aResponse()
                        .withTransformers("cache-response-transformer")
                        .withTransformerParameter("matcherName",
                                "openrtb2/rubicon_appnexus_multi_bid/test-cache-matcher-rubicon-appnexus.json")
                ));
>>>>>>> a44b7001

        // when
        final Response response = given(SPEC)
                .header("Referer", "http://www.example.com")
                .header("User-Agent", "userAgent")
                .header("Origin", "http://www.example.com")
                // this uids cookie value stands for {"uids":{"rubicon":"J5VLCWQP-26-CWFT","adnxs":"12345"}}
                .cookie("uids", "eyJ1aWRzIjp7InJ1Ymljb24iOiJKNVZMQ1dRUC0yNi1DV0ZUIiwiYWRueHMiOiIxMjM0NSJ9fQ==")
<<<<<<< HEAD
                .body(jsonFrom("openrtb2/storedresponse/test-auction-request.json"))
=======
                .body(jsonFrom("openrtb2/rubicon_appnexus_multi_bid/test-auction-rubicon-appnexus-request.json"))
>>>>>>> a44b7001
                .post("/openrtb2/auction");

        // then
        final String expectedAuctionResponse = openrtbAuctionResponseFrom(
<<<<<<< HEAD
                "openrtb2/storedresponse/test-auction-response.json",
                response, singletonList(RUBICON));
=======
                "openrtb2/rubicon_appnexus_multi_bid/test-auction-rubicon-appnexus-response.json",
                response, asList(RUBICON, APPNEXUS, APPNEXUS_ALIAS));
>>>>>>> a44b7001

        JSONAssert.assertEquals(expectedAuctionResponse, response.asString(), openrtbCacheDebugComparator());
    }

    @Test
    public void ampShouldReturnTargeting() throws IOException, JSONException {
        // given
        // rubicon exchange
        WIRE_MOCK_RULE.stubFor(post(urlPathEqualTo("/rubicon-exchange"))
                .withRequestBody(equalToJson(jsonFrom("amp/test-rubicon-bid-request.json")))
                .willReturn(aResponse().withBody(jsonFrom("amp/test-rubicon-bid-response.json"))));

        // appnexus exchange
        WIRE_MOCK_RULE.stubFor(post(urlPathEqualTo("/appnexus-exchange"))
                .withRequestBody(equalToJson(jsonFrom("amp/test-appnexus-bid-request.json")))
                .willReturn(aResponse().withBody(jsonFrom("amp/test-appnexus-bid-response.json"))));

        // pre-bid cache
        WIRE_MOCK_RULE.stubFor(post(urlPathEqualTo("/cache"))
                .withRequestBody(equalToBidCacheRequest(
                        jsonFrom("amp/test-cache-request.json")))
                .willReturn(aResponse()
                        .withTransformers("cache-response-transformer")
                        .withTransformerParameter("matcherName", "amp/test-cache-matcher-amp.json")
                ));

        // when
        final Response response = given(SPEC)
                .header("Referer", "http://www.example.com")
                .header("X-Forwarded-For", "193.168.244.1")
                .header("User-Agent", "userAgent")
                .header("Origin", "http://www.example.com")
                // this uids cookie value stands for {"uids":{"rubicon":"J5VLCWQP-26-CWFT"}}
                .cookie("uids", "eyJ1aWRzIjp7InJ1Ymljb24iOiJKNVZMQ1dRUC0yNi1DV0ZUIn19")
                .when()
                .get("/openrtb2/amp"
                        + "?tag_id=test-amp-stored-request"
                        + "&ow=980"
                        + "&oh=120"
                        + "&timeout=10000000"
                        + "&slot=overwrite-tagId"
                        + "&curl=https%3A%2F%2Fgoogle.com"
                        + "&account=accountId"
                        + "&consent_string=1YNN");

        // then
        final String expectedAuctionResponse = openrtbAuctionResponseFrom(
                "amp/test-amp-response.json",
                response,
                asList(RUBICON, APPNEXUS));
        JSONAssert.assertEquals(expectedAuctionResponse, response.asString(), JSONCompareMode.NON_EXTENSIBLE);
    }

    @Test
    public void statusShouldReturnReadyWithinResponseBodyAndHttp200Ok() {
        assertThat(given(SPEC).when().get("/status"))
                .extracting(Response::getStatusCode, response -> response.getBody().asString())
                .containsOnly(200, "{\"application\":{\"status\":\"ok\"}}");
    }

    @Test
    public void optoutShouldSetOptOutFlagAndRedirectToOptOutUrl() throws IOException {
        // given
        WIRE_MOCK_RULE.stubFor(post("/optout")
                .withRequestBody(equalTo("secret=abc&response=recaptcha1"))
                .willReturn(aResponse().withBody("{\"success\": true}")));

        // when
        final Response response = given(SPEC)
                .header("Content-Type", "application/x-www-form-urlencoded")
                // this uids cookie value stands for {"uids":{"rubicon":"J5VLCWQP-26-CWFT","adnxs":"12345"}}
                .cookie("uids", "eyJ1aWRzIjp7InJ1Ymljb24iOiJKNVZMQ1dRUC0yNi1DV0ZUIiwiYWRueHMiOiIxMjM0NSJ9fQ==")
                .body("g-recaptcha-response=recaptcha1&optout=1")
                .post("/optout");

        // then
        assertThat(response.statusCode()).isEqualTo(301);
        assertThat(response.header("location")).isEqualTo("http://optout/url");

        final Cookie cookie = response.getDetailedCookie("uids");
        assertThat(cookie.getDomain()).isEqualTo("cookie-domain");

        // this uids cookie value stands for {"uids":{},"optout":true}
        final Uids uids = decodeUids(cookie.getValue());
        assertThat(uids.getUids()).isEmpty();
        assertThat(uids.getUidsLegacy()).isEmpty();
        assertThat(uids.getOptout()).isTrue();
    }

    @Test
    public void staticShouldReturnHttp200Ok() {
        given(SPEC)
                .when()
                .get("/static/index.html")
                .then()
                .assertThat()
                .statusCode(200);
    }

    @Test
    public void cookieSyncShouldReturnBidderStatusWithExpectedUsersyncInfo() {
        // given
        final String gdprConsent = VendorConsentEncoder.toBase64String(new VendorConsentBuilder()
                .withConsentRecordCreatedOn(Instant.now())
                .withConsentRecordLastUpdatedOn(Instant.now())
                .withConsentLanguage("en")
                .withVendorListVersion(79)
                .withRangeEntries(singletonList(new StartEndRangeEntry(1, 100)))
                .withMaxVendorId(100)
                .withBitField(new HashSet<>(asList(1, 32, 52)))
                .withAllowedPurposeIds(new HashSet<>(asList(1, 3)))
                .build());

        // when
        final CookieSyncResponse cookieSyncResponse = given(SPEC)
                .cookies("host-cookie-name", "host-cookie-uid")
                .body(CookieSyncRequest.builder()
                        .bidders(asList(RUBICON, APPNEXUS, ADFORM))
                        .gdpr(1)
                        .gdprConsent(gdprConsent)
                        .usPrivacy("1YNN")
                        .coopSync(false)
                        .build())
                .when()
                .post("/cookie_sync")
                .then()
                .spec(new ResponseSpecBuilder().setDefaultParser(Parser.JSON).build())
                .extract()
                .as(CookieSyncResponse.class);

        // then
        assertThat(cookieSyncResponse.getStatus()).isEqualTo("ok");
        assertThat(cookieSyncResponse.getBidderStatus())
                .hasSize(3)
                .containsOnly(BidderUsersyncStatus.builder()
                                .bidder(RUBICON)
                                .noCookie(true)
                                .usersync(UsersyncInfo.of(
                                        "http://localhost:8080/setuid?bidder=rubicon"
                                                + "&gdpr=1&gdpr_consent=" + gdprConsent
                                                + "&us_privacy=1YNN"
                                                + "&uid=host-cookie-uid",
                                        "redirect", false))
                                .build(),
                        BidderUsersyncStatus.builder()
                                .bidder(APPNEXUS)
                                .noCookie(true)
                                .usersync(UsersyncInfo.of(
                                        "//usersync-url/getuid?http%3A%2F%2Flocalhost%3A8080%2Fsetuid%3Fbidder"
                                                + "%3Dadnxs%26gdpr%3D1%26gdpr_consent%3D" + gdprConsent
                                                + "%26us_privacy%3D1YNN"
                                                + "%26uid%3D%24UID",
                                        "redirect", false))
                                .build(),
                        BidderUsersyncStatus.builder()
                                .bidder(ADFORM)
                                .error("Rejected by TCF")
                                .build());
    }

    @Test
    public void setuidShouldUpdateRubiconUidInUidCookie() throws IOException {
        // when
        final Cookie uidsCookie = given(SPEC)
                // this uids cookie value stands for {"uids":{"rubicon":"J5VLCWQP-26-CWFT","adnxs":"12345"},
                // "bday":"2017-08-15T19:47:59.523908376Z"}
                .cookie("uids", "eyJ1aWRzIjp7InJ1Ymljb24iOiJKNVZMQ1dRUC0yNi1DV0ZUIiwiYWRueHMiOiIxMjM0"
                        + "NSJ9LCJiZGF5IjoiMjAxNy0wOC0xNVQxOTo0Nzo1OS41MjM5MDgzNzZaIn0=")
                // this constant is ok to use as long as it coincides with family name
                .queryParam("bidder", RUBICON)
                .queryParam("uid", "updatedUid")
                .queryParam("gdpr", "1")
                .queryParam("gdpr_consent", "BOEFEAyOEFEAyAHABDENAI4AAAB9vABAASA")
                .when()
                .get("/setuid")
                .then()
                .extract()
                .detailedCookie("uids");

        // then
        assertThat(uidsCookie.getDomain()).isEqualTo("cookie-domain");
        assertThat(uidsCookie.getMaxAge()).isEqualTo(7776000);
        assertThat(uidsCookie.getExpiryDate().toInstant())
                .isCloseTo(Instant.now().plus(90, ChronoUnit.DAYS), within(10, ChronoUnit.SECONDS));

        final Uids uids = decodeUids(uidsCookie.getValue());
        assertThat(uids.getBday()).isEqualTo("2017-08-15T19:47:59.523908376Z"); // should be unchanged
        assertThat(uids.getUidsLegacy()).isEmpty();
        assertThat(uids.getUids().get(RUBICON).getUid()).isEqualTo("updatedUid");
        assertThat(uids.getUids().get(RUBICON).getExpires().toInstant())
                .isCloseTo(Instant.now().plus(14, ChronoUnit.DAYS), within(10, ChronoUnit.SECONDS));
        assertThat(uids.getUids().get("adnxs").getUid()).isEqualTo("12345");
        assertThat(uids.getUids().get("adnxs").getExpires().toInstant())
                .isCloseTo(Instant.now().minus(5, ChronoUnit.MINUTES), within(10, ChronoUnit.SECONDS));
    }

    @Test
    public void getuidsShouldReturnJsonWithUids() throws JSONException {
        // given and when
        final Response response = given(SPEC)
                // this uids cookie value stands for {"uids":{"rubicon":"J5VLCWQP-26-CWFT","adnxs":"12345"},
                // "bday":"2017-08-15T19:47:59.523908376Z"}
                .cookie("uids", "eyJ1aWRzIjp7InJ1Ymljb24iOiJKNVZMQ1dRUC0yNi1DV0ZUIiwiYWRueHMiOiIxMjM0"
                        + "NSJ9LCJiZGF5IjoiMjAxNy0wOC0xNVQxOTo0Nzo1OS41MjM5MDgzNzZaIn0=")
                .when()
                .get("/getuids");

        // then
        JSONAssert.assertEquals("{\"buyeruids\":{\"rubicon\":\"J5VLCWQP-26-CWFT\",\"adnxs\":\"12345\"}}",
                response.asString(), JSONCompareMode.NON_EXTENSIBLE);
    }

    @Test
    public void vtrackShouldReturnJsonWithUids() throws JSONException, IOException {
        // given and when
        WIRE_MOCK_RULE.stubFor(post(urlPathEqualTo("/cache"))
                .withRequestBody(equalToBidCacheRequest(jsonFrom("vtrack/test-cache-request.json")))
                .willReturn(aResponse().withBody(jsonFrom("vtrack/test-vtrack-response.json"))));

        final Response response = given(SPEC)
                .when()
                .body(jsonFrom("vtrack/test-vtrack-request.json"))
                .queryParam("a", "14062")
                .post("/vtrack");

        // then
        JSONAssert.assertEquals("{\"responses\":[{\"uuid\":\"94531ab8-c662-4fc7-904e-6b5d3be43b1a\"}]}",
                response.asString(), JSONCompareMode.NON_EXTENSIBLE);
    }

    @Test
    public void optionsRequestShouldRespondWithOriginalPolicyHeaders() {
        // when
        final Response response = given(SPEC)
                .header("Origin", "origin.com")
                .header("Access-Control-Request-Method", "GET")
                .when()
                .options("/");

        // then
        assertThat(response.header("Access-Control-Allow-Credentials")).isEqualTo("true");
        assertThat(response.header("Access-Control-Allow-Origin")).isEqualTo("origin.com");
        assertThat(response.header("Access-Control-Allow-Methods")).contains(asList("HEAD", "OPTIONS", "GET", "POST"));
        assertThat(response.header("Access-Control-Allow-Headers"))
                .isEqualTo("Origin,Accept,X-Requested-With,Content-Type");
    }

    @Test
    public void biddersParamsShouldReturnBidderSchemas() throws JSONException {
        // given
        final Map<String, JsonNode> bidderNameToSchema = getBidderNamesFromParamFiles().stream()
                .collect(Collectors.toMap(Function.identity(), ApplicationTest::jsonSchemaToJsonNode));

        // when
        final Response response = given(SPEC)
                .when()
                .get("/bidders/params");

        // then
        JSONAssert.assertEquals(bidderNameToSchema.toString(), response.asString(), JSONCompareMode.NON_EXTENSIBLE);
    }

    @Test
    public void infoBiddersShouldReturnRegisteredActiveBidderNames() throws JSONException, IOException {
        // given
        final List<String> bidderNames = getBidderNamesFromParamFiles();
        final List<String> bidderAliases = getBidderAliasesFromConfigFiles();

        // when
        final Response response = given(SPEC)
                .when()
                .get("/info/bidders");

        // then
        final String expectedResponse = CollectionUtils.union(bidderNames, bidderAliases).toString();
        JSONAssert.assertEquals(expectedResponse, response.asString(), JSONCompareMode.NON_EXTENSIBLE);
    }

    @Test
    public void infoBidderDetailsShouldReturnMetadataForBidder() throws IOException {
        given(SPEC)
                .when()
                .get("/info/bidders/rubicon")
                .then()
                .assertThat()
                .body(Matchers.equalTo(jsonFrom("info-bidders/test-info-bidder-details-response.json")));
    }

    @Test
    public void eventHandlerShouldRespondWithTrackingPixel() throws IOException {
        final Response response = given(SPEC)
                .queryParam("t", "win")
                .queryParam("b", "bidId")
                .queryParam("a", "14062")
                .queryParam("f", "i")
                .queryParam("bidder", "bidder")
                .queryParam("ts", "1000")
                .get("/event");

        assertThat(response.getStatusCode()).isEqualTo(200);
        assertThat(response.getHeaders()).contains(new Header("content-type", "image/png"));
        assertThat(response.getBody().asByteArray())
                .isEqualTo(ResourceUtil.readByteArrayFromClassPath("static/tracking-pixel.png"));
    }

    @Test
    public void shouldAskExchangeWithUpdatedSettingsFromCache() throws IOException, JSONException {
        // given
        // update stored settings cache
        given(ADMIN_SPEC)
                .body(jsonFrom("cache/update/test-update-settings-request.json"))
                .when()
                .post("/storedrequests/openrtb2")
                .then()
                .assertThat()
                .body(Matchers.equalTo(""))
                .statusCode(200);

        // rubicon bid response
        WIRE_MOCK_RULE.stubFor(post(urlPathEqualTo("/rubicon-exchange"))
                .withRequestBody(equalToJson(jsonFrom("cache/update/test-rubicon-bid-request1.json")))
                .willReturn(aResponse().withBody(jsonFrom("cache/update/test-rubicon-bid-response1.json"))));

        WIRE_MOCK_RULE.stubFor(post(urlPathEqualTo("/rubicon-exchange"))
                .withRequestBody(equalToJson(jsonFrom("cache/update/test-rubicon-bid-request2.json")))
                .willReturn(aResponse().withBody(jsonFrom("cache/update/test-rubicon-bid-response2.json"))));

        // when
        final Response response = given(SPEC)
                .header("Referer", "http://www.example.com")
                .header("X-Forwarded-For", "193.168.244.1")
                .header("User-Agent", "userAgent")
                .header("Origin", "http://www.example.com")
                // this uids cookie value stands for
                // {"uids":{"rubicon":"J5VLCWQP-26-CWFT"}}
                .cookie("uids", "eyJ1aWRzIjp7InJ1Ymljb24iOiJKNVZMQ1dRUC0yNi1DV0ZUIn19")
                .body(jsonFrom("cache/update/test-auction-request.json"))
                .post("/openrtb2/auction");

        // then
        final String expectedAuctionResponse = openrtbAuctionResponseFrom(
                "cache/update/test-auction-response.json", response, singletonList(RUBICON));

        JSONAssert.assertEquals(expectedAuctionResponse, response.asString(), JSONCompareMode.NON_EXTENSIBLE);
    }

    @Test
    public void versionHandlerShouldRespondWithCommitRevision() {
        given(ADMIN_SPEC)
                .get("/version")
                .then()
                .assertThat()
                .statusCode(200);
    }

    @Test
    public void loggingHttpInteractionShouldRespondWithOk() {
        given(ADMIN_SPEC)
                .get("/logging/httpinteraction?limit=100")
                .then()
                .assertThat()
                .statusCode(200);
    }

    @Test
    public void loggingChangeLevekShouldRespondWithOk() {
        given(ADMIN_SPEC)
                .get("/logging/changelevel?level=info&duration=1")
                .then()
                .assertThat()
                .statusCode(200);
    }

    @Test
    public void currencyRatesHandlerShouldReturnExpectedResponse() {
        given(ADMIN_SPEC)
                .when()
                .get("/currency/rates")
                .then()
                .assertThat()
                .body("active", Matchers.equalTo(true))
                .statusCode(200);
    }

    @Test
    public void invalidateSettingsCacheShouldReturnExpectedResponse() {
        given(ADMIN_SPEC)
                .body("{\"requests\":[],\"imps\":[]}")
                .when()
                .delete("/storedrequests/openrtb2")
                .then()
                .assertThat()
                .body(Matchers.equalTo(""))
                .statusCode(200);
    }

    @Test
    public void updateAmpSettingsCacheShouldReturnExpectedResponse() {
        given(ADMIN_SPEC)
                .body("{\"requests\":{},\"imps\":{}}")
                .when()
                .post("/storedrequests/amp")
                .then()
                .assertThat()
                .body(Matchers.equalTo(""))
                .statusCode(200);
    }

    @Test
    public void invalidateAmpSettingsCacheShouldReturnExpectedResponse() {
        given(ADMIN_SPEC)
                .body("{\"requests\":[],\"imps\":[]}")
                .when()
                .delete("/storedrequests/amp")
                .then()
                .assertThat()
                .body(Matchers.equalTo(""))
                .statusCode(200);
    }

    private Uids decodeUids(String value) throws IOException {
        return mapper.readValue(Base64.getUrlDecoder().decode(value), Uids.class);
    }

    private static List<String> getBidderNamesFromParamFiles() {
        final File biddersFolder = new File("src/main/resources/static/bidder-params");
        final String[] listOfFiles = biddersFolder.list();
        if (listOfFiles != null) {
            return Arrays.stream(listOfFiles)
                    .map(s -> s.substring(0, s.indexOf('.')))
                    .collect(Collectors.toList());
        }
        return Collections.emptyList();
    }

    private static List<String> getBidderAliasesFromConfigFiles() throws IOException {
        final String folderPath = "src/main/resources/bidder-config";
        final File folder = new File(folderPath);
        final String[] files = folder.list();
        if (files != null) {
            final ObjectMapper mapper = new ObjectMapper(new YAMLFactory());

            final List<String> aliases = new ArrayList<>();
            for (String fileName : files) {
                final JsonNode configNode = mapper.readValue(new File(folderPath, fileName), JsonNode.class);
                final JsonNode aliasesNode = configNode.get("adapters").fields().next().getValue().get("aliases");

                if (!aliasesNode.isNull()) {
                    for (String alias : aliasesNode.textValue().split(",")) {
                        aliases.add(alias.trim());
                    }
                }
            }
            return aliases;
        }
        return Collections.emptyList();
    }

    private static JsonNode jsonSchemaToJsonNode(String bidderName) {
        final String path = "static/bidder-params/" + bidderName + ".json";
        try {
            return mapper.readTree(ResourceUtil.readFromClasspath(path));
        } catch (IOException e) {
            throw new IllegalArgumentException(
                    String.format("Exception occurred during %s bidder schema processing: %s",
                            bidderName, e.getMessage()));
        }
    }
}<|MERGE_RESOLUTION|>--- conflicted
+++ resolved
@@ -135,14 +135,6 @@
     }
 
     @Test
-<<<<<<< HEAD
-    public void openrtb2AuctionShouldRespondWithStoredBidResponse() throws IOException, JSONException {
-        // given
-        // pre-bid cache
-        WIRE_MOCK_RULE.stubFor(post(urlPathEqualTo("/cache"))
-                .withRequestBody(equalToJson(jsonFrom("openrtb2/storedresponse/test-cache-request.json")))
-                .willReturn(aResponse().withBody(jsonFrom("openrtb2/storedresponse/test-cache-response.json"))));
-=======
     public void openrtb2MultiBidAuctionShouldRespondWithBidsFromRubiconAndAppnexus() throws IOException, JSONException {
         // given
         // rubicon bid response for imp 1
@@ -173,7 +165,6 @@
                         .withTransformerParameter("matcherName",
                                 "openrtb2/rubicon_appnexus_multi_bid/test-cache-matcher-rubicon-appnexus.json")
                 ));
->>>>>>> a44b7001
 
         // when
         final Response response = given(SPEC)
@@ -182,22 +173,39 @@
                 .header("Origin", "http://www.example.com")
                 // this uids cookie value stands for {"uids":{"rubicon":"J5VLCWQP-26-CWFT","adnxs":"12345"}}
                 .cookie("uids", "eyJ1aWRzIjp7InJ1Ymljb24iOiJKNVZMQ1dRUC0yNi1DV0ZUIiwiYWRueHMiOiIxMjM0NSJ9fQ==")
-<<<<<<< HEAD
+                .body(jsonFrom("openrtb2/rubicon_appnexus_multi_bid/test-auction-rubicon-appnexus-request.json"))
+                .post("/openrtb2/auction");
+
+        // then
+        final String expectedAuctionResponse = openrtbAuctionResponseFrom(
+                "openrtb2/rubicon_appnexus_multi_bid/test-auction-rubicon-appnexus-response.json",
+                response, asList(RUBICON, APPNEXUS, APPNEXUS_ALIAS));
+
+        JSONAssert.assertEquals(expectedAuctionResponse, response.asString(), openrtbCacheDebugComparator());
+    }
+
+    @Test
+    public void openrtb2AuctionShouldRespondWithStoredBidResponse() throws IOException, JSONException {
+        // given
+        // pre-bid cache
+        WIRE_MOCK_RULE.stubFor(post(urlPathEqualTo("/cache"))
+                .withRequestBody(equalToJson(jsonFrom("openrtb2/storedresponse/test-cache-request.json")))
+                .willReturn(aResponse().withBody(jsonFrom("openrtb2/storedresponse/test-cache-response.json"))));
+
+        // when
+        final Response response = given(SPEC)
+                .header("Referer", "http://www.example.com")
+                .header("User-Agent", "userAgent")
+                .header("Origin", "http://www.example.com")
+                // this uids cookie value stands for {"uids":{"rubicon":"J5VLCWQP-26-CWFT","adnxs":"12345"}}
+                .cookie("uids", "eyJ1aWRzIjp7InJ1Ymljb24iOiJKNVZMQ1dRUC0yNi1DV0ZUIiwiYWRueHMiOiIxMjM0NSJ9fQ==")
                 .body(jsonFrom("openrtb2/storedresponse/test-auction-request.json"))
-=======
-                .body(jsonFrom("openrtb2/rubicon_appnexus_multi_bid/test-auction-rubicon-appnexus-request.json"))
->>>>>>> a44b7001
                 .post("/openrtb2/auction");
 
         // then
         final String expectedAuctionResponse = openrtbAuctionResponseFrom(
-<<<<<<< HEAD
                 "openrtb2/storedresponse/test-auction-response.json",
                 response, singletonList(RUBICON));
-=======
-                "openrtb2/rubicon_appnexus_multi_bid/test-auction-rubicon-appnexus-response.json",
-                response, asList(RUBICON, APPNEXUS, APPNEXUS_ALIAS));
->>>>>>> a44b7001
 
         JSONAssert.assertEquals(expectedAuctionResponse, response.asString(), openrtbCacheDebugComparator());
     }
