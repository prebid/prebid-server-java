package org.prebid.server.it;

import com.fasterxml.jackson.databind.JsonNode;
import com.fasterxml.jackson.databind.ObjectMapper;
import com.fasterxml.jackson.dataformat.yaml.YAMLFactory;
import com.iab.gdpr.consent.VendorConsentEncoder;
import com.iab.gdpr.consent.implementation.v1.VendorConsentBuilder;
import com.iab.gdpr.consent.range.StartEndRangeEntry;
import io.restassured.builder.RequestSpecBuilder;
import io.restassured.builder.ResponseSpecBuilder;
import io.restassured.config.ObjectMapperConfig;
import io.restassured.config.RestAssuredConfig;
import io.restassured.http.Cookie;
import io.restassured.http.Header;
import io.restassured.internal.mapping.Jackson2Mapper;
import io.restassured.parsing.Parser;
import io.restassured.response.Response;
import io.restassured.specification.RequestSpecification;
import io.vertx.core.Vertx;
import org.apache.commons.collections4.CollectionUtils;
import org.hamcrest.Matchers;
import org.json.JSONException;
import org.junit.Test;
import org.junit.runner.RunWith;
import org.prebid.server.cookie.proto.Uids;
import org.prebid.server.proto.request.CookieSyncRequest;
import org.prebid.server.proto.response.BidderUsersyncStatus;
import org.prebid.server.proto.response.CookieSyncResponse;
import org.prebid.server.proto.response.UsersyncInfo;
import org.prebid.server.util.ResourceUtil;
import org.skyscreamer.jsonassert.JSONAssert;
import org.skyscreamer.jsonassert.JSONCompareMode;
import org.springframework.test.context.junit4.SpringRunner;

import java.io.File;
import java.io.IOException;
import java.time.Instant;
import java.time.temporal.ChronoUnit;
import java.util.ArrayList;
import java.util.Arrays;
import java.util.Base64;
import java.util.Collections;
import java.util.HashSet;
import java.util.List;
import java.util.Map;
import java.util.function.Function;
import java.util.stream.Collectors;

import static com.github.tomakehurst.wiremock.client.WireMock.aResponse;
import static com.github.tomakehurst.wiremock.client.WireMock.equalTo;
import static com.github.tomakehurst.wiremock.client.WireMock.equalToIgnoreCase;
import static com.github.tomakehurst.wiremock.client.WireMock.equalToJson;
import static com.github.tomakehurst.wiremock.client.WireMock.post;
import static com.github.tomakehurst.wiremock.client.WireMock.urlPathEqualTo;
import static io.restassured.RestAssured.given;
import static java.util.Arrays.asList;
import static java.util.Collections.singletonList;
import static org.assertj.core.api.Assertions.assertThat;
import static org.assertj.core.api.Assertions.within;

@RunWith(SpringRunner.class)
public class ApplicationTest extends IntegrationTest {

    private static final String ADFORM = "adform";
    private static final String APPNEXUS = "appnexus";
    private static final String APPNEXUS_ALIAS = "appnexusAlias";
    private static final String APPNEXUS_CONFIGURED_ALIAS = "districtm";
    private static final String RUBICON = "rubicon";

    private static final int ADMIN_PORT = 8060;

    private static final RequestSpecification ADMIN_SPEC = new RequestSpecBuilder()
            .setBaseUri("http://localhost")
            .setPort(ADMIN_PORT)
            .setConfig(RestAssuredConfig.config()
                    .objectMapperConfig(new ObjectMapperConfig(new Jackson2Mapper((aClass, s) -> mapper))))
            .build();

    @Test
    public void openrtb2AuctionShouldRespondWithBidsFromRubiconAndAppnexus() throws IOException, JSONException {
        // given
        // rubicon bid response for imp 1
        WIRE_MOCK_RULE.stubFor(post(urlPathEqualTo("/rubicon-exchange"))
                .withQueryParam("tk_xint", equalTo("dmbjs"))
                .withBasicAuth("rubicon_user", "rubicon_password")
                .withHeader("Content-Type", equalToIgnoreCase("application/json;charset=utf-8"))
                .withHeader("Accept", equalTo("application/json"))
                .withHeader("User-Agent", equalTo("prebid-server/1.0"))
                .withRequestBody(equalToJson(jsonFrom("openrtb2/rubicon_appnexus/test-rubicon-bid-request-1.json")))
                .willReturn(aResponse().withBody(jsonFrom(
                        "openrtb2/rubicon_appnexus/test-rubicon-bid-response-1.json"))));

        // rubicon bid response for imp 2
        WIRE_MOCK_RULE.stubFor(post(urlPathEqualTo("/rubicon-exchange"))
                .withRequestBody(equalToJson(jsonFrom("openrtb2/rubicon_appnexus/test-rubicon-bid-request-2.json")))
                .willReturn(aResponse().withBody(jsonFrom(
                        "openrtb2/rubicon_appnexus/test-rubicon-bid-response-2.json"))));

        // appnexus bid response for imp 3
        WIRE_MOCK_RULE.stubFor(post(urlPathEqualTo("/appnexus-exchange"))
                .withRequestBody(equalToJson(jsonFrom("openrtb2/rubicon_appnexus/test-appnexus-bid-request-1.json")))
                .willReturn(aResponse().withBody(jsonFrom(
                        "openrtb2/rubicon_appnexus/test-appnexus-bid-response-1.json"))));

        // appnexus bid response for imp 3 with alias parameters
        WIRE_MOCK_RULE.stubFor(post(urlPathEqualTo("/appnexus-exchange"))
                .withRequestBody(equalToJson(jsonFrom("openrtb2/rubicon_appnexus/test-appnexus-bid-request-2.json")))
                .willReturn(aResponse().withBody(jsonFrom(
                        "openrtb2/rubicon_appnexus/test-appnexus-bid-response-2.json"))));

        // pre-bid cache
        WIRE_MOCK_RULE.stubFor(post(urlPathEqualTo("/cache"))
                .withRequestBody(equalToJson(jsonFrom(
                        "openrtb2/rubicon_appnexus/test-cache-rubicon-appnexus-request.json"), true, false))
                .willReturn(aResponse()
                        .withTransformers("cache-response-transformer")
                        .withTransformerParameter("matcherName",
                                "openrtb2/rubicon_appnexus/test-cache-matcher-rubicon-appnexus.json")
                ));

        // when
        final Response response = given(SPEC)
                .header("Referer", "http://www.example.com")
                .header("User-Agent", "userAgent")
                .header("Origin", "http://www.example.com")
                // this uids cookie value stands for {"uids":{"rubicon":"J5VLCWQP-26-CWFT","adnxs":"12345"}}
                .cookie("uids", "eyJ1aWRzIjp7InJ1Ymljb24iOiJKNVZMQ1dRUC0yNi1DV0ZUIiwiYWRueHMiOiIxMjM0NSJ9fQ==")
                .body(jsonFrom("openrtb2/rubicon_appnexus/test-auction-rubicon-appnexus-request.json"))
                .post("/openrtb2/auction");

        // then
        final String expectedAuctionResponse = openrtbAuctionResponseFrom(
                "openrtb2/rubicon_appnexus/test-auction-rubicon-appnexus-response.json",
                response, asList(RUBICON, APPNEXUS, APPNEXUS_ALIAS));

        JSONAssert.assertEquals(expectedAuctionResponse, response.asString(), openrtbCacheDebugComparator());
    }

    @Test
    public void auctionShouldRespondWithBidsFromAppnexusAlias() throws IOException {
        // given
        // appnexus bid response for ad unit 4
        WIRE_MOCK_RULE.stubFor(post(urlPathEqualTo("/appnexus-exchange"))
                .withRequestBody(equalToJson(jsonFrom("auction/districtm/test-districtm-bid-request-1.json")))
                .willReturn(aResponse().withBody(jsonFrom("auction/districtm/test-districtm-bid-response-1.json"))));

        // pre-bid cache
        WIRE_MOCK_RULE.stubFor(post(urlPathEqualTo("/cache"))
                .withRequestBody(equalToJson(jsonFrom("auction/districtm/test-cache-districtm-request.json")))
                .willReturn(aResponse().withBody(jsonFrom("auction/districtm/test-cache-districtm-response.json"))));

        // when
        final Response response = given(SPEC)
                .header("Referer", "http://www.example.com")
                .header("X-Forwarded-For", "193.168.244.1")
                .header("User-Agent", "userAgent")
                .header("Origin", "http://www.example.com")
                // this uids cookie value stands for {"uids":{"adnxs":"12345"}}
                .cookie("uids", "eyJ1aWRzIjp7ImFkbnhzIjoiMTIzNDUifX0=")
                .queryParam("debug", "1")
                .body(jsonFrom("auction/districtm/test-auction-districtm-request.json"))
                .post("/auction");

        // then
        assertThat(response.header("Cache-Control")).isEqualTo("no-cache, no-store, must-revalidate");
        assertThat(response.header("Pragma")).isEqualTo("no-cache");
        assertThat(response.header("Expires")).isEqualTo("0");
        assertThat(response.header("Access-Control-Allow-Credentials")).isEqualTo("true");
        assertThat(response.header("Access-Control-Allow-Origin")).isEqualTo("http://www.example.com");

        final String expectedAuctionResponse = legacyAuctionResponseFrom(
                "auction/districtm/test-auction-districtm-response.json",
                response, asList(APPNEXUS, APPNEXUS_CONFIGURED_ALIAS));
        assertThat(response.asString()).isEqualTo(expectedAuctionResponse);
    }

    @Test
    public void auctionShouldRespondWithBidsFromRubiconAndAppnexus() throws IOException {
        // given
        // rubicon bid response for ad unit 1
        WIRE_MOCK_RULE.stubFor(post(urlPathEqualTo("/rubicon-exchange"))
                .withQueryParam("tk_xint", equalTo("rp-pbs"))
                .withBasicAuth("rubicon_user", "rubicon_password")
                .withHeader("Content-Type", equalToIgnoreCase("application/json;charset=utf-8"))
                .withHeader("Accept", equalTo("application/json"))
                .withHeader("User-Agent", equalTo("prebid-server/1.0"))
                .withRequestBody(equalToJson(jsonFrom("auction/rubicon_appnexus/test-rubicon-bid-request-1.json")))
                .willReturn(aResponse().withBody(
                        jsonFrom("auction/rubicon_appnexus/test-rubicon-bid-response-1.json"))));

        // rubicon bid response for ad unit 2
        WIRE_MOCK_RULE.stubFor(post(urlPathEqualTo("/rubicon-exchange"))
                .withRequestBody(equalToJson(jsonFrom("auction/rubicon_appnexus/test-rubicon-bid-request-2.json")))
                .willReturn(aResponse().withBody(
                        jsonFrom("auction/rubicon_appnexus/test-rubicon-bid-response-2.json"))));

        // rubicon bid response for ad unit 3
        WIRE_MOCK_RULE.stubFor(post(urlPathEqualTo("/rubicon-exchange"))
                .withRequestBody(equalToJson(jsonFrom("auction/rubicon_appnexus/test-rubicon-bid-request-3.json")))
                .willReturn(aResponse().withBody(
                        jsonFrom("auction/rubicon_appnexus/test-rubicon-bid-response-3.json"))));

        // appnexus bid response for ad unit 4
        WIRE_MOCK_RULE.stubFor(post(urlPathEqualTo("/appnexus-exchange"))
                .withRequestBody(equalToJson(jsonFrom("auction/rubicon_appnexus/test-appnexus-bid-request-1.json")))
                .willReturn(aResponse().withBody(
                        jsonFrom("auction/rubicon_appnexus/test-appnexus-bid-response-1.json"))));

        // pre-bid cache
        WIRE_MOCK_RULE.stubFor(post(urlPathEqualTo("/cache"))
                .withRequestBody(equalToJson(jsonFrom(
                        "auction/rubicon_appnexus/test-cache-rubicon-appnexus-request.json")))
                .willReturn(aResponse().withBody(jsonFrom(
                        "auction/rubicon_appnexus/test-cache-rubicon-appnexus-response.json"))));

        // when
        final Response response = given(SPEC)
                .header("Referer", "http://www.example.com")
                .header("X-Forwarded-For", "193.168.244.1")
                .header("User-Agent", "userAgent")
                .header("Origin", "http://www.example.com")
                //this uids cookie value stands for {"uids":{"rubicon":"J5VLCWQP-26-CWFT","adnxs":"12345"}}
                .cookie("uids", "eyJ1aWRzIjp7InJ1Ymljb24iOiJKNVZMQ1dRUC0yNi1DV0ZUIiwiYWRueHMiOiIxMjM0NSJ9fQ==")
                .queryParam("debug", "1")
                .body(jsonFrom("auction/rubicon_appnexus/test-auction-rubicon-appnexus-request.json"))
                .post("/auction");

        // then
        assertThat(response.header("Cache-Control")).isEqualTo("no-cache, no-store, must-revalidate");
        assertThat(response.header("Pragma")).isEqualTo("no-cache");
        assertThat(response.header("Expires")).isEqualTo("0");
        assertThat(response.header("Access-Control-Allow-Credentials")).isEqualTo("true");
        assertThat(response.header("Access-Control-Allow-Origin")).isEqualTo("http://www.example.com");

        final String expectedAuctionResponse = legacyAuctionResponseFrom(
                "auction/rubicon_appnexus/test-auction-rubicon-appnexus-response.json",
                response, asList(RUBICON, APPNEXUS, APPNEXUS_ALIAS));
        assertThat(response.asString()).isEqualTo(expectedAuctionResponse);
    }

    @Test
    public void ampShouldReturnTargeting() throws IOException, JSONException {
        // given
        // rubicon exchange
        WIRE_MOCK_RULE.stubFor(post(urlPathEqualTo("/rubicon-exchange"))
                .withRequestBody(equalToJson(jsonFrom("amp/test-rubicon-bid-request.json")))
                .willReturn(aResponse().withBody(jsonFrom("amp/test-rubicon-bid-response.json"))));

        // appnexus exchange
        WIRE_MOCK_RULE.stubFor(post(urlPathEqualTo("/appnexus-exchange"))
                .withRequestBody(equalToJson(jsonFrom("amp/test-appnexus-bid-request.json")))
                .willReturn(aResponse().withBody(jsonFrom("amp/test-appnexus-bid-response.json"))));

        // pre-bid cache
        WIRE_MOCK_RULE.stubFor(post(urlPathEqualTo("/cache"))
                .withRequestBody(equalToJson(jsonFrom("amp/test-cache-request.json"), true, false))
                .willReturn(aResponse()
                        .withTransformers("cache-response-transformer")
                        .withTransformerParameter("matcherName", "amp/test-cache-matcher-amp.json")
                ));

        // when
        final Response response = given(SPEC)
                .header("Referer", "http://www.example.com")
                .header("X-Forwarded-For", "193.168.244.1")
                .header("User-Agent", "userAgent")
                .header("Origin", "http://www.example.com")
                // this uids cookie value stands for {"uids":{"rubicon":"J5VLCWQP-26-CWFT"}}
                .cookie("uids", "eyJ1aWRzIjp7InJ1Ymljb24iOiJKNVZMQ1dRUC0yNi1DV0ZUIn19")
                .when()
                .get("/openrtb2/amp"
                        + "?tag_id=test-amp-stored-request"
                        + "&ow=980"
                        + "&oh=120"
                        + "&timeout=10000000"
                        + "&slot=overwrite-tagId"
                        + "&curl=https%3A%2F%2Fgoogle.com"
                        + "&account=accountId"
                        + "&us_privacy=1YNN");

        // then
        JSONAssert.assertEquals(jsonFrom("amp/test-amp-response.json"), response.asString(),
                JSONCompareMode.NON_EXTENSIBLE);
    }

    @Test
    public void statusShouldReturnReadyWithinResponseBodyAndHttp200Ok() {
        assertThat(given(SPEC).when().get("/status"))
                .extracting(Response::getStatusCode, response -> response.getBody().asString())
                .containsOnly(200, "{\"application\":{\"status\":\"ok\"}}");
    }

    @Test
    public void optoutShouldSetOptOutFlagAndRedirectToOptOutUrl() throws IOException {
        // given
        WIRE_MOCK_RULE.stubFor(post("/optout")
                .withRequestBody(equalTo("secret=abc&response=recaptcha1"))
                .willReturn(aResponse().withBody("{\"success\": true}")));

        // when
        final Response response = given(SPEC)
                .header("Content-Type", "application/x-www-form-urlencoded")
                // this uids cookie value stands for {"uids":{"rubicon":"J5VLCWQP-26-CWFT","adnxs":"12345"}}
                .cookie("uids", "eyJ1aWRzIjp7InJ1Ymljb24iOiJKNVZMQ1dRUC0yNi1DV0ZUIiwiYWRueHMiOiIxMjM0NSJ9fQ==")
                .body("g-recaptcha-response=recaptcha1&optout=1")
                .post("/optout");

        // then
        assertThat(response.statusCode()).isEqualTo(301);
        assertThat(response.header("location")).isEqualTo("http://optout/url");

        final Cookie cookie = response.getDetailedCookie("uids");
        assertThat(cookie.getDomain()).isEqualTo("cookie-domain");

        // this uids cookie value stands for {"uids":{},"optout":true}
        final Uids uids = decodeUids(cookie.getValue());
        assertThat(uids.getUids()).isEmpty();
        assertThat(uids.getUidsLegacy()).isEmpty();
        assertThat(uids.getOptout()).isTrue();
    }

    @Test
    public void staticShouldReturnHttp200Ok() {
        given(SPEC)
                .when()
                .get("/static/index.html")
                .then()
                .assertThat()
                .statusCode(200);
    }

    @Test
    public void cookieSyncShouldReturnBidderStatusWithExpectedUsersyncInfo() {
        // given
        final String gdprConsent = VendorConsentEncoder.toBase64String(new VendorConsentBuilder()
                .withConsentRecordCreatedOn(Instant.now())
                .withConsentRecordLastUpdatedOn(Instant.now())
                .withConsentLanguage("en")
                .withVendorListVersion(79)
                .withRangeEntries(singletonList(new StartEndRangeEntry(1, 100)))
                .withMaxVendorId(100)
                .withBitField(new HashSet<>(asList(1, 32, 52)))
                .withAllowedPurposeIds(new HashSet<>(asList(1, 3)))
                .build());

        // when
        final CookieSyncResponse cookieSyncResponse = given(SPEC)
                .cookies("host-cookie-name", "host-cookie-uid")
                .body(CookieSyncRequest.of(asList(RUBICON, APPNEXUS, ADFORM), 1, gdprConsent, "1YNN", false, null,
                        null))
                .when()
                .post("/cookie_sync")
                .then()
                .spec(new ResponseSpecBuilder().setDefaultParser(Parser.JSON).build())
                .extract()
                .as(CookieSyncResponse.class);

        // then
        assertThat(cookieSyncResponse.getStatus()).isEqualTo("ok");
        assertThat(cookieSyncResponse.getBidderStatus())
                .hasSize(3)
                .containsOnly(BidderUsersyncStatus.builder()
                                .bidder(RUBICON)
                                .noCookie(true)
                                .usersync(UsersyncInfo.of(
                                        "http://localhost:8000/setuid?bidder=rubicon"
                                                + "&gdpr=1&gdpr_consent=" + gdprConsent
                                                + "&us_privacy=1YNN"
                                                + "&uid=host-cookie-uid",
                                        "redirect", false))
                                .build(),
                        BidderUsersyncStatus.builder()
                                .bidder(APPNEXUS)
                                .noCookie(true)
                                .usersync(UsersyncInfo.of(
                                        "//usersync-url/getuid?http%3A%2F%2Flocalhost%3A8000%2Fsetuid%3Fbidder"
                                                + "%3Dadnxs%26gdpr%3D1%26gdpr_consent%3D" + gdprConsent
                                                + "%26us_privacy%3D1YNN"
                                                + "%26uid%3D%24UID",
                                        "redirect", false))
                                .build(),
                        BidderUsersyncStatus.builder()
                                .bidder(ADFORM)
                                .error("Rejected by TCF")
                                .build());
    }

    @Test
    public void setuidShouldUpdateRubiconUidInUidCookie() throws IOException {
        // when
        final Cookie uidsCookie = given(SPEC)
                // this uids cookie value stands for {"uids":{"rubicon":"J5VLCWQP-26-CWFT","adnxs":"12345"},
                // "bday":"2017-08-15T19:47:59.523908376Z"}
                .cookie("uids", "eyJ1aWRzIjp7InJ1Ymljb24iOiJKNVZMQ1dRUC0yNi1DV0ZUIiwiYWRueHMiOiIxMjM0"
                        + "NSJ9LCJiZGF5IjoiMjAxNy0wOC0xNVQxOTo0Nzo1OS41MjM5MDgzNzZaIn0=")
                // this constant is ok to use as long as it coincides with family name
                .queryParam("bidder", RUBICON)
                .queryParam("uid", "updatedUid")
                .queryParam("gdpr", "1")
                .queryParam("gdpr_consent", "BOEFEAyOEFEAyAHABDENAI4AAAB9vABAASA")
                .when()
                .get("/setuid")
                .then()
                .extract()
                .detailedCookie("uids");

        // then
        assertThat(uidsCookie.getDomain()).isEqualTo("cookie-domain");
        assertThat(uidsCookie.getMaxAge()).isEqualTo(7776000);
        assertThat(uidsCookie.getExpiryDate().toInstant())
                .isCloseTo(Instant.now().plus(90, ChronoUnit.DAYS), within(10, ChronoUnit.SECONDS));

        final Uids uids = decodeUids(uidsCookie.getValue());
        assertThat(uids.getBday()).isEqualTo("2017-08-15T19:47:59.523908376Z"); // should be unchanged
        assertThat(uids.getUidsLegacy()).isEmpty();
        assertThat(uids.getUids().get(RUBICON).getUid()).isEqualTo("updatedUid");
        assertThat(uids.getUids().get(RUBICON).getExpires().toInstant())
                .isCloseTo(Instant.now().plus(14, ChronoUnit.DAYS), within(10, ChronoUnit.SECONDS));
        assertThat(uids.getUids().get("adnxs").getUid()).isEqualTo("12345");
        assertThat(uids.getUids().get("adnxs").getExpires().toInstant())
                .isCloseTo(Instant.now().minus(5, ChronoUnit.MINUTES), within(10, ChronoUnit.SECONDS));
    }

    @Test
    public void getuidsShouldReturnJsonWithUids() throws JSONException {
        // given and when
        final Response response = given(SPEC)
                // this uids cookie value stands for {"uids":{"rubicon":"J5VLCWQP-26-CWFT","adnxs":"12345"},
                // "bday":"2017-08-15T19:47:59.523908376Z"}
                .cookie("uids", "eyJ1aWRzIjp7InJ1Ymljb24iOiJKNVZMQ1dRUC0yNi1DV0ZUIiwiYWRueHMiOiIxMjM0"
                        + "NSJ9LCJiZGF5IjoiMjAxNy0wOC0xNVQxOTo0Nzo1OS41MjM5MDgzNzZaIn0=")
                .when()
                .get("/getuids");

        // then
        JSONAssert.assertEquals("{\"buyeruids\":{\"rubicon\":\"J5VLCWQP-26-CWFT\",\"adnxs\":\"12345\"}}",
                response.asString(), JSONCompareMode.NON_EXTENSIBLE);
    }

    @Test
    public void vtrackShouldReturnJsonWithUids() throws JSONException, IOException {
        // given and when
        WIRE_MOCK_RULE.stubFor(post(urlPathEqualTo("/cache"))
                .withRequestBody(equalToJson(jsonFrom("vtrack/test-cache-request.json"), true, false))
                .willReturn(aResponse().withBody(jsonFrom("vtrack/test-vtrack-response.json"))));

        final Response response = given(SPEC)
                .when()
                .body(jsonFrom("vtrack/test-vtrack-request.json"))
                .queryParam("a", "14062")
                .post("/vtrack");

        // then
        JSONAssert.assertEquals("{\"responses\":[{\"uuid\":\"94531ab8-c662-4fc7-904e-6b5d3be43b1a\"}]}",
                response.asString(), JSONCompareMode.NON_EXTENSIBLE);
    }

    @Test
    public void optionsRequestShouldRespondWithOriginalPolicyHeaders() {
        // when
        final Response response = given(SPEC)
                .header("Origin", "origin.com")
                .header("Access-Control-Request-Method", "GET")
                .when()
                .options("/");

        // then
        assertThat(response.header("Access-Control-Allow-Credentials")).isEqualTo("true");
        assertThat(response.header("Access-Control-Allow-Origin")).isEqualTo("origin.com");
        assertThat(response.header("Access-Control-Allow-Methods")).contains(asList("HEAD", "OPTIONS", "GET", "POST"));
        assertThat(response.header("Access-Control-Allow-Headers"))
                .isEqualTo("Origin,Accept,X-Requested-With,Content-Type");
    }

    @Test
    public void biddersParamsShouldReturnBidderSchemas() throws JSONException {
        // given
        final Map<String, JsonNode> bidderNameToSchema = getBidderNamesFromParamFiles().stream()
                .collect(Collectors.toMap(Function.identity(), ApplicationTest::jsonSchemaToJsonNode));

        // when
        final Response response = given(SPEC)
                .when()
                .get("/bidders/params");

        // then
        JSONAssert.assertEquals(bidderNameToSchema.toString(), response.asString(), JSONCompareMode.NON_EXTENSIBLE);
    }

    @Test
    public void infoBiddersShouldReturnRegisteredActiveBidderNames() throws JSONException, IOException {
        // given
        final List<String> bidderNames = getBidderNamesFromParamFiles();
        final List<String> bidderAliases = getBidderAliasesFromConfigFiles();

        // when
        final Response response = given(SPEC)
                .when()
                .get("/info/bidders");

        // then
        final String expectedResponse = CollectionUtils.union(bidderNames, bidderAliases).toString();
        JSONAssert.assertEquals(expectedResponse, response.asString(), JSONCompareMode.NON_EXTENSIBLE);
    }

    @Test
    public void infoBidderDetailsShouldReturnMetadataForBidder() throws IOException {
        given(SPEC)
                .when()
                .get("/info/bidders/rubicon")
                .then()
                .assertThat()
                .body(Matchers.equalTo(jsonFrom("info-bidders/test-info-bidder-details-response.json")));
    }

    @Test
    public void eventHandlerShouldRespondWithTrackingPixel() throws IOException {
        final Response response = given(SPEC)
                .queryParam("t", "win")
                .queryParam("b", "bidId")
                .queryParam("a", "14062")
                .queryParam("f", "i")
                .queryParam("bidder", "bidder")
                .queryParam("ts", "1000")
                .get("/event");

        assertThat(response.getStatusCode()).isEqualTo(200);
        assertThat(response.getHeaders()).contains(new Header("content-type", "image/png"));
        assertThat(response.getBody().asByteArray())
                .isEqualTo(ResourceUtil.readByteArrayFromClassPath("static/tracking-pixel.png"));
    }

    @Test
    public void shouldAskExchangeWithUpdatedSettingsFromCache() throws IOException, JSONException {
        // given
        // update stored settings cache
        given(ADMIN_SPEC)
                .body(jsonFrom("cache/update/test-update-settings-request.json"))
                .when()
                .post("/pbs-admin/storedrequests/openrtb2")
                .then()
                .assertThat()
                .body(Matchers.equalTo(""))
                .statusCode(200);

        // rubicon bid response
        WIRE_MOCK_RULE.stubFor(post(urlPathEqualTo("/rubicon-exchange"))
                .withRequestBody(equalToJson(jsonFrom("cache/update/test-rubicon-bid-request1.json")))
                .willReturn(aResponse().withBody(jsonFrom("cache/update/test-rubicon-bid-response1.json"))));

        WIRE_MOCK_RULE.stubFor(post(urlPathEqualTo("/rubicon-exchange"))
                .withRequestBody(equalToJson(jsonFrom("cache/update/test-rubicon-bid-request2.json")))
                .willReturn(aResponse().withBody(jsonFrom("cache/update/test-rubicon-bid-response2.json"))));

        // when
        final Response response = given(SPEC)
                .header("Referer", "http://www.example.com")
                .header("X-Forwarded-For", "193.168.244.1")
                .header("User-Agent", "userAgent")
                .header("Origin", "http://www.example.com")
                // this uids cookie value stands for
                // {"uids":{"rubicon":"J5VLCWQP-26-CWFT"}}
                .cookie("uids", "eyJ1aWRzIjp7InJ1Ymljb24iOiJKNVZMQ1dRUC0yNi1DV0ZUIn19")
                .body(jsonFrom("cache/update/test-auction-request.json"))
                .post("/openrtb2/auction");

        // then
        final String expectedAuctionResponse = openrtbAuctionResponseFrom(
                "cache/update/test-auction-response.json", response, singletonList(RUBICON));

        JSONAssert.assertEquals(expectedAuctionResponse, response.asString(), JSONCompareMode.NON_EXTENSIBLE);
    }

    @Test
    public void versionHandlerShouldRespondWithCommitRevision() {
        given(ADMIN_SPEC)
                .get("/version")
                .then()
                .assertThat()
                .statusCode(200);
    }

    @Test
    public void adminHandlerShouldRespondWithOk() {
<<<<<<< HEAD
        given(adminSpec)
                .get("/pbs-admin/admin?logging=error&records=1200")
=======
        given(ADMIN_SPEC)
                .get("/admin?logging=error&records=1200")
>>>>>>> 0ac5a893
                .then()
                .assertThat()
                .statusCode(200);
    }

    @Test
    public void currencyRatesHandlerShouldRespondWithLastUpdateDate() {
        // given
        final Instant currentTime = Instant.now();

        // ask endpoint after some time to ensure currency rates have already been fetched
        Vertx.vertx().setTimer(1000L, ignored -> {
            // when
<<<<<<< HEAD
            final Response response = given(adminSpec).get("/pbs-admin/currency-rates");
=======
            final Response response = given(ADMIN_SPEC).get("/currency-rates");
>>>>>>> 0ac5a893

            // then
            final String lastUpdateValue = response.jsonPath().getString("last_update");
            final Instant lastUpdateTime = Instant.parse(lastUpdateValue);
            assertThat(currentTime).isAfter(lastUpdateTime);
        });
    }

    @Test
    public void invalidateSettingsCacheShouldReturnExpectedResponse() {
        given(ADMIN_SPEC)
                .body("{\"requests\":[],\"imps\":[]}")
                .when()
                .delete("/pbs-admin/storedrequests/openrtb2")
                .then()
                .assertThat()
                .body(Matchers.equalTo(""))
                .statusCode(200);
    }

    @Test
    public void updateAmpSettingsCacheShouldReturnExpectedResponse() {
        given(ADMIN_SPEC)
                .body("{\"requests\":{},\"imps\":{}}")
                .when()
                .post("/pbs-admin/storedrequests/amp")
                .then()
                .assertThat()
                .body(Matchers.equalTo(""))
                .statusCode(200);
    }

    @Test
    public void invalidateAmpSettingsCacheShouldReturnExpectedResponse() {
        given(ADMIN_SPEC)
                .body("{\"requests\":[],\"imps\":[]}")
                .when()
                .delete("/pbs-admin/storedrequests/amp")
                .then()
                .assertThat()
                .body(Matchers.equalTo(""))
                .statusCode(200);
    }

    private Uids decodeUids(String value) throws IOException {
        return mapper.readValue(Base64.getUrlDecoder().decode(value), Uids.class);
    }

    private static List<String> getBidderNamesFromParamFiles() {
        final File biddersFolder = new File("src/main/resources/static/bidder-params");
        final String[] listOfFiles = biddersFolder.list();
        if (listOfFiles != null) {
            return Arrays.stream(listOfFiles)
                    .map(s -> s.substring(0, s.indexOf('.')))
                    .collect(Collectors.toList());
        }
        return Collections.emptyList();
    }

    private static List<String> getBidderAliasesFromConfigFiles() throws IOException {
        final String folderPath = "src/main/resources/bidder-config";
        final File folder = new File(folderPath);
        final String[] files = folder.list();
        if (files != null) {
            final ObjectMapper mapper = new ObjectMapper(new YAMLFactory());

            final List<String> aliases = new ArrayList<>();
            for (String fileName : files) {
                final JsonNode configNode = mapper.readValue(new File(folderPath, fileName), JsonNode.class);
                final JsonNode aliasesNode = configNode.get("adapters").fields().next().getValue().get("aliases");

                if (!aliasesNode.isNull()) {
                    for (String alias : aliasesNode.textValue().split(",")) {
                        aliases.add(alias.trim());
                    }
                }
            }
            return aliases;
        }
        return Collections.emptyList();
    }

    private static JsonNode jsonSchemaToJsonNode(String bidderName) {
        final String path = "static/bidder-params/" + bidderName + ".json";
        try {
            return mapper.readTree(ResourceUtil.readFromClasspath(path));
        } catch (IOException e) {
            throw new IllegalArgumentException(
                    String.format("Exception occurred during %s bidder schema processing: %s",
                            bidderName, e.getMessage()));
        }
    }
}<|MERGE_RESOLUTION|>--- conflicted
+++ resolved
@@ -582,13 +582,8 @@
 
     @Test
     public void adminHandlerShouldRespondWithOk() {
-<<<<<<< HEAD
-        given(adminSpec)
+        given(ADMIN_SPEC)
                 .get("/pbs-admin/admin?logging=error&records=1200")
-=======
-        given(ADMIN_SPEC)
-                .get("/admin?logging=error&records=1200")
->>>>>>> 0ac5a893
                 .then()
                 .assertThat()
                 .statusCode(200);
@@ -602,11 +597,7 @@
         // ask endpoint after some time to ensure currency rates have already been fetched
         Vertx.vertx().setTimer(1000L, ignored -> {
             // when
-<<<<<<< HEAD
-            final Response response = given(adminSpec).get("/pbs-admin/currency-rates");
-=======
-            final Response response = given(ADMIN_SPEC).get("/currency-rates");
->>>>>>> 0ac5a893
+            final Response response = given(ADMIN_SPEC).get("/pbs-admin/currency-rates");
 
             // then
             final String lastUpdateValue = response.jsonPath().getString("last_update");
