--- conflicted
+++ resolved
@@ -11,7 +11,6 @@
 
 import static com.github.tomakehurst.wiremock.client.WireMock.aResponse;
 import static com.github.tomakehurst.wiremock.client.WireMock.equalToJson;
-import static com.github.tomakehurst.wiremock.client.WireMock.matching;
 import static com.github.tomakehurst.wiremock.client.WireMock.post;
 import static com.github.tomakehurst.wiremock.client.WireMock.urlPathEqualTo;
 import static java.util.Collections.singletonList;
@@ -23,18 +22,6 @@
     public void openrtb2AuctionShouldRespondWithBidsFromEmxdigital() throws IOException, JSONException {
         // given
         WIRE_MOCK_RULE.stubFor(post(urlPathEqualTo("/emx_digital-exchange"))
-<<<<<<< HEAD
-                .withQueryParam("t", equalTo("5000"))
-                .withQueryParam("ts", matching("[0-9]*"))
-                .withHeader("Accept", equalTo("application/json"))
-                .withHeader("Content-Type", equalToIgnoreCase("application/json;charset=utf-8"))
-                .withHeader("User-Agent", equalTo("Android Chrome/60"))
-                .withHeader("X-Forwarded-For", equalTo("193.168.244.1"))
-                .withHeader("Referer", equalTo("http://www.example.com"))
-                .withHeader("DNT", equalTo("2"))
-                .withHeader("Accept-Language", equalTo("en"))
-=======
->>>>>>> 29de0891
                 .withRequestBody(equalToJson(jsonFrom("openrtb2/emxdigital/test-emxdigital-bid-request.json"),
                         true, false))
                 .willReturn(aResponse().withBody(jsonFrom("openrtb2/emxdigital/test-emxdigital-bid-response.json"))));
