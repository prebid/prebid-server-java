--- conflicted
+++ resolved
@@ -38,18 +38,12 @@
                 .withQueryParam("ip", equalTo("193.168.244.1"))
                 .withQueryParam("adid", equalTo("ifaId"))
                 .withQueryParam("gdpr", equalTo("0"))
-<<<<<<< HEAD
                 .withQueryParam("gdpr_consent", equalTo("BOEFEAyOEFEAyAHABDENAIgAAAB9vABAASA"))
-                // bWlkPTE1JnJjdXI9VVNE is Base64 encoded "mid=15&rcur=USD"
-                .withQueryParam("bWlkPTE1JnJjdXI9VVNE", equalTo(""))
-=======
-                .withQueryParam("gdpr_consent", equalTo("consentValue"))
                 .withQueryParam("url", equalTo("https://adform.com?a=b"))
                 // bWlkPTE1JnJjdXI9VVNEJm1rdj1jb2xvcjpyZWQmbWt3PXJlZCZjZGltcz0zMDB4NjAwJm1pbnA9Mi41MA is Base64 encoded
                 // "mid=15&rcur=USD&mkv=color:red&mkw=red&cdims=300X600&minp=2.50"
                 .withQueryParam("bWlkPTE1JnJjdXI9VVNEJm1rdj1jb2xvcjpyZWQmbWt3PXJlZCZjZGltcz0zMDB4NjAwJm1pbnA9Mi41MA",
                         equalTo(""))
->>>>>>> 7867aeea
                 .withHeader("Content-Type", equalToIgnoreCase("application/json;charset=utf-8"))
                 .withHeader("Accept", equalTo("application/json"))
                 .withHeader("User-Agent", equalTo("userAgent"))
@@ -96,7 +90,7 @@
                 .withQueryParam("ip", equalTo("193.168.244.1"))
                 .withQueryParam("adid", equalTo("ifaId"))
                 .withQueryParam("gdpr", equalTo("1"))
-                .withQueryParam("gdpr_consent", equalTo("consent1"))
+                .withQueryParam("gdpr_consent", equalTo("BOEFEAyOEFEAyAHABDENAIgAAAB9vABAASA"))
                 .withQueryParam("pt", equalTo("gross"))
                 // bWlkPTE1JnJjdXI9VVNE is Base64 encoded "mid=15&rcur=USD"
                 .withQueryParam("bWlkPTE1JnJjdXI9VVNE", equalTo(""))
