package org.prebid.server.it;

import io.restassured.response.Response;
import org.json.JSONException;
import org.junit.Test;
import org.junit.runner.RunWith;
import org.skyscreamer.jsonassert.JSONAssert;
import org.skyscreamer.jsonassert.JSONCompareMode;
import org.springframework.test.context.junit4.SpringRunner;

import java.io.IOException;

import static com.github.tomakehurst.wiremock.client.WireMock.aResponse;
import static com.github.tomakehurst.wiremock.client.WireMock.equalTo;
import static com.github.tomakehurst.wiremock.client.WireMock.equalToIgnoreCase;
import static com.github.tomakehurst.wiremock.client.WireMock.equalToJson;
import static com.github.tomakehurst.wiremock.client.WireMock.post;
import static com.github.tomakehurst.wiremock.client.WireMock.urlPathEqualTo;
import static io.restassured.RestAssured.given;
import static java.util.Collections.singletonList;

@RunWith(SpringRunner.class)
public class SharethroughTest extends IntegrationTest {

    @Test
    public void openrtb2AuctionShouldRespondWithBidsFromSharethrough() throws IOException, JSONException {
        // given
        wireMockRule.stubFor(post(urlPathEqualTo("/sharethrough-exchange"))
                .withQueryParam("placement_key", equalTo("abc123"))
                .withQueryParam("bidId", equalTo("bid"))
                .withQueryParam("consent_required", equalTo("false"))
                .withQueryParam("consent_string", equalTo("consentValue"))
                .withQueryParam("instant_play_capable", equalTo("true"))
                .withQueryParam("stayInIframe", equalTo("true"))
                .withQueryParam("height", equalTo("50"))
                .withQueryParam("width", equalTo("50"))
                .withQueryParam("supplyId", equalTo("FGMrCMMc"))
<<<<<<< HEAD
                .withQueryParam("strVersion", equalTo("1.0.2"))
                .withQueryParam("ttduid", equalTo("id"))
=======
                .withQueryParam("strVersion", equalTo("1.0.3"))
>>>>>>> 9fb89b98
                .withHeader("Accept", equalTo("application/json"))
                .withHeader("Content-Type", equalToIgnoreCase("application/json;charset=utf-8"))
                .withHeader("User-Agent", equalTo("Android Chrome/60"))
                .withHeader("X-Forwarded-For", equalTo("127.0.0.1"))
                .withHeader("Origin", equalTo("http://www.example.com"))
                .withHeader("Referer", equalTo("http://www.example.com"))
                .withRequestBody(equalTo(""))
                .willReturn(aResponse().withBody(jsonFrom("openrtb2/sharethrough/test-sharethrough-bid-response-1.json"))));

        // pre-bid cache
        wireMockRule.stubFor(post(urlPathEqualTo("/cache"))
                .withRequestBody(equalToJson(jsonFrom("openrtb2/sharethrough/test-cache-sharethrough-request.json")))
                .willReturn(aResponse().withBody(jsonFrom("openrtb2/sharethrough/test-cache-sharethrough-response.json"))));

        // when
        final Response response = given(spec)
                .header("Referer", "http://www.example.com")
                .header("X-Forwarded-For", "192.168.244.1")
                .header("User-Agent", "userAgent")
                .header("Origin", "http://www.example.com")
                // this uids cookie value stands for {"uids":{"sharethrough":"STR-UID"}}
                .cookie("uids", "eyJ1aWRzIjp7InNoYXJldGhyb3VnaCI6IlNUUi1VSUQifX0=")
                .body(jsonFrom("openrtb2/sharethrough/test-auction-sharethrough-request.json"))
                .post("/openrtb2/auction");

        // then
        final String expectedAuctionResponse = openrtbAuctionResponseFrom(
                "openrtb2/sharethrough/test-auction-sharethrough-response.json",
                response, singletonList("sharethrough"));

        JSONAssert.assertEquals(expectedAuctionResponse, response.asString(), JSONCompareMode.NON_EXTENSIBLE);
    }
}<|MERGE_RESOLUTION|>--- conflicted
+++ resolved
@@ -35,12 +35,8 @@
                 .withQueryParam("height", equalTo("50"))
                 .withQueryParam("width", equalTo("50"))
                 .withQueryParam("supplyId", equalTo("FGMrCMMc"))
-<<<<<<< HEAD
-                .withQueryParam("strVersion", equalTo("1.0.2"))
                 .withQueryParam("ttduid", equalTo("id"))
-=======
                 .withQueryParam("strVersion", equalTo("1.0.3"))
->>>>>>> 9fb89b98
                 .withHeader("Accept", equalTo("application/json"))
                 .withHeader("Content-Type", equalToIgnoreCase("application/json;charset=utf-8"))
                 .withHeader("User-Agent", equalTo("Android Chrome/60"))
@@ -73,4 +69,4 @@
 
         JSONAssert.assertEquals(expectedAuctionResponse, response.asString(), JSONCompareMode.NON_EXTENSIBLE);
     }
-}+}
