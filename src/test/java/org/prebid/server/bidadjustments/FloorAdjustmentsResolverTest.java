--- conflicted
+++ resolved
@@ -14,11 +14,7 @@
 import org.prebid.server.proto.openrtb.ext.request.ImpMediaType;
 
 import java.math.BigDecimal;
-<<<<<<< HEAD
-import java.math.RoundingMode;
-=======
 import java.util.Collections;
->>>>>>> 6a3ab799
 import java.util.List;
 import java.util.Set;
 
@@ -68,16 +64,9 @@
         final BidRequest bidRequest = givenBidRequest(USD);
         final Set<ImpMediaType> mediaTypes = Set.of(banner, video_outstream);
 
-<<<<<<< HEAD
         given(bidAdjustmentsRulesResolver.resolve(bidRequest, banner, BIDDER_NAME)).willReturn(emptyList());
         given(bidAdjustmentsRulesResolver.resolve(bidRequest, video_outstream, BIDDER_NAME)).willReturn(emptyList());
-=======
-        given(bidAdjustmentsRulesResolver.resolve(bidRequest, banner, BIDDER_NAME, null))
-                .willReturn(Collections.emptyList());
-        given(bidAdjustmentsRulesResolver.resolve(bidRequest, video_outstream, BIDDER_NAME, null))
-                .willReturn(Collections.emptyList());
         given(currencyService.convertCurrency(BigDecimal.TEN, bidRequest, USD, USD)).willReturn(BigDecimal.TEN);
->>>>>>> 6a3ab799
 
         // when
         final Price actual = target.resolve(initialPrice, bidRequest, mediaTypes, BIDDER_NAME);
@@ -121,16 +110,11 @@
 
         final BidAdjustmentsRule cpmRule = givenCpm("5", EUR);
 
-<<<<<<< HEAD
         given(bidAdjustmentsRulesResolver.resolve(bidRequest, banner, BIDDER_NAME)).willReturn(singletonList(cpmRule));
-=======
-        given(bidAdjustmentsRulesResolver.resolve(bidRequest, banner, BIDDER_NAME, null))
-                .willReturn(singletonList(cpmRule));
         given(currencyService.convertCurrency(new BigDecimal("5"), bidRequest, EUR, USD))
                 .willReturn(BigDecimal.valueOf(0.5));
         given(currencyService.convertCurrency(new BigDecimal("50.5"), bidRequest, USD, USD))
                 .willReturn(BigDecimal.valueOf(50));
->>>>>>> 6a3ab799
 
         // when
         final Price actual = target.resolve(initialPrice, bidRequest, mediaTypes, BIDDER_NAME);
@@ -173,16 +157,11 @@
         final BidAdjustmentsRule rule1 = givenMultiplier("2");
         final BidAdjustmentsRule rule2 = givenCpm("5", EUR);
 
-<<<<<<< HEAD
         given(bidAdjustmentsRulesResolver.resolve(bidRequest, banner, BIDDER_NAME)).willReturn(List.of(rule1, rule2));
-=======
-        given(bidAdjustmentsRulesResolver.resolve(bidRequest, banner, BIDDER_NAME, null))
-                .willReturn(List.of(rule1, rule2));
         given(currencyService.convertCurrency(new BigDecimal("5"), bidRequest, EUR, USD))
                 .willReturn(BigDecimal.valueOf(0.5));
         given(currencyService.convertCurrency(new BigDecimal("50.2500"), bidRequest, USD, USD))
                 .willReturn(BigDecimal.valueOf(100));
->>>>>>> 6a3ab799
 
         // when
         final Price actual = target.resolve(initialPrice, bidRequest, mediaTypes, BIDDER_NAME);
