--- conflicted
+++ resolved
@@ -303,11 +303,7 @@
         // given
         final ExtRequestPrebid requestPrebid = ExtRequestPrebid.builder()
                 .targeting(ExtRequestTargeting.builder()
-<<<<<<< HEAD
-                        .includebrandcategory(ExtIncludeBrandCategory.of(-120, null, null, null))
-=======
-                        .includebrandcategory(ExtIncludeBrandCategory.of(null, null, null))
->>>>>>> 1389346e
+                        .includebrandcategory(ExtIncludeBrandCategory.of(null, null, null, null))
                         .build())
                 .build();
 
@@ -328,40 +324,6 @@
                 .extracting(ext -> mapper.convertValue(ext.getProperties(), AppnexusReqExt.class))
                 .extracting(AppnexusReqExt::getAppnexus)
                 .containsOnly(AppnexusReqExtAppnexus.of(true, true));
-    }
-
-    @Test
-    public void makeHttpRequestsShouldNotUpdateRequestExtAppnexusWhenIncludeBrandCategoryIsNull() {
-        // given
-        final ExtRequestPrebid requestPrebid = ExtRequestPrebid.builder()
-                .targeting(ExtRequestTargeting.builder()
-<<<<<<< HEAD
-                        .includebrandcategory(ExtIncludeBrandCategory.of(0, null, null, null))
-=======
-                        .includebrandcategory(null)
->>>>>>> 1389346e
-                        .build())
-                .build();
-
-        final BidRequest bidRequest = givenBidRequest(
-                bidRequestBuilder -> bidRequestBuilder
-                        .ext(jacksonMapper.fillExtension(
-                                ExtRequest.of(requestPrebid),
-                                AppnexusReqExt.of(AppnexusReqExtAppnexus.of(false, true)))),
-                impBuilder -> impBuilder.banner(Banner.builder().build()),
-                extImpAppnexusBuilder -> extImpAppnexusBuilder.placementId(20));
-
-        // when
-        final Result<List<HttpRequest<BidRequest>>> result = appnexusBidder.makeHttpRequests(bidRequest);
-
-        // then
-        assertThat(result.getErrors()).isEmpty();
-        assertThat(result.getValue()).hasSize(1)
-                .extracting(httpRequest -> mapper.readValue(httpRequest.getBody(), BidRequest.class))
-                .extracting(BidRequest::getExt).isNotNull()
-                .extracting(ext -> mapper.convertValue(ext.getProperties(), AppnexusReqExt.class))
-                .extracting(AppnexusReqExt::getAppnexus)
-                .containsOnly(AppnexusReqExtAppnexus.of(false, true));
     }
 
     @Test
