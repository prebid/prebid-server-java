--- conflicted
+++ resolved
@@ -30,13 +30,7 @@
 import static java.util.Collections.singletonList;
 import static java.util.function.UnaryOperator.identity;
 import static org.assertj.core.api.Assertions.assertThat;
-<<<<<<< HEAD
-import static org.prebid.server.proto.openrtb.ext.response.BidType.BANNER;
-import static org.prebid.server.proto.openrtb.ext.response.BidType.VIDEO;
-import static org.prebid.server.proto.openrtb.ext.response.BidType.X_NATIVE;
-=======
 import static org.assertj.core.api.Assertions.assertThatIllegalArgumentException;
->>>>>>> e8b899e9
 
 public class AdfBidderTest extends VertxTest {
 
@@ -103,17 +97,12 @@
 
         // then
         assertThat(result.getValue())
-<<<<<<< HEAD
-                .containsExactly(BidderBid.of(Bid.builder()
-                        .impid("123").ext(createBidExtPrebidWithType("banner")).build(), BANNER, "USD"));
-=======
                 .extracting(HttpRequest::getPayload)
                 .extracting(BidRequest::getExt)
                 .extracting(extRequest -> extRequest.getProperty("pt"))
                 .map(JsonNode::asText)
                 .containsExactly("priceType1");
         assertThat(result.getErrors()).isEmpty();
->>>>>>> e8b899e9
     }
 
     @Test
@@ -128,17 +117,12 @@
 
         // then
         assertThat(result.getValue())
-<<<<<<< HEAD
-                .containsExactly(BidderBid.of(Bid.builder()
-                        .impid("123").ext(createBidExtPrebidWithType("video")).build(), VIDEO, "USD"));
-=======
                 .extracting(HttpRequest::getPayload)
                 .extracting(BidRequest::getExt)
                 .containsExactly(jacksonMapper.fillExtension(
                         ExtRequest.of(ExtRequestPrebid.builder().auctiontimestamp(0L).build()),
                         mapper.createObjectNode().put("pt", "priceType")));
         assertThat(result.getErrors()).isEmpty();
->>>>>>> e8b899e9
     }
 
     @Test
@@ -183,14 +167,9 @@
 
         // then
         assertThat(result.getValue())
-<<<<<<< HEAD
-                .containsExactly(BidderBid.of(Bid.builder()
-                        .impid("123").ext(createBidExtPrebidWithType("native")).build(), X_NATIVE, "USD"));
-=======
                 .flatExtracting(BidderBid::getType)
                 .containsExactly(BidType.banner);
         assertThat(result.getErrors()).isEmpty();
->>>>>>> e8b899e9
     }
 
     @Test
