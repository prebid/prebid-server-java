package org.prebid.server.bidder.sharethrough;

import com.fasterxml.jackson.core.JsonProcessingException;
import com.iab.openrtb.request.App;
import com.iab.openrtb.request.Banner;
import com.iab.openrtb.request.BidRequest;
import com.iab.openrtb.request.Device;
import com.iab.openrtb.request.Imp;
import com.iab.openrtb.request.Site;
import com.iab.openrtb.request.User;
import com.iab.openrtb.response.Bid;
import io.vertx.core.http.HttpMethod;
import io.vertx.core.json.Json;
import org.junit.Before;
import org.junit.Test;
import org.prebid.server.VertxTest;
import org.prebid.server.bidder.model.BidderBid;
import org.prebid.server.bidder.model.BidderError;
import org.prebid.server.bidder.model.HttpCall;
import org.prebid.server.bidder.model.HttpRequest;
import org.prebid.server.bidder.model.HttpResponse;
import org.prebid.server.bidder.model.Result;
import org.prebid.server.bidder.sharethrough.model.bidResponse.ExtImpSharethroughCreative;
import org.prebid.server.bidder.sharethrough.model.bidResponse.ExtImpSharethroughCreativeMetadata;
import org.prebid.server.bidder.sharethrough.model.bidResponse.ExtImpSharethroughResponse;
import org.prebid.server.proto.openrtb.ext.ExtPrebid;
import org.prebid.server.proto.openrtb.ext.request.ExtUser;
import org.prebid.server.proto.openrtb.ext.request.ExtUserEid;
import org.prebid.server.proto.openrtb.ext.request.ExtUserEidUid;
import org.prebid.server.proto.openrtb.ext.request.sharethrough.ExtImpSharethrough;
import org.prebid.server.proto.openrtb.ext.response.BidType;
import org.prebid.server.util.HttpUtil;

import java.math.BigDecimal;
import java.util.Arrays;
import java.util.List;
import java.util.Map;

import static java.util.Collections.emptyMap;
import static java.util.Collections.singletonList;
import static org.assertj.core.api.Assertions.assertThat;
import static org.assertj.core.api.Assertions.assertThatIllegalArgumentException;
import static org.assertj.core.api.Assertions.tuple;

public class SharethroughBidderTest extends VertxTest {

    private static final String ENDPOINT_URL = "https://test.endpoint.com";

    private SharethroughBidder sharethroughBidder;

    @Before
    public void setUp() {
        sharethroughBidder = new SharethroughBidder(ENDPOINT_URL);
    }

    @Test
    public void creationShouldFailOnInvalidEndpointUrl() {
        assertThatIllegalArgumentException().isThrownBy(() -> new SharethroughBidder("invalid_url"));
    }

    @Test
    public void makeHttpRequestsShouldReturnErrorWhenSiteIsNotPresent() {
        // given
        final BidRequest bidRequest = BidRequest.builder()
                .imp(singletonList(Imp.builder()
                        .ext(mapper.valueToTree(ExtPrebid.of(null, mapper.createArrayNode())))
                        .build()))
                .id("request_id")
                .build();

        // when
        final Result<List<HttpRequest<Void>>> result = sharethroughBidder.makeHttpRequests(bidRequest);

        // then
        assertThat(result.getErrors()).hasSize(1);
        assertThat(result.getErrors().get(0).getMessage()).startsWith("site.page is required");
        assertThat(result.getValue()).isEmpty();
    }

    @Test
    public void makeHttpRequestsShouldReturnErrorWhenImpExtCouldNotBeParsed() {
        // given
        final BidRequest bidRequest = BidRequest.builder()
                .imp(singletonList(Imp.builder()
                        .ext(mapper.valueToTree(ExtPrebid.of(null, mapper.createArrayNode())))
                        .build()))
                .id("request_id")
                .site(Site.builder().page("http://page.com").build())
                .device(Device.builder().build())
                .build();

        // when
        final Result<List<HttpRequest<Void>>> result = sharethroughBidder.makeHttpRequests(bidRequest);

        // then
        assertThat(result.getErrors()).hasSize(1);
        assertThat(result.getErrors().get(0).getMessage()).startsWith("Error occurred parsing sharethrough parameters");
        assertThat(result.getValue()).isEmpty();
    }

    @Test
    public void makeHttpRequestsShouldReturnRequestWithHeaderOriginDomainAndBodyNull() {
        // given
        final String pageString = "https://page.com";
        final BidRequest bidRequest = BidRequest.builder()
                .imp(singletonList(Imp.builder()
                        .ext(mapper.valueToTree(ExtPrebid.of(null,
                                ExtImpSharethrough.of("pkey", false, Arrays.asList(100, 200)))))
                        .build()))
                .id("request_id")
                .site(Site.builder().page(pageString).build())
                .device(Device.builder().build())
                .build();

        // when
        final Result<List<HttpRequest<Void>>> result = sharethroughBidder.makeHttpRequests(bidRequest);

        // then
        assertThat(result.getErrors()).isEmpty();
        assertThat(result.getValue()).hasSize(1).element(0)
                .returns(null, HttpRequest::getBody);
        assertThat(result.getValue().get(0).getHeaders()).isNotNull()
                .extracting(Map.Entry::getKey, Map.Entry::getValue)
                .containsOnly(
                        tuple(HttpUtil.CONTENT_TYPE_HEADER.toString(), "application/json;charset=utf-8"),
                        tuple(HttpUtil.ORIGIN_HEADER.toString(), pageString),
                        tuple(HttpUtil.ACCEPT_HEADER.toString(), "application/json"),
                        tuple(HttpUtil.REFERER_HEADER.toString(), pageString));
    }

    @Test
    public void makeHttpRequestsShouldReturnRequestWithCorrectUriAndHeaders() {
        // given
        final String pageString = "http://page.com";
        final BidRequest bidRequest = BidRequest.builder()
                .imp(singletonList(Imp.builder()
                        .id("abc")
                        .ext(mapper.valueToTree(ExtPrebid.of(null,
                                ExtImpSharethrough.of("pkey", false, Arrays.asList(10, 20)))))
                        .banner(Banner.builder().w(40).h(30).build())
                        .build()))
                .app(App.builder().ext(Json.mapper.createObjectNode()).build())
                .site(Site.builder().page(pageString).build())
                .device(Device.builder().ua("Android Chrome/60.0.3112").ip("127.0.0.1").build())
                .build();

        // when
        final Result<List<HttpRequest<Void>>> result = sharethroughBidder.makeHttpRequests(bidRequest);

        // then
<<<<<<< HEAD
        final String expectedParameters = "?placement_key=pkey&bidId=abc&consent_required=false&consent_string=&instant_play_capable=true&stayInIframe=false&height=10&width=20&supplyId=FGMrCMMc&strVersion=1.0.2";
=======
        final String expectedParameters = "?placement_key=pkey&bidId=abc&consent_required=false&consent_string=" +
                "&instant_play_capable=true&stayInIframe=false&height=10&width=20&supplyId=FGMrCMMc&strVersion=1.0.3";
>>>>>>> 9fb89b98

        assertThat(result.getErrors()).isEmpty();
        assertThat(result.getValue()).doesNotContainNull()
                .hasSize(1).element(0)
                .returns(HttpMethod.POST, HttpRequest::getMethod)
                .returns(null, HttpRequest::getBody)
                .returns(null, HttpRequest::getPayload)
                .returns(ENDPOINT_URL + expectedParameters, HttpRequest::getUri);
        assertThat(result.getValue().get(0).getHeaders()).isNotNull()
                .extracting(Map.Entry::getKey, Map.Entry::getValue)
                .containsOnly(
                        tuple(HttpUtil.CONTENT_TYPE_HEADER.toString(), "application/json;charset=utf-8"),
                        tuple(HttpUtil.ORIGIN_HEADER.toString(), pageString),
                        tuple(HttpUtil.REFERER_HEADER.toString(), pageString),
                        tuple(HttpUtil.X_FORWARDED_FOR_HEADER.toString(), "127.0.0.1"),
                        tuple(HttpUtil.USER_AGENT_HEADER.toString(), "Android Chrome/60.0.3112"),
                        tuple(HttpUtil.ACCEPT_HEADER.toString(), "application/json"));
    }

    @Test
    public void makeHttpRequestsShouldReturnRequestWithCorrectUriAndHeadersDefaultParameters() {
        // given
        final List<ExtUserEidUid> uids = Arrays.asList(
                ExtUserEidUid.of("first", null),
                ExtUserEidUid.of("second", null));
        final ExtUserEid extUserEid = ExtUserEid.of("adserver.org", null, uids);
        final ExtUser extUser = ExtUser.builder()
                .consent("consent")
                .eids(singletonList(extUserEid))
                .build();
        final BidRequest bidRequest = BidRequest.builder()
                .imp(singletonList(Imp.builder()
                        .ext(mapper.valueToTree(ExtPrebid.of(null,
                                ExtImpSharethrough.of("pkey", false, null))))
                        .build()))
                .site(Site.builder().page("http://page.com").build())
                .device(Device.builder().build())
                .user(User.builder().ext(Json.mapper.valueToTree(extUser)).build())
                .build();

        // when
        final Result<List<HttpRequest<Void>>> result = sharethroughBidder.makeHttpRequests(bidRequest);

        // then
<<<<<<< HEAD
        final String expectedParameters = "?placement_key=pkey&bidId&consent_required=false&consent_string=consent&instant_play_capable=false&stayInIframe=false&height=1&width=1&supplyId=FGMrCMMc&strVersion=1.0.2&ttduid=first";
=======
        final String expectedParameters = "?placement_key=pkey&bidId&consent_required=false&consent_string=" +
                "&instant_play_capable=false&stayInIframe=false&height=1&width=1&supplyId=FGMrCMMc&strVersion=1.0.3";
>>>>>>> 9fb89b98

        assertThat(result.getErrors()).isEmpty();
        assertThat(result.getValue()).doesNotContainNull()
                .hasSize(1).element(0)
                .returns(HttpMethod.POST, HttpRequest::getMethod)
                .returns(null, HttpRequest::getBody)
                .returns(null, HttpRequest::getPayload)
                .returns(ENDPOINT_URL + expectedParameters, HttpRequest::getUri);
    }

    @Test
    public void makeBidsShouldReturnCorrectBidderBid() throws JsonProcessingException {
        // given
        final ExtImpSharethroughCreativeMetadata creativeMetadata = ExtImpSharethroughCreativeMetadata.builder()
                .campaignKey("cmpKey")
                .creativeKey("creaKey")
                .dealId("dealId")
                .build();

        final ExtImpSharethroughCreative metadata = ExtImpSharethroughCreative.of(
                null, BigDecimal.valueOf(10), creativeMetadata, 0);

        final ExtImpSharethroughResponse response = ExtImpSharethroughResponse.builder()
                .adserverRequestId("arid")
                .bidId("bid")
                .creatives(singletonList(metadata))
                .build();

        final String uri = "http://uri.com?placement_key=pkey&bidId=bidid&height=20&width=30";

        final HttpCall<Void> httpCall = givenHttpCallWithUri(uri, Json.mapper.writeValueAsString(response));

        // when
        final Result<List<BidderBid>> result = sharethroughBidder.makeBids(httpCall, null);

        // then
        final String adm = "<img src=\"//b.sharethrough.com/butler?type=s2s-win&arid=arid\" />\n" +
                "\t\t<div data-str-native-key=\"pkey\" data-stx-response-name=\"str_response_bid\"></div>\n" +
                //Decoded: {"adserverRequestId":"arid","bidId":"bid","creatives":[{"cpm":10,"creative":{"campaign_key":"cmpKey","creative_key":"creaKey","deal_id":"dealId"},"version":0}]}
                "\t\t<script>var str_response_bid = \"eyJhZHNlcnZlclJlcXVlc3RJZCI6ImFyaWQiLCJiaWRJZCI6ImJpZCIsImNyZWF0aXZlcyI6W3siY3BtIjoxMCwiY3JlYXRpdmUiOnsiY2FtcGFpZ25fa2V5IjoiY21wS2V5IiwiY3JlYXRpdmVfa2V5IjoiY3JlYUtleSIsImRlYWxfaWQiOiJkZWFsSWQifSwidmVyc2lvbiI6MH1dfQ==\"</script>\n" +
                "\t\t\t<script src=\"//native.sharethrough.com/assets/sfp-set-targeting.js\"></script>\n" +
                "\t    \t<script>\n" +
                "\t     (function() {\n" +
                "\t     if (!(window.STR && window.STR.Tag) && !(window.top.STR && window.top.STR.Tag)){\n" +
                "\t         var sfp_js = document.createElement('script');\n" +
                "\t         sfp_js.src = \"//native.sharethrough.com/assets/sfp.js\";\n" +
                "\t         sfp_js.type = 'text/javascript';\n" +
                "\t         sfp_js.charset = 'utf-8';\n" +
                "\t         try {\n" +
                "\t             window.top.document.getElementsByTagName('body')[0].appendChild(sfp_js);\n" +
                "\t         } catch (e) {\n" +
                "\t           console.log(e);\n" +
                "\t         }\n" +
                "\t       }\n" +
                "\t     })()\n" +
                "\t\t   </script>\n";

        final BidderBid expected = BidderBid.of(
                Bid.builder()
                        .adid("arid")
                        .id("bid")
                        .impid("bidid")
                        .price(BigDecimal.valueOf(10))
                        .cid("cmpKey")
                        .crid("creaKey")
                        .dealid("dealId")
                        .w(30)
                        .h(20)
                        .adm(adm)
                        .build(),
                BidType.xNative, "USD");

        assertThat(result.getValue().get(0).getBid().getAdm()).isEqualTo(adm);
        assertThat(result.getErrors()).isEmpty();
        assertThat(result.getValue()).doesNotContainNull()
                .hasSize(1).element(0).isEqualTo(expected);
    }

    @Test
    public void makeBidsShouldReturnErrorIfResponseBodyCouldNotBeParsed() {
        // given
        final HttpCall<Void> httpCall = givenHttpCall(null, "invalid");

        // when
        final Result<List<BidderBid>> result = sharethroughBidder.makeBids(httpCall, null);

        // then
        assertThat(result.getErrors()).hasSize(1);
        assertThat(result.getErrors().get(0).getType()).isEqualTo(BidderError.Type.bad_server_response);
        assertThat(result.getValue()).isEmpty();
    }

    @Test
    public void extractTargetingShouldReturnEmptyMap() {
        assertThat(sharethroughBidder.extractTargeting(mapper.createObjectNode())).isEqualTo(emptyMap());
    }

    private static HttpCall<Void> givenHttpCall(Void bidRequest, String body) {
        return HttpCall.success(
                HttpRequest.<Void>builder().payload(bidRequest).build(),
                HttpResponse.of(200, null, body),
                null);
    }

    private static HttpCall<Void> givenHttpCallWithUri(String uri, String body) {
        return HttpCall.success(
                HttpRequest.<Void>builder().uri(uri).build(),
                HttpResponse.of(200, null, body),
                null);
    }
}
<|MERGE_RESOLUTION|>--- conflicted
+++ resolved
@@ -148,12 +148,8 @@
         final Result<List<HttpRequest<Void>>> result = sharethroughBidder.makeHttpRequests(bidRequest);
 
         // then
-<<<<<<< HEAD
-        final String expectedParameters = "?placement_key=pkey&bidId=abc&consent_required=false&consent_string=&instant_play_capable=true&stayInIframe=false&height=10&width=20&supplyId=FGMrCMMc&strVersion=1.0.2";
-=======
         final String expectedParameters = "?placement_key=pkey&bidId=abc&consent_required=false&consent_string=" +
                 "&instant_play_capable=true&stayInIframe=false&height=10&width=20&supplyId=FGMrCMMc&strVersion=1.0.3";
->>>>>>> 9fb89b98
 
         assertThat(result.getErrors()).isEmpty();
         assertThat(result.getValue()).doesNotContainNull()
@@ -198,12 +194,8 @@
         final Result<List<HttpRequest<Void>>> result = sharethroughBidder.makeHttpRequests(bidRequest);
 
         // then
-<<<<<<< HEAD
-        final String expectedParameters = "?placement_key=pkey&bidId&consent_required=false&consent_string=consent&instant_play_capable=false&stayInIframe=false&height=1&width=1&supplyId=FGMrCMMc&strVersion=1.0.2&ttduid=first";
-=======
         final String expectedParameters = "?placement_key=pkey&bidId&consent_required=false&consent_string=" +
                 "&instant_play_capable=false&stayInIframe=false&height=1&width=1&supplyId=FGMrCMMc&strVersion=1.0.3";
->>>>>>> 9fb89b98
 
         assertThat(result.getErrors()).isEmpty();
         assertThat(result.getValue()).doesNotContainNull()
