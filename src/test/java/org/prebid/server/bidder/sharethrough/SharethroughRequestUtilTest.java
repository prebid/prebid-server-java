--- conflicted
+++ resolved
@@ -235,11 +235,7 @@
     public void isConsentRequiredShouldReturnFalseWhenRegsOrRegsExtIsNull() {
         // given
         final Regs regs = Regs.of(null, null);
-<<<<<<< HEAD
-        final Regs regsWithGdprNull = Regs.of(null, mapper.valueToTree(ExtRegs.of(null)));
-=======
-        final Regs regsWithGdprNull = Regs.of(null, Json.mapper.valueToTree(ExtRegs.of(null, null)));
->>>>>>> 0307690b
+        final Regs regsWithGdprNull = Regs.of(null, mapper.valueToTree(ExtRegs.of(null, null)));
 
         // when and then
         assertThat(requestUtil.isConsentRequired(null)).isFalse();
@@ -250,15 +246,9 @@
     @Test
     public void isConsentRequiredShouldReturnFalseWhenRegsExtIsNot1() {
         // given
-<<<<<<< HEAD
-        final Regs regsWith3 = Regs.of(null, mapper.valueToTree(ExtRegs.of(3)));
-        final Regs regsWith0 = Regs.of(null, mapper.valueToTree(ExtRegs.of(0)));
-        final Regs regsWith100 = Regs.of(null, mapper.valueToTree(ExtRegs.of(100)));
-=======
-        final Regs regsWith3 = Regs.of(null, Json.mapper.valueToTree(ExtRegs.of(3, null)));
-        final Regs regsWith0 = Regs.of(null, Json.mapper.valueToTree(ExtRegs.of(0, null)));
-        final Regs regsWith100 = Regs.of(null, Json.mapper.valueToTree(ExtRegs.of(100, null)));
->>>>>>> 0307690b
+        final Regs regsWith3 = Regs.of(null, mapper.valueToTree(ExtRegs.of(3, null)));
+        final Regs regsWith0 = Regs.of(null, mapper.valueToTree(ExtRegs.of(0, null)));
+        final Regs regsWith100 = Regs.of(null, mapper.valueToTree(ExtRegs.of(100, null)));
 
         // when and then
         assertThat(requestUtil.isConsentRequired(regsWith0)).isFalse();
@@ -269,11 +259,7 @@
     @Test
     public void isConsentRequiredShouldReturnTrueWhenRegsExtIs1() {
         // given
-<<<<<<< HEAD
-        final Regs regs = Regs.of(null, mapper.valueToTree(ExtRegs.of(1)));
-=======
-        final Regs regs = Regs.of(null, Json.mapper.valueToTree(ExtRegs.of(1, null)));
->>>>>>> 0307690b
+        final Regs regs = Regs.of(null, mapper.valueToTree(ExtRegs.of(1, null)));
 
         // when and then
         assertThat(requestUtil.isConsentRequired(regs)).isTrue();
