--- conflicted
+++ resolved
@@ -21,13 +21,7 @@
     @Mock
     private Usersyncer usersyncer;
     @Mock
-<<<<<<< HEAD
-    private Bidder<?> bidder;
-    @Mock
-    private Adapter<?, ?> adapter;
-=======
     private Bidder bidder;
->>>>>>> 64506ae1
 
     private BidderCatalog bidderCatalog;
 
@@ -197,71 +191,4 @@
         // when and then
         assertThat(bidderCatalog.bidderByName("unknown_bidder")).isNull();
     }
-<<<<<<< HEAD
-
-    @Test
-    public void adapterByNameShouldReturnAdapterForKnownBidder() {
-        // given
-        final BidderDeps bidderDeps = BidderDeps.of(singletonList(BidderInstanceDeps.builder()
-                .name(BIDDER)
-                .deprecatedNames(emptyList())
-                .adapter(adapter)
-                .build()));
-        bidderCatalog = new BidderCatalog(singletonList(bidderDeps));
-
-        // when and then
-        assertThat(bidderCatalog.adapterByName(BIDDER)).isSameAs(adapter);
-    }
-
-    @Test
-    public void adapterByNameShouldReturnNullForUnknownBidder() {
-        // given
-        bidderCatalog = new BidderCatalog(emptyList());
-
-        // when and then
-        assertThat(bidderCatalog.adapterByName("unknown_bidder")).isNull();
-    }
-
-    @Test
-    public void isValidAdapterNameShouldReturnTrueIfNameIsValidAndAdapterIsDefined() {
-        // given
-        final BidderDeps bidderDeps = BidderDeps.of(singletonList(BidderInstanceDeps.builder()
-                .name(BIDDER)
-                .deprecatedNames(emptyList())
-                .adapter(adapter)
-                .build()));
-        bidderCatalog = new BidderCatalog(singletonList(bidderDeps));
-
-        // when and then
-        assertThat(bidderCatalog.isValidAdapterName(BIDDER)).isTrue();
-    }
-
-    @Test
-    public void isValidAdapterNameShouldReturnFalseIfNameIsInvalid() {
-        // given
-        final BidderDeps bidderDeps = BidderDeps.of(singletonList(BidderInstanceDeps.builder()
-                .name("invalid")
-                .deprecatedNames(emptyList())
-                .adapter(adapter)
-                .build()));
-        bidderCatalog = new BidderCatalog(singletonList(bidderDeps));
-
-        // when and then
-        assertThat(bidderCatalog.isValidAdapterName(BIDDER)).isFalse();
-    }
-
-    @Test
-    public void isValidAdapterNameShouldReturnFalseIfAdapterIsNotDefined() {
-        // given
-        final BidderDeps bidderDeps = BidderDeps.of(singletonList(BidderInstanceDeps.builder()
-                .name(BIDDER)
-                .deprecatedNames(emptyList())
-                .build()));
-        bidderCatalog = new BidderCatalog(singletonList(bidderDeps));
-
-        // when and then
-        assertThat(bidderCatalog.isValidAdapterName(BIDDER)).isFalse();
-    }
-=======
->>>>>>> 64506ae1
 }