--- conflicted
+++ resolved
@@ -84,12 +84,6 @@
     @Test
     public void metaInfoByNameShouldReturnMetaInfoForKnownBidder() {
         // given
-<<<<<<< HEAD
-        final BidderInfo bidderInfo = BidderInfo.create(true, "test@email.com",
-                singletonList("banner"), singletonList("video"), null, 99, true, true, false, true);
-
-        bidderDeps = BidderDeps.builder()
-=======
         final BidderInfo bidderInfo = BidderInfo.create(
                 true,
                 null,
@@ -100,10 +94,10 @@
                 99,
                 true,
                 true,
-                false);
+                false,
+                true);
 
         final BidderDeps bidderDeps = BidderDeps.of(singletonList(BidderInstanceDeps.builder()
->>>>>>> 422672ed
                 .name(BIDDER)
                 .deprecatedNames(emptyList())
                 .bidderInfo(bidderInfo)
@@ -165,12 +159,6 @@
     @Test
     public void nameByVendorIdShouldReturnBidderNameForVendorId() {
         // given
-<<<<<<< HEAD
-        final BidderInfo bidderInfo = BidderInfo.create(true, "test@email.com",
-                singletonList("banner"), singletonList("video"), null, 99, true, true, false, true);
-
-        bidderDeps = BidderDeps.builder()
-=======
         final BidderInfo bidderInfo = BidderInfo.create(
                 true,
                 null,
@@ -181,10 +169,10 @@
                 99,
                 true,
                 true,
-                false);
+                false,
+                true);
 
         final BidderDeps bidderDeps = BidderDeps.of(singletonList(BidderInstanceDeps.builder()
->>>>>>> 422672ed
                 .name(BIDDER)
                 .deprecatedNames(emptyList())
                 .bidder(bidder)
