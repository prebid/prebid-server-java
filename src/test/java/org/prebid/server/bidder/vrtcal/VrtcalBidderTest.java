--- conflicted
+++ resolved
@@ -19,7 +19,7 @@
 import org.prebid.server.bidder.model.HttpRequest;
 import org.prebid.server.bidder.model.HttpResponse;
 import org.prebid.server.bidder.model.Result;
-import org.prebid.server.proto.openrtb.ext.ExtImp;
+import org.prebid.server.proto.openrtb.ext.request.ExtImp;
 import org.prebid.server.proto.openrtb.ext.request.vrtcal.ExtImpVrtcal;
 import org.prebid.server.util.HttpUtil;
 
@@ -52,24 +52,6 @@
     }
 
     @Test
-<<<<<<< HEAD
-    public void makeHttpRequestsShouldReturnErrorIfImpExtCouldNotBeParsed() {
-        // given
-        final BidRequest bidRequest = givenBidRequest(impBuilder ->
-                impBuilder.ext(mapper.valueToTree(ExtImp.of(null, mapper.createArrayNode()))));
-
-        // when
-        final Result<List<HttpRequest<BidRequest>>> result = vrtcalBidder.makeHttpRequests(bidRequest);
-
-        // then
-        assertThat(result.getErrors()).hasSize(1);
-        assertThat(result.getErrors().get(0).getMessage()).startsWith("Cannot deserialize instance");
-        assertThat(result.getValue()).isEmpty();
-    }
-
-    @Test
-=======
->>>>>>> 18bd420c
     public void makeHttpRequestsShouldNotModifyIncomingRequest() {
         // given
         final BidRequest bidRequest = givenBidRequest(impBuilder ->
@@ -278,11 +260,7 @@
 
     private static Imp givenImp(Function<Imp.ImpBuilder, Imp.ImpBuilder> impCustomizer) {
         return impCustomizer.apply(Imp.builder()
-<<<<<<< HEAD
-                .ext(mapper.valueToTree(ExtImp.of(null, ExtImpVrtcal.of("JustAnUnusedVrtcalParam")))))
-=======
-                        .ext(mapper.valueToTree(ExtPrebid.of(null, ExtImpVrtcal.of("JustAnUnusedVrtcalParam")))))
->>>>>>> 18bd420c
+                        .ext(mapper.valueToTree(ExtImp.of(null, ExtImpVrtcal.of("JustAnUnusedVrtcalParam")))))
                 .build();
     }
 
