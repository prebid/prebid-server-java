package org.prebid.server.bidder.vrtcal;

import com.fasterxml.jackson.core.JsonProcessingException;
import com.iab.openrtb.request.Banner;
import com.iab.openrtb.request.BidRequest;
import com.iab.openrtb.request.Imp;
import com.iab.openrtb.request.Native;
import com.iab.openrtb.request.Video;
import com.iab.openrtb.response.Bid;
import com.iab.openrtb.response.BidResponse;
import com.iab.openrtb.response.SeatBid;
import io.netty.handler.codec.http.HttpHeaderValues;
import org.junit.Before;
import org.junit.Test;
import org.prebid.server.VertxTest;
import org.prebid.server.bidder.model.BidderBid;
import org.prebid.server.bidder.model.BidderError;
import org.prebid.server.bidder.model.HttpCall;
import org.prebid.server.bidder.model.HttpRequest;
import org.prebid.server.bidder.model.HttpResponse;
import org.prebid.server.bidder.model.Result;
import org.prebid.server.proto.openrtb.ext.ExtPrebid;
import org.prebid.server.proto.openrtb.ext.request.vrtcal.ExtImpVrtcal;
import org.prebid.server.util.HttpUtil;

import java.util.List;
import java.util.Map;
import java.util.function.Function;

import static java.util.Collections.singletonList;
import static java.util.function.Function.identity;
import static org.assertj.core.api.Assertions.assertThat;
import static org.assertj.core.api.Assertions.assertThatIllegalArgumentException;
import static org.assertj.core.api.Assertions.tuple;
import static org.prebid.server.proto.openrtb.ext.response.BidType.banner;
import static org.prebid.server.proto.openrtb.ext.response.BidType.video;

public class VrtcalBidderTest extends VertxTest {

    private static final String ENDPOINT_URL = "https://test.endpoint.com";

    private VrtcalBidder vrtcalBidder;

    @Before
    public void setUp() {
        vrtcalBidder = new VrtcalBidder(ENDPOINT_URL, jacksonMapper);
    }

    @Test
    public void creationShouldFailOnInvalidEndpointUrl() {
        assertThatIllegalArgumentException().isThrownBy(() -> new VrtcalBidder("invalid_url", jacksonMapper));
    }

    @Test
<<<<<<< HEAD
    public void makeHttpRequestsShouldReturnErrorIfImpExtCouldNotBeParsed() {
        // given
        final BidRequest bidRequest = givenBidRequest(impBuilder ->
                impBuilder.ext(mapper.valueToTree(ExtPrebid.of(null, mapper.createArrayNode()))));

        // when
        final Result<List<HttpRequest<BidRequest>>> result = vrtcalBidder.makeHttpRequests(bidRequest);

        // then
        assertThat(result.getErrors()).hasSize(1);
        assertThat(result.getErrors().get(0).getMessage()).startsWith("Cannot deserialize value");
        assertThat(result.getValue()).isEmpty();
    }

    @Test
=======
>>>>>>> 09fd67fa
    public void makeHttpRequestsShouldNotModifyIncomingRequest() {
        // given
        final BidRequest bidRequest = givenBidRequest(impBuilder ->
                impBuilder.ext(mapper.valueToTree(ExtPrebid.of(null, ExtImpVrtcal.of("JustAnUnusedVrtcalParam")))));

        // when
        final Result<List<HttpRequest<BidRequest>>> result = vrtcalBidder.makeHttpRequests(bidRequest);

        // then
        assertThat(result.getErrors()).isEmpty();
        assertThat(result.getValue()).hasSize(1)
                .extracting(httpRequest -> mapper.readValue(httpRequest.getBody(), BidRequest.class))
                .containsOnly(bidRequest);
    }

    @Test
    public void makeHttpRequestShouldReturnCorrectHeaders() {
        // given
        final BidRequest bidRequest = givenBidRequest(Function.identity());

        // when
        final Result<List<HttpRequest<BidRequest>>> result = vrtcalBidder.makeHttpRequests(bidRequest);

        // then
        assertThat(result.getErrors()).hasSize(0);
        assertThat(result.getValue()).flatExtracting(httpRequest -> httpRequest.getHeaders().entries())
                .extracting(Map.Entry::getKey, Map.Entry::getValue)
                .containsOnly(
                        tuple(HttpUtil.CONTENT_TYPE_HEADER.toString(), HttpUtil.APPLICATION_JSON_CONTENT_TYPE),
                        tuple(HttpUtil.ACCEPT_HEADER.toString(), HttpHeaderValues.APPLICATION_JSON.toString()));
    }

    @Test
    public void makeBidsShouldReturnErrorIfResponseBodyCouldNotBeParsed() {
        // given
        final HttpCall<BidRequest> httpCall = givenHttpCall(null, "invalid");

        // when
        final Result<List<BidderBid>> result = vrtcalBidder.makeBids(httpCall, null);

        // then
        assertThat(result.getErrors()).hasSize(1);
        assertThat(result.getErrors().get(0).getMessage()).startsWith("Failed to decode: Unrecognized token");
        assertThat(result.getErrors().get(0).getType()).isEqualTo(BidderError.Type.bad_server_response);
        assertThat(result.getValue()).isEmpty();
    }

    @Test
    public void makeBidsShouldReturnEmptyListIfBidResponseIsNull() throws JsonProcessingException {
        // given
        final HttpCall<BidRequest> httpCall = givenHttpCall(null,
                mapper.writeValueAsString(null));

        // when
        final Result<List<BidderBid>> result = vrtcalBidder.makeBids(httpCall, null);

        // then
        assertThat(result.getErrors()).isEmpty();
        assertThat(result.getValue()).isEmpty();
    }

    @Test
    public void makeBidsShouldReturnEmptyListIfBidResponseSeatBidIsNull() throws JsonProcessingException {
        // given
        final HttpCall<BidRequest> httpCall = givenHttpCall(null,
                mapper.writeValueAsString(BidResponse.builder().build()));

        // when
        final Result<List<BidderBid>> result = vrtcalBidder.makeBids(httpCall, null);

        // then
        assertThat(result.getErrors()).isEmpty();
        assertThat(result.getValue()).isEmpty();
    }

    @Test
    public void makeBidsShouldReturnErrorIfImpNotFoundForId() throws JsonProcessingException {
        // given
        final HttpCall<BidRequest> httpCall = givenHttpCall(
                BidRequest.builder()
                        .imp(singletonList(Imp.builder().video(Video.builder().build()).id("123").build()))
                        .build(),
                mapper.writeValueAsString(
                        givenBidResponse(bidBuilder -> bidBuilder.impid("456"))));

        // when
        final Result<List<BidderBid>> result = vrtcalBidder.makeBids(httpCall, null);

        // then
        assertThat(result.getErrors())
                .containsExactly(BidderError.badServerResponse("Failed to find impression for ID: \"456\""));
        assertThat(result.getValue()).isEmpty();
    }

    @Test
    public void makeBidsShouldReturnErrorIfBannerOrVideoNotPresent() throws JsonProcessingException {
        // given
        final HttpCall<BidRequest> httpCall = givenHttpCall(
                BidRequest.builder()
                        .imp(singletonList(Imp.builder().id("123").build()))
                        .build(),
                mapper.writeValueAsString(
                        givenBidResponse(bidBuilder -> bidBuilder.impid("123"))));

        // when
        final Result<List<BidderBid>> result = vrtcalBidder.makeBids(httpCall, null);

        // then
        assertThat(result.getErrors())
                .containsExactly(BidderError.badServerResponse("Unknown impression type for ID: \"123\""));
        assertThat(result.getValue()).isEmpty();
    }

    @Test
    public void makeBidsShouldReturnBidIfBannerIsPresent() throws JsonProcessingException {
        // given
        final HttpCall<BidRequest> httpCall = givenHttpCall(
                BidRequest.builder()
                        .imp(singletonList(Imp.builder().banner(Banner.builder().build()).id("123").build()))
                        .build(),
                mapper.writeValueAsString(
                        givenBidResponse(bidBuilder -> bidBuilder.impid("123"))));

        // when
        final Result<List<BidderBid>> result = vrtcalBidder.makeBids(httpCall, null);

        // then
        assertThat(result.getErrors()).isEmpty();
        assertThat(result.getValue())
                .containsExactly(BidderBid.of(Bid.builder().impid("123").build(), banner, "USD"));
    }

    @Test
    public void makeBidsShouldReturnVideoBidIfVideoIsPresent() throws JsonProcessingException {
        // given
        final HttpCall<BidRequest> httpCall = givenHttpCall(
                BidRequest.builder()
                        .imp(singletonList(Imp.builder().video(Video.builder().build()).id("123").build()))
                        .build(),
                mapper.writeValueAsString(
                        givenBidResponse(bidBuilder -> bidBuilder.impid("123"))));

        // when
        final Result<List<BidderBid>> result = vrtcalBidder.makeBids(httpCall, null);

        // then
        assertThat(result.getErrors()).isEmpty();
        assertThat(result.getValue())
                .containsExactly(BidderBid.of(Bid.builder().impid("123").build(), video, "USD"));
    }

    @Test
    public void makeBidsShouldReturnErrorIfNativeIsInOriginalImp() throws JsonProcessingException {
        // given
        final HttpCall<BidRequest> httpCall = givenHttpCall(
                BidRequest.builder()
                        .imp(singletonList(Imp.builder().xNative(Native.builder().build()).id("123").build()))
                        .build(),
                mapper.writeValueAsString(
                        givenBidResponse(bidBuilder -> bidBuilder.impid("123"))));

        // when
        final Result<List<BidderBid>> result = vrtcalBidder.makeBids(httpCall, null);

        // then
        assertThat(result.getErrors())
                .containsExactly(BidderError.badServerResponse("Unknown impression type for ID: \"123\""));
        assertThat(result.getValue()).isEmpty();
    }

    @Test
    public void makeBidsShouldReturnErrorsAndResult() throws JsonProcessingException {
        // given
        final BidResponse bidResponse = BidResponse.builder()
                .seatbid(singletonList(SeatBid.builder()
                        .bid(List.of(Bid.builder().impid("123").build(),
                                Bid.builder().impid("456").build()))
                        .build()))
                .build();
        final HttpCall<BidRequest> httpCall = givenHttpCall(
                BidRequest.builder()
                        .imp(singletonList(Imp.builder().video(Video.builder().build()).id("123").build()))
                        .build(),
                mapper.writeValueAsString(bidResponse));

        // when
        final Result<List<BidderBid>> result = vrtcalBidder.makeBids(httpCall, null);

        // then
        assertThat(result.getValue()).hasSize(1);
        assertThat(result.getErrors()).hasSize(1);
    }

    private static BidRequest givenBidRequest(
            Function<BidRequest.BidRequestBuilder, BidRequest.BidRequestBuilder> bidRequestCustomizer,
            Function<Imp.ImpBuilder, Imp.ImpBuilder> impCustomizer) {

        return bidRequestCustomizer.apply(BidRequest.builder()
                        .imp(singletonList(givenImp(impCustomizer))))
                .build();
    }

    private static BidRequest givenBidRequest(Function<Imp.ImpBuilder, Imp.ImpBuilder> impCustomizer) {
        return givenBidRequest(identity(), impCustomizer);
    }

    private static Imp givenImp(Function<Imp.ImpBuilder, Imp.ImpBuilder> impCustomizer) {
        return impCustomizer.apply(Imp.builder()
                        .ext(mapper.valueToTree(ExtPrebid.of(null, ExtImpVrtcal.of("JustAnUnusedVrtcalParam")))))
                .build();
    }

    private static BidResponse givenBidResponse(Function<Bid.BidBuilder, Bid.BidBuilder> bidCustomizer) {
        return BidResponse.builder()
                .cur("USD")
                .seatbid(singletonList(SeatBid.builder()
                        .bid(singletonList(bidCustomizer.apply(Bid.builder()).build()))
                        .build()))
                .build();
    }

    private static HttpCall<BidRequest> givenHttpCall(BidRequest bidRequest, String body) {
        return HttpCall.success(
                HttpRequest.<BidRequest>builder().payload(bidRequest).build(),
                HttpResponse.of(200, null, body),
                null);
    }
}<|MERGE_RESOLUTION|>--- conflicted
+++ resolved
@@ -52,24 +52,6 @@
     }
 
     @Test
-<<<<<<< HEAD
-    public void makeHttpRequestsShouldReturnErrorIfImpExtCouldNotBeParsed() {
-        // given
-        final BidRequest bidRequest = givenBidRequest(impBuilder ->
-                impBuilder.ext(mapper.valueToTree(ExtPrebid.of(null, mapper.createArrayNode()))));
-
-        // when
-        final Result<List<HttpRequest<BidRequest>>> result = vrtcalBidder.makeHttpRequests(bidRequest);
-
-        // then
-        assertThat(result.getErrors()).hasSize(1);
-        assertThat(result.getErrors().get(0).getMessage()).startsWith("Cannot deserialize value");
-        assertThat(result.getValue()).isEmpty();
-    }
-
-    @Test
-=======
->>>>>>> 09fd67fa
     public void makeHttpRequestsShouldNotModifyIncomingRequest() {
         // given
         final BidRequest bidRequest = givenBidRequest(impBuilder ->
