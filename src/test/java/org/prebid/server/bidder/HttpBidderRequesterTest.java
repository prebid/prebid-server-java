--- conflicted
+++ resolved
@@ -105,16 +105,15 @@
         given(httpServerRequest.headers()).willReturn(new CaseInsensitiveHeaders());
         given(requestEnricher.enrichHeaders(any(), any(), any())).willReturn(new CaseInsensitiveHeaders());
 
-        bidderInfo = BidderInfo.create(true, null, false, emptyList(), emptyList(), emptyList(), 0, false, false,
+        bidderInfo = BidderInfo.create(true, null, null, null, false, emptyList(), emptyList(), emptyList(), 0, false, false,
                 false);
         final Clock clock = Clock.fixed(Instant.now(), ZoneId.systemDefault());
         final TimeoutFactory timeoutFactory = new TimeoutFactory(clock);
         timeout = timeoutFactory.create(500L);
         expiredTimeout = timeoutFactory.create(clock.instant().minusMillis(1500L).toEpochMilli(), 1000L);
 
-<<<<<<< HEAD
         httpBidderRequester = new HttpBidderRequester(httpClient, bidderInfoRequestValidator, null,
-                bidderErrorNotifier);
+                bidderErrorNotifier, requestEnricher);
     }
 
     @Test
@@ -128,7 +127,7 @@
 
         // when
         final BidderSeatBid bidderSeatBid =
-                httpBidderRequester.requestBids(bidder, bidderInfo, bidderRequest, timeout, false)
+                httpBidderRequester.requestBids(bidder, bidderInfo, bidderRequest, timeout, CaseInsensitiveMultiMap.empty(), false)
                         .result();
 
         // then
@@ -148,7 +147,7 @@
         final BidderRequest bidderRequest = BidderRequest.of("bidder", null, BidRequest.builder().build());
 
         // when
-        httpBidderRequester.requestBids(bidder, bidderInfo, bidderRequest, timeout, false).result();
+        httpBidderRequester.requestBids(bidder, bidderInfo, bidderRequest, timeout, CaseInsensitiveMultiMap.empty(), false).result();
 
         // then
         verify(bidder).makeHttpRequests(updatedBidRequest);
@@ -167,7 +166,7 @@
         final BidderRequest bidderRequest = BidderRequest.of("bidder", null, BidRequest.builder().build());
 
         final BidderSeatBid bidderSeatBid =
-                httpBidderRequester.requestBids(bidder, bidderInfo, bidderRequest, timeout, false)
+                httpBidderRequester.requestBids(bidder, bidderInfo, bidderRequest, timeout, CaseInsensitiveMultiMap.empty(), false)
                         .result();
 
         // then
@@ -175,9 +174,6 @@
 
         assertThat(bidderSeatBid.getErrors())
                 .containsOnly(BidderError.badInput(warning1), BidderError.badInput(warning2));
-=======
-        httpBidderRequester = new HttpBidderRequester(httpClient, null, bidderErrorNotifier, requestEnricher);
->>>>>>> 6ca955b3
     }
 
     @Test
@@ -189,12 +185,8 @@
 
         // when
         final BidderSeatBid bidderSeatBid =
-<<<<<<< HEAD
-                httpBidderRequester.requestBids(bidder, bidderInfo, bidderRequest, timeout, false).result();
-=======
-                httpBidderRequester.requestBids(bidder, bidderRequest, timeout, CaseInsensitiveMultiMap.empty(), false)
-                        .result();
->>>>>>> 6ca955b3
+                httpBidderRequester.requestBids(bidder, bidderInfo, bidderRequest, timeout, CaseInsensitiveMultiMap.empty(), false)
+                        .result();
 
         // then
         assertThat(bidderSeatBid.getBids()).isEmpty();
@@ -214,12 +206,8 @@
 
         // when
         final BidderSeatBid bidderSeatBid =
-<<<<<<< HEAD
-                httpBidderRequester.requestBids(bidder, bidderInfo, bidderRequest, timeout, false).result();
-=======
-                httpBidderRequester.requestBids(bidder, bidderRequest, timeout, CaseInsensitiveMultiMap.empty(), false)
-                        .result();
->>>>>>> 6ca955b3
+                httpBidderRequester.requestBids(bidder, bidderInfo, bidderRequest, timeout, CaseInsensitiveMultiMap.empty(), false)
+                        .result();
 
         // then
         assertThat(bidderSeatBid.getBids()).isEmpty();
@@ -235,22 +223,6 @@
         final MultiMap headers = new CaseInsensitiveHeaders();
         headers.add("header1", "value1");
         headers.add("header2", "value2");
-<<<<<<< HEAD
-
-        final BidderRequest bidderRequest = BidderRequest.of("bidder", null, BidRequest.builder().build());
-        // when
-        httpBidderRequester.requestBids(bidder, bidderInfo, bidderRequest, timeout, false);
-
-        // then
-        verify(httpClient).request(eq(HttpMethod.POST), eq("uri"), eq(headers), eq("requestBody"), eq(500L));
-    }
-
-    @Test
-    public void shouldPassStoredResponseToBidderMakeBidsMethodAndReturnSeatBids() {
-        // given
-        final MultiMap headers = new CaseInsensitiveHeaders();
-=======
->>>>>>> 6ca955b3
         given(bidder.makeHttpRequests(any())).willReturn(Result.of(singletonList(
                         HttpRequest.<BidRequest>builder()
                                 .method(HttpMethod.POST)
@@ -266,13 +238,8 @@
         final BidderRequest bidderRequest = BidderRequest.of("bidder", "storedResponse", BidRequest.builder().build());
 
         // when
-<<<<<<< HEAD
-        final BidderSeatBid bidderSeatBid = httpBidderRequester.requestBids(bidder, bidderInfo, bidderRequest, timeout,
-                false)
-=======
         final BidderSeatBid bidderSeatBid = httpBidderRequester
-                .requestBids(bidder, bidderRequest, timeout, CaseInsensitiveMultiMap.empty(), false)
->>>>>>> 6ca955b3
+                .requestBids(bidder, bidderInfo, bidderRequest, timeout, CaseInsensitiveMultiMap.empty(), false)
                 .result();
 
         // then
@@ -310,11 +277,7 @@
         final BidderRequest bidderRequest = BidderRequest.of("bidder", "storedResponse", BidRequest.builder().build());
 
         // when
-<<<<<<< HEAD
-        httpBidderRequester.requestBids(bidder, bidderInfo, bidderRequest, timeout, false).result();
-=======
-        httpBidderRequester.requestBids(bidder, bidderRequest, timeout, CaseInsensitiveMultiMap.empty(), false);
->>>>>>> 6ca955b3
+        httpBidderRequester.requestBids(bidder, bidderInfo, bidderRequest, timeout, CaseInsensitiveMultiMap.empty(), false);
 
         // then
         verify(httpClient, times(2)).request(any(), anyString(), any(), anyString(), anyLong());
@@ -335,11 +298,7 @@
         final BidderRequest bidderRequest = BidderRequest.of("bidder", null, BidRequest.builder().build());
 
         // when
-<<<<<<< HEAD
-        httpBidderRequester.requestBids(bidder, bidderInfo, bidderRequest, timeout, false);
-=======
-        httpBidderRequester.requestBids(bidder, bidderRequest, timeout, CaseInsensitiveMultiMap.empty(), false);
->>>>>>> 6ca955b3
+        httpBidderRequester.requestBids(bidder, bidderInfo, bidderRequest, timeout, CaseInsensitiveMultiMap.empty(), false);
 
         // then
         verify(httpClient).request(any(), anyString(), any(), (String) isNull(), anyLong());
@@ -368,7 +327,7 @@
         final BidderRequest bidderRequest = BidderRequest.of("bidder", null, BidRequest.builder().build());
 
         // when
-        httpBidderRequester.requestBids(bidder, bidderRequest, timeout, CaseInsensitiveMultiMap.empty(), false);
+        httpBidderRequester.requestBids(bidder, bidderInfo, bidderRequest, timeout, CaseInsensitiveMultiMap.empty(), false);
 
         // then
         verify(httpClient, times(2)).request(any(), anyString(), any(), anyString(), anyLong());
@@ -395,7 +354,7 @@
 
         // when
         final BidderSeatBid bidderSeatBid =
-                httpBidderRequester.requestBids(bidder, bidderRequest, timeout, CaseInsensitiveMultiMap.empty(), false)
+                httpBidderRequester.requestBids(bidder, bidderInfo, bidderRequest, timeout, CaseInsensitiveMultiMap.empty(), false)
                         .result();
 
         // then
@@ -405,41 +364,45 @@
     @Test
     public void shouldNotWaitForResponsesWhenAllDealsIsGathered() {
         // given
-        httpBidderRequester = new HttpBidderRequester(httpClient, new DealsBidderRequestCompletionTrackerFactory(),
-                bidderErrorNotifier, requestEnricher);
+        httpBidderRequester = new HttpBidderRequester(
+                httpClient,
+                bidderInfoRequestValidator,
+                new DealsBidderRequestCompletionTrackerFactory(),
+                bidderErrorNotifier,
+                requestEnricher);
 
         final BidRequest bidRequest = bidRequestWithDeals("deal1", "deal2");
         final BidderRequest bidderRequest = BidderRequest.of("bidder", null, bidRequest);
 
         given(bidder.makeHttpRequests(any())).willReturn(Result.of(Arrays.asList(
-                HttpRequest.<BidRequest>builder()
-                        .method(HttpMethod.POST)
-                        .uri(EMPTY)
-                        .body("r1")
-                        .headers(new CaseInsensitiveHeaders())
-                        .payload(bidRequestWithDeals("deal1"))
-                        .build(),
-                HttpRequest.<BidRequest>builder()
-                        .method(HttpMethod.POST)
-                        .uri(EMPTY)
-                        .body("r2")
-                        .headers(new CaseInsensitiveHeaders())
-                        .payload(bidRequestWithDeals("deal1"))
-                        .build(),
-                HttpRequest.<BidRequest>builder()
-                        .method(HttpMethod.POST)
-                        .uri(EMPTY)
-                        .body("r3")
-                        .headers(new CaseInsensitiveHeaders())
-                        .payload(bidRequestWithDeals("deal2"))
-                        .build(),
-                HttpRequest.<BidRequest>builder()
-                        .method(HttpMethod.POST)
-                        .uri(EMPTY)
-                        .body("r4")
-                        .headers(new CaseInsensitiveHeaders())
-                        .payload(bidRequestWithDeals("deal1"))
-                        .build()),
+                        HttpRequest.<BidRequest>builder()
+                                .method(HttpMethod.POST)
+                                .uri(EMPTY)
+                                .body("r1")
+                                .headers(new CaseInsensitiveHeaders())
+                                .payload(bidRequestWithDeals("deal1"))
+                                .build(),
+                        HttpRequest.<BidRequest>builder()
+                                .method(HttpMethod.POST)
+                                .uri(EMPTY)
+                                .body("r2")
+                                .headers(new CaseInsensitiveHeaders())
+                                .payload(bidRequestWithDeals("deal1"))
+                                .build(),
+                        HttpRequest.<BidRequest>builder()
+                                .method(HttpMethod.POST)
+                                .uri(EMPTY)
+                                .body("r3")
+                                .headers(new CaseInsensitiveHeaders())
+                                .payload(bidRequestWithDeals("deal2"))
+                                .build(),
+                        HttpRequest.<BidRequest>builder()
+                                .method(HttpMethod.POST)
+                                .uri(EMPTY)
+                                .body("r4")
+                                .headers(new CaseInsensitiveHeaders())
+                                .payload(bidRequestWithDeals("deal1"))
+                                .build()),
                 emptyList()));
 
         final HttpClientResponse respWithDeal1 = HttpClientResponse.of(200, null,
@@ -463,14 +426,10 @@
                 Result.of(singletonList(bidderBidDeal2), emptyList()));
 
         // when
-<<<<<<< HEAD
-        httpBidderRequester.requestBids(bidder, bidderInfo, bidderRequest, timeout, false);
-=======
         final BidderSeatBid bidderSeatBid =
                 httpBidderRequester.requestBids(
-                        bidder, bidderRequest, timeout, CaseInsensitiveMultiMap.empty(), false)
-                        .result();
->>>>>>> 6ca955b3
+                                bidder, bidderInfo, bidderRequest, timeout, CaseInsensitiveMultiMap.empty(), false)
+                        .result();
 
         // then
         verify(bidder, times(1)).makeHttpRequests(any());
@@ -487,34 +446,34 @@
         final BidderRequest bidderRequest = BidderRequest.of("bidder", null, bidRequest);
 
         given(bidder.makeHttpRequests(any())).willReturn(Result.of(Arrays.asList(
-                HttpRequest.<BidRequest>builder()
-                        .method(HttpMethod.POST)
-                        .uri(EMPTY)
-                        .body("r1")
-                        .headers(new CaseInsensitiveHeaders())
-                        .payload(bidRequestWithDeals("deal1"))
-                        .build(),
-                HttpRequest.<BidRequest>builder()
-                        .method(HttpMethod.POST)
-                        .uri(EMPTY)
-                        .body("r2")
-                        .headers(new CaseInsensitiveHeaders())
-                        .payload(bidRequestWithDeals("deal2"))
-                        .build(),
-                HttpRequest.<BidRequest>builder()
-                        .method(HttpMethod.POST)
-                        .uri(EMPTY)
-                        .body("r3")
-                        .headers(new CaseInsensitiveHeaders())
-                        .payload(bidRequestWithDeals("deal2"))
-                        .build(),
-                HttpRequest.<BidRequest>builder()
-                        .method(HttpMethod.POST)
-                        .uri(EMPTY)
-                        .body("r4")
-                        .headers(new CaseInsensitiveHeaders())
-                        .payload(bidRequestWithDeals("deal2"))
-                        .build()),
+                        HttpRequest.<BidRequest>builder()
+                                .method(HttpMethod.POST)
+                                .uri(EMPTY)
+                                .body("r1")
+                                .headers(new CaseInsensitiveHeaders())
+                                .payload(bidRequestWithDeals("deal1"))
+                                .build(),
+                        HttpRequest.<BidRequest>builder()
+                                .method(HttpMethod.POST)
+                                .uri(EMPTY)
+                                .body("r2")
+                                .headers(new CaseInsensitiveHeaders())
+                                .payload(bidRequestWithDeals("deal2"))
+                                .build(),
+                        HttpRequest.<BidRequest>builder()
+                                .method(HttpMethod.POST)
+                                .uri(EMPTY)
+                                .body("r3")
+                                .headers(new CaseInsensitiveHeaders())
+                                .payload(bidRequestWithDeals("deal2"))
+                                .build(),
+                        HttpRequest.<BidRequest>builder()
+                                .method(HttpMethod.POST)
+                                .uri(EMPTY)
+                                .body("r4")
+                                .headers(new CaseInsensitiveHeaders())
+                                .payload(bidRequestWithDeals("deal2"))
+                                .build()),
                 emptyList()));
 
         givenHttpClientReturnsResponse(200, "responseBody");
@@ -524,13 +483,9 @@
 
         // when
         final BidderSeatBid bidderSeatBid =
-<<<<<<< HEAD
-                httpBidderRequester.requestBids(bidder, bidderInfo, bidderRequest, timeout, false).result();
-=======
                 httpBidderRequester.requestBids(
-                        bidder, bidderRequest, timeout, CaseInsensitiveMultiMap.empty(), false)
-                        .result();
->>>>>>> 6ca955b3
+                                bidder, bidderInfo, bidderRequest, timeout, CaseInsensitiveMultiMap.empty(), false)
+                        .result();
 
         // then
         verify(bidder, times(1)).makeHttpRequests(any());
@@ -571,12 +526,8 @@
 
         // when
         final BidderSeatBid bidderSeatBid =
-<<<<<<< HEAD
-                httpBidderRequester.requestBids(bidder, bidderInfo, bidderRequest, timeout, true).result();
-=======
-                httpBidderRequester.requestBids(bidder, bidderRequest, timeout, CaseInsensitiveMultiMap.empty(), true)
-                        .result();
->>>>>>> 6ca955b3
+                httpBidderRequester.requestBids(bidder, bidderInfo, bidderRequest, timeout, CaseInsensitiveMultiMap.empty(), true)
+                        .result();
 
         // then
         assertThat(bidderSeatBid.getHttpCalls()).hasSize(2).containsOnly(
@@ -612,7 +563,7 @@
         // when
         final BidderSeatBid bidderSeatBid =
                 httpBidderRequester
-                        .requestBids(bidder, bidderRequest, timeout, CaseInsensitiveMultiMap.empty(), true).result();
+                        .requestBids(bidder, bidderInfo, bidderRequest, timeout, CaseInsensitiveMultiMap.empty(), true).result();
 
         // then
         assertThat(bidderSeatBid.getHttpCalls())
@@ -640,12 +591,8 @@
 
         // when
         final BidderSeatBid bidderSeatBid =
-<<<<<<< HEAD
-                httpBidderRequester.requestBids(bidder, bidderInfo, bidderRequest, expiredTimeout, true).result();
-=======
-                httpBidderRequester.requestBids(bidder, bidderRequest, expiredTimeout, CaseInsensitiveMultiMap.empty(),
+                httpBidderRequester.requestBids(bidder, bidderInfo, bidderRequest, expiredTimeout, CaseInsensitiveMultiMap.empty(),
                         true).result();
->>>>>>> 6ca955b3
 
         // then
         assertThat(bidderSeatBid.getHttpCalls()).hasSize(1).containsOnly(
@@ -675,12 +622,8 @@
 
         // when
         final BidderSeatBid bidderSeatBid =
-<<<<<<< HEAD
-                httpBidderRequester.requestBids(bidder, bidderInfo, bidderRequest, timeout, true).result();
-=======
-                httpBidderRequester.requestBids(bidder, bidderRequest, timeout, CaseInsensitiveMultiMap.empty(), true)
-                        .result();
->>>>>>> 6ca955b3
+                httpBidderRequester.requestBids(bidder, bidderInfo, bidderRequest, timeout, CaseInsensitiveMultiMap.empty(), true)
+                        .result();
 
         // then
         assertThat(bidderSeatBid.getHttpCalls()).hasSize(1).containsOnly(
@@ -710,12 +653,8 @@
 
         // when
         final BidderSeatBid bidderSeatBid =
-<<<<<<< HEAD
-                httpBidderRequester.requestBids(bidder, bidderInfo, bidderRequest, timeout, true).result();
-=======
-                httpBidderRequester.requestBids(bidder, bidderRequest, timeout, CaseInsensitiveMultiMap.empty(), true)
-                        .result();
->>>>>>> 6ca955b3
+                httpBidderRequester.requestBids(bidder, bidderInfo, bidderRequest, timeout, CaseInsensitiveMultiMap.empty(), true)
+                        .result();
 
         // then
         assertThat(bidderSeatBid.getHttpCalls()).hasSize(1).containsOnly(
@@ -743,12 +682,8 @@
 
         // when
         final BidderSeatBid bidderSeatBid =
-<<<<<<< HEAD
-                httpBidderRequester.requestBids(bidder, bidderInfo, bidderRequest, expiredTimeout, false).result();
-=======
-                httpBidderRequester.requestBids(bidder, bidderRequest, expiredTimeout, CaseInsensitiveMultiMap.empty(),
+                httpBidderRequester.requestBids(bidder, bidderInfo, bidderRequest, expiredTimeout, CaseInsensitiveMultiMap.empty(),
                         false).result();
->>>>>>> 6ca955b3
 
         // then
         assertThat(bidderSeatBid.getErrors()).hasSize(1)
@@ -775,11 +710,7 @@
         final BidderRequest bidderRequest = BidderRequest.of("bidder", null, BidRequest.builder().build());
 
         // when
-<<<<<<< HEAD
-        httpBidderRequester.requestBids(bidder, bidderInfo, bidderRequest, timeout, false);
-=======
-        httpBidderRequester.requestBids(bidder, bidderRequest, timeout, CaseInsensitiveMultiMap.empty(), false);
->>>>>>> 6ca955b3
+        httpBidderRequester.requestBids(bidder, bidderInfo, bidderRequest, timeout, CaseInsensitiveMultiMap.empty(), false);
 
         // then
         verify(bidderErrorNotifier).processTimeout(any(), same(bidder));
@@ -855,11 +786,7 @@
 
         // when
         final BidderSeatBid bidderSeatBid = httpBidderRequester
-<<<<<<< HEAD
-                .requestBids(bidder, bidderInfo, bidderRequest, timeout, false)
-=======
-                .requestBids(bidder, bidderRequest, timeout, CaseInsensitiveMultiMap.empty(), false)
->>>>>>> 6ca955b3
+                .requestBids(bidder, bidderInfo, bidderRequest, timeout, CaseInsensitiveMultiMap.empty(), false)
                 .result();
 
         // then
@@ -892,11 +819,7 @@
         final BidderRequest bidderRequest = BidderRequest.of("bidder", null, BidRequest.builder().test(1).build());
 
         // when
-<<<<<<< HEAD
-        httpBidderRequester.requestBids(bidder, bidderInfo, bidderRequest, timeout, false);
-=======
-        httpBidderRequester.requestBids(bidder, bidderRequest, timeout, CaseInsensitiveMultiMap.empty(), false);
->>>>>>> 6ca955b3
+        httpBidderRequester.requestBids(bidder, bidderInfo, bidderRequest, timeout, CaseInsensitiveMultiMap.empty(), false);
 
         // then
         verify(bidder, never()).makeBids(any(), any());
