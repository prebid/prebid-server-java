package org.prebid.server.bidder;

import com.fasterxml.jackson.core.JsonProcessingException;
import com.iab.openrtb.request.BidRequest;
import com.iab.openrtb.request.Deal;
import com.iab.openrtb.request.Imp;
import com.iab.openrtb.request.Pmp;
import com.iab.openrtb.response.Bid;
import io.netty.handler.codec.http.HttpHeaderValues;
import io.vertx.core.Future;
import io.vertx.core.MultiMap;
import io.vertx.core.Promise;
import io.vertx.core.http.CaseInsensitiveHeaders;
import io.vertx.core.http.HttpMethod;
import io.vertx.core.http.HttpServerRequest;
import io.vertx.ext.web.RoutingContext;
import lombok.AllArgsConstructor;
import org.junit.Before;
import org.junit.Rule;
import org.junit.Test;
import org.mockito.ArgumentCaptor;
import org.mockito.ArgumentMatcher;
import org.mockito.BDDMockito;
import org.mockito.Mock;
import org.mockito.junit.MockitoJUnit;
import org.mockito.junit.MockitoRule;
import org.prebid.server.VertxTest;
import org.prebid.server.auction.model.BidderRequest;
import org.prebid.server.bidder.model.BidderBid;
import org.prebid.server.bidder.model.BidderError;
import org.prebid.server.bidder.model.BidderSeatBid;
import org.prebid.server.bidder.model.HttpCall;
import org.prebid.server.bidder.model.HttpRequest;
import org.prebid.server.bidder.model.HttpResponse;
import org.prebid.server.bidder.model.Result;
import org.prebid.server.execution.Timeout;
import org.prebid.server.execution.TimeoutFactory;
import org.prebid.server.model.CaseInsensitiveMultiMap;
import org.prebid.server.proto.openrtb.ext.response.ExtHttpCall;
import org.prebid.server.util.HttpUtil;
import org.prebid.server.vertx.http.HttpClient;
import org.prebid.server.vertx.http.model.HttpClientResponse;

import java.time.Clock;
import java.time.Instant;
import java.time.ZoneId;
import java.util.Arrays;
import java.util.List;
import java.util.Map;
import java.util.concurrent.TimeoutException;
import java.util.function.UnaryOperator;
import java.util.stream.Collectors;

import static java.util.Arrays.asList;
import static java.util.Collections.emptyList;
import static java.util.Collections.singletonList;
import static java.util.Collections.singletonMap;
import static java.util.function.UnaryOperator.identity;
import static org.apache.commons.lang3.StringUtils.EMPTY;
import static org.assertj.core.api.Assertions.assertThat;
import static org.mockito.ArgumentMatchers.any;
import static org.mockito.ArgumentMatchers.eq;
import static org.mockito.ArgumentMatchers.same;
import static org.mockito.BDDMockito.given;
import static org.mockito.Mockito.anyLong;
import static org.mockito.Mockito.anyString;
import static org.mockito.Mockito.isNull;
import static org.mockito.Mockito.never;
import static org.mockito.Mockito.times;
import static org.mockito.Mockito.verify;
import static org.mockito.Mockito.verifyZeroInteractions;
import static org.mockito.Mockito.when;

public class HttpBidderRequesterTest extends VertxTest {

    private static final byte[] EMPTY_BYTE_BODY = "{}".getBytes();
    @Rule
    public final MockitoRule mockitoRule = MockitoJUnit.rule();

    @Mock
    private Bidder<BidRequest> bidder;
    @Mock
    private HttpClient httpClient;
    @Mock
    private BidderErrorNotifier bidderErrorNotifier;
    @Mock
    private HttpBidderRequestEnricher requestEnricher;
    @Mock
    private RoutingContext routingContext;
    @Mock
    private HttpServerRequest httpServerRequest;

    private HttpBidderRequester httpBidderRequester;

    private Timeout timeout;
    private Timeout expiredTimeout;

    @Before
    public void setUp() {
        given(bidderErrorNotifier.processTimeout(any(), any())).will(invocation -> invocation.getArgument(0));
        given(routingContext.request()).willReturn(httpServerRequest);
        given(httpServerRequest.headers()).willReturn(new CaseInsensitiveHeaders());
        given(requestEnricher.enrichHeaders(any(), any(), any())).willReturn(new CaseInsensitiveHeaders());

        final Clock clock = Clock.fixed(Instant.now(), ZoneId.systemDefault());
        final TimeoutFactory timeoutFactory = new TimeoutFactory(clock);
        timeout = timeoutFactory.create(500L);
        expiredTimeout = timeoutFactory.create(clock.instant().minusMillis(1500L).toEpochMilli(), 1000L);

        httpBidderRequester = new HttpBidderRequester(
                httpClient, null, bidderErrorNotifier, requestEnricher, jacksonMapper);
    }

    @Test
    public void shouldReturnFailedToRequestBidsErrorWhenBidderReturnsEmptyHttpRequestAndErrorLists() {
        // given
        given(bidder.makeHttpRequests(any())).willReturn(Result.of(emptyList(), emptyList()));

        final BidderRequest bidderRequest = BidderRequest.of("bidder", null, BidRequest.builder().build());

        // when
        final BidderSeatBid bidderSeatBid =
                httpBidderRequester.requestBids(bidder, bidderRequest, timeout, CaseInsensitiveMultiMap.empty(), false)
                        .result();

        // then
        assertThat(bidderSeatBid.getBids()).isEmpty();
        assertThat(bidderSeatBid.getHttpCalls()).isEmpty();
        assertThat(bidderSeatBid.getErrors())
                .containsOnly(BidderError.failedToRequestBids(
                        "The bidder failed to generate any bid requests, but also failed to generate an error"));
    }

    @Test
    public void shouldTolerateBidderReturningErrorsAndNoHttpRequests() {
        // given
        given(bidder.makeHttpRequests(any())).willReturn(Result.of(emptyList(),
                asList(BidderError.badInput("error1"), BidderError.badInput("error2"))));

        final BidderRequest bidderRequest = BidderRequest.of("bidder", null, BidRequest.builder().build());

        // when
        final BidderSeatBid bidderSeatBid =
                httpBidderRequester.requestBids(bidder, bidderRequest, timeout, CaseInsensitiveMultiMap.empty(), false)
                        .result();

        // then
        assertThat(bidderSeatBid.getBids()).isEmpty();
        assertThat(bidderSeatBid.getHttpCalls()).isEmpty();
        assertThat(bidderSeatBid.getErrors())
                .extracting(BidderError::getMessage).containsOnly("error1", "error2");
    }

    @Test
    public void shouldPassStoredResponseToBidderMakeBidsMethodAndReturnSeatBids() {
        // given
        final MultiMap headers = new CaseInsensitiveHeaders();
        headers.add("header1", "value1");
        headers.add("header2", "value2");
        given(bidder.makeHttpRequests(any())).willReturn(Result.of(singletonList(
                        HttpRequest.<BidRequest>builder()
                                .method(HttpMethod.POST)
                                .uri("uri")
                                .body(EMPTY_BYTE_BODY)
                                .headers(headers)
                                .build()),
                emptyList()));

        final List<BidderBid> bids = asList(BidderBid.of(null, null, null), BidderBid.of(null, null, null));
        given(bidder.makeBids(any(), any())).willReturn(Result.of(bids, emptyList()));

        final BidderRequest bidderRequest = BidderRequest.of("bidder", "storedResponse", BidRequest.builder().build());

        // when
        final BidderSeatBid bidderSeatBid = httpBidderRequester
                .requestBids(bidder, bidderRequest, timeout, CaseInsensitiveMultiMap.empty(), false)
                .result();

        // then
        verifyZeroInteractions(httpClient);
        final ArgumentCaptor<HttpCall<BidRequest>> httpCallArgumentCaptor = ArgumentCaptor.forClass(HttpCall.class);
        verify(bidder).makeBids(httpCallArgumentCaptor.capture(), any());
        assertThat(httpCallArgumentCaptor.getValue().getResponse())
                .extracting(HttpResponse::getBody)
                .containsOnly("storedResponse");
        assertThat(bidderSeatBid.getBids()).containsOnlyElementsOf(bids);
    }

    @Test
    public void shouldMakeRequestToBidderWhenStoredResponseDefinedButBidderCreatesMoreThanOneRequest() {
        // given
        givenHttpClientReturnsResponseForStringRequest(200, null);
        final MultiMap headers = new CaseInsensitiveHeaders();
        headers.add("header1", "value1");
        headers.add("header2", "value2");
        given(bidder.makeHttpRequests(any())).willReturn(Result.of(asList(
                        HttpRequest.<BidRequest>builder()
                                .method(HttpMethod.POST)
                                .uri("uri")
                                .body(EMPTY_BYTE_BODY)
                                .headers(headers)
                                .build(),
                        HttpRequest.<BidRequest>builder()
                                .method(HttpMethod.POST)
                                .uri("uri")
                                .body(EMPTY_BYTE_BODY)
                                .headers(headers)
                                .build()),
                emptyList()));

        final BidderRequest bidderRequest = BidderRequest.of("bidder", "storedResponse", BidRequest.builder().build());

        // when
        httpBidderRequester.requestBids(bidder, bidderRequest, timeout, CaseInsensitiveMultiMap.empty(), false);

        // then
        verify(httpClient, times(2)).request(any(), anyString(), any(), any(byte[].class), anyLong());
    }

    @Test
    public void shouldSendPopulatedGetRequestWithoutBody() {
        // given
        givenHttpClientReturnsResponseForStringRequest(200, null);

        given(bidder.makeHttpRequests(any())).willReturn(Result.of(singletonList(
                        HttpRequest.<BidRequest>builder()
                                .method(HttpMethod.GET)
                                .uri("uri")
                                .build()),
                emptyList()));

        final BidderRequest bidderRequest = BidderRequest.of("bidder", null, BidRequest.builder().build());

        // when
        httpBidderRequester.requestBids(bidder, bidderRequest, timeout, CaseInsensitiveMultiMap.empty(), false);

        // then
        verify(httpClient).request(any(), anyString(), any(), (byte[]) isNull(), anyLong());
    }

    @Test
    public void shouldSendMultipleRequests() throws JsonProcessingException {
        // given
<<<<<<< HEAD
        givenHttpClientReturnsResponseForStringRequest(200, null);
=======
        givenHttpClientReturnsResponse(200, null);
        final BidRequest bidRequest = givenBidRequest(identity());
>>>>>>> a4dc57cc

        given(bidder.makeHttpRequests(any())).willReturn(Result.of(asList(
                        HttpRequest.<BidRequest>builder()
                                .method(HttpMethod.POST)
                                .uri(EMPTY)
                                .body(mapper.writeValueAsBytes(bidRequest))
                                .headers(new CaseInsensitiveHeaders())
                                .build(),
                        HttpRequest.<BidRequest>builder()
                                .method(HttpMethod.POST)
                                .uri(EMPTY)
                                .body(mapper.writeValueAsBytes(bidRequest))
                                .headers(new CaseInsensitiveHeaders())
                                .build()),
                emptyList()));

        final BidderRequest bidderRequest = BidderRequest.of("bidder", null, BidRequest.builder().build());

        // when
        httpBidderRequester.requestBids(bidder, bidderRequest, timeout, CaseInsensitiveMultiMap.empty(), false);

        // then
        verify(httpClient, times(2)).request(any(), anyString(), any(), any(byte[].class), anyLong());
    }

    @Test
    public void shouldReturnBidsCreatedByBidder() {
        // given
        given(bidder.makeHttpRequests(any())).willReturn(Result.of(singletonList(
                        HttpRequest.<BidRequest>builder()
                                .method(HttpMethod.POST)
                                .uri(EMPTY)
                                .body(EMPTY_BYTE_BODY)
                                .headers(new CaseInsensitiveHeaders())
                                .build()),
                emptyList()));

        givenHttpClientReturnsResponseForStringRequest(200, "responseBody");

        final List<BidderBid> bids = asList(BidderBid.of(null, null, null), BidderBid.of(null, null, null));
        given(bidder.makeBids(any(), any())).willReturn(Result.of(bids, emptyList()));

        final BidderRequest bidderRequest = BidderRequest.of("bidder", null, BidRequest.builder().build());

        // when
        final BidderSeatBid bidderSeatBid =
                httpBidderRequester.requestBids(bidder, bidderRequest, timeout, CaseInsensitiveMultiMap.empty(), false)
                        .result();

        // then
        assertThat(bidderSeatBid.getBids()).containsOnlyElementsOf(bids);
    }

    @Test
<<<<<<< HEAD
    public void shouldCompressRequestBodyIfContentEncodingHeaderIsGzip() {
        // given
        final MultiMap headers = new CaseInsensitiveHeaders()
                .add(HttpUtil.CONTENT_ENCODING_HEADER, HttpHeaderValues.GZIP);
        given(bidder.makeHttpRequests(any())).willReturn(Result.of(singletonList(
                        HttpRequest.<BidRequest>builder()
                                .method(HttpMethod.POST)
                                .uri(EMPTY)
                                .body(EMPTY)
                                .headers(new CaseInsensitiveHeaders())
                                .build()),
                emptyList()));

        given(requestEnricher.enrichHeaders(any(), any(), any())).willReturn(headers);
        givenHttpClientReturnsResponseForByteRequest(200, "responseBody");
        final BidderRequest bidderRequest = BidderRequest.of("bidder", null, BidRequest.builder().build());

        // when
        httpBidderRequester.requestBids(bidder, bidderRequest, timeout, CaseInsensitiveMultiMap.empty(), false)
                .result();

        // then
        verify(httpClient).request(any(), anyString(), any(), any(byte[].class), anyLong());
    }

    @Test
    public void shouldNotWaitForResponsesWhenAllDealsIsGathered() {
=======
    public void shouldNotWaitForResponsesWhenAllDealsIsGathered() throws JsonProcessingException {
>>>>>>> a4dc57cc
        // given
        httpBidderRequester = new HttpBidderRequester(httpClient, new DealsBidderRequestCompletionTrackerFactory(),
                bidderErrorNotifier, requestEnricher, jacksonMapper);

        final BidRequest bidRequest = bidRequestWithDeals("deal1", "deal2");
        final BidderRequest bidderRequest = BidderRequest.of("bidder", null, bidRequest);
        final BidRequest firstRequest = givenBidRequest(bidRequestBuilder -> bidRequestBuilder.id("r1"));
        final byte[] firstRequestBody = mapper.writeValueAsBytes(firstRequest);
        final BidRequest secondRequest = givenBidRequest(bidRequestBuilder -> bidRequestBuilder.id("r2"));
        final byte[] secondRequestBody = mapper.writeValueAsBytes(secondRequest);
        final BidRequest thirdRequest = givenBidRequest(bidRequestBuilder -> bidRequestBuilder.id("r3"));
        final byte[] thirdRequestBody = mapper.writeValueAsBytes(thirdRequest);
        final BidRequest forthRequest = givenBidRequest(bidRequestBuilder -> bidRequestBuilder.id("r4"));
        final byte[] forthRequestBody = mapper.writeValueAsBytes(forthRequest);

        given(bidder.makeHttpRequests(any())).willReturn(Result.of(Arrays.asList(
                        HttpRequest.<BidRequest>builder()
                                .method(HttpMethod.POST)
                                .uri(EMPTY)
                                .body(firstRequestBody)
                                .headers(new CaseInsensitiveHeaders())
                                .payload(bidRequestWithDeals("deal1"))
                                .build(),
                        HttpRequest.<BidRequest>builder()
                                .method(HttpMethod.POST)
                                .uri(EMPTY)
                                .body(secondRequestBody)
                                .headers(new CaseInsensitiveHeaders())
                                .payload(bidRequestWithDeals("deal1"))
                                .build(),
                        HttpRequest.<BidRequest>builder()
                                .method(HttpMethod.POST)
                                .uri(EMPTY)
                                .body(thirdRequestBody)
                                .headers(new CaseInsensitiveHeaders())
                                .payload(bidRequestWithDeals("deal2"))
                                .build(),
                        HttpRequest.<BidRequest>builder()
                                .method(HttpMethod.POST)
                                .uri(EMPTY)
                                .body(forthRequestBody)
                                .headers(new CaseInsensitiveHeaders())
                                .payload(bidRequestWithDeals("deal1"))
                                .build()),
                emptyList()));

        final HttpClientResponse respWithDeal1 = HttpClientResponse.of(200, null,
                "{\"seatbid\":[{\"bid\":[{\"dealid\":\"deal1\"}]}]}");
        final HttpClientResponse respWithDeal2 = HttpClientResponse.of(200, null,
                "{\"seatbid\":[{\"bid\":[{\"dealid\":\"deal2\"}]}]}");

        given(httpClient.request(any(), anyString(), any(), eq(firstRequestBody), anyLong()))
                .willReturn(Future.succeededFuture(respWithDeal1));
        given(httpClient.request(any(), anyString(), any(), eq(secondRequestBody), anyLong()))
                .willReturn(Promise.<HttpClientResponse>promise().future());
        given(httpClient.request(any(), anyString(), any(), eq(thirdRequestBody), anyLong()))
                .willReturn(Future.succeededFuture(respWithDeal2));
        given(httpClient.request(any(), anyString(), any(), eq(forthRequestBody), anyLong()))
                .willReturn(Promise.<HttpClientResponse>promise().future());

        final BidderBid bidderBidDeal1 = BidderBid.of(Bid.builder().impid("deal1").dealid("deal1").build(), null, null);
        final BidderBid bidderBidDeal2 = BidderBid.of(Bid.builder().impid("deal2").dealid("deal2").build(), null, null);
        given(bidder.makeBids(any(), any())).willReturn(
                Result.of(singletonList(bidderBidDeal1), emptyList()),
                Result.of(singletonList(bidderBidDeal2), emptyList()));

        // when
        final BidderSeatBid bidderSeatBid =
                httpBidderRequester.requestBids(
                                bidder, bidderRequest, timeout, CaseInsensitiveMultiMap.empty(), false)
                        .result();

        // then
        verify(bidder).makeHttpRequests(any());
        verify(httpClient, times(4)).request(any(), any(), any(), any(byte[].class), anyLong());
        verify(bidder, times(2)).makeBids(any(), any());

        assertThat(bidderSeatBid.getBids()).containsOnly(bidderBidDeal1, bidderBidDeal2);
    }

    @Test
    public void shouldFinishWhenAllDealRequestsAreFinishedAndNoDealsProvided() {
        // given
        final BidRequest bidRequest = bidRequestWithDeals("deal1", "deal2", "deal2");
        final BidderRequest bidderRequest = BidderRequest.of("bidder", null, bidRequest);

        given(bidder.makeHttpRequests(any())).willReturn(Result.of(Arrays.asList(
                        HttpRequest.<BidRequest>builder()
                                .method(HttpMethod.POST)
                                .uri(EMPTY)
                                .body(EMPTY_BYTE_BODY)
                                .headers(new CaseInsensitiveHeaders())
                                .payload(bidRequestWithDeals("deal1"))
                                .build(),
                        HttpRequest.<BidRequest>builder()
                                .method(HttpMethod.POST)
                                .uri(EMPTY)
                                .body(EMPTY_BYTE_BODY)
                                .headers(new CaseInsensitiveHeaders())
                                .payload(bidRequestWithDeals("deal2"))
                                .build(),
                        HttpRequest.<BidRequest>builder()
                                .method(HttpMethod.POST)
                                .uri(EMPTY)
                                .body(EMPTY_BYTE_BODY)
                                .headers(new CaseInsensitiveHeaders())
                                .payload(bidRequestWithDeals("deal2"))
                                .build(),
                        HttpRequest.<BidRequest>builder()
                                .method(HttpMethod.POST)
                                .uri(EMPTY)
                                .body(EMPTY_BYTE_BODY)
                                .headers(new CaseInsensitiveHeaders())
                                .payload(bidRequestWithDeals("deal2"))
                                .build()),
                emptyList()));

        givenHttpClientReturnsResponseForStringRequest(200, "responseBody");

        final BidderBid bidderBid = BidderBid.of(Bid.builder().dealid("deal2").build(), null, null);
        given(bidder.makeBids(any(), any())).willReturn(Result.of(singletonList(bidderBid), emptyList()));

        // when
        final BidderSeatBid bidderSeatBid =
                httpBidderRequester.requestBids(
                                bidder, bidderRequest, timeout, CaseInsensitiveMultiMap.empty(), false)
                        .result();

        // then
        verify(bidder).makeHttpRequests(any());
        verify(httpClient, times(4)).request(any(), any(), any(), any(byte[].class), anyLong());
        verify(bidder, times(4)).makeBids(any(), any());

        assertThat(bidderSeatBid.getBids()).contains(bidderBid, bidderBid, bidderBid, bidderBid);
    }

    @Test
    public void shouldReturnFullDebugInfoIfDebugEnabled() throws JsonProcessingException {
        // given
        final MultiMap headers = new CaseInsensitiveHeaders().add("headerKey", "headerValue");
        final BidRequest firstBidRequest = givenBidRequest(bidRequestBuilder -> bidRequestBuilder.id("firstId"));
        final BidRequest secondBidRequest = givenBidRequest(bidRequestBuilder -> bidRequestBuilder.id("secondId"));
        given(bidder.makeHttpRequests(any())).willReturn(Result.of(asList(
                        HttpRequest.<BidRequest>builder()
                                .method(HttpMethod.POST)
                                .uri("uri1")
                                .body(mapper.writeValueAsBytes(firstBidRequest))
                                .payload(firstBidRequest)
                                .headers(headers)
                                .build(),
                        HttpRequest.<BidRequest>builder()
                                .method(HttpMethod.POST)
                                .uri("uri2")
                                .body(mapper.writeValueAsBytes(secondBidRequest))
                                .payload(secondBidRequest)
                                .headers(headers)
                                .build()),
                emptyList()));

        given(requestEnricher.enrichHeaders(any(), any(), any())).willReturn(headers);

        givenHttpClientReturnsResponses(
                HttpClientResponse.of(200, null, "responseBody1"),
                HttpClientResponse.of(200, null, "responseBody2"));

        given(bidder.makeBids(any(), any())).willReturn(Result.of(emptyList(), emptyList()));

        final BidderRequest bidderRequest = BidderRequest.of("bidder", null, BidRequest.builder().build());

        // when
        final BidderSeatBid bidderSeatBid =
                httpBidderRequester.requestBids(bidder, bidderRequest, timeout, CaseInsensitiveMultiMap.empty(), true)
                        .result();

        // then
        assertThat(bidderSeatBid.getHttpCalls()).hasSize(2).containsOnly(
                ExtHttpCall.builder().uri("uri1").requestbody(mapper.writeValueAsString(firstBidRequest))
                        .responsebody("responseBody1")
                        .requestheaders(singletonMap("headerKey", singletonList("headerValue")))
                        .status(200).build(),
                ExtHttpCall.builder().uri("uri2").requestbody(mapper.writeValueAsString(secondBidRequest))
                        .responsebody("responseBody2")
                        .requestheaders(singletonMap("headerKey", singletonList("headerValue")))
                        .status(200).build());
    }

    @Test
    public void shouldNotReturnSensitiveHeadersInFullDebugInfo() {
        // given
        final CaseInsensitiveHeaders headers = new CaseInsensitiveHeaders();
        headers.add("headerKey", "headerValue");
        headers.add("Authorization", "authorizationValue");
        given(bidder.makeHttpRequests(any())).willReturn(Result.of(singletonList(
                        HttpRequest.<BidRequest>builder()
                                .method(HttpMethod.POST)
                                .uri("uri1")
                                .body(EMPTY_BYTE_BODY)
                                .headers(headers)
                                .build()),
                emptyList()));
        given(requestEnricher.enrichHeaders(any(), any(), any())).willReturn(headers);

        givenHttpClientReturnsResponses(
                HttpClientResponse.of(200, null, "responseBody1"));

        final BidderRequest bidderRequest = BidderRequest.of("bidder", null, BidRequest.builder().build());

        // when
        final BidderSeatBid bidderSeatBid =
                httpBidderRequester
                        .requestBids(bidder, bidderRequest, timeout, CaseInsensitiveMultiMap.empty(), true).result();

        // then
        assertThat(bidderSeatBid.getHttpCalls())
                .extracting(ExtHttpCall::getRequestheaders)
                .flatExtracting(Map::keySet)
                .containsExactly("headerKey");
    }

    @Test
    public void shouldReturnPartialDebugInfoIfDebugEnabledAndGlobalTimeoutAlreadyExpired()
            throws JsonProcessingException {
        // given
        final MultiMap headers = new CaseInsensitiveHeaders().add("headerKey", "headerValue");
        final BidRequest givenBidRequest = givenBidRequest(identity());
        given(bidder.makeHttpRequests(any())).willReturn(Result.of(singletonList(
                        HttpRequest.<BidRequest>builder()
                                .method(HttpMethod.POST)
                                .uri("uri1")
                                .headers(headers)
                                .payload(givenBidRequest)
                                .body(mapper.writeValueAsBytes(givenBidRequest))
                                .build()),
                emptyList()));

        given(requestEnricher.enrichHeaders(any(), any(), any())).willReturn(headers);

        final BidderRequest bidderRequest = BidderRequest.of("bidder", null, BidRequest.builder().build());

        // when
        final BidderSeatBid bidderSeatBid =
                httpBidderRequester.requestBids(bidder, bidderRequest, expiredTimeout, CaseInsensitiveMultiMap.empty(),
                        true).result();

        // then
        assertThat(bidderSeatBid.getHttpCalls()).hasSize(1).containsOnly(
                ExtHttpCall.builder().uri("uri1").requestbody(mapper.writeValueAsString(givenBidRequest))
                        .requestheaders(singletonMap("headerKey", singletonList("headerValue")))
                        .build());
    }

    @Test
    public void shouldReturnPartialDebugInfoIfDebugEnabledAndHttpErrorOccurs() throws JsonProcessingException {
        // given
        final MultiMap headers = new CaseInsensitiveHeaders().add("headerKey", "headerValue");
        final BidRequest givenBidRequest = givenBidRequest(identity());
        given(bidder.makeHttpRequests(any())).willReturn(Result.of(singletonList(
                        HttpRequest.<BidRequest>builder()
                                .method(HttpMethod.POST)
                                .uri("uri1")
                                .body(mapper.writeValueAsBytes(givenBidRequest))
                                .payload(givenBidRequest)
                                .headers(headers)
                                .build()),
                emptyList()));

        given(requestEnricher.enrichHeaders(any(), any(), any())).willReturn(headers);

        givenHttpClientProducesException(new RuntimeException("Request exception"));

        final BidderRequest bidderRequest = BidderRequest.of("bidder", null, BidRequest.builder().build());

        // when
        final BidderSeatBid bidderSeatBid =
                httpBidderRequester.requestBids(bidder, bidderRequest, timeout, CaseInsensitiveMultiMap.empty(), true)
                        .result();

        // then
        assertThat(bidderSeatBid.getHttpCalls()).hasSize(1).containsOnly(
                ExtHttpCall.builder().uri("uri1")
                        .requestbody(mapper.writeValueAsString(givenBidRequest))
                        .requestheaders(singletonMap("headerKey", singletonList("headerValue")))
                        .build());
    }

    @Test
    public void shouldReturnFullDebugInfoIfDebugEnabledAndErrorStatus() throws JsonProcessingException {
        // given
        final MultiMap headers = new CaseInsensitiveHeaders().add("headerKey", "headerValue");
        final BidRequest givenBidRequest = givenBidRequest(identity());
        given(bidder.makeHttpRequests(any())).willReturn(Result.of(singletonList(
                        HttpRequest.<BidRequest>builder()
                                .method(HttpMethod.POST)
                                .uri("uri1")
                                .body(mapper.writeValueAsBytes(givenBidRequest))
                                .payload(givenBidRequest)
                                .headers(headers)
                                .build()),
                emptyList()));

        given(requestEnricher.enrichHeaders(any(), any(), any())).willReturn(headers);

        givenHttpClientReturnsResponses(HttpClientResponse.of(500, null, "responseBody1"));

        final BidderRequest bidderRequest = BidderRequest.of("bidder", null, BidRequest.builder().build());

        // when
        final BidderSeatBid bidderSeatBid =
                httpBidderRequester.requestBids(bidder, bidderRequest, timeout, CaseInsensitiveMultiMap.empty(), true)
                        .result();

        // then
        assertThat(bidderSeatBid.getHttpCalls()).hasSize(1).containsOnly(
                ExtHttpCall.builder().uri("uri1").requestbody(mapper.writeValueAsString(givenBidRequest))
                        .responsebody("responseBody1")
                        .requestheaders(singletonMap("headerKey", singletonList("headerValue")))
                        .status(500).build());
        assertThat(bidderSeatBid.getErrors()).hasSize(1)
                .extracting(BidderError::getMessage).containsOnly(
                        "Unexpected status code: 500. Run with request.test = 1 for more info");
    }

    @Test
    public void shouldTolerateAlreadyExpiredGlobalTimeout() {
        // given
        given(bidder.makeHttpRequests(any())).willReturn(Result.of(singletonList(
                        HttpRequest.<BidRequest>builder()
                                .method(HttpMethod.POST)
                                .uri(EMPTY)
                                .body(EMPTY_BYTE_BODY)
                                .headers(new CaseInsensitiveHeaders())
                                .build()),
                emptyList()));

        final BidderRequest bidderRequest = BidderRequest.of("bidder", null, BidRequest.builder().build());

        // when
        final BidderSeatBid bidderSeatBid =
                httpBidderRequester.requestBids(bidder, bidderRequest, expiredTimeout, CaseInsensitiveMultiMap.empty(),
                        false).result();

        // then
        assertThat(bidderSeatBid.getErrors()).hasSize(1)
                .extracting(BidderError::getMessage)
                .containsOnly("Timeout has been exceeded");
        verifyZeroInteractions(httpClient);
    }

    @Test
    public void shouldNotifyBidderOfTimeout() {
        // given
        final HttpRequest<BidRequest> httpRequest = HttpRequest.<BidRequest>builder()
                .method(HttpMethod.POST)
                .uri(EMPTY)
                .body(EMPTY_BYTE_BODY)
                .build();

        given(bidder.makeHttpRequests(any())).willReturn(Result.of(singletonList(httpRequest), null));

        given(httpClient.request(any(), anyString(), any(), any(byte[].class), anyLong()))
                // bidder request
                .willReturn(Future.failedFuture(new TimeoutException("Timeout exception")));

        final BidderRequest bidderRequest = BidderRequest.of("bidder", null, BidRequest.builder().build());

        // when
        httpBidderRequester.requestBids(bidder, bidderRequest, timeout, CaseInsensitiveMultiMap.empty(), false);

        // then
        verify(bidderErrorNotifier).processTimeout(any(), same(bidder));
    }

    @Test
    public void shouldTolerateMultipleErrors() {
        // given
        given(bidder.makeHttpRequests(any())).willReturn(Result.of(asList(
                        // this request will fail with response exception
                        HttpRequest.<BidRequest>builder()
                                .method(HttpMethod.POST)
                                .uri(EMPTY)
                                .body(EMPTY_BYTE_BODY)
                                .headers(new CaseInsensitiveHeaders())
                                .build(),
                        // this request will fail with timeout
                        HttpRequest.<BidRequest>builder()
                                .method(HttpMethod.POST)
                                .uri(EMPTY)
                                .body(EMPTY_BYTE_BODY)
                                .headers(new CaseInsensitiveHeaders())
                                .build(),
                        // this request will fail with 500 status
                        HttpRequest.<BidRequest>builder()
                                .method(HttpMethod.POST)
                                .uri(EMPTY)
                                .body(EMPTY_BYTE_BODY)
                                .headers(new CaseInsensitiveHeaders())
                                .build(),
                        // this request will fail with 400 status
                        HttpRequest.<BidRequest>builder()
                                .method(HttpMethod.POST)
                                .uri(EMPTY)
                                .body(EMPTY_BYTE_BODY)
                                .headers(new CaseInsensitiveHeaders())
                                .build(),
                        // this request will get 204 status
                        HttpRequest.<BidRequest>builder()
                                .method(HttpMethod.POST)
                                .uri(EMPTY)
                                .body(EMPTY_BYTE_BODY)
                                .headers(new CaseInsensitiveHeaders())
                                .build(),
                        // finally this request will succeed
                        HttpRequest.<BidRequest>builder()
                                .method(HttpMethod.POST)
                                .uri(EMPTY)
                                .body(EMPTY_BYTE_BODY)
                                .headers(new CaseInsensitiveHeaders())
                                .build()),
                singletonList(BidderError.badInput("makeHttpRequestsError"))));
        when(requestEnricher.enrichHeaders(any(), any(), any())).thenAnswer(invocation -> new CaseInsensitiveHeaders());
        given(httpClient.request(any(), anyString(), any(), any(byte[].class), anyLong()))
                // simulate response error for the first request
                .willReturn(Future.failedFuture(new RuntimeException("Response exception")))
                // simulate timeout for the second request
                .willReturn(Future.failedFuture(new TimeoutException("Timeout exception")))
                // simulate 500 status
                .willReturn(Future.succeededFuture(HttpClientResponse.of(500, null, EMPTY)))
                // simulate 400 status
                .willReturn(Future.succeededFuture(HttpClientResponse.of(400, null, EMPTY)))
                // simulate 204 status
                .willReturn(Future.succeededFuture(HttpClientResponse.of(204, null, EMPTY)))
                // simulate 200 status
                .willReturn(Future.succeededFuture(HttpClientResponse.of(200, null, EMPTY)));

        given(bidder.makeBids(any(), any())).willReturn(
                Result.of(singletonList(BidderBid.of(Bid.builder().impid("123").build(), null, null)),
                        singletonList(BidderError.badServerResponse("makeBidsError"))));

        final BidderRequest bidderRequest = BidderRequest.of("bidder", null, BidRequest.builder().build());

        // when
        final BidderSeatBid bidderSeatBid = httpBidderRequester
                .requestBids(bidder, bidderRequest, timeout, CaseInsensitiveMultiMap.empty(), false)
                .result();

        // then
        // only one calls is expected (200) since other requests have failed with errors.
        verify(bidder).makeBids(any(), any());
        assertThat(bidderSeatBid.getBids()).hasSize(1);
        assertThat(bidderSeatBid.getErrors()).containsOnly(
                BidderError.badInput("makeHttpRequestsError"),
                BidderError.generic("Response exception"),
                BidderError.timeout("Timeout exception"),
                BidderError.badServerResponse("Unexpected status code: 500. Run with request.test = 1 for more info"),
                BidderError.badInput("Unexpected status code: 400. Run with request.test = 1 for more info"),
                BidderError.badServerResponse("makeBidsError"));
    }

    @Test
    public void shouldNotMakeBidsIfResponseStatusIs204() {
        // given
        given(bidder.makeHttpRequests(any())).willReturn(Result.of(singletonList(
                        HttpRequest.<BidRequest>builder()
                                .method(HttpMethod.POST)
                                .uri(EMPTY)
                                .body(EMPTY_BYTE_BODY)
                                .headers(new CaseInsensitiveHeaders())
                                .build()),
                emptyList()));

        givenHttpClientReturnsResponseForStringRequest(204, EMPTY);

        final BidderRequest bidderRequest = BidderRequest.of("bidder", null, BidRequest.builder().test(1).build());

        // when
        httpBidderRequester.requestBids(bidder, bidderRequest, timeout, CaseInsensitiveMultiMap.empty(), false);

        // then
        verify(bidder, never()).makeBids(any(), any());
    }

    private static BidRequest givenBidRequest(UnaryOperator<BidRequest.BidRequestBuilder> bidRequestCustomizer) {

        return bidRequestCustomizer.apply(BidRequest.builder()
                        .id("requestId")
                        .imp(singletonList(Imp.builder()
                                .id("impId")
                                .build())))
                .build();
    }

    private static BidRequest bidRequestWithDeals(String... ids) {
        final List<Imp> impsWithDeals = Arrays.stream(ids)
                .map(HttpBidderRequesterTest::impWithDeal)
                .collect(Collectors.toList());
        return BidRequest.builder().imp(impsWithDeals).build();
    }

    private static Imp impWithDeal(String dealId) {
        return Imp.builder()
                .id(dealId)
                .pmp(Pmp.builder()
                        .deals(singletonList(Deal.builder().id(dealId).build()))
                        .build())
                .build();
    }

<<<<<<< HEAD
    private void givenHttpClientReturnsResponseForStringRequest(int statusCode, String response) {
        given(httpClient.request(any(), anyString(), any(), (String) any(), anyLong()))
=======
    private void givenHttpClientReturnsResponse(int statusCode, String response) {
        given(httpClient.request(any(), anyString(), any(), (byte[]) any(), anyLong()))
>>>>>>> a4dc57cc
                .willReturn(Future.succeededFuture(HttpClientResponse.of(statusCode, null, response)));
    }

    private void givenHttpClientReturnsResponseForByteRequest(int statusCode, String response) {
        given(httpClient.request(any(), anyString(), any(), (byte[]) any(), anyLong()))
                .willReturn(Future.succeededFuture(HttpClientResponse.of(statusCode, null, response)));
    }

    private void givenHttpClientProducesException(Throwable throwable) {
        given(httpClient.request(any(), anyString(), any(), any(byte[].class), anyLong()))
                .willReturn(Future.failedFuture(throwable));
    }

    private void givenHttpClientReturnsResponses(HttpClientResponse... httpClientResponses) {
        BDDMockito.BDDMyOngoingStubbing<Future<HttpClientResponse>> stubbing =
                given(httpClient.request(any(), anyString(), any(), any(byte[].class), anyLong()));

        // setup multiple answers
        for (HttpClientResponse httpClientResponse : httpClientResponses) {
            stubbing = stubbing.willReturn(Future.succeededFuture(httpClientResponse));
        }
    }

    @AllArgsConstructor
    public static class MultiMapMatcher implements ArgumentMatcher<MultiMap> {

        private final MultiMap left;

        @Override
        public boolean matches(MultiMap right) {
            return left.size() == right.size() && left.entries().stream()
                    .allMatch(entry -> right.contains(entry.getKey(), entry.getValue(), true));
        }
    }
}<|MERGE_RESOLUTION|>--- conflicted
+++ resolved
@@ -241,12 +241,8 @@
     @Test
     public void shouldSendMultipleRequests() throws JsonProcessingException {
         // given
-<<<<<<< HEAD
         givenHttpClientReturnsResponseForStringRequest(200, null);
-=======
-        givenHttpClientReturnsResponse(200, null);
         final BidRequest bidRequest = givenBidRequest(identity());
->>>>>>> a4dc57cc
 
         given(bidder.makeHttpRequests(any())).willReturn(Result.of(asList(
                         HttpRequest.<BidRequest>builder()
@@ -301,7 +297,6 @@
     }
 
     @Test
-<<<<<<< HEAD
     public void shouldCompressRequestBodyIfContentEncodingHeaderIsGzip() {
         // given
         final MultiMap headers = new CaseInsensitiveHeaders()
@@ -310,7 +305,7 @@
                         HttpRequest.<BidRequest>builder()
                                 .method(HttpMethod.POST)
                                 .uri(EMPTY)
-                                .body(EMPTY)
+                                .body(EMPTY_BYTE_BODY)
                                 .headers(new CaseInsensitiveHeaders())
                                 .build()),
                 emptyList()));
@@ -328,10 +323,7 @@
     }
 
     @Test
-    public void shouldNotWaitForResponsesWhenAllDealsIsGathered() {
-=======
     public void shouldNotWaitForResponsesWhenAllDealsIsGathered() throws JsonProcessingException {
->>>>>>> a4dc57cc
         // given
         httpBidderRequester = new HttpBidderRequester(httpClient, new DealsBidderRequestCompletionTrackerFactory(),
                 bidderErrorNotifier, requestEnricher, jacksonMapper);
@@ -839,13 +831,8 @@
                 .build();
     }
 
-<<<<<<< HEAD
     private void givenHttpClientReturnsResponseForStringRequest(int statusCode, String response) {
-        given(httpClient.request(any(), anyString(), any(), (String) any(), anyLong()))
-=======
-    private void givenHttpClientReturnsResponse(int statusCode, String response) {
         given(httpClient.request(any(), anyString(), any(), (byte[]) any(), anyLong()))
->>>>>>> a4dc57cc
                 .willReturn(Future.succeededFuture(HttpClientResponse.of(statusCode, null, response)));
     }
 
