package org.prebid.server.bidder;

import com.iab.openrtb.request.BidRequest;
import io.vertx.core.Future;
import io.vertx.core.MultiMap;
import io.vertx.core.http.CaseInsensitiveHeaders;
import io.vertx.core.http.HttpMethod;
import org.junit.Before;
import org.junit.Rule;
import org.junit.Test;
import org.mockito.ArgumentCaptor;
import org.mockito.BDDMockito;
import org.mockito.Mock;
import org.mockito.junit.MockitoJUnit;
import org.mockito.junit.MockitoRule;
import org.prebid.server.VertxTest;
import org.prebid.server.auction.model.BidderRequest;
import org.prebid.server.bidder.model.BidderBid;
import org.prebid.server.bidder.model.BidderError;
import org.prebid.server.bidder.model.BidderSeatBid;
import org.prebid.server.bidder.model.HttpCall;
import org.prebid.server.bidder.model.HttpRequest;
import org.prebid.server.bidder.model.HttpResponse;
import org.prebid.server.bidder.model.Result;
import org.prebid.server.execution.Timeout;
import org.prebid.server.execution.TimeoutFactory;
import org.prebid.server.proto.openrtb.ext.response.ExtHttpCall;
import org.prebid.server.settings.bidder.BidderInfo;
import org.prebid.server.validation.BidderInfoRequestValidator;
import org.prebid.server.validation.model.ValueValidationResult;
import org.prebid.server.vertx.http.HttpClient;
import org.prebid.server.vertx.http.model.HttpClientResponse;

import java.time.Clock;
import java.time.Instant;
import java.time.ZoneId;
import java.util.List;
import java.util.concurrent.TimeoutException;

import static java.util.Arrays.asList;
import static java.util.Collections.emptyList;
import static java.util.Collections.singletonList;
import static org.apache.commons.lang3.StringUtils.EMPTY;
import static org.assertj.core.api.Assertions.assertThat;
import static org.mockito.ArgumentMatchers.any;
import static org.mockito.ArgumentMatchers.eq;
import static org.mockito.ArgumentMatchers.same;
import static org.mockito.BDDMockito.given;
import static org.mockito.Mockito.anyLong;
import static org.mockito.Mockito.anyString;
import static org.mockito.Mockito.isNull;
import static org.mockito.Mockito.never;
import static org.mockito.Mockito.times;
import static org.mockito.Mockito.verify;
import static org.mockito.Mockito.verifyZeroInteractions;

public class HttpBidderRequesterTest extends VertxTest {

    @Rule
    public final MockitoRule mockitoRule = MockitoJUnit.rule();

    @Mock
    private Bidder<BidRequest> bidder;
    @Mock
    private HttpClient httpClient;
    @Mock
    private BidderInfoRequestValidator bidderInfoRequestValidator;
    @Mock
    private BidderErrorNotifier bidderErrorNotifier;

    private HttpBidderRequester httpBidderRequester;

    private BidderInfo bidderInfo;

    private Timeout timeout;
    private Timeout expiredTimeout;

    @Before
    public void setUp() {
        given(bidderInfoRequestValidator.validate(any(), any()))
                .willAnswer(invocation -> ValueValidationResult.success(invocation.getArgument(0)));
        given(bidderErrorNotifier.processTimeout(any(), any())).will(invocation -> invocation.getArgument(0));

        bidderInfo = BidderInfo.create(true, null, false, emptyList(), emptyList(), emptyList(), 0, false, false,
                false);
        final Clock clock = Clock.fixed(Instant.now(), ZoneId.systemDefault());
        final TimeoutFactory timeoutFactory = new TimeoutFactory(clock);
        timeout = timeoutFactory.create(500L);
        expiredTimeout = timeoutFactory.create(clock.instant().minusMillis(1500L).toEpochMilli(), 1000L);

        httpBidderRequester = new HttpBidderRequester(httpClient, bidderInfoRequestValidator, null,
                bidderErrorNotifier);
    }

    @Test
    public void shouldReturnFailedToRequestBidsErrorWhenBidderInfoRequestValidatorReturnError() {
        // given
        final String errorMessage = "ERROR";
        final String warningMessage = "WARNING";
        given(bidderInfoRequestValidator.validate(any(), any()))
                .willReturn(ValueValidationResult.of(null, singletonList(warningMessage), singletonList(errorMessage)));

        // when
        final BidderSeatBid bidderSeatBid =
                httpBidderRequester.requestBids(bidder, bidderInfo, BidRequest.builder().build(), timeout, false)
                        .result();

        // then
        assertThat(bidderSeatBid.getBids()).isEmpty();
        assertThat(bidderSeatBid.getHttpCalls()).isEmpty();
        assertThat(bidderSeatBid.getErrors())
                .containsOnly(BidderError.badInput(errorMessage), BidderError.badInput(warningMessage));
    }

    @Test
    public void shouldUseValidatedBidRequestWhenBidderInfoRequestValidatorReturnResult() {
        // given
        final BidRequest updatedBidRequest = BidRequest.builder().id("UpdatedBidRequest").build();
        given(bidderInfoRequestValidator.validate(any(), any()))
                .willReturn(ValueValidationResult.success(updatedBidRequest));
        given(bidder.makeHttpRequests(any())).willReturn(Result.of(emptyList(), emptyList()));

        // when
        httpBidderRequester.requestBids(bidder, bidderInfo, BidRequest.builder().build(), timeout, false).result();

        // then
        verify(bidder).makeHttpRequests(updatedBidRequest);
    }

    @Test
    public void shouldAddBadInputErrorAndUserValidatedBidRequestWhenBidderInfoRequestValidatorHasWarnings() {
        // given
        final BidRequest updatedBidRequest = BidRequest.builder().id("UpdatedBidRequest").build();
        final String warning1 = "Warning1";
        final String warning2 = "Warning2";
        final List<String> warnings = asList(warning1, warning2);
        given(bidderInfoRequestValidator.validate(any(), any())).willReturn(
                ValueValidationResult.warning(updatedBidRequest, warnings));
        given(bidder.makeHttpRequests(any())).willReturn(Result.of(emptyList(), emptyList()));

        final BidderSeatBid bidderSeatBid =
                httpBidderRequester.requestBids(bidder, bidderInfo, BidRequest.builder().build(), timeout, false)
                        .result();

        // then
        verify(bidder).makeHttpRequests(updatedBidRequest);

        assertThat(bidderSeatBid.getErrors())
                .containsOnly(BidderError.badInput(warning1), BidderError.badInput(warning2));
    }

    @Test
    public void shouldReturnFailedToRequestBidsErrorWhenBidderReturnsEmptyHttpRequestAndErrorLists() {
        // given
        given(bidder.makeHttpRequests(any())).willReturn(Result.of(emptyList(), emptyList()));
        final BidderRequest bidderRequest = BidderRequest.of("bidder", null, BidRequest.builder().build());

        // when
        final BidderSeatBid bidderSeatBid =
<<<<<<< HEAD
                httpBidderRequester.requestBids(bidder, bidderInfo, BidRequest.builder().build(), timeout, false)
                        .result();
=======
                httpBidderRequester.requestBids(bidder, bidderRequest, timeout, false).result();
>>>>>>> 01187685

        // then
        assertThat(bidderSeatBid.getBids()).isEmpty();
        assertThat(bidderSeatBid.getHttpCalls()).isEmpty();
        assertThat(bidderSeatBid.getErrors())
                .containsOnly(BidderError.failedToRequestBids(
                        "The bidder failed to generate any bid requests, but also failed to generate an error"));
    }

    @Test
    public void shouldTolerateBidderReturningErrorsAndNoHttpRequests() {
        // given
        given(bidder.makeHttpRequests(any())).willReturn(Result.of(emptyList(),
                asList(BidderError.badInput("error1"), BidderError.badInput("error2"))));
        final BidderRequest bidderRequest = BidderRequest.of("bidder", null, BidRequest.builder().build());

        // when
        final BidderSeatBid bidderSeatBid =
<<<<<<< HEAD
                httpBidderRequester.requestBids(bidder, bidderInfo, BidRequest.builder().build(), timeout, false)
                        .result();
=======
                httpBidderRequester.requestBids(bidder, bidderRequest, timeout, false).result();
>>>>>>> 01187685

        // then
        assertThat(bidderSeatBid.getBids()).isEmpty();
        assertThat(bidderSeatBid.getHttpCalls()).isEmpty();
        assertThat(bidderSeatBid.getErrors())
                .extracting(BidderError::getMessage)
                .containsOnly("error1", "error2");
    }

    @Test
    public void shouldSendPopulatedPostRequest() {
        // given
        givenHttpClientReturnsResponse(200, null);

        final MultiMap headers = new CaseInsensitiveHeaders();
        given(bidder.makeHttpRequests(any())).willReturn(Result.of(singletonList(
                HttpRequest.<BidRequest>builder()
                        .method(HttpMethod.POST)
                        .uri("uri")
                        .body("requestBody")
                        .headers(headers)
                        .build()),
                emptyList()));
        headers.add("header1", "value1");
        headers.add("header2", "value2");

        final BidderRequest bidderRequest = BidderRequest.of("bidder", null, BidRequest.builder().build());
        // when
<<<<<<< HEAD
        httpBidderRequester.requestBids(bidder, bidderInfo, BidRequest.builder().build(), timeout, false);
=======
        httpBidderRequester.requestBids(bidder, bidderRequest, timeout, false);
>>>>>>> 01187685

        // then
        verify(httpClient).request(eq(HttpMethod.POST), eq("uri"), eq(headers), eq("requestBody"), eq(500L));
    }

    @Test
    public void shouldPassStoredResponseToBidderMakeBidsMethodAndReturnSeatBids() {
        // given
        final MultiMap headers = new CaseInsensitiveHeaders();
        given(bidder.makeHttpRequests(any())).willReturn(Result.of(singletonList(
                HttpRequest.<BidRequest>builder()
                        .method(HttpMethod.POST)
                        .uri("uri")
                        .body("requestBody")
                        .headers(headers)
                        .build()),
                emptyList()));
        headers.add("header1", "value1");
        headers.add("header2", "value2");

        final List<BidderBid> bids = asList(BidderBid.of(null, null, null), BidderBid.of(null, null, null));
        given(bidder.makeBids(any(), any())).willReturn(Result.of(bids, emptyList()));

        final BidderRequest bidderRequest = BidderRequest.of("bidder", "storedResponse", BidRequest.builder().build());

        // when
        final BidderSeatBid bidderSeatBid = httpBidderRequester.requestBids(bidder, bidderRequest, timeout, false)
                .result();

        // then
        verifyZeroInteractions(httpClient);
        final ArgumentCaptor<HttpCall<BidRequest>> httpCallArgumentCaptor = ArgumentCaptor.forClass(HttpCall.class);
        verify(bidder).makeBids(httpCallArgumentCaptor.capture(), any());
        assertThat(httpCallArgumentCaptor.getValue().getResponse())
                .extracting(HttpResponse::getBody)
                .containsOnly("storedResponse");
        assertThat(bidderSeatBid.getBids()).containsOnlyElementsOf(bids);
    }

    @Test
    public void shouldMakeRequestToBidderWhenStoredResponseDefinedButBidderCreatesMoreThanOneRequest() {
        // given
        givenHttpClientReturnsResponse(200, null);
        final MultiMap headers = new CaseInsensitiveHeaders();
        given(bidder.makeHttpRequests(any())).willReturn(Result.of(asList(
                HttpRequest.<BidRequest>builder()
                        .method(HttpMethod.POST)
                        .uri("uri")
                        .body("requestBody")
                        .headers(headers)
                        .build(),
                HttpRequest.<BidRequest>builder()
                        .method(HttpMethod.POST)
                        .uri("uri")
                        .body("requestBody2")
                        .headers(headers)
                        .build()),
                emptyList()));
        headers.add("header1", "value1");
        headers.add("header2", "value2");

        final BidderRequest bidderRequest = BidderRequest.of("bidder", "storedResponse", BidRequest.builder().build());

        // when
        httpBidderRequester.requestBids(bidder, bidderRequest, timeout, false).result();

        // then
        verify(httpClient, times(2)).request(any(), anyString(), any(), any(), anyLong());
    }

    @Test
    public void shouldSendPopulatedGetRequestWithoutBody() {
        // given
        givenHttpClientReturnsResponse(200, null);

        given(bidder.makeHttpRequests(any())).willReturn(Result.of(singletonList(
                HttpRequest.<BidRequest>builder()
                        .method(HttpMethod.GET)
                        .uri("uri")
                        .build()),
                emptyList()));

        final BidderRequest bidderRequest = BidderRequest.of("bidder", null, BidRequest.builder().build());

        // when
<<<<<<< HEAD
        httpBidderRequester.requestBids(bidder, bidderInfo, BidRequest.builder().build(), timeout, false);
=======
        httpBidderRequester.requestBids(bidder, bidderRequest, timeout, false);
>>>>>>> 01187685

        // then
        verify(httpClient).request(any(), anyString(), any(), isNull(), anyLong());
    }

    @Test
    public void shouldSendMultipleRequests() {
        // given
        givenHttpClientReturnsResponse(200, null);

        given(bidder.makeHttpRequests(any())).willReturn(Result.of(asList(
                HttpRequest.<BidRequest>builder()
                        .method(HttpMethod.POST)
                        .uri(EMPTY)
                        .body(EMPTY)
                        .headers(new CaseInsensitiveHeaders())
                        .build(),
                HttpRequest.<BidRequest>builder()
                        .method(HttpMethod.POST)
                        .uri(EMPTY)
                        .body(EMPTY)
                        .headers(new CaseInsensitiveHeaders())
                        .build()),
                emptyList()));

        final BidderRequest bidderRequest = BidderRequest.of("bidder", null, BidRequest.builder().build());
        // when
<<<<<<< HEAD
        httpBidderRequester.requestBids(bidder, bidderInfo, BidRequest.builder().build(), timeout, false);
=======
        httpBidderRequester.requestBids(bidder, bidderRequest, timeout, false);
>>>>>>> 01187685

        // then
        verify(httpClient, times(2)).request(any(), anyString(), any(), any(), anyLong());
    }

    @Test
    public void shouldReturnBidsCreatedByBidder() {
        // given
        given(bidder.makeHttpRequests(any())).willReturn(Result.of(singletonList(
                HttpRequest.<BidRequest>builder()
                        .method(HttpMethod.POST)
                        .uri(EMPTY)
                        .body(EMPTY)
                        .headers(new CaseInsensitiveHeaders())
                        .build()),
                emptyList()));

        givenHttpClientReturnsResponse(200, "responseBody");

        final List<BidderBid> bids = asList(BidderBid.of(null, null, null), BidderBid.of(null, null, null));
        given(bidder.makeBids(any(), any())).willReturn(Result.of(bids, emptyList()));

        final BidderRequest bidderRequest = BidderRequest.of("bidder", null, BidRequest.builder().build());

        // when
        final BidderSeatBid bidderSeatBid =
<<<<<<< HEAD
                httpBidderRequester.requestBids(bidder, bidderInfo, BidRequest.builder().build(), timeout, false)
                        .result();
=======
                httpBidderRequester.requestBids(bidder, bidderRequest, timeout, false).result();
>>>>>>> 01187685

        // then
        assertThat(bidderSeatBid.getBids()).containsOnlyElementsOf(bids);
    }

    @Test
    public void shouldReturnFullDebugInfoIfDebugEnabled() {
        // given
        given(bidder.makeHttpRequests(any())).willReturn(Result.of(asList(
                HttpRequest.<BidRequest>builder()
                        .method(HttpMethod.POST)
                        .uri("uri1")
                        .body("requestBody1")
                        .headers(new CaseInsensitiveHeaders())
                        .build(),
                HttpRequest.<BidRequest>builder()
                        .method(HttpMethod.POST)
                        .uri("uri2")
                        .body("requestBody2")
                        .headers(new CaseInsensitiveHeaders())
                        .build()),
                emptyList()));

        givenHttpClientReturnsResponses(
                HttpClientResponse.of(200, null, "responseBody1"),
                HttpClientResponse.of(200, null, "responseBody2"));

        given(bidder.makeBids(any(), any())).willReturn(Result.of(emptyList(), emptyList()));

        final BidderRequest bidderRequest = BidderRequest.of("bidder", null, BidRequest.builder().build());

        // when
        final BidderSeatBid bidderSeatBid =
<<<<<<< HEAD
                httpBidderRequester.requestBids(bidder, bidderInfo, BidRequest.builder().build(), timeout, true)
                        .result();
=======
                httpBidderRequester.requestBids(bidder, bidderRequest, timeout, true).result();
>>>>>>> 01187685

        // then
        assertThat(bidderSeatBid.getHttpCalls()).hasSize(2).containsOnly(
                ExtHttpCall.builder().uri("uri1").requestbody("requestBody1").responsebody("responseBody1")
                        .status(200).build(),
                ExtHttpCall.builder().uri("uri2").requestbody("requestBody2").responsebody("responseBody2")
                        .status(200).build());
    }

    @Test
    public void shouldReturnPartialDebugInfoIfDebugEnabledAndGlobalTimeoutAlreadyExpired() {
        // given
        given(bidder.makeHttpRequests(any())).willReturn(Result.of(singletonList(
                HttpRequest.<BidRequest>builder()
                        .method(HttpMethod.POST)
                        .uri("uri1")
                        .body("requestBody1")
                        .headers(new CaseInsensitiveHeaders())
                        .build()),
                emptyList()));

        final BidderRequest bidderRequest = BidderRequest.of("bidder", null, BidRequest.builder().build());

        // when
        final BidderSeatBid bidderSeatBid =
<<<<<<< HEAD
                httpBidderRequester.requestBids(bidder, bidderInfo, BidRequest.builder().build(), expiredTimeout, true)
                        .result();
=======
                httpBidderRequester.requestBids(bidder, bidderRequest, expiredTimeout, true).result();
>>>>>>> 01187685

        // then
        assertThat(bidderSeatBid.getHttpCalls()).hasSize(1).containsOnly(
                ExtHttpCall.builder().uri("uri1").requestbody("requestBody1").build());
    }

    @Test
    public void shouldReturnPartialDebugInfoIfDebugEnabledAndHttpErrorOccurs() {
        // given
        given(bidder.makeHttpRequests(any())).willReturn(Result.of(singletonList(
                HttpRequest.<BidRequest>builder()
                        .method(HttpMethod.POST)
                        .uri("uri1")
                        .body("requestBody1")
                        .headers(new CaseInsensitiveHeaders())
                        .build()),
                emptyList()));

        givenHttpClientProducesException(new RuntimeException("Request exception"));

        final BidderRequest bidderRequest = BidderRequest.of("bidder", null, BidRequest.builder().build());

        // when
        final BidderSeatBid bidderSeatBid =
<<<<<<< HEAD
                httpBidderRequester.requestBids(bidder, bidderInfo, BidRequest.builder().build(), timeout, true)
                        .result();
=======
                httpBidderRequester.requestBids(bidder, bidderRequest, timeout, true).result();
>>>>>>> 01187685

        // then
        assertThat(bidderSeatBid.getHttpCalls()).hasSize(1).containsOnly(
                ExtHttpCall.builder().uri("uri1").requestbody("requestBody1").build());
    }

    @Test
    public void shouldReturnFullDebugInfoIfDebugEnabledAndErrorStatus() {
        // given
        given(bidder.makeHttpRequests(any())).willReturn(Result.of(singletonList(
                HttpRequest.<BidRequest>builder()
                        .method(HttpMethod.POST)
                        .uri("uri1")
                        .body("requestBody1")
                        .headers(new CaseInsensitiveHeaders())
                        .build()),
                emptyList()));

        givenHttpClientReturnsResponses(HttpClientResponse.of(500, null, "responseBody1"));

        final BidderRequest bidderRequest = BidderRequest.of("bidder", null, BidRequest.builder().build());

        // when
        final BidderSeatBid bidderSeatBid =
<<<<<<< HEAD
                httpBidderRequester.requestBids(bidder, bidderInfo, BidRequest.builder().build(), timeout, true)
                        .result();
=======
                httpBidderRequester.requestBids(bidder, bidderRequest, timeout, true).result();
>>>>>>> 01187685

        // then
        assertThat(bidderSeatBid.getHttpCalls()).hasSize(1).containsOnly(
                ExtHttpCall.builder().uri("uri1").requestbody("requestBody1").responsebody("responseBody1")
                        .status(500).build());
        assertThat(bidderSeatBid.getErrors()).hasSize(1)
                .extracting(BidderError::getMessage).containsOnly(
                "Unexpected status code: 500. Run with request.test = 1 for more info");
    }

    @Test
    public void shouldTolerateAlreadyExpiredGlobalTimeout() {
        // given
        given(bidder.makeHttpRequests(any())).willReturn(Result.of(singletonList(
                HttpRequest.<BidRequest>builder()
                        .method(HttpMethod.POST)
                        .uri(EMPTY)
                        .body(EMPTY)
                        .headers(new CaseInsensitiveHeaders())
                        .build()),
                emptyList()));

        final BidderRequest bidderRequest = BidderRequest.of("bidder", null, BidRequest.builder().build());

        // when
        final BidderSeatBid bidderSeatBid =
<<<<<<< HEAD
                httpBidderRequester.requestBids(bidder, bidderInfo, BidRequest.builder().build(), expiredTimeout, false)
                        .result();
=======
                httpBidderRequester.requestBids(bidder, bidderRequest, expiredTimeout, false).result();
>>>>>>> 01187685

        // then
        assertThat(bidderSeatBid.getErrors()).hasSize(1)
                .extracting(BidderError::getMessage)
                .containsOnly("Timeout has been exceeded");
        verifyZeroInteractions(httpClient);
    }

    @Test
    public void shouldNotifyBidderOfTimeout() {
        // given
        final HttpRequest<BidRequest> httpRequest = HttpRequest.<BidRequest>builder()
                .method(HttpMethod.POST)
                .uri(EMPTY)
                .body(EMPTY)
                .build();

        given(bidder.makeHttpRequests(any())).willReturn(Result.of(singletonList(httpRequest), null));

        given(httpClient.request(any(), anyString(), any(), any(), anyLong()))
                // bidder request
                .willReturn(Future.failedFuture(new TimeoutException("Timeout exception")));

        final BidderRequest bidderRequest = BidderRequest.of("bidder", null, BidRequest.builder().build());

        // when
<<<<<<< HEAD
        httpBidderRequester.requestBids(bidder, bidderInfo, BidRequest.builder().build(), timeout, false);
=======
        httpBidderRequester.requestBids(bidder, bidderRequest, timeout, false);
>>>>>>> 01187685

        // then
        verify(bidderErrorNotifier).processTimeout(any(), same(bidder));
    }

    @Test
    public void shouldTolerateMultipleErrors() {
        // given
        given(bidder.makeHttpRequests(any())).willReturn(Result.of(asList(
                // this request will fail with response exception
                HttpRequest.<BidRequest>builder()
                        .method(HttpMethod.POST)
                        .uri(EMPTY)
                        .body(EMPTY)
                        .headers(new CaseInsensitiveHeaders())
                        .build(),
                // this request will fail with timeout
                HttpRequest.<BidRequest>builder()
                        .method(HttpMethod.POST)
                        .uri(EMPTY)
                        .body(EMPTY)
                        .headers(new CaseInsensitiveHeaders())
                        .build(),
                // this request will fail with 500 status
                HttpRequest.<BidRequest>builder()
                        .method(HttpMethod.POST)
                        .uri(EMPTY)
                        .body(EMPTY)
                        .headers(new CaseInsensitiveHeaders())
                        .build(),
                // this request will fail with 400 status
                HttpRequest.<BidRequest>builder()
                        .method(HttpMethod.POST)
                        .uri(EMPTY)
                        .body(EMPTY)
                        .headers(new CaseInsensitiveHeaders())
                        .build(),
                // this request will get 204 status
                HttpRequest.<BidRequest>builder()
                        .method(HttpMethod.POST)
                        .uri(EMPTY)
                        .body(EMPTY)
                        .headers(new CaseInsensitiveHeaders())
                        .build(),
                // finally this request will succeed
                HttpRequest.<BidRequest>builder()
                        .method(HttpMethod.POST)
                        .uri(EMPTY)
                        .body(EMPTY)
                        .headers(new CaseInsensitiveHeaders())
                        .build()),
                singletonList(BidderError.badInput("makeHttpRequestsError"))));

        given(httpClient.request(any(), anyString(), any(), any(), anyLong()))
                // simulate response error for the first request
                .willReturn(Future.failedFuture(new RuntimeException("Response exception")))
                // simulate timeout for the second request
                .willReturn(Future.failedFuture(new TimeoutException("Timeout exception")))
                // simulate 500 status
                .willReturn(Future.succeededFuture(HttpClientResponse.of(500, null, EMPTY)))
                // simulate 400 status
                .willReturn(Future.succeededFuture(HttpClientResponse.of(400, null, EMPTY)))
                // simulate 204 status
                .willReturn(Future.succeededFuture(HttpClientResponse.of(204, null, EMPTY)))
                // simulate 200 status
                .willReturn(Future.succeededFuture(HttpClientResponse.of(200, null, EMPTY)));

        given(bidder.makeBids(any(), any())).willReturn(
                Result.of(singletonList(BidderBid.of(null, null, null)),
                        singletonList(BidderError.badServerResponse("makeBidsError"))));

        final BidderRequest bidderRequest = BidderRequest.of("bidder", null, BidRequest.builder().build());

        // when
        final BidderSeatBid bidderSeatBid = httpBidderRequester
<<<<<<< HEAD
                .requestBids(bidder, bidderInfo, BidRequest.builder().test(1).build(), timeout, false)
=======
                .requestBids(bidder, bidderRequest, timeout, false)
>>>>>>> 01187685
                .result();

        // then
        // only one calls is expected (200) since other requests have failed with errors.
        verify(bidder, times(1)).makeBids(any(), any());
        assertThat(bidderSeatBid.getBids()).hasSize(1);
        assertThat(bidderSeatBid.getErrors()).containsOnly(
                BidderError.badInput("makeHttpRequestsError"),
                BidderError.generic("Response exception"),
                BidderError.timeout("Timeout exception"),
                BidderError.badServerResponse("Unexpected status code: 500. Run with request.test = 1 for more info"),
                BidderError.badInput("Unexpected status code: 400. Run with request.test = 1 for more info"),
                BidderError.badServerResponse("makeBidsError"));
    }

    @Test
    public void shouldNotMakeBidsIfResponseStatusIs204() {
        // given
        given(bidder.makeHttpRequests(any())).willReturn(Result.of(singletonList(
                HttpRequest.<BidRequest>builder()
                        .method(HttpMethod.POST)
                        .uri(EMPTY)
                        .body(EMPTY)
                        .headers(new CaseInsensitiveHeaders())
                        .build()),
                emptyList()));

        givenHttpClientReturnsResponse(204, EMPTY);

        final BidderRequest bidderRequest = BidderRequest.of("bidder", null, BidRequest.builder().test(1).build());

        // when
<<<<<<< HEAD
        httpBidderRequester.requestBids(bidder, bidderInfo, BidRequest.builder().test(1).build(), timeout, false);
=======
        httpBidderRequester.requestBids(bidder, bidderRequest, timeout, false);
>>>>>>> 01187685

        // then
        verify(bidder, never()).makeBids(any(), any());
    }

    private void givenHttpClientReturnsResponse(int statusCode, String response) {
        given(httpClient.request(any(), anyString(), any(), any(), anyLong()))
                .willReturn(Future.succeededFuture(HttpClientResponse.of(statusCode, null, response)));
    }

    private void givenHttpClientProducesException(Throwable throwable) {
        given(httpClient.request(any(), anyString(), any(), any(), anyLong()))
                .willReturn(Future.failedFuture(throwable));
    }

    private void givenHttpClientReturnsResponses(HttpClientResponse... httpClientResponses) {
        BDDMockito.BDDMyOngoingStubbing<Future<HttpClientResponse>> stubbing =
                given(httpClient.request(any(), anyString(), any(), any(), anyLong()));

        // setup multiple answers
        for (HttpClientResponse httpClientResponse : httpClientResponses) {
            stubbing = stubbing.willReturn(Future.succeededFuture(httpClientResponse));
        }
    }
}<|MERGE_RESOLUTION|>--- conflicted
+++ resolved
@@ -99,10 +99,11 @@
         final String warningMessage = "WARNING";
         given(bidderInfoRequestValidator.validate(any(), any()))
                 .willReturn(ValueValidationResult.of(null, singletonList(warningMessage), singletonList(errorMessage)));
-
-        // when
-        final BidderSeatBid bidderSeatBid =
-                httpBidderRequester.requestBids(bidder, bidderInfo, BidRequest.builder().build(), timeout, false)
+        final BidderRequest bidderRequest = BidderRequest.of("bidder", null, BidRequest.builder().build());
+
+        // when
+        final BidderSeatBid bidderSeatBid =
+                httpBidderRequester.requestBids(bidder, bidderInfo, bidderRequest, timeout, false)
                         .result();
 
         // then
@@ -119,9 +120,10 @@
         given(bidderInfoRequestValidator.validate(any(), any()))
                 .willReturn(ValueValidationResult.success(updatedBidRequest));
         given(bidder.makeHttpRequests(any())).willReturn(Result.of(emptyList(), emptyList()));
-
-        // when
-        httpBidderRequester.requestBids(bidder, bidderInfo, BidRequest.builder().build(), timeout, false).result();
+        final BidderRequest bidderRequest = BidderRequest.of("bidder", null, BidRequest.builder().build());
+
+        // when
+        httpBidderRequester.requestBids(bidder, bidderInfo, bidderRequest, timeout, false).result();
 
         // then
         verify(bidder).makeHttpRequests(updatedBidRequest);
@@ -137,9 +139,10 @@
         given(bidderInfoRequestValidator.validate(any(), any())).willReturn(
                 ValueValidationResult.warning(updatedBidRequest, warnings));
         given(bidder.makeHttpRequests(any())).willReturn(Result.of(emptyList(), emptyList()));
-
-        final BidderSeatBid bidderSeatBid =
-                httpBidderRequester.requestBids(bidder, bidderInfo, BidRequest.builder().build(), timeout, false)
+        final BidderRequest bidderRequest = BidderRequest.of("bidder", null, BidRequest.builder().build());
+
+        final BidderSeatBid bidderSeatBid =
+                httpBidderRequester.requestBids(bidder, bidderInfo, bidderRequest, timeout, false)
                         .result();
 
         // then
@@ -157,12 +160,7 @@
 
         // when
         final BidderSeatBid bidderSeatBid =
-<<<<<<< HEAD
-                httpBidderRequester.requestBids(bidder, bidderInfo, BidRequest.builder().build(), timeout, false)
-                        .result();
-=======
-                httpBidderRequester.requestBids(bidder, bidderRequest, timeout, false).result();
->>>>>>> 01187685
+                httpBidderRequester.requestBids(bidder, bidderInfo, bidderRequest, timeout, false).result();
 
         // then
         assertThat(bidderSeatBid.getBids()).isEmpty();
@@ -181,12 +179,7 @@
 
         // when
         final BidderSeatBid bidderSeatBid =
-<<<<<<< HEAD
-                httpBidderRequester.requestBids(bidder, bidderInfo, BidRequest.builder().build(), timeout, false)
-                        .result();
-=======
-                httpBidderRequester.requestBids(bidder, bidderRequest, timeout, false).result();
->>>>>>> 01187685
+                httpBidderRequester.requestBids(bidder, bidderInfo, bidderRequest, timeout, false).result();
 
         // then
         assertThat(bidderSeatBid.getBids()).isEmpty();
@@ -215,11 +208,7 @@
 
         final BidderRequest bidderRequest = BidderRequest.of("bidder", null, BidRequest.builder().build());
         // when
-<<<<<<< HEAD
-        httpBidderRequester.requestBids(bidder, bidderInfo, BidRequest.builder().build(), timeout, false);
-=======
-        httpBidderRequester.requestBids(bidder, bidderRequest, timeout, false);
->>>>>>> 01187685
+        httpBidderRequester.requestBids(bidder, bidderInfo, bidderRequest, timeout, false);
 
         // then
         verify(httpClient).request(eq(HttpMethod.POST), eq("uri"), eq(headers), eq("requestBody"), eq(500L));
@@ -246,7 +235,8 @@
         final BidderRequest bidderRequest = BidderRequest.of("bidder", "storedResponse", BidRequest.builder().build());
 
         // when
-        final BidderSeatBid bidderSeatBid = httpBidderRequester.requestBids(bidder, bidderRequest, timeout, false)
+        final BidderSeatBid bidderSeatBid = httpBidderRequester.requestBids(bidder, bidderInfo, bidderRequest, timeout,
+                false)
                 .result();
 
         // then
@@ -284,7 +274,7 @@
         final BidderRequest bidderRequest = BidderRequest.of("bidder", "storedResponse", BidRequest.builder().build());
 
         // when
-        httpBidderRequester.requestBids(bidder, bidderRequest, timeout, false).result();
+        httpBidderRequester.requestBids(bidder, bidderInfo, bidderRequest, timeout, false).result();
 
         // then
         verify(httpClient, times(2)).request(any(), anyString(), any(), any(), anyLong());
@@ -305,11 +295,7 @@
         final BidderRequest bidderRequest = BidderRequest.of("bidder", null, BidRequest.builder().build());
 
         // when
-<<<<<<< HEAD
-        httpBidderRequester.requestBids(bidder, bidderInfo, BidRequest.builder().build(), timeout, false);
-=======
-        httpBidderRequester.requestBids(bidder, bidderRequest, timeout, false);
->>>>>>> 01187685
+        httpBidderRequester.requestBids(bidder, bidderInfo, bidderRequest, timeout, false);
 
         // then
         verify(httpClient).request(any(), anyString(), any(), isNull(), anyLong());
@@ -337,11 +323,7 @@
 
         final BidderRequest bidderRequest = BidderRequest.of("bidder", null, BidRequest.builder().build());
         // when
-<<<<<<< HEAD
-        httpBidderRequester.requestBids(bidder, bidderInfo, BidRequest.builder().build(), timeout, false);
-=======
-        httpBidderRequester.requestBids(bidder, bidderRequest, timeout, false);
->>>>>>> 01187685
+        httpBidderRequester.requestBids(bidder, bidderInfo, bidderRequest, timeout, false);
 
         // then
         verify(httpClient, times(2)).request(any(), anyString(), any(), any(), anyLong());
@@ -368,12 +350,7 @@
 
         // when
         final BidderSeatBid bidderSeatBid =
-<<<<<<< HEAD
-                httpBidderRequester.requestBids(bidder, bidderInfo, BidRequest.builder().build(), timeout, false)
-                        .result();
-=======
-                httpBidderRequester.requestBids(bidder, bidderRequest, timeout, false).result();
->>>>>>> 01187685
+                httpBidderRequester.requestBids(bidder, bidderInfo, bidderRequest, timeout, false).result();
 
         // then
         assertThat(bidderSeatBid.getBids()).containsOnlyElementsOf(bids);
@@ -407,12 +384,7 @@
 
         // when
         final BidderSeatBid bidderSeatBid =
-<<<<<<< HEAD
-                httpBidderRequester.requestBids(bidder, bidderInfo, BidRequest.builder().build(), timeout, true)
-                        .result();
-=======
-                httpBidderRequester.requestBids(bidder, bidderRequest, timeout, true).result();
->>>>>>> 01187685
+                httpBidderRequester.requestBids(bidder, bidderInfo, bidderRequest, timeout, true).result();
 
         // then
         assertThat(bidderSeatBid.getHttpCalls()).hasSize(2).containsOnly(
@@ -438,12 +410,7 @@
 
         // when
         final BidderSeatBid bidderSeatBid =
-<<<<<<< HEAD
-                httpBidderRequester.requestBids(bidder, bidderInfo, BidRequest.builder().build(), expiredTimeout, true)
-                        .result();
-=======
-                httpBidderRequester.requestBids(bidder, bidderRequest, expiredTimeout, true).result();
->>>>>>> 01187685
+                httpBidderRequester.requestBids(bidder, bidderInfo, bidderRequest, expiredTimeout, true).result();
 
         // then
         assertThat(bidderSeatBid.getHttpCalls()).hasSize(1).containsOnly(
@@ -468,12 +435,7 @@
 
         // when
         final BidderSeatBid bidderSeatBid =
-<<<<<<< HEAD
-                httpBidderRequester.requestBids(bidder, bidderInfo, BidRequest.builder().build(), timeout, true)
-                        .result();
-=======
-                httpBidderRequester.requestBids(bidder, bidderRequest, timeout, true).result();
->>>>>>> 01187685
+                httpBidderRequester.requestBids(bidder, bidderInfo, bidderRequest, timeout, true).result();
 
         // then
         assertThat(bidderSeatBid.getHttpCalls()).hasSize(1).containsOnly(
@@ -498,12 +460,7 @@
 
         // when
         final BidderSeatBid bidderSeatBid =
-<<<<<<< HEAD
-                httpBidderRequester.requestBids(bidder, bidderInfo, BidRequest.builder().build(), timeout, true)
-                        .result();
-=======
-                httpBidderRequester.requestBids(bidder, bidderRequest, timeout, true).result();
->>>>>>> 01187685
+                httpBidderRequester.requestBids(bidder, bidderInfo, bidderRequest, timeout, true).result();
 
         // then
         assertThat(bidderSeatBid.getHttpCalls()).hasSize(1).containsOnly(
@@ -530,12 +487,7 @@
 
         // when
         final BidderSeatBid bidderSeatBid =
-<<<<<<< HEAD
-                httpBidderRequester.requestBids(bidder, bidderInfo, BidRequest.builder().build(), expiredTimeout, false)
-                        .result();
-=======
-                httpBidderRequester.requestBids(bidder, bidderRequest, expiredTimeout, false).result();
->>>>>>> 01187685
+                httpBidderRequester.requestBids(bidder, bidderInfo, bidderRequest, expiredTimeout, false).result();
 
         // then
         assertThat(bidderSeatBid.getErrors()).hasSize(1)
@@ -562,11 +514,7 @@
         final BidderRequest bidderRequest = BidderRequest.of("bidder", null, BidRequest.builder().build());
 
         // when
-<<<<<<< HEAD
-        httpBidderRequester.requestBids(bidder, bidderInfo, BidRequest.builder().build(), timeout, false);
-=======
-        httpBidderRequester.requestBids(bidder, bidderRequest, timeout, false);
->>>>>>> 01187685
+        httpBidderRequester.requestBids(bidder, bidderInfo, bidderRequest, timeout, false);
 
         // then
         verify(bidderErrorNotifier).processTimeout(any(), same(bidder));
@@ -642,11 +590,7 @@
 
         // when
         final BidderSeatBid bidderSeatBid = httpBidderRequester
-<<<<<<< HEAD
-                .requestBids(bidder, bidderInfo, BidRequest.builder().test(1).build(), timeout, false)
-=======
-                .requestBids(bidder, bidderRequest, timeout, false)
->>>>>>> 01187685
+                .requestBids(bidder, bidderInfo, bidderRequest, timeout, false)
                 .result();
 
         // then
@@ -679,11 +623,7 @@
         final BidderRequest bidderRequest = BidderRequest.of("bidder", null, BidRequest.builder().test(1).build());
 
         // when
-<<<<<<< HEAD
-        httpBidderRequester.requestBids(bidder, bidderInfo, BidRequest.builder().test(1).build(), timeout, false);
-=======
-        httpBidderRequester.requestBids(bidder, bidderRequest, timeout, false);
->>>>>>> 01187685
+        httpBidderRequester.requestBids(bidder, bidderInfo, bidderRequest, timeout, false);
 
         // then
         verify(bidder, never()).makeBids(any(), any());
