package org.prebid.server.bidder.adoppler;

import com.fasterxml.jackson.core.JsonProcessingException;
import com.fasterxml.jackson.databind.node.ObjectNode;
import com.iab.openrtb.request.Banner;
import com.iab.openrtb.request.BidRequest;
import com.iab.openrtb.request.Imp;
import com.iab.openrtb.request.Video;
import com.iab.openrtb.response.Bid;
import com.iab.openrtb.response.BidResponse;
import com.iab.openrtb.response.SeatBid;
import io.netty.handler.codec.http.HttpHeaderValues;
import org.junit.Before;
import org.junit.Test;
import org.prebid.server.VertxTest;
import org.prebid.server.bidder.adoppler.model.AdopplerResponseExt;
import org.prebid.server.bidder.model.BidderBid;
import org.prebid.server.bidder.model.BidderError;
import org.prebid.server.bidder.model.HttpCall;
import org.prebid.server.bidder.model.HttpRequest;
import org.prebid.server.bidder.model.HttpResponse;
import org.prebid.server.bidder.model.Result;
import org.prebid.server.proto.openrtb.ext.ExtPrebid;
import org.prebid.server.proto.openrtb.ext.request.adoppler.ExtImpAdoppler;
import org.prebid.server.util.HttpUtil;

import java.util.Arrays;
import java.util.Collections;
import java.util.List;
import java.util.Map;
import java.util.function.Function;

import static java.util.Collections.singletonList;
import static java.util.function.Function.identity;
import static org.assertj.core.api.Assertions.assertThat;
import static org.assertj.core.api.Assertions.assertThatIllegalArgumentException;
import static org.assertj.core.api.Assertions.tuple;

public class AdopplerBidderTest extends VertxTest {

    private static final String ENDPOINT_URL = "http://{{AccountID}}.test.com/some/path/{{AdUnit}}";

    private AdopplerBidder adopplerBidder;

    @Before
    public void setUp() {
        adopplerBidder = new AdopplerBidder(ENDPOINT_URL, jacksonMapper);
    }

    @Test
    public void creationShouldFailOnInvalidEndpointUrl() {
        assertThatIllegalArgumentException().isThrownBy(() -> new AdopplerBidder("invalid_url", jacksonMapper));
    }

    @Test
    public void makeHttpRequestsShouldReturnErrorIfImpExtCouldNotBeParsed() {
        // given
        final BidRequest bidRequest = givenBidRequest(
                impBuilder -> impBuilder
                        .ext(mapper.valueToTree(ExtPrebid.of(null, ExtImpAdoppler.of(null, null)))));
        // when
        final Result<List<HttpRequest<BidRequest>>> result = adopplerBidder.makeHttpRequests(bidRequest);

        // then
<<<<<<< HEAD
        assertThat(result.getErrors()).hasSize(1);
        assertThat(result.getErrors().get(0).getMessage())
                .startsWith("adunit parameter is required for adoppler bidder");
=======
        assertThat(result.getErrors())
                .containsExactly(BidderError.badInput("$.imp.ext.adoppler.adunit required"));
>>>>>>> 220481c3
    }

    @Test
    public void makeHttpRequestsShouldCreateCorrectURL() {
        // given
        final BidRequest bidRequest = givenBidRequest(identity());

        // when
        final Result<List<HttpRequest<BidRequest>>> result = adopplerBidder.makeHttpRequests(bidRequest);

        // then
        assertThat(result.getErrors()).isEmpty();
        assertThat(result.getValue()).hasSize(1);
        assertThat(result.getValue().get(0).getUri()).isEqualTo("http://clientId.test.com/some/path/adUnit");
    }

    @Test
    public void makeHttpRequestsShouldCreateUrlWithDefaultAppParamIfClientIsMissing() {
        // given
        final BidRequest bidRequest = givenBidRequest(
                impBuilder -> impBuilder
                        .ext(mapper.valueToTree(ExtPrebid.of(null, ExtImpAdoppler.of("adUnit", "")))));

        // when
        final Result<List<HttpRequest<BidRequest>>> result = adopplerBidder.makeHttpRequests(bidRequest);

        // then
        assertThat(result.getErrors()).isEmpty();
        assertThat(result.getValue()).hasSize(1);
        assertThat(result.getValue().get(0).getUri()).isEqualTo("http://app.test.com/some/path/adUnit");
    }

    @Test
    public void makeHttpRequestsShouldSetExpectedHeaders() {
        // given
        final BidRequest bidRequest = givenBidRequest(identity());

        // when
        final Result<List<HttpRequest<BidRequest>>> result = adopplerBidder.makeHttpRequests(bidRequest);

        // then
        assertThat(result.getErrors()).isEmpty();
        assertThat(result.getValue().get(0).getHeaders()).isNotNull()
                .extracting(Map.Entry::getKey, Map.Entry::getValue)
                .containsExactlyInAnyOrder(tuple(HttpUtil.X_OPENRTB_VERSION_HEADER.toString(), "2.5"),
                        tuple(HttpUtil.CONTENT_TYPE_HEADER.toString(), HttpUtil.APPLICATION_JSON_CONTENT_TYPE),
                        tuple(HttpUtil.ACCEPT_HEADER.toString(), HttpHeaderValues.APPLICATION_JSON.toString()));
    }

    @Test
    public void makeBidsShouldReturnErrorIfDuplicateId() throws JsonProcessingException {
        // given
        final Imp imp1 = Imp.builder().id("impId").banner(Banner.builder().build()).build();
        final Imp imp2 = Imp.builder().id("impId").video(Video.builder().build()).build();

        final BidRequest bidRequest = BidRequest.builder()
                .imp(Arrays.asList(imp1, imp2))
                .build();
        final HttpCall<BidRequest> httpCall = givenHttpCall(
                bidRequest, mapper.writeValueAsString(
                        givenBidResponse(bidBuilder -> bidBuilder.impid("123"))));

        // when
        final Result<List<BidderBid>> result = adopplerBidder.makeBids(httpCall, bidRequest);

        // then
        assertThat(result.getErrors())
                .containsExactly(BidderError.badInput("duplicate $.imp.id impId"));
        assertThat(result.getValue()).isEmpty();
    }

    @Test
    public void makeBidsShouldReturnErrorIfEmptyImp() throws JsonProcessingException {
        // given
        final BidRequest bidRequest = BidRequest.builder()
                .imp(singletonList(Imp.builder().id("123")
                        .banner(null)
                        .video(null)
                        .audio(null)
                        .xNative(null)
                        .build()))
                .build();
        final HttpCall<BidRequest> httpCall = givenHttpCall(
                bidRequest, mapper.writeValueAsString(
                        givenBidResponse(bidBuilder -> bidBuilder.impid("123"))));

        // when
        final Result<List<BidderBid>> result = adopplerBidder.makeBids(httpCall, bidRequest);

        // then
        assertThat(result.getErrors())
                .containsExactly(BidderError.badInput("one of $.imp.banner, $.imp.video, "
                        + "$.imp.audio and $.imp.native field required"));
        assertThat(result.getValue()).isEmpty();
    }

    @Test
    public void makeBidsShouldReturnErrorIfBidIdEmpty() throws JsonProcessingException {
        // given
        final BidRequest bidRequest = BidRequest.builder()
                .imp(singletonList(Imp.builder().id("123")
                        .banner(Banner.builder().build())
                        .build()))
                .build();
        final HttpCall<BidRequest> httpCall = givenHttpCall(
                bidRequest, mapper.writeValueAsString(
                        givenBidResponse(bidBuilder -> bidBuilder.impid(null))));

        // when
        final Result<List<BidderBid>> result = adopplerBidder.makeBids(httpCall, bidRequest);

        // then
        assertThat(result.getErrors())
                .containsExactly(BidderError.badInput("unknown impId: null"));
        assertThat(result.getValue()).isEmpty();
    }

    @Test
    public void makeBidsShouldReturnErrorIfExtEmpty() throws JsonProcessingException {
        // given
        final Imp imp = Imp.builder().id("impId").video(Video.builder().build()).build();
        final BidRequest bidRequest = BidRequest.builder().imp(Collections.singletonList(imp)).build();
        final ObjectNode ext = mapper.valueToTree(AdopplerResponseExt.of(null));
        final HttpCall<BidRequest> httpCall = givenHttpCall(bidRequest, mapper.writeValueAsString(
                givenBidResponse(bidBuilder -> bidBuilder
                        .id("321")
                        .impid("impId")
                        .ext(mapper.valueToTree(ext)))));

        // when
        final Result<List<BidderBid>> result = adopplerBidder.makeBids(httpCall, bidRequest);

        // then
        assertThat(result.getErrors())
                .containsExactly(BidderError.badInput("$.seatbid.bid.ext.ads.video required"));
        assertThat(result.getValue()).isEmpty();
    }

    private static BidRequest givenBidRequest(
            Function<BidRequest.BidRequestBuilder, BidRequest.BidRequestBuilder> bidRequestCustomizer,
            Function<Imp.ImpBuilder, Imp.ImpBuilder> impCustomizer) {

        return bidRequestCustomizer.apply(BidRequest.builder()
                .imp(singletonList(givenImp(impCustomizer))))
                .build();
    }

    private static BidRequest givenBidRequest(Function<Imp.ImpBuilder, Imp.ImpBuilder> impCustomizer) {
        return givenBidRequest(identity(), impCustomizer);
    }

    private static Imp givenImp(Function<Imp.ImpBuilder, Imp.ImpBuilder> impCustomizer) {
        return impCustomizer.apply(Imp.builder()
                .id("123")
                .banner(Banner.builder().id("banner_id").build())
                .ext(mapper.valueToTree(ExtPrebid.of(null, ExtImpAdoppler.of("adUnit", "clientId")))))
                .build();
    }

    private static BidResponse givenBidResponse(Function<Bid.BidBuilder, Bid.BidBuilder> bidCustomizer) {
        return BidResponse.builder()
                .cur("USD")
                .seatbid(singletonList(SeatBid.builder().bid(singletonList(bidCustomizer.apply(Bid.builder()).build()))
                        .build()))
                .build();
    }

    private static HttpCall<BidRequest> givenHttpCall(BidRequest bidRequest, String body) {
        return HttpCall.success(
                HttpRequest.<BidRequest>builder().payload(bidRequest).build(),
                HttpResponse.of(200, null, body),
                null);
    }
}<|MERGE_RESOLUTION|>--- conflicted
+++ resolved
@@ -62,14 +62,8 @@
         final Result<List<HttpRequest<BidRequest>>> result = adopplerBidder.makeHttpRequests(bidRequest);
 
         // then
-<<<<<<< HEAD
-        assertThat(result.getErrors()).hasSize(1);
-        assertThat(result.getErrors().get(0).getMessage())
-                .startsWith("adunit parameter is required for adoppler bidder");
-=======
-        assertThat(result.getErrors())
-                .containsExactly(BidderError.badInput("$.imp.ext.adoppler.adunit required"));
->>>>>>> 220481c3
+        assertThat(result.getErrors())
+                .containsExactly(BidderError.badInput("adunit parameter is required for adoppler bidder"));
     }
 
     @Test
