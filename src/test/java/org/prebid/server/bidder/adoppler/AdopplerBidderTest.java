--- conflicted
+++ resolved
@@ -109,11 +109,7 @@
         assertThat(result.getErrors()).isEmpty();
         assertThat(result.getValue().get(0).getHeaders()).isNotNull()
                 .extracting(Map.Entry::getKey, Map.Entry::getValue)
-<<<<<<< HEAD
-                .containsExactlyInAnyOrder(tuple("X-OpenRTB-Version", "2.5"),
-=======
-                .containsOnly(tuple(HttpUtil.X_OPENRTB_VERSION_HEADER.toString(), "2.5"),
->>>>>>> ecd3f942
+                .containsExactlyInAnyOrder(tuple(HttpUtil.X_OPENRTB_VERSION_HEADER.toString(), "2.5"),
                         tuple(HttpUtil.CONTENT_TYPE_HEADER.toString(), HttpUtil.APPLICATION_JSON_CONTENT_TYPE),
                         tuple(HttpUtil.ACCEPT_HEADER.toString(), HttpHeaderValues.APPLICATION_JSON.toString()));
     }
