--- conflicted
+++ resolved
@@ -29,7 +29,7 @@
 import org.prebid.server.bidder.model.HttpRequest;
 import org.prebid.server.bidder.model.HttpResponse;
 import org.prebid.server.bidder.model.Result;
-import org.prebid.server.proto.openrtb.ext.ExtImp;
+import org.prebid.server.proto.openrtb.ext.request.ExtImp;
 import org.prebid.server.proto.openrtb.ext.request.ExtRequestPrebidSchainSchain;
 import org.prebid.server.proto.openrtb.ext.request.ExtRequestPrebidSchainSchainNode;
 import org.prebid.server.proto.openrtb.ext.request.ExtSource;
@@ -797,19 +797,11 @@
 
     private static Imp givenImp(UnaryOperator<Imp.ImpBuilder> impCustomizer) {
         return impCustomizer.apply(Imp.builder()
-<<<<<<< HEAD
-                .id("123")
-                .video(Video.builder().build())
-                .ext(mapper.valueToTree(ExtImp.of(null,
-                        ExtImpBeachfront.of("appId", ExtImpBeachfrontAppIds.of("videoIds", "bannerIds"),
-                                BigDecimal.ONE, "adm")))))
-=======
                         .id("123")
                         .video(Video.builder().build())
-                        .ext(mapper.valueToTree(ExtPrebid.of(null,
+                        .ext(mapper.valueToTree(ExtImp.of(null,
                                 ExtImpBeachfront.of("appId", ExtImpBeachfrontAppIds.of("videoIds", "bannerIds"),
                                         BigDecimal.ONE, "adm")))))
->>>>>>> 18bd420c
                 .build();
     }
 
@@ -838,6 +830,8 @@
         final ExtBidPrebid extBidPrebid = ExtBidPrebid.builder()
                 .video(ExtBidPrebidVideo.of(duration, primaryCategory))
                 .build();
-        return mapper.valueToTree(ExtPrebid.of(extBidPrebid, null));
+
+        return mapper.createObjectNode()
+                .set("prebid", mapper.valueToTree(extBidPrebid));
     }
 }