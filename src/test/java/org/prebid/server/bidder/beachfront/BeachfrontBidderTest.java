--- conflicted
+++ resolved
@@ -12,11 +12,6 @@
 import com.iab.openrtb.response.Bid;
 import com.iab.openrtb.response.BidResponse;
 import com.iab.openrtb.response.SeatBid;
-<<<<<<< HEAD
-import io.vertx.core.http.HttpMethod;
-=======
-import io.vertx.core.json.Json;
->>>>>>> 834eee06
 import org.junit.Before;
 import org.junit.Test;
 import org.prebid.server.VertxTest;
@@ -31,7 +26,6 @@
 import org.prebid.server.bidder.model.HttpRequest;
 import org.prebid.server.bidder.model.HttpResponse;
 import org.prebid.server.bidder.model.Result;
-import org.prebid.server.json.JacksonMapper;
 import org.prebid.server.proto.openrtb.ext.ExtPrebid;
 import org.prebid.server.proto.openrtb.ext.request.beachfront.ExtImpBeachfront;
 import org.prebid.server.proto.openrtb.ext.request.beachfront.ExtImpBeachfrontAppIds;
@@ -60,112 +54,31 @@
 
     @Before
     public void setUp() {
-<<<<<<< HEAD
-        beachfrontBidder = new BeachfrontBidder(
-                "http://banner-beachfront.com", "http://video-beachfront.com?exchange_id=", jacksonMapper);
-    }
-
-    @Test
-    public void makeHttpRequestsShouldReturnVideoRequestWhenAtLeastOneImpIsVideo() {
-        // given
-        final BidRequest bidRequest = BidRequest.builder()
-                .imp(asList(Imp.builder().banner(Banner.builder().build()).build(),
-                        Imp.builder().video(Video.builder().build())
-                                .ext(mapper.valueToTree(ExtPrebid.of(null, ExtImpBeachfront.of("appId", 1f))))
-                                .build()))
-                .build();
-
-        // when
-        final Result<List<HttpRequest<BeachfrontRequests>>> result = beachfrontBidder.makeHttpRequests(bidRequest);
-
-        // then
-        assertThat(result.getValue())
-                .extracting(HttpRequest::getPayload)
-                .extracting(BeachfrontRequests::getVideoRequest)
-                .isNotNull();
-=======
-        beachfrontBidder = new BeachfrontBidder(BANNER_ENDPOINT, VIDEO_ENDPOINT);
+        beachfrontBidder = new BeachfrontBidder(BANNER_ENDPOINT, VIDEO_ENDPOINT, jacksonMapper);
     }
 
     @Test
     public void creationShouldFailWhenEitherOfUrlIsInvalid() {
         assertThatIllegalArgumentException()
-                .isThrownBy(() -> new BeachfrontBidder("invalid", null));
+                .isThrownBy(() -> new BeachfrontBidder("invalid", null, jacksonMapper));
         assertThatIllegalArgumentException()
-                .isThrownBy(() -> new BeachfrontBidder(BANNER_ENDPOINT, "invalid"));
->>>>>>> 834eee06
+                .isThrownBy(() -> new BeachfrontBidder(BANNER_ENDPOINT, "invalid", jacksonMapper));
     }
 
     @Test
     public void makeHttpRequestsShouldReturnErrorWhenNoValidImpressions() {
         // given
         final BidRequest bidRequest = BidRequest.builder()
-<<<<<<< HEAD
-                .imp(singletonList(Imp.builder().id("impId").video(Video.builder().w(300).h(400).build())
-                        .secure(1)
-                        .ext(mapper.valueToTree(ExtPrebid.of(null, ExtImpBeachfront.of("appIdExt", 1f))))
-                        .build()))
-                .user(User.builder().id("userId").buyeruid("buyerId").build())
-                .device(Device.builder().ua("ua").ip("127.0.0.1").language(null).build())
-                .app(App.builder().domain("appDomain").id("appId").build())
-=======
                 .imp(singletonList(Imp.builder().build()))
->>>>>>> 834eee06
-                .build();
-
-        // when
-        final Result<List<HttpRequest<Void>>> result = beachfrontBidder.makeHttpRequests(bidRequest);
-
-        // then
-<<<<<<< HEAD
-        assertThat(result.getValue()).extracting(HttpRequest::getUri).containsOnly(
-                "http://video-beachfront.com?exchange_id=appIdExt&prebidserver");
-
-        assertThat(result.getErrors()).isEmpty();
-
-        assertThat(result.getValue()).
-                flatExtracting(res -> res.getHeaders().entries())
-                .extracting(Map.Entry::getKey, Map.Entry::getValue)
-                .containsOnly(
-                        tuple("Content-Type", "application/json;charset=utf-8"),
-                        tuple("Accept", "application/json"),
-                        tuple("User-Agent", "ua"),
-                        tuple("X-Forwarded-For", "127.0.0.1"));
-
-        assertThat(result.getValue()).
-                extracting(HttpRequest::getBody).containsExactly(mapper.writeValueAsString(
-                BeachfrontVideoRequest.builder().isPrebid(true).appId("appIdExt")
-                        .imp(singletonList(BeachfrontVideoImp.of(BeachfrontSize.of(300, 400), 1f, 0, "impId", 1)))
-                        .site(Site.builder().domain("appDomain").page("appId").build())
-                        .device(BeachfrontVideoDevice.of("ua", "127.0.0.1", "1"))
-                        .user(User.builder().id("userId").buyeruid("buyerId").build())
-                        .cur(singletonList("USD"))
-                        .build()));
-    }
-
-    @Test
-    public void makeHttpRequestsShouldSetSecuredZeroForVideoImpIfNotPresent() {
-        // given
-        final BidRequest bidRequest = BidRequest.builder()
-                .imp(singletonList(Imp.builder().video(Video.builder().build())
-                        .ext(mapper.valueToTree(ExtPrebid.of(null, ExtImpBeachfront.of("appIdExt", 1f))))
-                        .build()))
-                .build();
-
-        // when
-        final Result<List<HttpRequest<BeachfrontRequests>>> result = beachfrontBidder.makeHttpRequests(bidRequest);
-
-        // then
-        assertThat(result.getValue()).extracting(HttpRequest::getBody)
-                .extracting(s -> mapper.readValue(s, BeachfrontVideoRequest.class))
-                .flatExtracting(BeachfrontVideoRequest::getImp)
-                .extracting(BeachfrontVideoImp::getSecure)
-                .containsOnly(0);
-=======
+                .build();
+
+        // when
+        final Result<List<HttpRequest<Void>>> result = beachfrontBidder.makeHttpRequests(bidRequest);
+
+        // then
         assertThat(result.getValue()).isEmpty();
         assertThat(result.getErrors()).hasSize(1)
                 .containsOnly(BidderError.badInput("no valid impressions were found in the request"));
->>>>>>> 834eee06
     }
 
     @Test
@@ -187,18 +100,9 @@
     @Test
     public void makeHttpRequestsShouldReturnErrorWhenNoAppIdIsPresent() {
         // given
-<<<<<<< HEAD
-        final BidRequest bidRequest = BidRequest.builder()
-                .imp(singletonList(Imp.builder()
-                        .id("impId")
-                        .video(Video.builder().build())
-                        .ext(mapper.createObjectNode().put("bidder", 4))
-                        .build())).build();
-=======
         final BidRequest bidRequest = givenBidRequest(
                 impBuilder -> impBuilder.ext(mapper.valueToTree(ExtPrebid.of(null,
                         mapper.valueToTree(ExtImpBeachfront.of(null, null, null, null))))));
->>>>>>> 834eee06
 
         // when
         final Result<List<HttpRequest<Void>>> result = beachfrontBidder.makeHttpRequests(bidRequest);
@@ -213,13 +117,6 @@
     public void makeHttpRequestsShouldReturnOneBannerOneAdmAndOneNurlRequestsAndSkipInvalidImps() {
         // given
         final BidRequest bidRequest = BidRequest.builder()
-<<<<<<< HEAD
-                .imp(singletonList(Imp.builder().video(Video.builder().build())
-                        .ext(mapper.valueToTree(ExtPrebid.of(null, ExtImpBeachfront.of("appIdExt", 1f))))
-                        .build()))
-                .app(App.builder().domain("appDomain").id("appId").build())
-                .site(Site.builder().domain("siteDomain").build())
-=======
                 .app(App.builder().build())
                 .imp(asList(
                         givenImp(impBuilder -> impBuilder.ext(mapper.valueToTree(ExtPrebid.of(null,
@@ -237,67 +134,30 @@
                                 .video(null)
                                 .ext(mapper.valueToTree(ExtPrebid.of(null,
                                         mapper.valueToTree(ExtImpBeachfront.of(null, null, null, null))))))))
->>>>>>> 834eee06
-                .build();
-
-        // when
-        final Result<List<HttpRequest<Void>>> result = beachfrontBidder.makeHttpRequests(bidRequest);
-
-        // then
-<<<<<<< HEAD
-        assertThat(result.getValue()).extracting(HttpRequest::getBody)
-                .extracting(s -> mapper.readValue(s, BeachfrontVideoRequest.class))
-                .extracting(BeachfrontVideoRequest::getSite)
-                .extracting(Site::getDomain)
-                .containsOnly("appDomain");
-    }
-
-    @Test
-    public void makeHttpRequestsShouldTakeDomainFromSiteDomainIfAppIsAbsent() {
-        // given
-        final BidRequest bidRequest = BidRequest.builder()
-                .imp(singletonList(Imp.builder().video(Video.builder().build())
-                        .ext(mapper.valueToTree(ExtPrebid.of(null, ExtImpBeachfront.of("appIdExt", 1f))))
-                        .build()))
-                .site(Site.builder().page("http://domain.com/list").domain("domain.com").build())
-                .build();
-=======
+                .build();
+
+        // when
+        final Result<List<HttpRequest<Void>>> result = beachfrontBidder.makeHttpRequests(bidRequest);
+
+        // then
         assertThat(result.getErrors()).hasSize(2)
                 .containsOnly(BidderError.badInput("unable to determine the appId(s) from the supplied extension"));
 
         final List<HttpRequest<Void>> httpRequests = result.getValue();
         assertThat(httpRequests).hasSize(3);
->>>>>>> 834eee06
 
         assertThat(httpRequests.get(0).getUri()).isEqualTo(BANNER_ENDPOINT);
 
-<<<<<<< HEAD
-        // then
-        assertThat(result.getValue()).extracting(HttpRequest::getBody)
-                .extracting(s -> mapper.readValue(s, BeachfrontVideoRequest.class))
-                .extracting(BeachfrontVideoRequest::getSite)
-                .extracting(Site::getDomain)
-                .containsOnly("domain.com");
-=======
         assertThat(asList(httpRequests.get(1), httpRequests.get(2)))
                 .extracting(HttpRequest::getUri)
                 .containsOnly(
                         VIDEO_ENDPOINT + "appId",
                         VIDEO_ENDPOINT + "appId&prebidserver");
->>>>>>> 834eee06
     }
 
     @Test
     public void makeHttpRequestsShouldReturnRequestWithExpectedBasicHeadersAndAdditionalDeviceHeaders() {
         // given
-<<<<<<< HEAD
-        final BidRequest bidRequest = BidRequest.builder()
-                .imp(singletonList(Imp.builder().video(Video.builder().build())
-                        .ext(mapper.valueToTree(ExtPrebid.of(null, ExtImpBeachfront.of("appIdExt", 1f))))
-                        .build()))
-                .site(Site.builder().page("http://domain.com/list").build())
-                .build();
-=======
         final BidRequest bidRequest = givenBidRequest(
                 identity(),
                 requestBuilder -> requestBuilder.device(Device.builder()
@@ -305,19 +165,11 @@
                         .language("albanian")
                         .dnt(1)
                         .build()));
->>>>>>> 834eee06
-
-        // when
-        final Result<List<HttpRequest<Void>>> result = beachfrontBidder.makeHttpRequests(bidRequest);
-
-        // then
-<<<<<<< HEAD
-        assertThat(result.getValue()).extracting(HttpRequest::getBody)
-                .extracting(s -> mapper.readValue(s, BeachfrontVideoRequest.class))
-                .extracting(BeachfrontVideoRequest::getSite)
-                .extracting(Site::getDomain)
-                .containsOnly("domain.com");
-=======
+
+        // when
+        final Result<List<HttpRequest<Void>>> result = beachfrontBidder.makeHttpRequests(bidRequest);
+
+        // then
         assertThat(result.getValue().get(0).getHeaders())
                 .extracting(Map.Entry::getKey, Map.Entry::getValue)
                 .containsOnly(
@@ -326,55 +178,28 @@
                         tuple(HttpUtil.USER_AGENT_HEADER.toString(), "some_agent"),
                         tuple(HttpUtil.ACCEPT_LANGUAGE_HEADER.toString(), "albanian"),
                         tuple(HttpUtil.DNT_HEADER.toString(), "1"));
->>>>>>> 834eee06
     }
 
     @Test
     public void makeHttpRequestsShouldAdditionalCookieHeaderForVideoRequestWhenBuyerUidIsPresent() {
         // given
-<<<<<<< HEAD
-        final BidRequest bidRequest = BidRequest.builder()
-                .imp(singletonList(Imp.builder().video(Video.builder().build())
-                        .ext(mapper.valueToTree(ExtPrebid.of(null, ExtImpBeachfront.of("appIdExt", 1f))))
-                        .build()))
-                .build();
-=======
         final BidRequest bidRequest = givenBidRequest(
                 identity(),
                 requestBuilder -> requestBuilder.user(User.builder().buyeruid("4125").build()));
->>>>>>> 834eee06
-
-        // when
-        final Result<List<HttpRequest<Void>>> result = beachfrontBidder.makeHttpRequests(bidRequest);
-
-        // then
-<<<<<<< HEAD
-        assertThat(result.getValue()).extracting(HttpRequest::getBody)
-                .extracting(s -> mapper.readValue(s, BeachfrontVideoRequest.class))
-                .extracting(BeachfrontVideoRequest::getSite)
-                .containsNull();
-=======
+
+        // when
+        final Result<List<HttpRequest<Void>>> result = beachfrontBidder.makeHttpRequests(bidRequest);
+
+        // then
         assertThat(result.getValue().get(0).getHeaders())
                 .extracting(Map.Entry::getKey, Map.Entry::getValue)
                 .contains(
                         tuple(HttpUtil.COOKIE_HEADER.toString(), "__io_cid=4125"));
->>>>>>> 834eee06
     }
 
     @Test
     public void makeHttpRequestsShouldReturnExpectedBannerRequest() {
         // given
-<<<<<<< HEAD
-        final BidRequest bidRequest = BidRequest.builder()
-                .imp(asList(Imp.builder().video(Video.builder().build())
-                                .ext(mapper.valueToTree(ExtPrebid.of(null, ExtImpBeachfront.of("appIdExt1", 1f))))
-                                .build(),
-                        Imp.builder().video(Video.builder().build())
-                                .ext(mapper.valueToTree(ExtPrebid.of(null, ExtImpBeachfront.of("appIdExt2", 1f))))
-                                .build()))
-                .site(Site.builder().page("http://domain.com/list").build())
-                .build();
-=======
         final BidRequest bidRequest = givenBidRequest(
                 impBuilder -> impBuilder
                         .video(null)
@@ -385,50 +210,11 @@
                 requestBuilder -> requestBuilder
                         .user(User.builder().id("userId").buyeruid("buid").build())
                         .device(Device.builder().model("3310").os("nokia").build()));
->>>>>>> 834eee06
-
-        // when
-        final Result<List<HttpRequest<Void>>> result = beachfrontBidder.makeHttpRequests(bidRequest);
-
-        // then
-<<<<<<< HEAD
-        assertThat(result.getValue()).extracting(HttpRequest::getBody)
-                .extracting(s -> mapper.readValue(s, BeachfrontVideoRequest.class))
-                .extracting(BeachfrontVideoRequest::getAppId)
-                .containsOnly("appIdExt2");
-    }
-
-    @Test
-    public void makeHttpRequestsShouldReturnVideoRequestWithTwoBidsAndError() {
-        // given
-        final BidRequest bidRequest = BidRequest.builder()
-                .imp(asList(Imp.builder().id("impId1").video(Video.builder().w(300).h(400).build()).secure(1)
-                                .ext(mapper.valueToTree(mapper.createObjectNode().put("bidder", 4)))
-                                .build(),
-                        Imp.builder().id("impId2").video(Video.builder().w(100).h(200).build())
-                                .ext(mapper.valueToTree(ExtPrebid.of(null, ExtImpBeachfront.of("appIdExt1", 1f))))
-                                .build()))
-                .build();
-
-        // when
-        final Result<List<HttpRequest<BeachfrontRequests>>> result = beachfrontBidder.makeHttpRequests(bidRequest);
-
-        // then
-        assertThat(result.getErrors()).containsOnly(BidderError.badInput("ignoring imp id=impId1, error while decoding"
-                + " impExt, err: Cannot construct instance of `org.prebid.server.proto.openrtb.ext.request."
-                + "beachfront.ExtImpBeachfront` (although at least one Creator exists): no int/Int-argument"
-                + " constructor/factory method to deserialize from Number value (4)\n"
-                + " at [Source: UNKNOWN; line: -1, column: -1] (through reference chain:"
-                + " org.prebid.server.proto.openrtb.ext.ExtPrebid[\"bidder\"])"));
-
-        assertThat(result.getValue())
-                .extracting(HttpRequest::getBody)
-                .extracting(s -> mapper.readValue(s, BeachfrontVideoRequest.class))
-                .containsOnly(BeachfrontVideoRequest.builder().isPrebid(true).appId("appIdExt1")
-                        .imp(asList(BeachfrontVideoImp.of(BeachfrontSize.of(300, 400), null, null, null, 1),
-                                BeachfrontVideoImp.of(BeachfrontSize.of(100, 200), 1.0f, 1, "impId2", 0)))
-                        .cur(singletonList("USD")).build());
-=======
+
+        // when
+        final Result<List<HttpRequest<Void>>> result = beachfrontBidder.makeHttpRequests(bidRequest);
+
+        // then
         assertThat(result.getErrors()).isEmpty();
         assertThat(result.getValue()).hasSize(1)
                 .extracting(httpRequest -> mapper.readValue(httpRequest.getBody(), BeachfrontBannerRequest.class))
@@ -445,41 +231,24 @@
                         .ip("192.168.255.255")
                         .requestId("153")
                         .build());
->>>>>>> 834eee06
     }
 
     @Test
     public void makeHttpRequestsShouldReturnExpectedAdmAndNurlVideoRequests() {
         // given
         final BidRequest bidRequest = BidRequest.builder()
-<<<<<<< HEAD
-                .imp(asList(Imp.builder().audio(Audio.builder().build()).build(),
-                        Imp.builder().xNative(Native.builder().build()).build(),
-                        Imp.builder().id("impId2").video(Video.builder().w(100).h(200).build())
-                                .ext(mapper.valueToTree(ExtPrebid.of(null, ExtImpBeachfront.of("appIdExt1", 1f))))
-                                .build()))
-=======
                 .device(Device.builder().ip("127.0.0.1").build())
                 .imp(asList(
                         givenImp(impBuilder -> impBuilder.ext(mapper.valueToTree(ExtPrebid.of(null,
                                 mapper.valueToTree(ExtImpBeachfront.of("appId2", null, BigDecimal.TEN, "nurl")))))),
                         givenImp(impBuilder -> impBuilder.id("234"))))
->>>>>>> 834eee06
-                .build();
-
-        // when
-        final Result<List<HttpRequest<Void>>> result = beachfrontBidder.makeHttpRequests(bidRequest);
-
-        // then
-        assertThat(result.getErrors()).isEmpty();
-<<<<<<< HEAD
-        assertThat(result.getValue()).extracting(HttpRequest::getBody)
-                .extracting(s -> mapper.readValue(s, BeachfrontVideoRequest.class))
-                .extracting(BeachfrontVideoRequest::getImp)
-                .hasSize(1);
-    }
-=======
->>>>>>> 834eee06
+                .build();
+
+        // when
+        final Result<List<HttpRequest<Void>>> result = beachfrontBidder.makeHttpRequests(bidRequest);
+
+        // then
+        assertThat(result.getErrors()).isEmpty();
 
         final BidRequest.BidRequestBuilder expectedRequestBuilder = BidRequest.builder()
                 .device(Device.builder().ip("192.168.255.255").devicetype(1).build())
@@ -538,112 +307,22 @@
     }
 
     @Test
-<<<<<<< HEAD
-    public void makeHttpRequestsShouldReturnBannerRequestWithPopulatedFields() throws JsonProcessingException {
-        // given
-        final BidRequest bidRequest = BidRequest.builder()
-                .id("request id")
-                .imp(singletonList(Imp.builder().id("impId1").bidfloor(BigDecimal.valueOf(1.0)).banner(
-                        Banner.builder().format(asList(
-                                Format.builder().w(100).h(200).build(),
-                                Format.builder().w(300).h(400).build())).build())
-                        .ext(mapper.valueToTree(ExtPrebid.of(null, ExtImpBeachfront.of("appIdExt", 1f))))
-                        .secure(1).build()))
-                .device(Device.builder().ip("127.0.0.1").model("model").os("os").dnt(5).ua("ua").build())
-                .user(User.builder().buyeruid("buyeruid").id("userId").build())
-                .app(App.builder().domain("rubicon.com").id("appId").build())
-                .build();
-
-        // when
-        final Result<List<HttpRequest<BeachfrontRequests>>> result = beachfrontBidder.makeHttpRequests(bidRequest);
-
-        // then
-        assertThat(result.getValue()).extracting(HttpRequest::getUri).containsOnly(
-                "http://banner-beachfront.com");
-
-        assertThat(result.getValue()).
-                flatExtracting(res -> res.getHeaders().entries())
-                .extracting(Map.Entry::getKey, Map.Entry::getValue)
-                .containsOnly(
-                        tuple("Content-Type", "application/json;charset=utf-8"),
-                        tuple("Accept", "application/json"),
-                        tuple("User-Agent", "ua"),
-                        tuple("X-Forwarded-For", "127.0.0.1"),
-                        tuple("DNT", "5"));
-
-        assertThat(result.getValue()).extracting(HttpRequest::getBody).containsExactly(mapper.writeValueAsString(
-                BeachfrontBannerRequest.builder()
-                        .slots(singletonList(BeachfrontSlot.of("impId1", "appIdExt", BigDecimal.valueOf(1.0),
-                                asList(BeachfrontSize.of(100, 200), BeachfrontSize.of(300, 400)))))
-                        .domain("rubicon.com").page("appId").deviceOs("os").deviceModel("model")
-                        .ua("ua").dnt(5).user(User.builder().id("userId").buyeruid("buyeruid").build())
-                        .adapterName("BF_PREBID_S2S").adapterVersion("0.3.0")
-                        .ip("127.0.0.1").secure(1).requestId("request id")
-                        .build()));
-    }
-
-    @Test
-    public void makeHttpRequestsShouldNotSetBannerRequestUserIfUserIsAbsent() {
-        // given
-        final BidRequest bidRequest = BidRequest.builder()
-                .imp(singletonList(Imp.builder().banner(Banner.builder().build())
-                        .ext(mapper.valueToTree(ExtPrebid.of(null, ExtImpBeachfront.of("appIdExt", 1f))))
-                        .build()))
-                .build();
-=======
     public void makeBidsShouldReturnErrorWhenResponseBodyIsInvalid() {
         // given
         final HttpCall<Void> httpCall = givenHttpCall(null, "invalid");
->>>>>>> 834eee06
-
-        // when
-        final Result<List<BidderBid>> result = beachfrontBidder.makeBids(httpCall, null);
-
-        // then
-<<<<<<< HEAD
-        assertThat(result.getValue()).extracting(HttpRequest::getBody)
-                .extracting(s -> mapper.readValue(s, BeachfrontBannerRequest.class))
-                .extracting(BeachfrontBannerRequest::getUser)
-                .containsNull();
-=======
+
+        // when
+        final Result<List<BidderBid>> result = beachfrontBidder.makeBids(httpCall, null);
+
+        // then
         assertThat(result.getValue()).isEmpty();
         assertThat(result.getErrors()).hasSize(1);
         assertThat(result.getErrors().get(0).getMessage()).startsWith("Unrecognized token");
->>>>>>> 834eee06
     }
 
     @Test
     public void makeBidsShouldReturnExpectedBannerBid() throws JsonProcessingException {
         // given
-<<<<<<< HEAD
-        final BidRequest bidRequest = BidRequest.builder()
-                .imp(asList(Imp.builder().banner(Banner.builder().build())
-                                .ext(mapper.valueToTree(ExtPrebid.of(null, ExtImpBeachfront.of("appIdExt", 1f))))
-                                .secure(1).build(),
-                        Imp.builder().banner(Banner.builder().build())
-                                .ext(mapper.valueToTree(ExtPrebid.of(null, ExtImpBeachfront.of("appIdExt", 1f))))
-                                .secure(0).build()))
-                .build();
-
-        // when
-        final Result<List<HttpRequest<BeachfrontRequests>>> result = beachfrontBidder.makeHttpRequests(bidRequest);
-
-        // then
-        assertThat(result.getValue()).extracting(HttpRequest::getBody)
-                .extracting(s -> mapper.readValue(s, BeachfrontBannerRequest.class))
-                .extracting(BeachfrontBannerRequest::getSecure)
-                .containsOnly(0);
-    }
-
-    @Test
-    public void makeHttpRequestsShouldNotSetBannerRequestSecureIfNoSecureInImps() {
-        // given
-        final BidRequest bidRequest = BidRequest.builder()
-                .imp(singletonList(Imp.builder().banner(Banner.builder().build())
-                        .ext(mapper.valueToTree(ExtPrebid.of(null, ExtImpBeachfront.of("appIdExt", 1f))))
-                        .build()))
-                .build();
-=======
         final BeachfrontResponseSlot responseSlot = BeachfrontResponseSlot.builder()
                 .slot("first_slot")
                 .crid("CrId")
@@ -654,18 +333,11 @@
                 .build();
 
         final HttpCall<Void> httpCall = givenHttpCall(null, mapper.writeValueAsString(singletonList(responseSlot)));
->>>>>>> 834eee06
-
-        // when
-        final Result<List<BidderBid>> result = beachfrontBidder.makeBids(httpCall, null);
-
-        // then
-<<<<<<< HEAD
-        assertThat(result.getValue()).extracting(HttpRequest::getBody)
-                .extracting(s -> mapper.readValue(s, BeachfrontBannerRequest.class))
-                .extracting(BeachfrontBannerRequest::getSecure)
-                .containsNull();
-=======
+
+        // when
+        final Result<List<BidderBid>> result = beachfrontBidder.makeBids(httpCall, null);
+
+        // then
         assertThat(result.getErrors()).isEmpty();
         assertThat(result.getValue()).hasSize(1)
                 .containsOnly(BidderBid.of(
@@ -678,126 +350,23 @@
                                 .w(300)
                                 .h(450)
                                 .build(), BidType.banner, "USD"));
->>>>>>> 834eee06
     }
 
     @Test
     public void makeBidsShouldReturnEmptyResultWhenResponseHasEmptySeatBids() throws JsonProcessingException {
         // given
-<<<<<<< HEAD
-        final BidRequest bidRequest = BidRequest.builder()
-                .imp(singletonList(Imp.builder().id("impId").banner(Banner.builder().build())
-                        .ext(mapper.createObjectNode().put("bidder", 5))
-                        .build()))
-                .build();
-=======
         final HttpCall<Void> httpCall = givenHttpCall("{}",
                 mapper.writeValueAsString(BidResponse.builder().id("some_id").build()));
->>>>>>> 834eee06
-
-        // when
-        final Result<List<BidderBid>> result = beachfrontBidder.makeBids(httpCall, null);
-
-        // then
-        assertThat(result.getValue()).isEmpty();
-        assertThat(result.getErrors()).isEmpty();
-    }
-
-    @Test
-<<<<<<< HEAD
-    public void makeHttpRequestsShouldReturnErrorMessageWithRequestWhenInvalidAndValidBannerImpPresent()
-            throws JsonProcessingException {
-        // given
-        final BidRequest bidRequest = BidRequest.builder()
-                .imp(asList(Imp.builder().id("impId1").banner(Banner.builder()
-                        .format(singletonList(Format.builder().w(100).h(200).build())).build())
-                        .bidfloor(BigDecimal.valueOf(1.0))
-                        .ext(mapper.createObjectNode().put("bidder", 5))
-                        .build(), Imp.builder().id("impId2").banner(Banner.builder()
-                        .format(singletonList(Format.builder().w(200).h(300).build())).build())
-                        .bidfloor(BigDecimal.valueOf(2))
-                        .ext(mapper.valueToTree(ExtPrebid.of(null, ExtImpBeachfront.of("appIdExt", 1f)))).build()))
-                .build();
-
-        // when
-        final Result<List<HttpRequest<BeachfrontRequests>>> result = beachfrontBidder.makeHttpRequests(bidRequest);
-
-        // then
-        assertThat(result.getErrors()).extracting(BidderError::getMessage)
-                .containsOnly("ignoring imp id=impId1, error while decoding impExt, err: Cannot construct instance of"
-                        + " `org.prebid.server.proto.openrtb.ext.request.beachfront.ExtImpBeachfront`"
-                        + " (although at least one Creator exists): no int/Int-argument constructor/factory"
-                        + " method to deserialize from Number value (5)\n"
-                        + " at [Source: UNKNOWN; line: -1, column: -1] (through reference chain:"
-                        + " org.prebid.server.proto.openrtb.ext.ExtPrebid[\"bidder\"])");
-
-        assertThat(result.getValue()).extracting(HttpRequest::getBody).containsOnly(mapper.writeValueAsString(
-                BeachfrontBannerRequest.builder()
-                        .slots(asList(
-                                BeachfrontSlot.of(null, null, BigDecimal.valueOf(1.0),
-                                        singletonList(BeachfrontSize.of(100, 200))),
-                                BeachfrontSlot.of("impId2", "appIdExt", BigDecimal.valueOf(2),
-                                        singletonList(BeachfrontSize.of(200, 300)))))
-                        .adapterName("BF_PREBID_S2S")
-                        .adapterVersion("0.3.0")
-                        .build()));
-    }
-
-    @Test
-    public void makeHttpRequestsShouldReturnBannerRequestWithoutSizeWhenFormatIsEmpty()
-            throws JsonProcessingException {
-        // given
-        final BidRequest bidRequest = BidRequest.builder()
-                .imp(singletonList(Imp.builder().banner(Banner.builder().build())
-                        .ext(mapper.valueToTree(ExtPrebid.of(null, ExtImpBeachfront.of("appIdExt", 1f))))
-                        .build())).build();
-
-        // when
-        final Result<List<HttpRequest<BeachfrontRequests>>> result = beachfrontBidder.makeHttpRequests(bidRequest);
-
-        // then
-        assertThat(result.getValue()).extracting(HttpRequest::getBody).containsOnly(mapper.writeValueAsString(
-                BeachfrontBannerRequest.builder()
-                        .slots(singletonList(BeachfrontSlot.of(null, "appIdExt", null,
-                                singletonList(BeachfrontSize.of(null, null)))))
-                        .adapterName("BF_PREBID_S2S")
-                        .adapterVersion("0.3.0")
-                        .build()));
-    }
-
-    @Test
-    public void makeHttpRequestsShouldReturnDomainAndPageFromAppWhenAppAndSiteAreBothPresent()
-            throws JsonProcessingException {
-        // given
-        final BidRequest bidRequest = BidRequest.builder()
-                .imp(singletonList(Imp.builder().banner(Banner.builder().build())
-                        .ext(mapper.valueToTree(ExtPrebid.of(null, ExtImpBeachfront.of("appIdExt", 1f))))
-                        .build()))
-                .app(App.builder().domain("rubiconapp.com").id("appId").build())
-                .site(Site.builder().page("http://rubiconpage.com/adunits").build())
-                .build();
-
-        // when
-        final Result<List<HttpRequest<BeachfrontRequests>>> result = beachfrontBidder.makeHttpRequests(bidRequest);
-
-        // then
-        assertThat(result.getValue()).extracting(HttpRequest::getBody).containsOnly(mapper.writeValueAsString(
-                BeachfrontBannerRequest.builder().slots(singletonList(BeachfrontSlot.of(null, "appIdExt", null,
-                        singletonList(BeachfrontSize.of(null, null))))).domain("rubiconapp.com").page(
-                        "appId").adapterName("BF_PREBID_S2S")
-                        .adapterVersion("0.3.0").build()));
-    }
-
-    @Test
-    public void makeHttpRequestsShouldReturnBannerRequestWithDomainAndPageFromSite() throws JsonProcessingException {
-        // given
-        final BidRequest bidRequest = BidRequest.builder()
-                .imp(singletonList(Imp.builder().banner(Banner.builder().build())
-                        .ext(mapper.valueToTree(ExtPrebid.of(null, ExtImpBeachfront.of("appIdExt", 1f))))
-                        .build()))
-                .site(Site.builder().page("http://rubiconpage.com/adunits").build())
-                .build();
-=======
+
+        // when
+        final Result<List<BidderBid>> result = beachfrontBidder.makeBids(httpCall, null);
+
+        // then
+        assertThat(result.getValue()).isEmpty();
+        assertThat(result.getErrors()).isEmpty();
+    }
+
+    @Test
     public void makeBidsShouldReturnExpectedNurlVideoBid() throws JsonProcessingException {
         // given
         final BidResponse bidResponse = givenBidResponse(bidBuilder -> bidBuilder.nurl("nurl:1:2"));
@@ -815,29 +384,11 @@
                         .body(mapper.writeValueAsString(videoRequest))
                         .uri("url&prebidserver").build(),
                 HttpResponse.of(200, null, mapper.writeValueAsString(bidResponse)), null);
->>>>>>> 834eee06
-
-        // when
-        final Result<List<BidderBid>> result = beachfrontBidder.makeBids(httpCall, null);
-
-        // then
-<<<<<<< HEAD
-        assertThat(result.getValue()).extracting(HttpRequest::getBody).containsOnly(mapper.writeValueAsString(
-                BeachfrontBannerRequest.builder().slots(singletonList(BeachfrontSlot.of(null, "appIdExt", null,
-                        singletonList(BeachfrontSize.of(null, null))))).domain("rubiconpage.com")
-                        .page("http://rubiconpage.com/adunits").adapterName("BF_PREBID_S2S").adapterVersion("0.3.0")
-                        .build()));
-    }
-
-    @Test
-    public void makeHttpRequestsShouldReturnBannerRequestWithErrorWhenNativeAndAudioArePresent() {
-        // given
-        final BidRequest bidRequest = BidRequest.builder()
-                .imp(asList(Imp.builder().id("impId1").banner(Banner.builder().build())
-                                .ext(mapper.valueToTree(ExtPrebid.of(null, ExtImpBeachfront.of("appIdExt", 1f)))).build(),
-                        Imp.builder().id("impId2").audio(Audio.builder().build()).build(),
-                        Imp.builder().id("impId3").xNative(Native.builder().build()).build()))
-=======
+
+        // when
+        final Result<List<BidderBid>> result = beachfrontBidder.makeBids(httpCall, null);
+
+        // then
         assertThat(result.getErrors()).isEmpty();
         assertThat(result.getValue()).hasSize(1)
                 .containsOnly(BidderBid.of(
@@ -859,7 +410,6 @@
                 .request(BidRequest.builder()
                         .imp(singletonList(Imp.builder().build()))
                         .build())
->>>>>>> 834eee06
                 .build();
 
         final HttpCall<Void> httpCall = HttpCall.success(
@@ -884,7 +434,7 @@
     @Test
     public void extractTargetingShouldReturnEmptyMap() {
         // given, when and then
-        assertThat(beachfrontBidder.extractTargeting(Json.mapper.createObjectNode())).isEqualTo(emptyMap());
+        assertThat(beachfrontBidder.extractTargeting(mapper.createObjectNode())).isEqualTo(emptyMap());
     }
 
     private static BidRequest givenBidRequest(
@@ -898,30 +448,8 @@
                 .build();
     }
 
-<<<<<<< HEAD
-    @Test
-    public void makeBidsShouldReturnErrorsWithoutBidsWhenBannerResponseCantBeDecoded() {
-        // given
-        final String response = mapper.createObjectNode().put("w", "invalid").toString();
-
-        final BidRequest bidRequest = BidRequest.builder().id("reqId").imp(singletonList(
-                Imp.builder().banner(Banner.builder().build()).build())).build();
-
-        final HttpCall<BeachfrontRequests> httpCall = givenHttpCall(response, null);
-
-        // when
-        final Result<List<BidderBid>> result = beachfrontBidder.makeBids(httpCall, bidRequest);
-
-        // then
-        assertThat(result.getErrors()).extracting(BidderError::getMessage)
-                .containsOnly("Cannot deserialize value of type `java.lang.Integer` from String \"invalid\": not a"
-                        + " valid Integer value\n at [Source: (String)\"{\"w\":\"invalid\"}\"; line: 1, column: 6] "
-                        + "(through reference chain: java.lang.Object[0]->org.prebid.server.bidder.beachfront.model."
-                        + "BeachfrontResponseSlot[\"w\"])", "Failed to process the beachfront response");
-=======
     private static BidRequest givenBidRequest(Function<Imp.ImpBuilder, Imp.ImpBuilder> impCustomizer) {
         return givenBidRequest(impCustomizer, identity());
->>>>>>> 834eee06
     }
 
     private static Imp givenImp(Function<Imp.ImpBuilder, Imp.ImpBuilder> impCustomizer) {
@@ -934,19 +462,12 @@
                 .build();
     }
 
-<<<<<<< HEAD
-    @Test
-    public void extractTargetingShouldReturnEmptyMap() {
-        // given, when and then
-        assertThat(beachfrontBidder.extractTargeting(mapper.createObjectNode())).isEqualTo(emptyMap());
-=======
     private static BidResponse givenBidResponse(Function<Bid.BidBuilder, Bid.BidBuilder> bidCustomizer) {
         return BidResponse.builder()
                 .seatbid(singletonList(SeatBid.builder()
                         .bid(singletonList(bidCustomizer.apply(Bid.builder()).build()))
                         .build()))
                 .build();
->>>>>>> 834eee06
     }
 
     private static HttpCall<Void> givenHttpCall(String requestBody, String responseBody) {
