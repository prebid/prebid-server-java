--- conflicted
+++ resolved
@@ -25,6 +25,7 @@
 import org.prebid.server.bidder.model.BidderBid;
 import org.prebid.server.bidder.model.BidderCall;
 import org.prebid.server.bidder.model.BidderError;
+import org.prebid.server.bidder.model.BidderError;
 import org.prebid.server.bidder.model.HttpRequest;
 import org.prebid.server.bidder.model.HttpResponse;
 import org.prebid.server.bidder.model.Result;
@@ -329,19 +330,11 @@
             Function<Imp.ImpBuilder, Imp.ImpBuilder> impCustomizer) {
 
         return bidRequestCustomizer.apply(BidRequest.builder()
-<<<<<<< HEAD
-                .imp(singletonList(givenImp(impCustomizer)))
-                .regs(Regs.builder().ext(ExtRegs.of(1, null)).build())
-                .user(User.builder()
-                        .ext(ExtUser.builder().consent("consent").build())
-                        .build()))
-=======
                         .imp(singletonList(givenImp(impCustomizer)))
-                        .regs(Regs.of(null, ExtRegs.of(1, null)))
+                        .regs(Regs.builder().ext(ExtRegs.of(1, null)).build())
                         .user(User.builder()
                                 .ext(ExtUser.builder().consent("consent").build())
                                 .build()))
->>>>>>> 486d7834
                 .build();
     }
 
