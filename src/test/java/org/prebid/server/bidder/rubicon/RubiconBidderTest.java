package org.prebid.server.bidder.rubicon;

import com.fasterxml.jackson.core.JsonProcessingException;
import com.fasterxml.jackson.databind.JsonNode;
import com.fasterxml.jackson.databind.node.ArrayNode;
import com.fasterxml.jackson.databind.node.IntNode;
import com.fasterxml.jackson.databind.node.ObjectNode;
import com.fasterxml.jackson.databind.node.TextNode;
import com.iab.openrtb.request.App;
import com.iab.openrtb.request.Audio;
import com.iab.openrtb.request.Banner;
import com.iab.openrtb.request.BidRequest;
import com.iab.openrtb.request.BidRequest.BidRequestBuilder;
import com.iab.openrtb.request.Content;
import com.iab.openrtb.request.Data;
import com.iab.openrtb.request.Deal;
import com.iab.openrtb.request.Device;
import com.iab.openrtb.request.Eid;
import com.iab.openrtb.request.Format;
import com.iab.openrtb.request.Geo;
import com.iab.openrtb.request.Imp;
import com.iab.openrtb.request.Imp.ImpBuilder;
import com.iab.openrtb.request.Metric;
import com.iab.openrtb.request.Native;
import com.iab.openrtb.request.Pmp;
import com.iab.openrtb.request.Publisher;
import com.iab.openrtb.request.Regs;
import com.iab.openrtb.request.Segment;
import com.iab.openrtb.request.Site;
import com.iab.openrtb.request.Source;
import com.iab.openrtb.request.Uid;
import com.iab.openrtb.request.User;
import com.iab.openrtb.request.Video;
import com.iab.openrtb.response.Bid;
import io.vertx.core.http.HttpMethod;
import lombok.AllArgsConstructor;
import lombok.Value;
import org.assertj.core.groups.Tuple;
import org.junit.Before;
import org.junit.Rule;
import org.junit.Test;
import org.mockito.Mock;
import org.mockito.junit.MockitoJUnit;
import org.mockito.junit.MockitoRule;
import org.prebid.server.VertxTest;
import org.prebid.server.bidder.model.BidderBid;
import org.prebid.server.bidder.model.BidderCall;
import org.prebid.server.bidder.model.BidderError;
import org.prebid.server.bidder.model.HttpRequest;
import org.prebid.server.bidder.model.HttpResponse;
import org.prebid.server.bidder.model.Result;
import org.prebid.server.bidder.rubicon.proto.request.RubiconAppExt;
import org.prebid.server.bidder.rubicon.proto.request.RubiconBannerExt;
import org.prebid.server.bidder.rubicon.proto.request.RubiconBannerExtRp;
import org.prebid.server.bidder.rubicon.proto.request.RubiconImpExt;
import org.prebid.server.bidder.rubicon.proto.request.RubiconImpExtPrebid;
import org.prebid.server.bidder.rubicon.proto.request.RubiconImpExtRp;
import org.prebid.server.bidder.rubicon.proto.request.RubiconImpExtRpTrack;
import org.prebid.server.bidder.rubicon.proto.request.RubiconNative;
import org.prebid.server.bidder.rubicon.proto.request.RubiconPubExt;
import org.prebid.server.bidder.rubicon.proto.request.RubiconPubExtRp;
import org.prebid.server.bidder.rubicon.proto.request.RubiconSiteExt;
import org.prebid.server.bidder.rubicon.proto.request.RubiconSiteExtRp;
import org.prebid.server.bidder.rubicon.proto.request.RubiconTargeting;
import org.prebid.server.bidder.rubicon.proto.request.RubiconTargetingExt;
import org.prebid.server.bidder.rubicon.proto.request.RubiconTargetingExtRp;
import org.prebid.server.bidder.rubicon.proto.request.RubiconUserExt;
import org.prebid.server.bidder.rubicon.proto.request.RubiconUserExtRp;
import org.prebid.server.bidder.rubicon.proto.request.RubiconVideoExt;
import org.prebid.server.bidder.rubicon.proto.request.RubiconVideoExtRp;
import org.prebid.server.bidder.rubicon.proto.response.RubiconBid;
import org.prebid.server.bidder.rubicon.proto.response.RubiconBidResponse;
import org.prebid.server.bidder.rubicon.proto.response.RubiconSeatBid;
import org.prebid.server.currency.CurrencyConversionService;
import org.prebid.server.exception.PreBidException;
import org.prebid.server.floors.PriceFloorResolver;
import org.prebid.server.floors.model.PriceFloorData;
import org.prebid.server.floors.model.PriceFloorField;
import org.prebid.server.floors.model.PriceFloorModelGroup;
import org.prebid.server.floors.model.PriceFloorResult;
import org.prebid.server.floors.model.PriceFloorRules;
import org.prebid.server.floors.model.PriceFloorSchema;
import org.prebid.server.proto.openrtb.ext.ExtPrebid;
import org.prebid.server.proto.openrtb.ext.ExtPrebidBidders;
import org.prebid.server.proto.openrtb.ext.request.ExtApp;
import org.prebid.server.proto.openrtb.ext.request.ExtDeal;
import org.prebid.server.proto.openrtb.ext.request.ExtDealLine;
import org.prebid.server.proto.openrtb.ext.request.ExtImpContext;
import org.prebid.server.proto.openrtb.ext.request.ExtImpPrebid;
import org.prebid.server.proto.openrtb.ext.request.ExtImpPrebidFloors;
import org.prebid.server.proto.openrtb.ext.request.ExtPublisher;
import org.prebid.server.proto.openrtb.ext.request.ExtRegs;
import org.prebid.server.proto.openrtb.ext.request.ExtRequest;
import org.prebid.server.proto.openrtb.ext.request.ExtRequestPrebid;
import org.prebid.server.proto.openrtb.ext.request.ExtRequestPrebidMultiBid;
import org.prebid.server.proto.openrtb.ext.request.ExtSite;
import org.prebid.server.proto.openrtb.ext.request.ExtUser;
import org.prebid.server.proto.openrtb.ext.request.ImpMediaType;
import org.prebid.server.proto.openrtb.ext.request.rubicon.ExtImpRubicon;
import org.prebid.server.proto.openrtb.ext.request.rubicon.ExtImpRubicon.ExtImpRubiconBuilder;
import org.prebid.server.proto.openrtb.ext.request.rubicon.ExtImpRubiconDebug;
import org.prebid.server.proto.openrtb.ext.request.rubicon.ExtUserTpIdRubicon;
import org.prebid.server.proto.openrtb.ext.request.rubicon.RubiconVideoParams;
import org.prebid.server.proto.openrtb.ext.response.ExtBidPrebid;
import org.prebid.server.util.HttpUtil;

import java.io.IOException;
import java.math.BigDecimal;
import java.util.Arrays;
import java.util.List;
import java.util.Map;
import java.util.function.Function;
import java.util.function.UnaryOperator;

import static java.math.BigDecimal.ONE;
import static java.math.BigDecimal.TEN;
import static java.util.Arrays.asList;
import static java.util.Collections.emptyList;
import static java.util.Collections.singletonList;
import static java.util.function.Function.identity;
import static org.assertj.core.api.Assertions.assertThat;
import static org.assertj.core.api.Assertions.assertThatIllegalArgumentException;
import static org.assertj.core.api.Assertions.entry;
import static org.assertj.core.api.Assertions.tuple;
import static org.mockito.ArgumentMatchers.any;
import static org.mockito.ArgumentMatchers.anyString;
import static org.mockito.ArgumentMatchers.eq;
import static org.mockito.BDDMockito.given;
import static org.mockito.Mockito.verify;
import static org.mockito.Mockito.verifyNoInteractions;
import static org.mockito.Mockito.when;
import static org.prebid.server.proto.openrtb.ext.response.BidType.banner;
import static org.prebid.server.proto.openrtb.ext.response.BidType.video;
import static org.prebid.server.proto.openrtb.ext.response.BidType.xNative;

public class RubiconBidderTest extends VertxTest {

    private static final String ENDPOINT_URL = "http://rubiconproject.com/exchange.json?tk_xint=prebid";
    private static final String USERNAME = "username";
    private static final String PASSWORD = "password";
    private static final List<String> SUPPORTED_VENDORS = Arrays.asList("activeview", "comscore",
            "doubleverify", "integralads", "moat", "sizmek", "whiteops");

    @Rule
    public final MockitoRule mockitoRule = MockitoJUnit.rule();

    private RubiconBidder rubiconBidder;

    @Mock
    private PriceFloorResolver priceFloorResolver;

    @Mock
    private CurrencyConversionService currencyConversionService;

    @Before
    public void setUp() {
        rubiconBidder = new RubiconBidder(ENDPOINT_URL, USERNAME, PASSWORD, SUPPORTED_VENDORS, false,
                currencyConversionService, priceFloorResolver, jacksonMapper);
    }

    @Test
    public void creationShouldFailOnInvalidEndpointUrl() {
        assertThatIllegalArgumentException().isThrownBy(
                () -> new RubiconBidder("invalid_url", USERNAME, PASSWORD, SUPPORTED_VENDORS, false,
                        currencyConversionService, priceFloorResolver, jacksonMapper));
    }

    @Test
    public void makeHttpRequestsShouldFillMethodAndUrlAndExpectedHeaders() {
        // given
        final BidRequest bidRequest = givenBidRequest(builder -> builder.banner(
                Banner.builder().format(singletonList(Format.builder().w(300).h(250).build())).build()));

        // when
        final Result<List<HttpRequest<BidRequest>>> result = rubiconBidder.makeHttpRequests(bidRequest);

        // then
        assertThat(result.getValue()).hasSize(1).element(0).isNotNull()
                .returns(HttpMethod.POST, HttpRequest::getMethod)
                .returns(ENDPOINT_URL, HttpRequest::getUri);
        assertThat(result.getValue().get(0).getHeaders()).isNotNull()
                .extracting(Map.Entry::getKey, Map.Entry::getValue)
                .containsOnly(
                        tuple(HttpUtil.AUTHORIZATION_HEADER.toString(), "Basic dXNlcm5hbWU6cGFzc3dvcmQ="),
                        tuple(HttpUtil.CONTENT_TYPE_HEADER.toString(), "application/json;charset=utf-8"),
                        tuple(HttpUtil.ACCEPT_HEADER.toString(), "application/json"),
                        tuple(HttpUtil.USER_AGENT_HEADER.toString(), "prebid-server/1.0"));
    }

    @Test
    public void makeHttpRequestsShouldFilterImpressionsWithInvalidTypes() {
        // given
        final Imp imp1 = givenImp(builder -> builder.video(Video.builder().build()));
        final Imp imp2 = givenImp(builder -> builder.id("2")
                .xNative(Native.builder().ver("1.0").build()));
        final Imp imp3 = givenImp(builder -> builder.id("3").audio(Audio.builder().build()));
        final BidRequest bidRequest = BidRequest.builder().imp(asList(imp1, imp2, imp3)).build();

        // when
        final Result<List<HttpRequest<BidRequest>>> result = rubiconBidder.makeHttpRequests(bidRequest);

        // then
        assertThat(result.getErrors())
                .containsExactly(
                        BidderError.of("Impression with id 3 rejected with invalid type `audio`."
                                + " Allowed types are [banner, video, native]", BidderError.Type.bad_input));
        assertThat(result.getValue()).hasSize(2);
    }

    @Test
    public void makeHttpRequestsShouldFilterAllImpressionsAndReturnErrorMeessagesWithoutRequests() {
        // given
        final Imp imp1 = givenImp(builder -> builder.id("1").audio(Audio.builder().build()));
        final Imp imp2 = givenImp(builder -> builder.id("2").audio(Audio.builder().build()));
        final BidRequest bidRequest = BidRequest.builder().imp(asList(imp1, imp2)).build();

        // when
        final Result<List<HttpRequest<BidRequest>>> result = rubiconBidder.makeHttpRequests(bidRequest);

        // then
        assertThat(result.getErrors())
                .containsExactlyInAnyOrder(
                        BidderError.of("Impression with id 1 rejected with invalid type `audio`."
                                + " Allowed types are [banner, video, native]", BidderError.Type.bad_input),
                        BidderError.of("Impression with id 2 rejected with invalid type `audio`."
                                + " Allowed types are [banner, video, native]", BidderError.Type.bad_input),
                        BidderError.of("There are no valid impressions to create bid request to rubicon bidder",
                                BidderError.Type.bad_input));
        assertThat(result.getValue()).isEmpty();
    }

    @Test
    public void makeHttpRequestsShouldReplaceDefaultParametersWithExtPrebidBiddersBidder() {
        // given
        final ExtRequest extRequest = ExtRequest.of(ExtRequestPrebid.builder()
                .integration("test")
                .build());

        final BidRequest bidRequest = givenBidRequest(bidRequestBuilder -> bidRequestBuilder.ext(extRequest),
                builder -> builder.banner(Banner.builder().format(singletonList(Format.builder().w(300).h(250).build()))
                        .build()), identity());

        // when
        final Result<List<HttpRequest<BidRequest>>> result = rubiconBidder.makeHttpRequests(bidRequest);

        // then
        final String expectedUrl = "http://rubiconproject.com/exchange.json?tk_xint=test";
        assertThat(result.getValue()).hasSize(1).element(0).isNotNull()
                .returns(HttpMethod.POST, HttpRequest::getMethod)
                .returns(expectedUrl, HttpRequest::getUri);
    }

    @Test
    public void makeHttpRequestsShouldAddMaxbidsAttributeFromExtPrebidMultibid() {
        // given
        final BidRequest bidRequest = givenBidRequest(
                builder -> builder.ext(ExtRequest.of(ExtRequestPrebid.builder()
                        .multibid(singletonList(ExtRequestPrebidMultiBid.of("rubicon", null, 5, "prefix")))
                        .build())),
                impBuilder -> impBuilder.video(Video.builder().build()),
                identity());

        // when
        final Result<List<HttpRequest<BidRequest>>> result = rubiconBidder.makeHttpRequests(bidRequest);

        // then
        assertThat(result.getErrors()).isEmpty();
        assertThat(result.getValue()).hasSize(1).doesNotContainNull()
                .extracting(httpRequest -> mapper.readValue(httpRequest.getBody(), BidRequest.class))
                .flatExtracting(BidRequest::getImp).doesNotContainNull()
                .extracting(Imp::getExt).doesNotContainNull()
                .extracting(ext -> mapper.treeToValue(ext, RubiconImpExt.class))
                .extracting(RubiconImpExt::getMaxbids)
                .containsExactly(5);
    }

    @Test
    public void makeHttpRequestsShouldAddMaxbidsAttributeAsOneIfExtPrebidMultibidMaxBidsIsNotPresent() {
        // given
        final BidRequest bidRequest = givenBidRequest(
                builder -> builder.ext(ExtRequest.of(ExtRequestPrebid.builder()
                        .multibid(singletonList(
                                ExtRequestPrebidMultiBid.of("rubicon", null, null, "prefix")))
                        .build())),
                impBuilder -> impBuilder.video(Video.builder().build()),
                identity());

        // when
        final Result<List<HttpRequest<BidRequest>>> result = rubiconBidder.makeHttpRequests(bidRequest);

        // then
        assertThat(result.getErrors()).isEmpty();
        assertThat(result.getValue()).hasSize(1).doesNotContainNull()
                .extracting(httpRequest -> mapper.readValue(httpRequest.getBody(), BidRequest.class))
                .flatExtracting(BidRequest::getImp).doesNotContainNull()
                .extracting(Imp::getExt).doesNotContainNull()
                .extracting(ext -> mapper.treeToValue(ext, RubiconImpExt.class))
                .extracting(RubiconImpExt::getMaxbids)
                .containsExactly(1);
    }

    @Test
    public void makeHttpRequestsShouldFillImpExt() {
        // given
        final BidRequest bidRequest = givenBidRequest(
                builder -> builder.video(Video.builder().build()),
                builder -> builder
                        .zoneId(4001)
                        .inventory(mapper.valueToTree(Inventory.of(singletonList("5-star"), singletonList("tech")))));

        // when
        final Result<List<HttpRequest<BidRequest>>> result = rubiconBidder.makeHttpRequests(bidRequest);

        // then
        assertThat(result.getErrors()).isEmpty();
        assertThat(result.getValue()).hasSize(1).doesNotContainNull()
                .extracting(httpRequest -> mapper.readValue(httpRequest.getBody(), BidRequest.class))
                .flatExtracting(BidRequest::getImp).doesNotContainNull()
                .extracting(Imp::getExt).doesNotContainNull()
                .extracting(ext -> mapper.treeToValue(ext, RubiconImpExt.class))
                .containsOnly(RubiconImpExt.of(RubiconImpExtRp.of(4001,
                        mapper.valueToTree(Inventory.of(singletonList("5-star"), singletonList("tech"))),
                        RubiconImpExtRpTrack.of("", "")), null, 1, null, null));
    }

    @Test
    public void makeHttpRequestsShouldPassBannerFormat() {
        // given
        final BidRequest bidRequest = BidRequest.builder()
                .imp(singletonList(Imp.builder()
                        .banner(Banner.builder()
                                .format(asList(
                                        Format.builder().w(300).h(250).build(),
                                        Format.builder().w(300).h(600).build()))
                                .build())
                        .ext(mapper.valueToTree(ExtPrebid.of(null, ExtImpRubicon.builder()
                                .sizes(singletonList(15)).build())))
                        .build()))
                .build();

        // when
        final Result<List<HttpRequest<BidRequest>>> result = rubiconBidder.makeHttpRequests(bidRequest);

        // then
        assertThat(result.getErrors()).isEmpty();
        assertThat(result.getValue()).hasSize(1).doesNotContainNull()
                .extracting(httpRequest -> mapper.readValue(httpRequest.getBody(), BidRequest.class))
                .flatExtracting(BidRequest::getImp).doesNotContainNull()
                .extracting(Imp::getBanner).doesNotContainNull()
                .flatExtracting(Banner::getFormat).hasSize(2)
                .containsExactlyInAnyOrder(
                        Format.builder().w(300).h(250).build(),
                        Format.builder().w(300).h(600).build());
    }

    @Test
    public void makeHttpRequestsShouldSetMobilePortrait67SizeIdFotInterstitialNotValidSize() {
        // given
        final BidRequest bidRequest = BidRequest.builder()
                .imp(singletonList(Imp.builder()
                        .instl(1)
                        .banner(Banner.builder()
                                .format(singletonList(
                                        Format.builder().w(360).h(616).build()))
                                .build())
                        .ext(mapper.valueToTree(ExtPrebid.of(null, ExtImpRubicon.builder().build())))
                        .build()))
                .build();

        // when
        final Result<List<HttpRequest<BidRequest>>> result = rubiconBidder.makeHttpRequests(bidRequest);

        // then
        assertThat(result.getErrors()).isEmpty();
        assertThat(result.getValue()).hasSize(1).doesNotContainNull()
                .extracting(httpRequest -> mapper.readValue(httpRequest.getBody(), BidRequest.class))
                .flatExtracting(BidRequest::getImp).doesNotContainNull()
                .extracting(Imp::getBanner).doesNotContainNull()
                .containsOnly(Banner.builder()
                        .format(singletonList(
                                Format.builder().w(360).h(616).build()))
                        .ext(mapper.valueToTree(RubiconBannerExt.of(RubiconBannerExtRp.of("text/html"))))
                        .build());
    }

    @Test
    public void makeHttpRequestsShouldCreateBannerRequestIfImpHasBannerAndVideoButNoRequiredVideoFieldsPresent() {
        // given
        final BidRequest bidRequest = givenBidRequest(
                builder -> builder
                        .banner(Banner.builder().format(singletonList(Format.builder().w(300).h(250).build())).build())
                        .video(Video.builder().build()),
                identity());

        // when
        final Result<List<HttpRequest<BidRequest>>> result = rubiconBidder.makeHttpRequests(bidRequest);

        // then
        assertThat(result.getErrors()).isEmpty();
        assertThat(result.getValue()).hasSize(1).doesNotContainNull()
                .extracting(httpRequest -> mapper.readValue(httpRequest.getBody(), BidRequest.class))
                .flatExtracting(BidRequest::getImp).doesNotContainNull()
                .extracting(Imp::getBanner, Imp::getVideo)
                .containsOnly(tuple(
                        Banner.builder()
                                .format(singletonList(Format.builder().w(300).h(250).build()))
                                .ext(mapper.valueToTree(
                                        RubiconBannerExt.of(RubiconBannerExtRp.of("text/html"))))
                                .build(),
                        null)); // video is removed
    }

    @Test
    public void makeHttpRequestsShouldCreateVideoRequestIfImpHasBannerAndVideoButAllRequiredVideoFieldsPresent() {
        // given
        final BidRequest bidRequest = givenBidRequest(
                builder -> builder
                        .banner(Banner.builder().format(singletonList(Format.builder().w(300).h(250).build())).build())
                        .video(Video.builder().mimes(singletonList("mime1")).protocols(singletonList(1))
                                .maxduration(60).linearity(2).api(singletonList(3)).build()),
                identity());

        // when
        final Result<List<HttpRequest<BidRequest>>> result = rubiconBidder.makeHttpRequests(bidRequest);

        // then
        assertThat(result.getErrors()).isEmpty();
        assertThat(result.getValue()).hasSize(1).doesNotContainNull()
                .extracting(httpRequest -> mapper.readValue(httpRequest.getBody(), BidRequest.class))
                .flatExtracting(BidRequest::getImp).doesNotContainNull()
                .extracting(Imp::getBanner, Imp::getVideo)
                .containsOnly(tuple(
                        null, // banner is removed
                        Video.builder().mimes(singletonList("mime1")).protocols(singletonList(1))
                                .maxduration(60).linearity(2).api(singletonList(3)).build()));
    }

    @Test
    public void makeHttpRequestsShouldResolveImpBidFloorCurrencyIfNotUSDAndCallCurrencyService() {
        // given
        final BidRequest bidRequest = givenBidRequest(
                builder -> builder
                        .banner(Banner.builder().format(singletonList(Format.builder().w(300).h(250).build())).build())
                        .bidfloor(BigDecimal.ONE).bidfloorcur("EUR"),
                identity());

        given(currencyConversionService.convertCurrency(any(), any(), anyString(), anyString()))
                .willReturn(BigDecimal.TEN);

        // when
        final Result<List<HttpRequest<BidRequest>>> result = rubiconBidder.makeHttpRequests(bidRequest);

        // then
        assertThat(result.getErrors()).isEmpty();
        verify(currencyConversionService).convertCurrency(eq(BigDecimal.ONE), any(), eq("EUR"), eq("USD"));
        assertThat(result.getValue()).hasSize(1).doesNotContainNull()
                .extracting(httpRequest -> mapper.readValue(httpRequest.getBody(), BidRequest.class))
                .flatExtracting(BidRequest::getImp).doesNotContainNull()
                .extracting(Imp::getBidfloor, Imp::getBidfloorcur)
                .containsOnly(tuple(BigDecimal.TEN, "USD"));
    }

    @Test
    public void makeHttpRequestsShouldNotSetBidFloorCurrencyToUSDIfNull() {
        // given
        final BidRequest bidRequest = givenBidRequest(
                builder -> builder
                        .ext(ExtRequest.of(ExtRequestPrebid.builder().debug(1).build())),
                builder -> builder
                        .id("impId")
                        .banner(Banner.builder().format(singletonList(Format.builder().w(300).h(250).build())).build())
                        .bidfloor(BigDecimal.ONE).bidfloorcur(null),
                identity());

        // when
        final Result<List<HttpRequest<BidRequest>>> result = rubiconBidder.makeHttpRequests(bidRequest);

        // then
        verifyNoInteractions(currencyConversionService);
        assertThat(result.getErrors()).hasSize(1)
                .containsOnly(BidderError.of("Imp `impId` floor provided with no currency, assuming USD",
                        BidderError.Type.bad_input));
        assertThat(result.getValue()).hasSize(1).doesNotContainNull()
                .extracting(httpRequest -> mapper.readValue(httpRequest.getBody(), BidRequest.class))
                .flatExtracting(BidRequest::getImp).doesNotContainNull()
                .extracting(Imp::getBidfloor, Imp::getBidfloorcur)
                .containsOnly(tuple(BigDecimal.ONE, "USD"));
    }

    @Test
    public void makeHttpRequestsShouldIgnoreBidRequestIfCurrencyServiceThrowsAnException() {
        // given
        final BidRequest bidRequest = givenBidRequest(
                builder -> builder
                        .id("impId")
                        .banner(Banner.builder().format(singletonList(Format.builder().w(300).h(250).build())).build())
                        .bidfloor(BigDecimal.ONE).bidfloorcur("EUR"),
                identity());

        given(currencyConversionService.convertCurrency(any(), any(), anyString(), anyString()))
                .willThrow(new PreBidException("failed"));

        // when
        final Result<List<HttpRequest<BidRequest>>> result = rubiconBidder.makeHttpRequests(bidRequest);

        // then
        assertThat(result.getValue()).isEmpty();
        assertThat(result.getErrors()).hasSize(1)
                .containsOnly(BidderError.of("Unable to convert provided bid floor currency from EUR to USD"
                        + " for imp `impId` with a reason: failed", BidderError.Type.bad_input));
    }

    @Test
    public void shouldSetSizeIdTo201IfPlacementIs1AndSizeIdIsNotPresent() {
        // given
        final BidRequest bidRequest = givenBidRequest(
                builder -> builder.instl(1).video(Video.builder().placement(1).build()),
                builder -> builder.video(RubiconVideoParams.builder().sizeId(null).build()));

        // when
        final Result<List<HttpRequest<BidRequest>>> result = rubiconBidder.makeHttpRequests(bidRequest);

        // then
        assertThat(result.getErrors()).isEmpty();
        assertThat(result.getValue()).hasSize(1).doesNotContainNull()
                .extracting(httpRequest -> mapper.readValue(httpRequest.getBody(), BidRequest.class))
                .flatExtracting(BidRequest::getImp)
                .extracting(Imp::getVideo).doesNotContainNull()
                .extracting(Video::getExt).doesNotContainNull()
                .extracting(ext -> mapper.treeToValue(ext, RubiconVideoExt.class))
                .extracting(RubiconVideoExt::getRp)
                .extracting(RubiconVideoExtRp::getSizeId)
                .containsOnly(201);
    }

    @Test
    public void shouldSetSizeIdTo203IfPlacementIs3AndSizeIdIsNotPresent() {
        // given
        final BidRequest bidRequest = givenBidRequest(
                builder -> builder.instl(1).video(Video.builder().placement(3).build()),
                builder -> builder.video(RubiconVideoParams.builder().sizeId(null).build()));

        // when
        final Result<List<HttpRequest<BidRequest>>> result = rubiconBidder.makeHttpRequests(bidRequest);

        // then
        assertThat(result.getErrors()).isEmpty();
        assertThat(result.getValue()).hasSize(1).doesNotContainNull()
                .extracting(httpRequest -> mapper.readValue(httpRequest.getBody(), BidRequest.class))
                .flatExtracting(BidRequest::getImp)
                .extracting(Imp::getVideo).doesNotContainNull()
                .extracting(Video::getExt).doesNotContainNull()
                .extracting(ext -> mapper.treeToValue(ext, RubiconVideoExt.class))
                .extracting(RubiconVideoExt::getRp)
                .extracting(RubiconVideoExtRp::getSizeId)
                .containsOnly(203);
    }

    @Test
    public void shouldSetSizeIdTo202UsingInstlFlagIfPlacementAndSizeIdAreNotPresent() {
        // given
        final BidRequest bidRequest = givenBidRequest(
                builder -> builder.instl(1).video(Video.builder().placement(null).build()),
                builder -> builder.video(RubiconVideoParams.builder().sizeId(null).build()));

        // when
        final Result<List<HttpRequest<BidRequest>>> result = rubiconBidder.makeHttpRequests(bidRequest);

        // then
        assertThat(result.getErrors()).isEmpty();
        assertThat(result.getValue()).hasSize(1).doesNotContainNull()
                .extracting(httpRequest -> mapper.readValue(httpRequest.getBody(), BidRequest.class))
                .flatExtracting(BidRequest::getImp)
                .extracting(Imp::getVideo).doesNotContainNull()
                .extracting(Video::getExt).doesNotContainNull()
                .extracting(ext -> mapper.treeToValue(ext, RubiconVideoExt.class))
                .extracting(RubiconVideoExt::getRp)
                .extracting(RubiconVideoExtRp::getSizeId)
                .containsOnly(202);
    }

    @Test
    public void makeHttpRequestsShouldFillVideoExt() {
        // given
        final BidRequest bidRequest = givenBidRequest(
                builder -> builder.video(Video.builder().build()),
                builder -> builder.video(RubiconVideoParams.builder().skip(5).skipdelay(10).sizeId(14).build()));

        // when
        final Result<List<HttpRequest<BidRequest>>> result = rubiconBidder.makeHttpRequests(bidRequest);

        // then
        assertThat(result.getErrors()).isEmpty();
        assertThat(result.getValue()).hasSize(1).doesNotContainNull()
                .extracting(httpRequest -> mapper.readValue(httpRequest.getBody(), BidRequest.class))
                .flatExtracting(BidRequest::getImp).doesNotContainNull()
                .extracting(Imp::getVideo).doesNotContainNull()
                .extracting(Video::getExt).doesNotContainNull()
                .extracting(ext -> mapper.treeToValue(ext, RubiconVideoExt.class))
                .containsOnly(RubiconVideoExt.of(5, 10, RubiconVideoExtRp.of(14), null));
    }

    @Test
    public void makeHttpRequestsShouldTransferRewardedVideoFlagIntoRewardedVideoObject() {
        // given
        final ExtImpPrebid prebid =
                ExtImpPrebid.builder().isRewardedInventory(1).build();
        final ExtImpRubicon rubicon = ExtImpRubicon.builder()
                .video(RubiconVideoParams.builder().skip(5).skipdelay(10).sizeId(14).build())
                .build();

        final ExtPrebid<ExtImpPrebid, ExtImpRubicon> ext = ExtPrebid.of(prebid, rubicon);

        final BidRequest bidRequest = givenBidRequest(impBuilder -> impBuilder.video(Video.builder().build())
                .ext(mapper.valueToTree(ext)));

        // when
        final Result<List<HttpRequest<BidRequest>>> result = rubiconBidder.makeHttpRequests(bidRequest);

        // then
        assertThat(result.getErrors()).isEmpty();
        assertThat(result.getValue()).hasSize(1).doesNotContainNull()
                .extracting(httpRequest -> mapper.readValue(httpRequest.getBody(), BidRequest.class))
                .flatExtracting(BidRequest::getImp).doesNotContainNull()
                .extracting(Imp::getVideo).doesNotContainNull()
                .extracting(Video::getExt).doesNotContainNull()
                .extracting(ex -> mapper.treeToValue(ex, RubiconVideoExt.class))
                .containsOnly(RubiconVideoExt.of(5, 10, RubiconVideoExtRp.of(14), "rewarded"));
    }

    @Test
    public void makeHttpRequestsShouldIgnoreRewardedVideoLogic() {
        // given
        final ExtImpPrebid prebid = ExtImpPrebid.builder().build();
        final ExtImpRubicon rubicon = ExtImpRubicon.builder()
                .video(RubiconVideoParams.builder().skip(5).skipdelay(10).sizeId(14).build())
                .build();

        final ExtPrebid<ExtImpPrebid, ExtImpRubicon> ext = ExtPrebid.of(prebid, rubicon);

        final BidRequest bidRequest = givenBidRequest(impBuilder -> impBuilder.video(Video.builder().build())
                .ext(mapper.valueToTree(ext)));

        // when
        final Result<List<HttpRequest<BidRequest>>> result = rubiconBidder.makeHttpRequests(bidRequest);

        // then
        assertThat(result.getErrors()).isEmpty();
        assertThat(result.getValue()).hasSize(1).doesNotContainNull()
                .extracting(httpRequest -> mapper.readValue(httpRequest.getBody(), BidRequest.class))
                .flatExtracting(BidRequest::getImp).doesNotContainNull()
                .extracting(Imp::getVideo).doesNotContainNull()
                .extracting(Video::getExt).doesNotContainNull()
                .extracting(ex -> mapper.treeToValue(ex, RubiconVideoExt.class))
                .containsOnly(RubiconVideoExt.of(5, 10, RubiconVideoExtRp.of(14), null));
    }

    @Test
    public void makeHttpRequestsShouldIgnoreRewardedVideoLogicIfRewardedInventoryIsNotOne() {
        // given
        final ExtImpPrebid prebid = ExtImpPrebid.builder().isRewardedInventory(2).build();
        final ExtImpRubicon rubicon = ExtImpRubicon.builder()
                .video(RubiconVideoParams.builder().skip(5).skipdelay(10).sizeId(14).build())
                .build();

        final ExtPrebid<ExtImpPrebid, ExtImpRubicon> ext = ExtPrebid.of(prebid, rubicon);

        final BidRequest bidRequest = givenBidRequest(impBuilder -> impBuilder.video(Video.builder().build())
                .ext(mapper.valueToTree(ext)));

        // when
        final Result<List<HttpRequest<BidRequest>>> result = rubiconBidder.makeHttpRequests(bidRequest);

        // then
        assertThat(result.getErrors()).isEmpty();
        assertThat(result.getValue()).hasSize(1).doesNotContainNull()
                .extracting(httpRequest -> mapper.readValue(httpRequest.getBody(), BidRequest.class))
                .flatExtracting(BidRequest::getImp).doesNotContainNull()
                .extracting(Imp::getVideo).doesNotContainNull()
                .extracting(Video::getExt).doesNotContainNull()
                .extracting(ex -> mapper.treeToValue(ex, RubiconVideoExt.class))
                .containsOnly(RubiconVideoExt.of(5, 10, RubiconVideoExtRp.of(14), null));
    }

    @Test
    public void makeHttpRequestsShouldNotFailIfVideoParamIsNull() {
        // given
        final ExtImpPrebid prebid = ExtImpPrebid
                .builder().build();
        final ExtImpRubicon rubicon = ExtImpRubicon.builder()
                .video(null)
                .build();

        final ExtPrebid<ExtImpPrebid, ExtImpRubicon> ext = ExtPrebid.of(prebid, rubicon);

        final BidRequest bidRequest = givenBidRequest(impBuilder -> impBuilder.video(Video.builder().build())
                .ext(mapper.valueToTree(ext)));

        // when
        final Result<List<HttpRequest<BidRequest>>> result = rubiconBidder.makeHttpRequests(bidRequest);

        // then
        assertThat(result.getErrors()).isEmpty();
    }

    @Test
    public void makeHttpRequestsShouldIgnoreRewardedVideoFlag() {
        // given
        final ExtImpPrebid prebid = ExtImpPrebid.builder().isRewardedInventory(0).build();
        final ExtImpRubicon rubicon = ExtImpRubicon.builder()
                .video(RubiconVideoParams.builder().skip(5).skipdelay(10).sizeId(14).build())
                .build();

        final ExtPrebid<ExtImpPrebid, ExtImpRubicon> ext = ExtPrebid.of(prebid, rubicon);

        final BidRequest bidRequest = givenBidRequest(impBuilder -> impBuilder.video(Video.builder().build())
                .ext(mapper.valueToTree(ext)));

        // when
        final Result<List<HttpRequest<BidRequest>>> result = rubiconBidder.makeHttpRequests(bidRequest);

        // then
        assertThat(result.getErrors()).isEmpty();
        assertThat(result.getValue()).hasSize(1).doesNotContainNull()
                .extracting(httpRequest -> mapper.readValue(httpRequest.getBody(), BidRequest.class))
                .flatExtracting(BidRequest::getImp).doesNotContainNull()
                .extracting(Imp::getVideo).doesNotContainNull()
                .extracting(Video::getExt).doesNotContainNull()
                .extracting(ex -> mapper.treeToValue(ex, RubiconVideoExt.class))
                .containsOnly(RubiconVideoExt.of(5, 10, RubiconVideoExtRp.of(14), null));
    }

    @Test
    public void makeHttpRequestsShouldFillUserExtIfUserAndVisitorPresent() {
        // given
        final BidRequest bidRequest = givenBidRequest(
                builder -> builder.user(User.builder().build()),
                builder -> builder.video(Video.builder().build()),
                builder -> builder.visitor(mapper.valueToTree(
                        Visitor.of(singletonList("new"), singletonList("iphone")))));

        // when
        final Result<List<HttpRequest<BidRequest>>> result = rubiconBidder.makeHttpRequests(bidRequest);

        // then
        assertThat(result.getErrors()).isEmpty();
        assertThat(result.getValue()).hasSize(1).doesNotContainNull()
                .extracting(httpRequest -> mapper.readValue(httpRequest.getBody(), BidRequest.class))
                .extracting(BidRequest::getUser).doesNotContainNull()
                .containsOnly(User.builder()
                        .ext(jacksonMapper.fillExtension(
                                ExtUser.builder().build(),
                                RubiconUserExt.builder()
                                        .rp(RubiconUserExtRp.of(mapper.valueToTree(
                                                Visitor.of(singletonList("new"), singletonList("iphone")))))
                                        .build()))
                        .build());
    }

    @Test
    public void makeHttpRequestsShouldFillUserExtRpWithIabAttributeIfSegtaxEqualsFour() {
        // given
        final BidRequest bidRequest = givenBidRequest(
                builder -> builder.user(User.builder()
                        .data(singletonList(
                                givenDataWithSegmentEntry(4, "segmentId")
                        )).build()),
                builder -> builder.video(Video.builder().build()),
                identity());

        // when
        final Result<List<HttpRequest<BidRequest>>> result = rubiconBidder.makeHttpRequests(bidRequest);

        // then
        final ObjectNode expectedTarget = mapper.createObjectNode();
        final ArrayNode expectedIabAttribute = expectedTarget.putArray("iab");
        expectedIabAttribute.add("segmentId");

        assertThat(result.getErrors()).isEmpty();
        assertThat(result.getValue()).hasSize(1).doesNotContainNull()
                .extracting(httpRequest -> mapper.readValue(httpRequest.getBody(), BidRequest.class))
                .extracting(BidRequest::getUser).doesNotContainNull()
                .extracting(User::getExt)
                .containsOnly(jacksonMapper.fillExtension(
                        ExtUser.builder().build(),
                        RubiconUserExt.builder()
                                .rp(RubiconUserExtRp.of(expectedTarget))
                                .build()));
    }

    @Test
    public void makeHttpRequestsShouldFillUserExtRpWithIabAttributeOnlyIfSegtaxIsEqualFour() {
        // given
        final BidRequest bidRequest = givenBidRequest(
                builder -> builder.user(User.builder()
                        .data(asList(
                                givenDataWithSegmentEntry(4, "segmentId"),
                                givenDataWithSegmentEntry(2, "secondSegmentId")))
                        .build()),
                builder -> builder.video(Video.builder().build()),
                identity());

        // when
        final Result<List<HttpRequest<BidRequest>>> result = rubiconBidder.makeHttpRequests(bidRequest);

        // then
        final ObjectNode expectedTarget = mapper.createObjectNode();
        final ArrayNode expectedIabAttribute = expectedTarget.putArray("iab");
        expectedIabAttribute.add("segmentId");

        assertThat(result.getErrors()).isEmpty();
        assertThat(result.getValue()).hasSize(1).doesNotContainNull()
                .extracting(httpRequest -> mapper.readValue(httpRequest.getBody(), BidRequest.class))
                .extracting(BidRequest::getUser).doesNotContainNull()
                .extracting(User::getExt)
                .containsOnly(jacksonMapper.fillExtension(
                        ExtUser.builder().build(),
                        RubiconUserExt.builder()
                                .rp(RubiconUserExtRp.of(expectedTarget))
                                .build()));
    }

    @Test
    public void makeHttpRequestsShouldFillSiteExtRpWithIabAttributeIfSegtaxEqualsOneOrTwoOrFiveOrSix() {
        // given
        final BidRequest bidRequest = givenBidRequest(
                builder -> builder.site(Site.builder()
                        .content(Content.builder()
                                .data(asList(
                                        givenDataWithSegmentEntry(1, "firstSegmentId"),
                                        givenDataWithSegmentEntry(2, "secondSegmentId"),
                                        givenDataWithSegmentEntry(3, "thirdSegmentId"),
                                        givenDataWithSegmentEntry(5, "fifthSegmentId"),
                                        givenDataWithSegmentEntry(6, "sixthSegmentId")))
                                .build())
                        .build()),
                builder -> builder.video(Video.builder().build()),
                identity());

        // when
        final Result<List<HttpRequest<BidRequest>>> result = rubiconBidder.makeHttpRequests(bidRequest);

        // then
        final ObjectNode expectedTarget = mapper.createObjectNode();
        final ArrayNode expectedIabAttribute = expectedTarget.putArray("iab");
        expectedIabAttribute.add("firstSegmentId");
        expectedIabAttribute.add("secondSegmentId");
        expectedIabAttribute.add("fifthSegmentId");
        expectedIabAttribute.add("sixthSegmentId");

        assertThat(result.getErrors()).isEmpty();
        assertThat(result.getValue()).hasSize(1).doesNotContainNull()
                .extracting(httpRequest -> mapper.readValue(httpRequest.getBody(), BidRequest.class))
                .extracting(BidRequest::getSite).doesNotContainNull()
                .extracting(Site::getExt)
                .extracting(ext -> ext.getProperty("rp"))
                .extracting(rp -> rp.get("target"))
                .containsExactly(expectedTarget);
    }

    @Test
    public void makeHttpRequestsShouldIgnoreNotIntSegtaxProperty() {
        // given
        final ObjectNode userNode = mapper.createObjectNode();
        userNode.put("segtax", "3");
        final BidRequest bidRequest = givenBidRequest(
                builder -> builder.user(User.builder().data(singletonList(Data.builder()
                        .segment(singletonList(Segment.builder().id("segmentId")
                                .build()))
                        .ext(userNode).build())).build()),
                builder -> builder.video(Video.builder().build()),
                identity());

        // when
        final Result<List<HttpRequest<BidRequest>>> result = rubiconBidder.makeHttpRequests(bidRequest);

        // then
        assertThat(result.getErrors()).isEmpty();
        assertThat(result.getValue()).hasSize(1).doesNotContainNull()
                .extracting(httpRequest -> mapper.readValue(httpRequest.getBody(), BidRequest.class))
                .extracting(BidRequest::getUser).doesNotContainNull()
                .extracting(User::getExt)
                .containsNull();
    }

    @Test
    public void makeHttpRequestsShouldNotFillUserExtRpWhenVisitorAndInventoryIsEmpty() {
        // given
        final BidRequest bidRequest = givenBidRequest(
                builder -> builder.user(User.builder().id("id").build()),
                builder -> builder.video(Video.builder().build()),
                builder -> builder
                        .visitor(mapper.createObjectNode())
                        .inventory(mapper.createObjectNode()));

        // when
        final Result<List<HttpRequest<BidRequest>>> result = rubiconBidder.makeHttpRequests(bidRequest);

        // then
        assertThat(result.getErrors()).isEmpty();
        assertThat(result.getValue()).hasSize(1).doesNotContainNull()
                .extracting(httpRequest -> mapper.readValue(httpRequest.getBody(), BidRequest.class))
                .extracting(BidRequest::getUser).doesNotContainNull()
                .containsOnly(User.builder().id("id").build());
    }

    @Test
    public void makeHttpRequestsShouldFillUserIfUserAndConsentArePresent() {
        // given
        final BidRequest bidRequest = givenBidRequest(
                builder -> builder.user(User.builder()
                        .ext(ExtUser.builder().consent("consent").build())
                        .build()),
                builder -> builder.video(Video.builder().build()),
                identity());

        // when
        final Result<List<HttpRequest<BidRequest>>> result = rubiconBidder.makeHttpRequests(bidRequest);

        // then
        assertThat(result.getErrors()).isEmpty();
        assertThat(result.getValue()).hasSize(1).doesNotContainNull()
                .extracting(httpRequest -> mapper.readValue(httpRequest.getBody(), BidRequest.class))
                .extracting(BidRequest::getUser).doesNotContainNull()
                .containsOnly(User.builder()
                        .ext(ExtUser.builder().consent("consent").build())
                        .build());
    }

    @Test
    public void makeHttpRequestsShouldNotValidateNativeObjectIfVersionIsOneDotZero() {
        // given
        final Imp nativeImp = givenImp(builder -> builder
                .id("1")
                .xNative(Native.builder().ver("1.0").build()));
        final BidRequest bidRequest = BidRequest.builder().imp(singletonList(nativeImp)).build();

        // when
        final Result<List<HttpRequest<BidRequest>>> result = rubiconBidder.makeHttpRequests(bidRequest);

        // then
        assertThat(result.getErrors()).isEmpty();
        assertThat(result.getValue()).hasSize(1);
    }

    @Test
    public void makeHttpRequestsShouldNotValidateNativeObjectIfVersionIsOneDotOne() {
        // given
        final Imp nativeImp = givenImp(builder -> builder
                .id("1")
                .xNative(Native.builder().ver("1.1").build()));
        final BidRequest bidRequest = BidRequest.builder().imp(singletonList(nativeImp)).build();

        // when
        final Result<List<HttpRequest<BidRequest>>> result = rubiconBidder.makeHttpRequests(bidRequest);

        // then
        assertThat(result.getErrors()).isEmpty();
        assertThat(result.getValue()).hasSize(1);
    }

    @Test
    public void makeHttpRequestsShouldReturnErrorIfNativeObjectVersionIsOneDotTwoAndRequestFieldIsNull() {
        // given
        final Imp nativeImp = givenImp(builder -> builder
                .id("1")
                .xNative(Native.builder()
                        .request(null)
                        .ver("1.2")
                        .build()));
        final BidRequest bidRequest = BidRequest.builder().imp(singletonList(nativeImp)).build();

        // when
        final Result<List<HttpRequest<BidRequest>>> result = rubiconBidder.makeHttpRequests(bidRequest);

        // then
        assertThat(result.getErrors())
                .containsExactly(
                        BidderError.of("Error in native object for imp with id 1: "
                                + "Request can not be parsed", BidderError.Type.bad_input));
        assertThat(result.getValue()).isEmpty();
    }

    @Test
    public void makeHttpRequestsShouldReturnErrorIfNativeObjectVersionIsOneDotTwoAndRequestFieldCanNotBeParsed() {
        // given
        final Imp nativeImp = givenImp(builder -> builder
                .id("1")
                .xNative(Native.builder()
                        .request("{")
                        .ver("1.2")
                        .build()));
        final BidRequest bidRequest = BidRequest.builder().imp(singletonList(nativeImp)).build();

        // when
        final Result<List<HttpRequest<BidRequest>>> result = rubiconBidder.makeHttpRequests(bidRequest);

        // then
        assertThat(result.getErrors())
                .containsExactly(
                        BidderError.of("Error in native object for imp with id 1: "
                                + "Request can not be parsed", BidderError.Type.bad_input));
        assertThat(result.getValue()).isEmpty();
    }

    @Test
    public void makeHttpRequestsShouldReturnErrorIfNativeObjectVersionIsOneDotTwoAndRequestEventtrackersAreMissed() {
        // given
        final String nativeRequest = "{}";
        final Imp nativeImp = givenImp(builder -> builder
                .id("1")
                .xNative(Native.builder()
                        .request(nativeRequest)
                        .ver("1.2")
                        .build()));
        final BidRequest bidRequest = BidRequest.builder().imp(singletonList(nativeImp)).build();

        // when
        final Result<List<HttpRequest<BidRequest>>> result = rubiconBidder.makeHttpRequests(bidRequest);

        // then
        assertThat(result.getErrors())
                .containsExactly(
                        BidderError.of("Error in native object for imp with id 1: "
                                + "Eventtrackers are not present or not of array type", BidderError.Type.bad_input));
        assertThat(result.getValue()).isEmpty();
    }

    @Test
    public void makeHttpRequestsShouldReturnErrorIfNativeObjectVersionIsOneDotTwoAndRequestEventtrackersAreNotArray() {
        // given
        final String nativeRequest = "{\"eventtrackers\":3,\"context\":1,\"placement\":2}";
        final Imp nativeImp = givenImp(builder -> builder
                .id("1")
                .xNative(Native.builder()
                        .request(nativeRequest)
                        .ver("1.2")
                        .build()));
        final BidRequest bidRequest = BidRequest.builder().imp(singletonList(nativeImp)).build();

        // when
        final Result<List<HttpRequest<BidRequest>>> result = rubiconBidder.makeHttpRequests(bidRequest);

        // then
        assertThat(result.getErrors())
                .containsExactly(
                        BidderError.of("Error in native object for imp with id 1: "
                                + "Eventtrackers are not present or not of array type", BidderError.Type.bad_input));
        assertThat(result.getValue()).isEmpty();
    }

    @Test
    public void makeHttpRequestsShouldReturnErrorIfNativeObjectVersionIsOneDotTwoAndRequestContextIsMissed() {
        // given
        final String nativeRequest = "{\"eventtrackers\":[],\"placement\":2}";
        final Imp nativeImp = givenImp(builder -> builder
                .id("1")
                .xNative(Native.builder()
                        .request(nativeRequest)
                        .ver("1.2")
                        .build()));
        final BidRequest bidRequest = BidRequest.builder().imp(singletonList(nativeImp)).build();

        // when
        final Result<List<HttpRequest<BidRequest>>> result = rubiconBidder.makeHttpRequests(bidRequest);

        // then
        assertThat(result.getErrors())
                .containsExactly(
                        BidderError.of("Error in native object for imp with id 1: "
                                + "Context is not present or not of int type", BidderError.Type.bad_input));
        assertThat(result.getValue()).isEmpty();
    }

    @Test
    public void makeHttpRequestsShouldReturnErrorIfNativeObjectVersionIsOneDotTwoAndRequestContextIsNotInt() {
        // given
        final String nativeRequest = "{\"eventtrackers\":[],\"context\":[],\"placement\":2}";
        final Imp nativeImp = givenImp(builder -> builder
                .id("1")
                .xNative(Native.builder()
                        .request(nativeRequest)
                        .ver("1.2")
                        .build()));
        final BidRequest bidRequest = BidRequest.builder().imp(singletonList(nativeImp)).build();

        // when
        final Result<List<HttpRequest<BidRequest>>> result = rubiconBidder.makeHttpRequests(bidRequest);

        // then
        assertThat(result.getErrors())
                .containsExactly(
                        BidderError.of("Error in native object for imp with id 1: "
                                + "Context is not present or not of int type", BidderError.Type.bad_input));
        assertThat(result.getValue()).isEmpty();
    }

    @Test
    public void makeHttpRequestsShouldReturnErrorIfNativeObjectVersionIsOneDotTwoAndRequestPlacementIsNotPresent() {
        // given
        final String nativeRequest = "{\"eventtrackers\":[],\"context\":1}";
        final Imp nativeImp = givenImp(builder -> builder
                .id("1")
                .xNative(Native.builder()
                        .request(nativeRequest)
                        .ver("1.2")
                        .build()));
        final BidRequest bidRequest = BidRequest.builder().imp(singletonList(nativeImp)).build();

        // when
        final Result<List<HttpRequest<BidRequest>>> result = rubiconBidder.makeHttpRequests(bidRequest);

        // then
        assertThat(result.getErrors())
                .containsExactly(
                        BidderError.of("Error in native object for imp with id 1: "
                                + "Plcmttype is not present or not of int type", BidderError.Type.bad_input));
        assertThat(result.getValue()).isEmpty();
    }

    @Test
    public void makeHttpRequestsShouldReturnErrorIfNativeObjectVersionIsOneDotTwoAndRequestPlacementIsNotInt() {
        // given
        final String nativeRequest = "{\"eventtrackers\":[],\"context\":1,\"placement\":[]}";
        final Imp nativeImp = givenImp(builder -> builder
                .id("1")
                .xNative(Native.builder()
                        .request(nativeRequest)
                        .ver("1.2")
                        .build()));
        final BidRequest bidRequest = BidRequest.builder().imp(singletonList(nativeImp)).build();

        // when
        final Result<List<HttpRequest<BidRequest>>> result = rubiconBidder.makeHttpRequests(bidRequest);

        // then
        assertThat(result.getErrors())
                .containsExactly(
                        BidderError.of("Error in native object for imp with id 1: "
                                + "Plcmttype is not present or not of int type", BidderError.Type.bad_input));
        assertThat(result.getValue()).isEmpty();
    }

    @Test
    public void makeHttpRequestsShouldPassValidNativeRequestToRequestNativeObjectIfVersionIsOneDotTwo() {
        // given
        final String nativeRequest = "{\"eventtrackers\":[],\"context\":1,\"plcmttype\":2}";
        final Imp nativeImp = givenImp(builder -> builder
                .id("1")
                .xNative(Native.builder()
                        .request(nativeRequest)
                        .ver("1.2")
                        .build()));
        final BidRequest bidRequest = BidRequest.builder().imp(singletonList(nativeImp)).build();

        // when
        final Result<List<HttpRequest<BidRequest>>> result = rubiconBidder.makeHttpRequests(bidRequest);

        // then
        assertThat(result.getErrors()).isEmpty();
        final ObjectNode expectedNativeRequest = mapper.createObjectNode();
        expectedNativeRequest.set("eventtrackers", mapper.createArrayNode());
        expectedNativeRequest.set("context", new IntNode(1));
        expectedNativeRequest.set("plcmttype", new IntNode(2));
        assertThat(result.getValue())
                .extracting(HttpRequest::getPayload)
                .flatExtracting(BidRequest::getImp)
                .extracting(Imp::getXNative)
                .containsExactly(RubiconNative.builder()
                        .requestNative(expectedNativeRequest)
                        .request(nativeRequest)
                        .ver("1.2")
                        .build());
    }

    @Test
    public void makeHttpRequestsShouldPassValidNativeRequestToRequestNativeObjectIfVersionNotSet() {
        // given
        final String nativeRequest = "{\"eventtrackers\":[],\"context\":1,\"plcmttype\":2}";
        final Imp nativeImp = givenImp(builder -> builder
                .id("1")
                .xNative(Native.builder()
                        .request(nativeRequest)
                        .build()));
        final BidRequest bidRequest = BidRequest.builder().imp(singletonList(nativeImp)).build();

        // when
        final Result<List<HttpRequest<BidRequest>>> result = rubiconBidder.makeHttpRequests(bidRequest);

        // then
        assertThat(result.getErrors()).isEmpty();
        final ObjectNode expectedNativeRequest = mapper.createObjectNode();
        expectedNativeRequest.set("eventtrackers", mapper.createArrayNode());
        expectedNativeRequest.set("context", new IntNode(1));
        expectedNativeRequest.set("plcmttype", new IntNode(2));
        assertThat(result.getValue())
                .extracting(HttpRequest::getPayload)
                .flatExtracting(BidRequest::getImp)
                .extracting(Imp::getXNative)
                .containsExactly(RubiconNative.builder()
                        .requestNative(expectedNativeRequest)
                        .request(nativeRequest)
                        .build());
    }

    @Test
    public void makeHttpRequestsShouldCopyUserKeywords() {
        // given
        final BidRequest bidRequest = givenBidRequest(
                requestBuilder -> requestBuilder.user(User.builder().keywords("user keyword").build()),
                impBuilder -> impBuilder.video(Video.builder().build()),
                identity());

        // when
        final Result<List<HttpRequest<BidRequest>>> result = rubiconBidder.makeHttpRequests(bidRequest);

        // then
        assertThat(result.getErrors()).isEmpty();
        assertThat(result.getValue())
                .extracting(httpRequest -> mapper.readValue(httpRequest.getBody(), BidRequest.class))
                .extracting(BidRequest::getUser)
                .extracting(User::getKeywords)
                .containsOnly("user keyword");
    }

    @Test
    public void makeHttpRequestsShouldRemoveUserGenderYobGeoExtData() {
        // given
        final BidRequest bidRequest = givenBidRequest(
                builder -> builder.user(User.builder()
                        .buyeruid("buyeruid")
                        .gender("M")
                        .yob(2000)
                        .geo(Geo.builder().country("US").build())
                        .ext(ExtUser.builder()
                                .consent("consent")
                                .data(mapper.createObjectNode())
                                .build())
                        .build()),
                builder -> builder.video(Video.builder().build()),
                identity());

        // when
        final Result<List<HttpRequest<BidRequest>>> result = rubiconBidder.makeHttpRequests(bidRequest);

        // then
        assertThat(result.getErrors()).isEmpty();
        assertThat(result.getValue()).hasSize(1).doesNotContainNull()
                .extracting(httpRequest -> mapper.readValue(httpRequest.getBody(), BidRequest.class))
                .extracting(BidRequest::getUser)
                .containsOnly(User.builder()
                        .buyeruid("buyeruid")
                        .ext(ExtUser.builder()
                                .consent("consent")
                                .build())
                        .build());
    }

    @Test
    public void makeHttpRequestsShouldMergeUserExtDataFieldsToUserExtRp() {
        // given
        final ExtUser userExt = jacksonMapper.fillExtension(
                ExtUser.builder()
                        .data(mapper.createObjectNode()
                                .set("property", mapper.createArrayNode().add("valueFromExtData")))
                        .build(),
                RubiconUserExt.builder()
                        .rp(RubiconUserExtRp.of(mapper.createObjectNode()
                                .set("property", mapper.createArrayNode().add("valueFromExtRpTarget"))))
                        .build());

        final BidRequest bidRequest = givenBidRequest(
                builder -> builder.user(User.builder().ext(userExt).build()),
                builder -> builder.video(Video.builder().build()),
                identity());

        // when
        final Result<List<HttpRequest<BidRequest>>> result = rubiconBidder.makeHttpRequests(bidRequest);

        // then
        assertThat(result.getErrors()).isEmpty();
        assertThat(result.getValue()).hasSize(1).doesNotContainNull()
                .extracting(httpRequest -> mapper.readValue(httpRequest.getBody(), BidRequest.class))
                .extracting(BidRequest::getUser).doesNotContainNull()
                .extracting(User::getExt)
                .containsOnly(jacksonMapper.fillExtension(
                        ExtUser.builder().build(),
                        RubiconUserExt.builder()
                                .rp(RubiconUserExtRp.of(mapper.createObjectNode()
                                        .set("property", mapper.createArrayNode()
                                                .add("valueFromExtRpTarget")
                                                .add("valueFromExtData"))))
                                .build()));
    }

    @Test
    public void makeHttpRequestsShouldCreateUserIfVisitorPresent() {
        // given
        final BidRequest bidRequest = givenBidRequest(
                identity(),
                builder -> builder.video(Video.builder().build()),
                builder -> builder.visitor(mapper.valueToTree(
                        Visitor.of(singletonList("new"), singletonList("iphone")))));

        // when
        final Result<List<HttpRequest<BidRequest>>> result = rubiconBidder.makeHttpRequests(bidRequest);

        // then
        assertThat(result.getErrors()).isEmpty();
        assertThat(result.getValue()).hasSize(1).doesNotContainNull()
                .extracting(httpRequest -> mapper.readValue(httpRequest.getBody(), BidRequest.class))
                .extracting(BidRequest::getUser).doesNotContainNull()
                .containsOnly(User.builder()
                        .ext(jacksonMapper.fillExtension(
                                ExtUser.builder().build(),
                                RubiconUserExt.builder()
                                        .rp(RubiconUserExtRp.of(mapper.valueToTree(
                                                Visitor.of(singletonList("new"), singletonList("iphone")))))
                                        .build()))
                        .build());
    }

    @Test
    public void makeHttpRequestsShouldNormalizeAndCopyUserExtDataFieldsToUserExtRp() {
        // given
        final ObjectNode userExtDataNode = mapper.createObjectNode()
                // will be copied verbatim
                .<ObjectNode>set("property1", mapper.createArrayNode().add("value1").add("value2"))
                // will be normalized to array of strings
                .put("property2", "value1")
                .put("property3", 123)
                .put("property4", false)
                .<ObjectNode>set("property5", mapper.createArrayNode().add(true).add(false))
                // remnants will be discarded
                .<ObjectNode>set("property6", mapper.createArrayNode().add("value1").add(123))
                .<ObjectNode>set("property7", mapper.createObjectNode().put("sub-property1", "value1"))
                .put("property8", 123.456d);

        final BidRequest bidRequest = givenBidRequest(
                builder -> builder
                        .user(User.builder()
                                .ext(ExtUser.builder().data(userExtDataNode).build())
                                .build()),
                builder -> builder.video(Video.builder().build()),
                identity());

        // when
        final Result<List<HttpRequest<BidRequest>>> result = rubiconBidder.makeHttpRequests(bidRequest);

        // then
        assertThat(result.getErrors()).isEmpty();
        assertThat(result.getValue()).hasSize(1).doesNotContainNull()
                .extracting(httpRequest -> mapper.readValue(httpRequest.getBody(), BidRequest.class))
                .extracting(BidRequest::getUser).doesNotContainNull()
                .extracting(User::getExt)
                .containsOnly(jacksonMapper.fillExtension(
                        ExtUser.builder().build(),
                        RubiconUserExt.builder()
                                .rp(RubiconUserExtRp.of(mapper.createObjectNode()
                                        .<ObjectNode>set("property1", mapper.createArrayNode()
                                                .add("value1")
                                                .add("value2"))
                                        .<ObjectNode>set("property2", mapper.createArrayNode().add("value1"))
                                        .<ObjectNode>set("property3", mapper.createArrayNode().add("123"))
                                        .<ObjectNode>set("property4", mapper.createArrayNode().add("false"))
                                        .<ObjectNode>set("property5", mapper.createArrayNode()
                                                .add("true")
                                                .add("false"))))
                                .build()));
    }

    @Test
    public void makeHttpRequestsShouldNotCreateUserIfVisitorAndConsentNotPresent() {
        // given
        final BidRequest bidRequest = givenBidRequest(
                identity(),
                builder -> builder.video(Video.builder().build()),
                identity());

        // when
        final Result<List<HttpRequest<BidRequest>>> result = rubiconBidder.makeHttpRequests(bidRequest);

        // then
        assertThat(result.getErrors()).isEmpty();
        assertThat(result.getValue()).hasSize(1).doesNotContainNull()
                .extracting(httpRequest -> mapper.readValue(httpRequest.getBody(), BidRequest.class))
                .extracting(BidRequest::getUser)
                .containsOnly((User) null);
    }

    @Test
    public void makeHttpRequestsShouldUseUserBuyeruidIfPresent() {
        // given
        final BidRequest bidRequest = givenBidRequest(
                builder -> builder.user(User.builder()
                        .buyeruid("buyeruid")
                        .ext(ExtUser.builder()
                                .eids(singletonList(Eid.of(
                                        "rubiconproject.com",
                                        singletonList(Uid.of(
                                                "extUserEidUidId",
                                                null,
                                                mapper.valueToTree(Map.of("stype", "ppuid"))
                                        )),
                                        null)))
                                .build())
                        .build()),
                builder -> builder.video(Video.builder().build()), identity());

        // when
        final Result<List<HttpRequest<BidRequest>>> result = rubiconBidder.makeHttpRequests(bidRequest);

        // then
        assertThat(result.getValue())
                .extracting(HttpRequest::getPayload)
                .extracting(BidRequest::getUser)
                .extracting(User::getBuyeruid)
                .containsExactly("buyeruid");
        assertThat(result.getErrors()).isEmpty();
    }

    @Test
    public void makeHttpRequestsShouldUseUidIdIfUserBuyeruidAbsentAndSpecialEidSourceAndStypeIsPpuid() {
        // given
        final BidRequest bidRequest = givenBidRequest(
                builder -> builder.user(User.builder()
                        .ext(ExtUser.builder()
                                .eids(singletonList(Eid.of(
                                        "rubiconproject.com",
                                        singletonList(Uid.of(
                                                "extUserEidUidId",
                                                null,
                                                mapper.valueToTree(Map.of("stype", "ppuid"))
                                        )),
                                        null)))
                                .build())
                        .build()),
                builder -> builder.video(Video.builder().build()), identity());

        // when
        final Result<List<HttpRequest<BidRequest>>> result = rubiconBidder.makeHttpRequests(bidRequest);

        // then
        assertThat(result.getValue())
                .extracting(HttpRequest::getPayload)
                .extracting(BidRequest::getUser)
                .extracting(User::getBuyeruid)
                .containsExactly("extUserEidUidId");
        assertThat(result.getErrors()).isEmpty();
    }

    @Test
    public void makeHttpRequestsShouldUseUidIdIfUserBuyeruidAbsentAndSpecialEidSourceAndStypeIsOther() {
        // given
        final BidRequest bidRequest = givenBidRequest(
                builder -> builder.user(User.builder()
                        .ext(ExtUser.builder()
                                .eids(singletonList(Eid.of(
                                        "rubiconproject.com",
                                        singletonList(Uid.of(
                                                "extUserEidUidId",
                                                null,
                                                mapper.valueToTree(Map.of("stype", "other"))
                                        )),
                                        null)))
                                .build())
                        .build()),
                builder -> builder.video(Video.builder().build()), identity());

        // when
        final Result<List<HttpRequest<BidRequest>>> result = rubiconBidder.makeHttpRequests(bidRequest);

        // then
        assertThat(result.getValue())
                .extracting(HttpRequest::getPayload)
                .extracting(BidRequest::getUser)
                .extracting(User::getBuyeruid)
                .containsExactly("extUserEidUidId");
        assertThat(result.getErrors()).isEmpty();
    }

    @Test
    public void makeHttpRequestsShouldCreateUserExtTpIdWithAdServerEidSource() {
        // given
        final BidRequest bidRequest = givenBidRequest(builder -> builder.user(User.builder()
                        .ext(ExtUser.builder()
                                .eids(singletonList(Eid.of(
                                        "adserver.org",
                                        singletonList(Uid.of(
                                                "adServerUid",
                                                null,
                                                mapper.valueToTree(Map.of("rtiPartner", "TDID")))),
                                        null)))
                                .build())
                        .build()),
                builder -> builder.video(Video.builder().build()), identity());

        // when
        final Result<List<HttpRequest<BidRequest>>> result = rubiconBidder.makeHttpRequests(bidRequest);

        // then
        assertThat(result.getErrors()).isEmpty();
        assertThat(result.getValue()).hasSize(1).doesNotContainNull()
                .extracting(httpRequest -> mapper.readValue(httpRequest.getBody(), BidRequest.class))
                .extracting(request -> request.getUser().getExt())
                .containsOnly(jacksonMapper.fillExtension(
                        ExtUser.builder()
                                .eids(singletonList(Eid.of(
                                        "adserver.org",
                                        singletonList(Uid.of(
                                                "adServerUid",
                                                null,
                                                mapper.valueToTree(Map.of("rtiPartner", "TDID")))),
                                        null)))
                                .build(),
                        RubiconUserExt.builder()
                                .tpid(singletonList(ExtUserTpIdRubicon.of("tdid", "adServerUid")))
                                .build()));
    }

    @Test
    public void makeHttpRequestsShouldUseGivenUserIdIfOtherExtUserFieldsPassed() {
        // given
        final ExtUser extUser = ExtUser.builder()
                .eids(singletonList(Eid.of(
                        "liveramp.com",
                        singletonList(Uid.of("firstId", null, null)),
                        null)))
                .build();
        final BidRequest bidRequest = givenBidRequest(builder -> builder.user(User.builder()
                        .id("userId")
                        .ext(extUser)
                        .build()),
                builder -> builder.video(Video.builder().build()), identity());

        // when
        final Result<List<HttpRequest<BidRequest>>> result = rubiconBidder.makeHttpRequests(bidRequest);

        // then
        assertThat(result.getErrors()).isEmpty();
        assertThat(result.getValue()).hasSize(1).doesNotContainNull()
                .extracting(httpRequest -> mapper.readValue(httpRequest.getBody(), BidRequest.class))
                .extracting(BidRequest::getUser)
                .extracting(User::getId)
                .containsOnly("userId");
    }

    @Test
    public void makeHttpRequestsShouldCreateUserIdIfMissingFromFirstUidStypePpuid() {
        // given
        final BidRequest bidRequest = givenBidRequest(builder -> builder.user(User.builder()
                        .ext(ExtUser.builder()
                                .eids(singletonList(Eid.of(
                                        null,
                                        asList(
                                                Uid.of("id1", null, mapper.valueToTree(Map.of("stype", "other"))),
                                                Uid.of("id2", null, mapper.valueToTree(Map.of("stype", "ppuid"))),
                                                Uid.of("id3", null, mapper.valueToTree(Map.of("stype", "ppuid")))),
                                        null)))
                                .build())
                        .build()),
                builder -> builder.video(Video.builder().build()), identity());

        // when
        final Result<List<HttpRequest<BidRequest>>> result = rubiconBidder.makeHttpRequests(bidRequest);

        // then
        assertThat(result.getErrors()).isEmpty();
        assertThat(result.getValue()).hasSize(1).doesNotContainNull()
                .extracting(httpRequest -> mapper.readValue(httpRequest.getBody(), BidRequest.class))
                .extracting(request -> request.getUser().getId())
                .containsOnly("id2");
    }

    @Test
    public void makeHttpRequestsShouldNotCreateUserIdIfMissingWhenNoUidWithPpuidType() {
        // given
        final BidRequest bidRequest = givenBidRequest(builder -> builder.user(User.builder()
                        .ext(ExtUser.builder()
                                .eids(singletonList(Eid.of(
                                        null,
                                        asList(
                                                Uid.of("id1", null, mapper.valueToTree(Map.of("stype", "other"))),
                                                Uid.of("id2", null, mapper.valueToTree(Map.of("stype", "other")))),
                                        null)))
                                .build())
                        .build()),
                builder -> builder.video(Video.builder().build()), identity());

        // when
        final Result<List<HttpRequest<BidRequest>>> result = rubiconBidder.makeHttpRequests(bidRequest);

        // then
        assertThat(result.getErrors()).isEmpty();
        assertThat(result.getValue()).hasSize(1).doesNotContainNull()
                .extracting(httpRequest -> mapper.readValue(httpRequest.getBody(), BidRequest.class))
                .extracting(request -> request.getUser().getId()).element(0).isNull();
    }

    @Test
    public void makeHttpRequestsShouldRemoveStypesPpuidSha256emailDmp() {
        // given
        final BidRequest bidRequest = givenBidRequest(builder -> builder.user(User.builder()
                        .ext(ExtUser.builder()
                                .eids(singletonList(Eid.of(
                                        "source",
                                        asList(
                                                Uid.of("id1", null, mapper.valueToTree(Map.of("stype", "other"))),
                                                Uid.of("id2", null, mapper.valueToTree(Map.of("stype", "ppuid"))),
                                                Uid.of("id3", null, mapper.valueToTree(Map.of("stype", "sha256email"))),
                                                Uid.of("id4", null, mapper.valueToTree(Map.of("stype", "dmp")))),
                                        null)))
                                .build())
                        .build()),
                builder -> builder.video(Video.builder().build()), identity());

        // when
        final Result<List<HttpRequest<BidRequest>>> result = rubiconBidder.makeHttpRequests(bidRequest);

        // then
        assertThat(result.getErrors()).isEmpty();
        assertThat(result.getValue()).hasSize(1).doesNotContainNull()
                .extracting(httpRequest -> mapper.readValue(httpRequest.getBody(), BidRequest.class))
                .extracting(request -> request.getUser().getExt()).hasSize(1).element(0)
                .isEqualTo(ExtUser.builder()
                        .eids(singletonList(Eid.of(
                                "source",
                                asList(
                                        Uid.of("id1", null, mapper.valueToTree(Map.of("stype", "other"))),
                                        Uid.of("id2", null, mapper.createObjectNode()),
                                        Uid.of("id3", null, mapper.createObjectNode()),
                                        Uid.of("id4", null, mapper.createObjectNode())),
                                null)))
                        .build());
    }

    @Test
    public void makeHttpRequestsShouldCreateUserExtTpIdForFirstLiveintentAndAdserver() {
        // given
        final ObjectNode uidExt = mapper.createObjectNode();
        uidExt.putArray("segments").add("999").add("888");
        final Eid liveintentUid1 = Eid.of(
                "liveintent.com",
                singletonList(Uid.of("liveintentUid1", null, null)),
                uidExt);
        final Eid liveintentUid2 = Eid.of(
                "liveintent.com",
                singletonList(Uid.of("liveintentUid2", null, null)),
                null);
        final Eid adserverUid = Eid.of(
                "adserver.org",
                singletonList(Uid.of("adServerUid", null, mapper.valueToTree(Map.of("rtiPartner", "TDID")))),
                null);
        final Eid notSpecialSource = Eid.of(
                "notSpecialSource",
                singletonList(Uid.of("notSpecialSource", null, mapper.valueToTree(Map.of("rtiPartner", "TDID")))),
                null);
        final BidRequest bidRequest = givenBidRequest(builder -> builder.user(User.builder()
                        .ext(ExtUser.builder()
                                .eids(Arrays.asList(liveintentUid1, liveintentUid2, adserverUid, notSpecialSource))
                                .build())
                        .build()),
                builder -> builder.video(Video.builder().build()), identity());

        // when
        final Result<List<HttpRequest<BidRequest>>> result = rubiconBidder.makeHttpRequests(bidRequest);

        // then
        final ObjectNode expectedRp = mapper.createObjectNode();
        expectedRp.putArray("LIseg").add("999").add("888");

        assertThat(result.getErrors()).isEmpty();
        assertThat(result.getValue()).hasSize(1).doesNotContainNull()
                .extracting(httpRequest -> mapper.readValue(httpRequest.getBody(), BidRequest.class))
                .extracting(request -> request.getUser().getExt())
                .containsOnly(jacksonMapper.fillExtension(
                        ExtUser.builder()
                                .eids(Arrays.asList(liveintentUid1, liveintentUid2, adserverUid, notSpecialSource))
                                .build(),
                        RubiconUserExt.builder()
                                .tpid(Arrays.asList(
                                        ExtUserTpIdRubicon.of("tdid", "adServerUid"),
                                        ExtUserTpIdRubicon.of("liveintent.com", "liveintentUid1")))
                                .rp(RubiconUserExtRp.of(expectedRp))
                                .build()));
    }

    @Test
    public void makeHttpRequestsShouldCreateUserExtTpIdWithLiveintentEidSourceAndRpFromEidExtWhenMultipleEidSources() {
        // given
        final ObjectNode uidExt = mapper.createObjectNode();
        uidExt.putArray("segments").add("999").add("888");
        final BidRequest bidRequest = givenBidRequest(builder -> builder.user(User.builder()
                        .ext(ExtUser.builder()
                                .eids(singletonList(Eid.of(
                                        "liveintent.com",
                                        singletonList(Uid.of("liveintentUid", null, null)),
                                        uidExt)))
                                .build())
                        .build()),
                builder -> builder.video(Video.builder().build()), identity());

        // when
        final Result<List<HttpRequest<BidRequest>>> result = rubiconBidder.makeHttpRequests(bidRequest);

        // then
        final ObjectNode expectedRp = mapper.createObjectNode();
        expectedRp.putArray("LIseg").add("999").add("888");

        assertThat(result.getErrors()).isEmpty();
        assertThat(result.getValue()).hasSize(1).doesNotContainNull()
                .extracting(httpRequest -> mapper.readValue(httpRequest.getBody(), BidRequest.class))
                .extracting(request -> request.getUser().getExt())
                .containsOnly(jacksonMapper.fillExtension(
                        ExtUser.builder()
                                .eids(singletonList(Eid.of(
                                        "liveintent.com",
                                        singletonList(Uid.of("liveintentUid", null, null)),
                                        uidExt)))
                                .build(),
                        RubiconUserExt.builder()
                                .tpid(singletonList(ExtUserTpIdRubicon.of("liveintent.com", "liveintentUid")))
                                .rp(RubiconUserExtRp.of(expectedRp))
                                .build()));
    }

    @Test
    public void makeHttpRequestsShouldNotCreateUserExtTpIdWithAdServerEidSourceIfEidUidExtMissed() {
        // given
        final BidRequest bidRequest = givenBidRequest(builder -> builder.user(User.builder()
                        .ext(ExtUser.builder()
                                .eids(singletonList(Eid.of(
                                        "adserver.org",
                                        singletonList(Uid.of("id", null, null)),
                                        null)))
                                .build())
                        .build()),
                builder -> builder.video(Video.builder().build()), identity());

        // when
        final Result<List<HttpRequest<BidRequest>>> result = rubiconBidder.makeHttpRequests(bidRequest);

        // then
        assertThat(result.getErrors()).isEmpty();
        assertThat(result.getValue()).hasSize(1).doesNotContainNull()
                .extracting(httpRequest -> mapper.readValue(httpRequest.getBody(), BidRequest.class))
                .extracting(request -> request.getUser().getExt())
                .containsOnly(jacksonMapper.fillExtension(
                        ExtUser.builder()
                                .eids(singletonList(Eid.of(
                                        "adserver.org",
                                        singletonList(Uid.of("id", null, null)),
                                        null)))
                                .build(),
                        RubiconUserExt.builder()
                                .tpid(null)
                                .build()));
    }

    @Test
    public void makeHttpRequestsShouldNotCreateUserExtTpIdWithAdServerEidSourceIfExtRtiPartnerMissed() {
        // given
        final BidRequest bidRequest = givenBidRequest(builder -> builder.user(User.builder()
                        .ext(ExtUser.builder()
                                .eids(singletonList(Eid.of(
                                        "adserver.org",
                                        singletonList(Uid.of("id", null, null)),
                                        null)))
                                .build())
                        .build()),
                builder -> builder.video(Video.builder().build()), identity());

        // when
        final Result<List<HttpRequest<BidRequest>>> result = rubiconBidder.makeHttpRequests(bidRequest);

        // then
        assertThat(result.getErrors()).isEmpty();
        assertThat(result.getValue()).hasSize(1).doesNotContainNull()
                .extracting(httpRequest -> mapper.readValue(httpRequest.getBody(), BidRequest.class))
                .extracting(request -> request.getUser().getExt())
                .containsOnly(ExtUser.builder()
                        .eids(singletonList(Eid.of(
                                "adserver.org",
                                singletonList(Uid.of("id", null, null)),
                                null)))
                        .build());
    }

    @Test
    public void makeHttpRequestsShouldCreateUserExtLiverampId() {
        // given
        final ExtUser extUser = ExtUser.builder()
                .eids(asList(
                        Eid.of(
                                "liveramp.com",
                                asList(
                                        Uid.of("firstId", null, null),
                                        Uid.of("ignored", null, null)),
                                null),
                        Eid.of(
                                "liveramp.com",
                                singletonList(Uid.of("ignored", null, null)),
                                null)))
                .build();
        final BidRequest bidRequest = givenBidRequest(
                builder -> builder.user(User.builder().ext(extUser).build()),
                builder -> builder.video(Video.builder().build()),
                identity());

        // when
        final Result<List<HttpRequest<BidRequest>>> result = rubiconBidder.makeHttpRequests(bidRequest);

        // then
        assertThat(result.getErrors()).isEmpty();
        assertThat(result.getValue()).hasSize(1).doesNotContainNull()
                .extracting(httpRequest -> mapper.readValue(httpRequest.getBody(), BidRequest.class))
                .extracting(BidRequest::getUser).doesNotContainNull()
                .containsOnly(User.builder()
                        .ext(jacksonMapper.fillExtension(
                                extUser,
                                RubiconUserExt.builder().liverampIdl("firstId").build()))
                        .build());
    }

    @Test
    public void makeHttpRequestsShouldIgnoreLiverampIdIfMissingEidUidId() {
        // given
        final ExtUser extUser = ExtUser.builder()
                .eids(asList(
                        Eid.of("liveramp.com", null, null),
                        Eid.of("liveramp.com", emptyList(), null)))
                .build();
        final BidRequest bidRequest = givenBidRequest(
                builder -> builder.user(User.builder().ext(extUser).build()),
                builder -> builder.video(Video.builder().build()),
                identity());

        // when
        final Result<List<HttpRequest<BidRequest>>> result = rubiconBidder.makeHttpRequests(bidRequest);

        // then
        assertThat(result.getErrors()).isEmpty();
        assertThat(result.getValue()).hasSize(1).doesNotContainNull()
                .extracting(httpRequest -> mapper.readValue(httpRequest.getBody(), BidRequest.class))
                .extracting(BidRequest::getUser).doesNotContainNull()
                .containsOnly(User.builder().ext(extUser).build());
    }

    @Test
    public void makeHttpRequestsShouldNotCreateUserExtTpIdWithUnknownEidSource() {
        // given
        final BidRequest bidRequest = givenBidRequest(builder -> builder.user(User.builder()
                        .ext(ExtUser.builder()
                                .eids(singletonList(Eid.of(
                                        "unknownSource",
                                        singletonList(Uid.of(
                                                "id",
                                                null,
                                                mapper.valueToTree(Map.of("rtiPartner", "eidUidId")))),
                                        null)))
                                .build())
                        .build()),
                builder -> builder.video(Video.builder().build()), identity());

        // when
        final Result<List<HttpRequest<BidRequest>>> result = rubiconBidder.makeHttpRequests(bidRequest);

        // then
        assertThat(result.getErrors()).isEmpty();
        assertThat(result.getValue()).hasSize(1).doesNotContainNull()
                .extracting(httpRequest -> mapper.readValue(httpRequest.getBody(), BidRequest.class))
                .extracting(request -> request.getUser().getExt())
                .containsOnly(ExtUser.builder()
                        .eids(singletonList(Eid.of(
                                "unknownSource",
                                singletonList(Uid.of("id", null, mapper.valueToTree(Map.of("rtiPartner", "eidUidId")))),
                                null)))
                        .build());
    }

    @Test
    public void makeHttpRequestsShouldFillRegsIfRegsAndGdprArePresent() {
        // given
        final BidRequest bidRequest = givenBidRequest(
                builder -> builder.regs(Regs.builder().ext(ExtRegs.of(50, null)).build()),
                builder -> builder.video(Video.builder().build()),
                identity());

        // when
        final Result<List<HttpRequest<BidRequest>>> result = rubiconBidder.makeHttpRequests(bidRequest);

        // then
        assertThat(result.getErrors()).isEmpty();
        assertThat(result.getValue()).hasSize(1).doesNotContainNull()
                .extracting(httpRequest -> mapper.readValue(httpRequest.getBody(), BidRequest.class))
                .extracting(BidRequest::getRegs).doesNotContainNull()
                .containsOnly(Regs.builder().ext(ExtRegs.of(50, null)).build());
    }

    @Test
    public void makeHttpRequestsShouldFillDeviceExtIfDevicePresent() throws JsonProcessingException {
        // given
        final BidRequest bidRequest = givenBidRequest(
                builder -> builder.device(Device.builder().pxratio(BigDecimal.valueOf(4.2)).build()),
                builder -> builder.video(Video.builder().build()),
                identity());

        // when
        final Result<List<HttpRequest<BidRequest>>> result = rubiconBidder.makeHttpRequests(bidRequest);

        // then
        assertThat(result.getErrors()).isEmpty();
        assertThat(result.getValue()).hasSize(1).doesNotContainNull()
                .extracting(httpRequest -> mapper.readTree(httpRequest.getBody()))
                .extracting(request -> request.at("/device/ext/rp/pixelratio"))
                // created manually, because mapper creates Double ObjectNode instead of BigDecimal
                // for floating point numbers (affects testing only)
                .containsOnly(mapper.readTree("4.2"));
    }

    @Test
    public void makeHttpRequestsShouldFillSiteExtIfSitePresent() {
        // given
        final BidRequest bidRequest = givenBidRequest(
                builder -> builder.site(Site.builder().build()),
                builder -> builder.video(Video.builder().build()),
                builder -> builder.accountId(2001).siteId(3001));

        // when
        final Result<List<HttpRequest<BidRequest>>> result = rubiconBidder.makeHttpRequests(bidRequest);

        // then
        assertThat(result.getErrors()).isEmpty();
        assertThat(result.getValue()).hasSize(1).doesNotContainNull()
                .extracting(httpRequest -> mapper.readValue(httpRequest.getBody(), BidRequest.class))
                .extracting(BidRequest::getSite).doesNotContainNull()
                .containsOnly(Site.builder()
                        .publisher(Publisher.builder()
                                .ext(jacksonMapper.fillExtension(
                                        ExtPublisher.empty(),
                                        RubiconPubExt.of(RubiconPubExtRp.of(2001))))
                                .build())
                        .ext(jacksonMapper.fillExtension(
                                ExtSite.of(null, null), RubiconSiteExt.of(RubiconSiteExtRp.of(3001, null))))
                        .build());
    }

    @Test
    public void makeHttpRequestsShouldPassSiteExtAmpIfPresent() {
        // given
        final BidRequest bidRequest = givenBidRequest(
                builder -> builder.site(Site.builder().ext(ExtSite.of(1, null)).build()),
                builder -> builder.video(Video.builder().build()),
                builder -> builder.accountId(2001).siteId(3001));

        // when
        final Result<List<HttpRequest<BidRequest>>> result = rubiconBidder.makeHttpRequests(bidRequest);

        // then
        assertThat(result.getErrors()).isEmpty();
        assertThat(result.getValue()).hasSize(1).doesNotContainNull()
                .extracting(httpRequest -> mapper.readValue(httpRequest.getBody(), BidRequest.class))
                .extracting(BidRequest::getSite).doesNotContainNull()
                .containsOnly(Site.builder()
                        .publisher(Publisher.builder()
                                .ext(jacksonMapper.fillExtension(
                                        ExtPublisher.empty(),
                                        RubiconPubExt.of(RubiconPubExtRp.of(2001))))
                                .build())
                        .ext(jacksonMapper.fillExtension(
                                ExtSite.of(1, null), RubiconSiteExt.of(RubiconSiteExtRp.of(3001, null))))
                        .build());
    }

    @Test
    public void makeHttpRequestsShouldRemoveSiteExtData() {
        // given
        final BidRequest bidRequest = givenBidRequest(
                builder -> builder.site(Site.builder().ext(ExtSite.of(null, mapper.createObjectNode())).build()),
                builder -> builder.video(Video.builder().build()),
                builder -> builder.siteId(3001));

        // when
        final Result<List<HttpRequest<BidRequest>>> result = rubiconBidder.makeHttpRequests(bidRequest);

        // then
        assertThat(result.getValue())
                .extracting(httpRequest -> mapper.readValue(httpRequest.getBody(), BidRequest.class))
                .extracting(BidRequest::getSite)
                .extracting(Site::getExt)
                .containsOnly(jacksonMapper.fillExtension(
                        ExtSite.of(null, null),
                        RubiconSiteExt.of(RubiconSiteExtRp.of(3001, null))));
    }

    @Test
    public void makeHttpRequestsShouldFillAppExtIfAppPresent() {
        // given
        final BidRequest bidRequest = givenBidRequest(
                builder -> builder.app(App.builder().build()),
                builder -> builder.video(Video.builder().build()),
                builder -> builder.accountId(2001).siteId(3001));

        // when
        final Result<List<HttpRequest<BidRequest>>> result = rubiconBidder.makeHttpRequests(bidRequest);

        // then
        assertThat(result.getErrors()).isEmpty();
        assertThat(result.getValue()).hasSize(1).doesNotContainNull()
                .extracting(httpRequest -> mapper.readValue(httpRequest.getBody(), BidRequest.class))
                .extracting(BidRequest::getApp).doesNotContainNull()
                .containsOnly(App.builder()
                        .publisher(Publisher.builder()
                                .ext(jacksonMapper.fillExtension(
                                        ExtPublisher.empty(),
                                        RubiconPubExt.of(RubiconPubExtRp.of(2001))))
                                .build())
                        .ext(jacksonMapper.fillExtension(
                                ExtApp.of(null, null),
                                RubiconAppExt.of(RubiconSiteExtRp.of(3001, null))))
                        .build());
    }

    @Test
    public void makeHttpRequestsShouldRemoveAppExtData() {
        // given
        final BidRequest bidRequest = givenBidRequest(
                builder -> builder.app(App.builder().ext(ExtApp.of(null, mapper.createObjectNode())).build()),
                builder -> builder.video(Video.builder().build()),
                builder -> builder.siteId(3001));

        // when
        final Result<List<HttpRequest<BidRequest>>> result = rubiconBidder.makeHttpRequests(bidRequest);

        // then
        assertThat(result.getValue())
                .extracting(httpRequest -> mapper.readValue(httpRequest.getBody(), BidRequest.class))
                .extracting(BidRequest::getApp)
                .extracting(App::getExt)
                .containsOnly(jacksonMapper.fillExtension(
                        ExtApp.of(null, null),
                        RubiconAppExt.of(RubiconSiteExtRp.of(3001, null))));
    }

    @Test
    public void makeHttpRequestsShouldSuppressCurrenciesIfPresent() {
        // given
        final BidRequest bidRequest = givenBidRequest(
                builder -> builder.cur(singletonList("ANY")),
                builder -> builder.video(Video.builder().build()),
                identity());

        // when
        final Result<List<HttpRequest<BidRequest>>> result = rubiconBidder.makeHttpRequests(bidRequest);

        // then
        assertThat(result.getErrors()).isEmpty();
        assertThat(result.getValue()).hasSize(1).doesNotContainNull()
                .extracting(httpRequest -> mapper.readValue(httpRequest.getBody(), BidRequest.class))
                .extracting(BidRequest::getCur).hasSize(1).containsNull();
    }

    @Test
    public void makeHttpRequestsShouldSuppressExtIfPresent() {
        // given
        final BidRequest bidRequest = givenBidRequest(
                builder -> builder.ext(ExtRequest.of(ExtRequestPrebid.builder().build())),
                builder -> builder.video(Video.builder().build()),
                identity());

        // when
        final Result<List<HttpRequest<BidRequest>>> result = rubiconBidder.makeHttpRequests(bidRequest);

        // then
        assertThat(result.getErrors()).isEmpty();
        assertThat(result.getValue()).hasSize(1).doesNotContainNull()
                .extracting(httpRequest -> mapper.readValue(httpRequest.getBody(), BidRequest.class))
                .extracting(BidRequest::getExt).hasSize(1).containsNull();
    }

    @Test
    public void makeHttpRequestsShouldCreateRequestPerImp() {
        // given
        final Imp imp1 = givenImp(builder -> builder.video(Video.builder().build()));
        final Imp imp2 = givenImp(builder -> builder.id("2").video(Video.builder().build()));
        final BidRequest bidRequest = BidRequest.builder().imp(asList(imp1, imp2)).build();

        // when
        final Result<List<HttpRequest<BidRequest>>> result = rubiconBidder.makeHttpRequests(bidRequest);

        // then
        final BidRequest expectedBidRequest1 = BidRequest.builder()
                .imp(singletonList(Imp.builder()
                        .video(Video.builder().build())
                        .ext(mapper.valueToTree(RubiconImpExt.of(
                                RubiconImpExtRp.of(null, null, RubiconImpExtRpTrack.of("", "")), null, 1, null, null)))
                        .build()))
                .build();
        final BidRequest expectedBidRequest2 = BidRequest.builder()
                .imp(singletonList(Imp.builder()
                        .id("2")
                        .video(Video.builder().build())
                        .ext(mapper.valueToTree(RubiconImpExt.of(
                                RubiconImpExtRp.of(null, null, RubiconImpExtRpTrack.of("", "")), null, 1, null, null)))
                        .build()))
                .build();

        assertThat(result.getErrors()).isEmpty();
        assertThat(result.getValue()).hasSize(2).doesNotContainNull()
                .extracting(httpRequest -> mapper.readValue(httpRequest.getBody(), BidRequest.class))
                .containsOnly(expectedBidRequest1, expectedBidRequest2);
    }

    @Test
    public void makeHttpRequestsShouldCopyAndModifyImpExtContextDataAndDataFieldsToRubiconImpExtRpTarget() {
        // given
        final BidRequest bidRequest = givenBidRequest(
                identity(),
                impBuilder -> impBuilder.video(Video.builder().build()),
                identity());

        bidRequest.getImp().get(0).getExt()
                .<ObjectNode>set("context", mapper.createObjectNode()
                        .set("data", mapper.createObjectNode()
                                .<ObjectNode>set("property1", mapper.createArrayNode().add("value1"))))
                .set("data", mapper.createObjectNode()
                        .set("property2", mapper.createArrayNode().add("value2")));

        // when
        final Result<List<HttpRequest<BidRequest>>> result = rubiconBidder.makeHttpRequests(bidRequest);

        // then
        assertThat(result.getErrors()).isEmpty();
        assertThat(result.getValue())
                .extracting(httpRequest -> mapper.readValue(httpRequest.getBody(), BidRequest.class))
                .flatExtracting(BidRequest::getImp)
                .extracting(Imp::getExt)
                .extracting(objectNode -> mapper.convertValue(objectNode, RubiconImpExt.class))
                .extracting(RubiconImpExt::getRp)
                .extracting(RubiconImpExtRp::getTarget)
                .containsOnly(mapper.createObjectNode()
                        .<ObjectNode>set("property1", mapper.createArrayNode().add("value1"))
                        .<ObjectNode>set("property2", mapper.createArrayNode().add("value2")));
    }

    @Test
    public void makeHttpRequestsShouldPassThroughImpExtGpid() {
        // given
        final BidRequest bidRequest = givenBidRequest(
                identity(), impBuilder -> impBuilder.video(Video.builder().build()), identity());

        bidRequest.getImp().get(0).getExt().set("gpid", TextNode.valueOf("gpidvalue"));

        // when
        final Result<List<HttpRequest<BidRequest>>> result = rubiconBidder.makeHttpRequests(bidRequest);

        // then
        assertThat(result.getErrors()).isEmpty();
        assertThat(result.getValue())
                .extracting(HttpRequest::getPayload)
                .flatExtracting(BidRequest::getImp)
                .extracting(Imp::getExt)
                .extracting(ext -> ext.get("gpid"))
                .containsExactly(TextNode.valueOf("gpidvalue"));
    }

    @Test
    public void makeHttpRequestsShouldNotCopyAdSlotFromAdServerWhenAdServerNameIsNotGam() {
        // given
        final BidRequest bidRequest = givenBidRequest(
                identity(),
                impBuilder -> impBuilder.video(Video.builder().build()),
                identity());

        bidRequest.getImp().get(0).getExt()
                .set("context", mapper.createObjectNode()
                        .set("data", mapper.createObjectNode()
                                .put("property", "value")
                                .set("adserver", mapper.createObjectNode()
                                        .put("name", "not-gam")
                                        .put("adslot", "/test-adserver"))));

        // when
        final Result<List<HttpRequest<BidRequest>>> result = rubiconBidder.makeHttpRequests(bidRequest);

        // then
        assertThat(result.getErrors()).isEmpty();
        assertThat(result.getValue())
                .extracting(httpRequest -> mapper.readValue(httpRequest.getBody(), BidRequest.class))
                .flatExtracting(BidRequest::getImp)
                .extracting(Imp::getExt)
                .extracting(objectNode -> mapper.convertValue(objectNode, RubiconImpExt.class))
                .extracting(RubiconImpExt::getRp)
                .extracting(RubiconImpExtRp::getTarget)
                .containsOnly(mapper.createObjectNode()
                        .<ObjectNode>set("property", mapper.createArrayNode().add("value")));
    }

    @Test
    public void makeHttpRequestsShouldNotCopyAndModifyImpExtContextDataAdslotToRubiconImpExtRpTargetDfpAdUnitCode() {
        // given
        final BidRequest bidRequest = givenBidRequest(
                identity(),
                impBuilder -> impBuilder.video(Video.builder().build()),
                identity());

        final ObjectNode impExt = bidRequest.getImp().get(0).getExt();
        final ObjectNode impExtContextDataNode = mapper.createObjectNode()
                .set("adslot", mapper.createArrayNode().add("123"));
        impExt.set("context", mapper.valueToTree(ExtImpContext.of(impExtContextDataNode)));

        // when
        final Result<List<HttpRequest<BidRequest>>> result = rubiconBidder.makeHttpRequests(bidRequest);

        // then
        assertThat(result.getErrors()).isEmpty();
        assertThat(result.getValue())
                .extracting(httpRequest -> mapper.readValue(httpRequest.getBody(), BidRequest.class))
                .flatExtracting(BidRequest::getImp)
                .extracting(Imp::getExt)
                .extracting(objectNode -> mapper.convertValue(objectNode, RubiconImpExt.class))
                .extracting(RubiconImpExt::getRp)
                .extracting(RubiconImpExtRp::getTarget)
                .containsOnly(mapper.createObjectNode().set("adslot", mapper.createArrayNode().add("123")));
    }

    @Test
    public void makeHttpRequestsShouldCopySiteExtDataFieldsToRubiconImpExtRpTarget() {
        // given
        final ObjectNode siteExtDataNode = mapper.createObjectNode()
                .set("property", mapper.createArrayNode().add("value"));
        final BidRequest bidRequest = givenBidRequest(
                requestBuilder -> requestBuilder
                        .site(Site.builder().ext(ExtSite.of(0, siteExtDataNode)).build()),
                impBuilder -> impBuilder.video(Video.builder().build()),
                identity());

        // when
        final Result<List<HttpRequest<BidRequest>>> result = rubiconBidder.makeHttpRequests(bidRequest);

        // then
        assertThat(result.getErrors()).isEmpty();
        assertThat(result.getValue())
                .extracting(httpRequest -> mapper.readValue(httpRequest.getBody(), BidRequest.class))
                .flatExtracting(BidRequest::getImp)
                .extracting(Imp::getExt)
                .extracting(objectNode -> mapper.convertValue(objectNode, RubiconImpExt.class))
                .extracting(RubiconImpExt::getRp)
                .extracting(RubiconImpExtRp::getTarget)
                .containsOnly(mapper.createObjectNode().set("property", mapper.createArrayNode().add("value")));
    }

    @Test
    public void makeHttpRequestsShouldCopyAppExtDataFieldsToRubiconImpExtRpTarget() {
        // given
        final ObjectNode appExtDataNode = mapper.createObjectNode()
                .set("property", mapper.createArrayNode().add("value"));
        final BidRequest bidRequest = givenBidRequest(
                requestBuilder -> requestBuilder
                        .app(App.builder().ext(ExtApp.of(null, appExtDataNode)).build()),
                impBuilder -> impBuilder.video(Video.builder().build()),
                identity());

        // when
        final Result<List<HttpRequest<BidRequest>>> result = rubiconBidder.makeHttpRequests(bidRequest);

        // then
        assertThat(result.getErrors()).isEmpty();
        assertThat(result.getValue())
                .extracting(httpRequest -> mapper.readValue(httpRequest.getBody(), BidRequest.class))
                .flatExtracting(BidRequest::getImp)
                .extracting(Imp::getExt)
                .extracting(objectNode -> mapper.convertValue(objectNode, RubiconImpExt.class))
                .extracting(RubiconImpExt::getRp)
                .extracting(RubiconImpExtRp::getTarget)
                .containsOnly(mapper.createObjectNode().set("property", mapper.createArrayNode().add("value")));
    }

    @Test
    public void makeHttpRequestsShouldCopySiteExtDataAndImpExtContextDataFieldsToRubiconImpExtRpTarget()
            throws IOException {
        // given
        final ObjectNode siteExtDataNode = mapper.createObjectNode()
                .set("site", mapper.createArrayNode().add("value1"));
        final ObjectNode impExtContextDataNode = mapper.createObjectNode()
                .set("imp_ext", mapper.createArrayNode().add("value2"));

        final BidRequest bidRequest = givenBidRequest(
                requestBuilder -> requestBuilder
                        .site(Site.builder().ext(ExtSite.of(0, siteExtDataNode)).build()),
                impBuilder -> impBuilder.video(Video.builder().build()),
                identity());

        final ObjectNode impExt = bidRequest.getImp().get(0).getExt();
        impExt.set("context", mapper.valueToTree(ExtImpContext.of(impExtContextDataNode)));

        // when
        final Result<List<HttpRequest<BidRequest>>> result = rubiconBidder.makeHttpRequests(bidRequest);

        // then
        assertThat(result.getErrors()).isEmpty();
        assertThat(result.getValue())
                .extracting(httpRequest -> mapper.readValue(httpRequest.getBody(), BidRequest.class))
                .flatExtracting(BidRequest::getImp)
                .extracting(Imp::getExt)
                .extracting(objectNode -> mapper.convertValue(objectNode, RubiconImpExt.class))
                .extracting(RubiconImpExt::getRp)
                .extracting(RubiconImpExtRp::getTarget)
                .containsOnly(mapper.readTree("{\"imp_ext\":[\"value2\"],\"site\":[\"value1\"]}"));
    }

    @Test
    public void makeHttpRequestsShouldCopyAppExtDataAndImpExtContextDataFieldsToRubiconImpExtRpTarget()
            throws IOException {
        // given
        final ObjectNode appExtDataNode = mapper.createObjectNode()
                .set("app", mapper.createArrayNode().add("value1"));
        final ObjectNode impExtContextDataNode = mapper.createObjectNode()
                .set("imp_ext", mapper.createArrayNode().add("value2"));

        final BidRequest bidRequest = givenBidRequest(
                requestBuilder -> requestBuilder
                        .app(App.builder().ext(ExtApp.of(null, appExtDataNode)).build()),
                impBuilder -> impBuilder.video(Video.builder().build()),
                identity());

        final ObjectNode impExt = bidRequest.getImp().get(0).getExt();
        impExt.set("context", mapper.valueToTree(ExtImpContext.of(impExtContextDataNode)));

        // when
        final Result<List<HttpRequest<BidRequest>>> result = rubiconBidder.makeHttpRequests(bidRequest);

        // then
        assertThat(result.getErrors()).isEmpty();
        assertThat(result.getValue())
                .extracting(httpRequest -> mapper.readValue(httpRequest.getBody(), BidRequest.class))
                .flatExtracting(BidRequest::getImp)
                .extracting(Imp::getExt)
                .extracting(objectNode -> mapper.convertValue(objectNode, RubiconImpExt.class))
                .extracting(RubiconImpExt::getRp)
                .extracting(RubiconImpExtRp::getTarget)
                .containsOnly(mapper.readTree("{\"imp_ext\":[\"value2\"],\"app\":[\"value1\"]}"));
    }

    @Test
    public void makeHttpRequestsShouldMergeImpExtRubiconAndContextAndDataKeywordsToRubiconImpExtRpTargetKeywords()
            throws IOException {

        // given
        final BidRequest bidRequest = givenBidRequest(
                identity(),
                impBuilder -> impBuilder.video(Video.builder().build()),
                identity());

        final ObjectNode impExt = bidRequest.getImp().get(0).getExt();
        final ExtImpContext extImpContext = ExtImpContext.of(null);
        extImpContext.addProperty("keywords", new TextNode("imp,ext,context,keywords"));
        impExt.set("context", mapper.valueToTree(extImpContext));
        impExt.set("data", mapper.createObjectNode()
                .put("keywords", "imp,ext,data,keywords"));
        impExt.set(
                "bidder",
                mapper.valueToTree(ExtImpRubicon.builder()
                        .keywords(asList("imp", "ext", "rubicon", "keywords"))
                        .build()));

        // when
        final Result<List<HttpRequest<BidRequest>>> result = rubiconBidder.makeHttpRequests(bidRequest);

        // then
        assertThat(result.getErrors()).isEmpty();
        assertThat(result.getValue())
                .extracting(httpRequest -> mapper.readValue(httpRequest.getBody(), BidRequest.class))
                .flatExtracting(BidRequest::getImp)
                .extracting(Imp::getExt)
                .extracting(objectNode -> mapper.convertValue(objectNode, RubiconImpExt.class))
                .extracting(RubiconImpExt::getRp)
                .extracting(RubiconImpExtRp::getTarget)
                .containsOnly(mapper.readTree("{\"keywords\":["
                        + "\"imp,ext,data,keywords\","
                        + " \"imp\","
                        + " \"ext\","
                        + " \"context\","
                        + " \"keywords\","
                        + " \"data\","
                        + " \"rubicon\""
                        + "]}"));
    }

    @Test
    public void makeHttpRequestsShouldCopyImpExtContextAndDataSearchToRubiconImpExtRpTargetSearch() throws IOException {
        // given
        final BidRequest bidRequest = givenBidRequest(
                identity(),
                impBuilder -> impBuilder.video(Video.builder().build()),
                identity());

        final ObjectNode impExt = bidRequest.getImp().get(0).getExt();
        final ExtImpContext extImpContext = ExtImpContext.of(null);
        extImpContext.addProperty("search", new TextNode("imp ext context search"));
        impExt.set("context", mapper.valueToTree(extImpContext));
        impExt.set("data", mapper.createObjectNode().put("search", "imp ext data search"));

        // when
        final Result<List<HttpRequest<BidRequest>>> result = rubiconBidder.makeHttpRequests(bidRequest);

        // then
        assertThat(result.getErrors()).isEmpty();
        assertThat(result.getValue())
                .extracting(httpRequest -> mapper.readValue(httpRequest.getBody(), BidRequest.class))
                .flatExtracting(BidRequest::getImp)
                .extracting(Imp::getExt)
                .extracting(objectNode -> mapper.convertValue(objectNode, RubiconImpExt.class))
                .extracting(RubiconImpExt::getRp)
                .extracting(RubiconImpExtRp::getTarget)
                .containsOnly(mapper.readTree("{\"search\":[\"imp ext data search\", \"imp ext context search\"]}"));
    }

    @Test
    public void makeHttpRequestsShouldCopyImpExtVideoLanguageToSiteContentLanguage() {
        // given
        final BidRequest bidRequest = givenBidRequest(
                imp -> imp.video(Video.builder().build()),
                extImp -> extImp.video(RubiconVideoParams.builder().language("ua").build()));

        // when
        final Result<List<HttpRequest<BidRequest>>> result = rubiconBidder.makeHttpRequests(bidRequest);

        // then
        assertThat(result.getErrors()).isEmpty();
        assertThat(result.getValue())
                .extracting(httpRequest -> mapper.readValue(httpRequest.getBody(), BidRequest.class))
                .extracting(BidRequest::getSite)
                .extracting(Site::getContent)
                .extracting(Content::getLanguage)
                .containsOnly("ua");
    }

    @Test
    public void makeHttpRequestsShouldMergeImpExtContextSearchAndSiteSearchAndCopyToRubiconImpExtRpTarget()
            throws JsonProcessingException {
        // given
        final BidRequest bidRequest = givenBidRequest(
                requestBuilder -> requestBuilder.site(Site.builder().search("site search").build()),
                impBuilder -> impBuilder.video(Video.builder().build()),
                identity());

        final ObjectNode impExt = bidRequest.getImp().get(0).getExt();
        final ExtImpContext extImpContext = ExtImpContext.of(null);
        extImpContext.addProperty("search", new TextNode("imp ext search"));
        impExt.set("context", mapper.valueToTree(extImpContext));

        // when
        final Result<List<HttpRequest<BidRequest>>> result = rubiconBidder.makeHttpRequests(bidRequest);

        // then
        assertThat(result.getErrors()).isEmpty();
        assertThat(result.getValue())
                .extracting(httpRequest -> mapper.readValue(httpRequest.getBody(), BidRequest.class))
                .flatExtracting(BidRequest::getImp)
                .extracting(Imp::getExt)
                .extracting(objectNode -> mapper.convertValue(objectNode, RubiconImpExt.class))
                .extracting(RubiconImpExt::getRp)
                .extracting(RubiconImpExtRp::getTarget)
                .containsOnly(mapper.readTree("{\"search\":[\"site search\", \"imp ext search\"]}"));
    }

    @Test
    public void makeHttpRequestsShouldMergeImpExtContextDataAndSiteAttributesAndCopyToRubiconImpExtRpTarget() {
        // given
        final BidRequest bidRequest = givenBidRequest(
                requestBuilder -> requestBuilder.site(Site.builder()
                        .sectioncat(singletonList("site sectioncat"))
                        .pagecat(singletonList("site pagecat"))
                        .page("site page")
                        .ref("site ref")
                        .search("site search")
                        .build()),
                impBuilder -> impBuilder.video(Video.builder().build()),
                identity());

        final ObjectNode impExtContextData = mapper.createObjectNode()
                .<ObjectNode>set("sectioncat", mapper.createArrayNode().add("imp ext sectioncat"))
                .<ObjectNode>set("pagecat", mapper.createArrayNode().add("imp ext pagecat"))
                .put("page", "imp ext page")
                .put("ref", "imp ext ref")
                .put("search", "imp ext search");

        final ObjectNode impExt = bidRequest.getImp().get(0).getExt();
        impExt.set("context", mapper.valueToTree(ExtImpContext.of(impExtContextData)));

        // when
        final Result<List<HttpRequest<BidRequest>>> result = rubiconBidder.makeHttpRequests(bidRequest);

        // then
        assertThat(result.getErrors()).isEmpty();
        assertThat(result.getValue())
                .extracting(httpRequest -> mapper.readValue(httpRequest.getBody(), BidRequest.class))
                .flatExtracting(BidRequest::getImp)
                .extracting(Imp::getExt)
                .extracting(objectNode -> mapper.convertValue(objectNode, RubiconImpExt.class))
                .extracting(RubiconImpExt::getRp)
                .extracting(RubiconImpExtRp::getTarget)
                .containsOnly(mapper.createObjectNode()
                        .<ObjectNode>set("sectioncat", mapper.createArrayNode()
                                .add("site sectioncat")
                                .add("imp ext sectioncat"))
                        .<ObjectNode>set("pagecat", mapper.createArrayNode()
                                .add("site pagecat")
                                .add("imp ext pagecat"))
                        .<ObjectNode>set("page", mapper.createArrayNode()
                                .add("site page")
                                .add("imp ext page"))
                        .<ObjectNode>set("ref", mapper.createArrayNode()
                                .add("site ref")
                                .add("imp ext ref"))
                        .set("search", mapper.createArrayNode()
                                .add("site search")
                                .add("imp ext search")));
    }

    @Test
    public void makeHttpRequestsShouldOverridePbadslotIfPresentInRequestImpExt() {
        // given
        final BidRequest bidRequest = givenBidRequest(
                identity(), impBuilder -> impBuilder.video(Video.builder().build()), identity());

        final ObjectNode dataNode = mapper.createObjectNode()
                .set("pbadslot", TextNode.valueOf("pbadslotvalue"));

        bidRequest.getImp().get(0).getExt().set("data", dataNode);

        // when
        final Result<List<HttpRequest<BidRequest>>> result = rubiconBidder.makeHttpRequests(bidRequest);

        // then
        assertThat(result.getErrors()).isEmpty();
        assertThat(result.getValue())
                .extracting(HttpRequest::getPayload)
                .flatExtracting(BidRequest::getImp)
                .extracting(Imp::getExt)
                .extracting(ext -> ext.at("/rp/target/pbadslot"))
                .containsExactly(TextNode.valueOf("pbadslotvalue"));
    }

    @Test
    public void makeHttpRequestsShouldOverrideDfpAdunitCodeIfAdslotPresentInImpExtDataAndAndAdserverNameIsGam() {
        // given
        final BidRequest bidRequest = givenBidRequest(
                identity(), impBuilder -> impBuilder.video(Video.builder().build()), identity());

        final ObjectNode dataNode =
                mapper.createObjectNode()
                        .set("adserver", mapper.createObjectNode()
                                .put("adslot", "adslotvalue")
                                .put("name", "gam"));

        bidRequest.getImp().get(0).getExt().set("data", dataNode);

        // when
        final Result<List<HttpRequest<BidRequest>>> result = rubiconBidder.makeHttpRequests(bidRequest);

        // then
        assertThat(result.getErrors()).isEmpty();
        assertThat(result.getValue())
                .extracting(HttpRequest::getPayload)
                .flatExtracting(BidRequest::getImp)
                .extracting(Imp::getExt)
                .extracting(ext -> ext.at("/rp/target/dfp_ad_unit_code"))
                .containsExactly(TextNode.valueOf("adslotvalue"));
    }

    @Test
    public void makeHttpRequestsShouldOverrideDfpAdunitCodeIfAdslotPresentInImpExtContextDataAndAndAdserverNameIsGam() {
        // given
        final BidRequest bidRequest = givenBidRequest(
                identity(), impBuilder -> impBuilder.video(Video.builder().build()), identity());

        final ObjectNode dataNode =
                mapper.createObjectNode()
                        .set("adserver", mapper.createObjectNode()
                                .put("adslot", "adslotvalue")
                                .put("name", "gam"));

        bidRequest.getImp().get(0).getExt()
                .set("context", mapper.createObjectNode().set("data", dataNode));

        // when
        final Result<List<HttpRequest<BidRequest>>> result = rubiconBidder.makeHttpRequests(bidRequest);

        // then
        assertThat(result.getErrors()).isEmpty();
        assertThat(result.getValue())
                .extracting(HttpRequest::getPayload)
                .flatExtracting(BidRequest::getImp)
                .extracting(Imp::getExt)
                .extracting(ext -> ext.at("/rp/target/dfp_ad_unit_code"))
                .containsExactly(TextNode.valueOf("adslotvalue"));
    }

    @Test
    public void makeHttpRequestsShouldMergeImpExtContextDataAndAppAttributesAndCopyToRubiconImpExtRpTarget() {
        // given
        final BidRequest bidRequest = givenBidRequest(
                requestBuilder -> requestBuilder.app(App.builder()
                        .sectioncat(singletonList("app sectioncat"))
                        .pagecat(singletonList("app pagecat"))
                        .build()),
                impBuilder -> impBuilder.video(Video.builder().build()),
                identity());

        final ObjectNode impExtContextData = mapper.createObjectNode()
                .<ObjectNode>set("sectioncat", mapper.createArrayNode().add("imp ext sectioncat"))
                .set("pagecat", mapper.createArrayNode().add("imp ext pagecat"));

        final ObjectNode impExt = bidRequest.getImp().get(0).getExt();
        impExt.set("context", mapper.valueToTree(ExtImpContext.of(impExtContextData)));

        // when
        final Result<List<HttpRequest<BidRequest>>> result = rubiconBidder.makeHttpRequests(bidRequest);

        // then
        assertThat(result.getErrors()).isEmpty();
        assertThat(result.getValue())
                .extracting(httpRequest -> mapper.readValue(httpRequest.getBody(), BidRequest.class))
                .flatExtracting(BidRequest::getImp)
                .extracting(Imp::getExt)
                .extracting(objectNode -> mapper.convertValue(objectNode, RubiconImpExt.class))
                .extracting(RubiconImpExt::getRp)
                .extracting(RubiconImpExtRp::getTarget)
                .containsOnly(mapper.createObjectNode()
                        .<ObjectNode>set("sectioncat", mapper.createArrayNode()
                                .add("app sectioncat")
                                .add("imp ext sectioncat"))
                        .<ObjectNode>set("pagecat", mapper.createArrayNode()
                                .add("app pagecat")
                                .add("imp ext pagecat")));
    }

    @Test
    public void makeHttpRequestsShouldCopySiteKeywords() {
        // given
        final BidRequest bidRequest = givenBidRequest(
                requestBuilder -> requestBuilder.site(Site.builder().keywords("site keyword").build()),
                impBuilder -> impBuilder.video(Video.builder().build()),
                identity());

        // when
        final Result<List<HttpRequest<BidRequest>>> result = rubiconBidder.makeHttpRequests(bidRequest);

        // then
        assertThat(result.getErrors()).isEmpty();
        assertThat(result.getValue())
                .extracting(httpRequest -> mapper.readValue(httpRequest.getBody(), BidRequest.class))
                .extracting(BidRequest::getSite)
                .extracting(Site::getKeywords)
                .containsOnly("site keyword");
    }

    @Test
    public void makeHttpRequestsShouldCopyAppKeywords() {
        // given
        final BidRequest bidRequest = givenBidRequest(
                requestBuilder -> requestBuilder.app(App.builder().keywords("app keyword").build()),
                impBuilder -> impBuilder.video(Video.builder().build()),
                identity());

        // when
        final Result<List<HttpRequest<BidRequest>>> result = rubiconBidder.makeHttpRequests(bidRequest);

        // then
        assertThat(result.getErrors()).isEmpty();
        assertThat(result.getValue())
                .extracting(httpRequest -> mapper.readValue(httpRequest.getBody(), BidRequest.class))
                .extracting(BidRequest::getApp)
                .extracting(App::getKeywords)
                .containsOnly("app keyword");
    }

    @Test
    public void makeHttpRequestsShouldReturnErrorIfImpExtCouldNotBeParsed() {
        // given
        final BidRequest bidRequest = BidRequest.builder()
                .imp(asList(
                        givenImp(builder -> builder.video(Video.builder().build())),
                        Imp.builder()
                                .banner(Banner.builder().build())
                                .ext(mapper.valueToTree(ExtPrebid.of(null, mapper.createArrayNode())))
                                .build()))
                .build();

        // when
        final Result<List<HttpRequest<BidRequest>>> result = rubiconBidder.makeHttpRequests(bidRequest);

        // then
        assertThat(result.getErrors()).hasSize(1);
        assertThat(result.getErrors().get(0).getMessage()).startsWith("Cannot deserialize value");
        assertThat(result.getValue()).hasSize(1);
    }

    @Test
    public void makeHttpRequestsShouldReturnErrorIfNoImpFormatWidthAndHeight() {
        // given
        final BidRequest bidRequest = BidRequest.builder()
                .imp(asList(
                        givenImp(builder -> builder.video(Video.builder().build())),
                        givenImp(builder -> builder.banner(Banner.builder()
                                .format(null)
                                .build()))))
                .build();

        // when
        final Result<List<HttpRequest<BidRequest>>> result = rubiconBidder.makeHttpRequests(bidRequest);

        // then
        assertThat(result.getErrors()).hasSize(1);
        assertThat(result.getErrors())
                .containsOnly(BidderError.badInput("rubicon imps must have at least one size element [w, h, format]"));
        assertThat(result.getValue()).hasSize(1);
    }

    @Test
    public void makeHttpRequestsShouldProcessMetricsAndFillViewabilityVendor() {
        // given
        final BidRequest bidRequest = givenBidRequest(
                builder -> builder.video(Video.builder().build())
                        .metric(asList(Metric.builder().vendor("somebody").type("viewability").value(0.9f).build(),
                                Metric.builder().vendor("moat").type("viewability").value(0.3f).build(),
                                Metric.builder().vendor("comscore").type("unsupported").value(0.5f).build(),
                                Metric.builder().vendor("activeview").type("viewability").value(0.6f).build(),
                                Metric.builder().vendor("somebody").type("unsupported").value(0.7f).build())));

        // when
        final Result<List<HttpRequest<BidRequest>>> result = rubiconBidder.makeHttpRequests(bidRequest);

        // then
        assertThat(result.getErrors()).isEmpty();
        assertThat(result.getValue()).hasSize(1).doesNotContainNull()
                .extracting(httpRequest -> mapper.readValue(httpRequest.getBody(), BidRequest.class))
                .flatExtracting(BidRequest::getImp).doesNotContainNull()
                .flatExtracting(Imp::getMetric).doesNotContainNull()
                .containsOnly(Metric.builder().type("viewability").value(0.9f).vendor("somebody").build(),
                        Metric.builder().type("viewability").value(0.3f).vendor("seller-declared").build(),
                        Metric.builder().type("unsupported").value(0.5f).vendor("comscore").build(),
                        Metric.builder().type("viewability").value(0.6f).vendor("seller-declared").build(),
                        Metric.builder().type("unsupported").value(0.7f).vendor("somebody").build());

        assertThat(result.getValue()).hasSize(1).doesNotContainNull()
                .extracting(httpRequest -> mapper.readValue(httpRequest.getBody(), BidRequest.class))
                .flatExtracting(BidRequest::getImp).doesNotContainNull()
                .extracting(Imp::getExt).doesNotContainNull()
                .extracting(ext -> mapper.treeToValue(ext, RubiconImpExt.class))
                .containsOnly(RubiconImpExt.of(RubiconImpExtRp.of(null, null,
                                RubiconImpExtRpTrack.of("", "")),
                        asList("moat.com", "doubleclickbygoogle.com"), 1, null, null));
    }

    @Test
    public void makeHttpRequestsShouldCreateSourceWithPchainIfDefinedInImpExt() {
        // given
        final BidRequest bidRequest = givenBidRequest(
                builder -> builder.video(Video.builder().build()),
                builder -> builder.pchain("pchain"));

        // when
        final Result<List<HttpRequest<BidRequest>>> result = rubiconBidder.makeHttpRequests(bidRequest);

        // then
        assertThat(result.getErrors()).isEmpty();
        assertThat(result.getValue()).hasSize(1).doesNotContainNull()
                .extracting(httpRequest -> mapper.readValue(httpRequest.getBody(), BidRequest.class))
                .extracting(BidRequest::getSource).doesNotContainNull()
                .extracting(Source::getPchain)
                .containsOnly("pchain");
    }

    @Test
    public void makeHttpRequestsShouldUpdateSourceWithPchainIfDefinedInImpExt() {
        // given
        final BidRequest bidRequest = givenBidRequest(
                builder -> builder.source(Source.builder().tid("tid").build()),
                builder -> builder.video(Video.builder().build()),
                builder -> builder.pchain("pchain"));

        // when
        final Result<List<HttpRequest<BidRequest>>> result = rubiconBidder.makeHttpRequests(bidRequest);

        // then
        assertThat(result.getErrors()).isEmpty();
        assertThat(result.getValue()).hasSize(1).doesNotContainNull()
                .extracting(httpRequest -> mapper.readValue(httpRequest.getBody(), BidRequest.class))
                .extracting(BidRequest::getSource).doesNotContainNull()
                .extracting(Source::getPchain)
                .containsOnly("pchain");
    }

    @Test
    public void makeHttpRequestsShouldReturnOnlyLineItemRequestsWithExpectedFieldsWhenImpPmpDealsArePresent()
            throws IOException {
        // given
        final List<Deal> dealsList = asList(
                Deal.builder().ext(mapper.valueToTree(ExtDeal.of(ExtDealLine.of(null, "123",
                                singletonList(Format.builder().w(120).h(600).build()), null))))
                        .build(),
                Deal.builder().ext(mapper.valueToTree(ExtDeal.of(ExtDealLine.of(null, "234",
                                singletonList(Format.builder().w(300).h(250).build()), null))))
                        .build());

        final BidRequest bidRequest = givenBidRequest(
                impBuilder -> impBuilder
                        // request for banner should be ignored, should make two requests for deals instead
                        .banner(Banner.builder().format(singletonList(Format.builder().w(468).h(60).build())).build())
                        .pmp(Pmp.builder().deals(dealsList).build()));

        // when
        final Result<List<HttpRequest<BidRequest>>> result = rubiconBidder.makeHttpRequests(bidRequest);

        // then
        assertThat(result.getErrors()).isEmpty();

        assertThat(result.getValue()).hasSize(2)
                .extracting(httpRequest -> mapper.readValue(httpRequest.getBody(), BidRequest.class))
                .flatExtracting(BidRequest::getImp).hasSize(2)
                .extracting(Imp::getBanner)
                .flatExtracting(Banner::getFormat)
                .containsOnly(Format.builder().w(120).h(600).build(), Format.builder().w(300).h(250).build());

        assertThat(result.getValue())
                .extracting(httpRequest -> mapper.readValue(httpRequest.getBody(), BidRequest.class))
                .flatExtracting(BidRequest::getImp)
                .extracting(imp -> mapper.treeToValue(imp.getExt(), RubiconImpExt.class).getRp().getTarget())
                .containsOnly(
                        mapper.readTree("{\"line_item\":\"123\"}"),
                        mapper.readTree("{\"line_item\":\"234\"}"));
    }

    @Test
    public void makeHttpRequestsShouldFillImpExtWithFloorsForVideoImp() {
        // given
        final PriceFloorResult priceFloorResult = PriceFloorResult.of("video", BigDecimal.TEN, BigDecimal.TEN, "JPY");
        when(currencyConversionService.convertCurrency(any(), any(), any(), any()))
                .thenReturn(BigDecimal.ONE);
        when(priceFloorResolver.resolve(any(), any(), any(), any(), any(), any())).thenReturn(priceFloorResult);
        final JsonNode impFloorsNode = mapper.valueToTree(ExtImpPrebidFloors.of(
                null, null, null, BigDecimal.TEN, "CUR"));
        final ObjectNode givenImpExt = mapper.createObjectNode();
        final ObjectNode givenImpExtPrebid = mapper.createObjectNode();
        givenImpExtPrebid.set("floors", impFloorsNode);
        givenImpExt.set("bidder", mapper.createObjectNode());
        givenImpExt.set("prebid", givenImpExtPrebid);

        final BidRequest bidRequest = givenBidRequest(
                builder -> builder.ext(ExtRequest.of(ExtRequestPrebid.builder()
                        .floors(givenFloors(floors -> floors.data(givenFloorData(
                                floorData -> floorData.modelGroups(singletonList(
                                        givenModelGroup(UnaryOperator.identity())))))))
                        .build())),
                builder -> builder.video(Video.builder().build()).ext(givenImpExt),
                identity());

        // when
        final Result<List<HttpRequest<BidRequest>>> result = rubiconBidder.makeHttpRequests(bidRequest);

        // then
        verify(priceFloorResolver).resolve(any(), any(), any(), eq(ImpMediaType.video), any(), any());
        assertThat(result.getErrors()).isEmpty();
        assertThat(result.getValue()).hasSize(1).doesNotContainNull()
                .extracting(httpRequest -> mapper.readValue(httpRequest.getBody(), BidRequest.class))
                .flatExtracting(BidRequest::getImp).doesNotContainNull()
                .extracting(Imp::getExt).doesNotContainNull()
                .extracting(ext -> mapper.treeToValue(ext, RubiconImpExt.class))
                .extracting(RubiconImpExt::getPrebid)
                .extracting(RubiconImpExtPrebid::getFloors)
<<<<<<< HEAD
                .containsOnly(ExtImpPrebidFloors.of("video", BigDecimal.ONE, BigDecimal.ONE));
    }

    @Test
    public void makeHttpRequestsShouldFillImpExtWithFloorsForBannerImp() {
        // given
        final PriceFloorResult priceFloorResult = PriceFloorResult.of("banner", BigDecimal.TEN, BigDecimal.TEN, "JPY");
        when(currencyConversionService.convertCurrency(any(), any(), any(), any()))
                .thenReturn(BigDecimal.ONE);
        when(priceFloorResolver.resolve(any(), any(), any(), any(), any(), any())).thenReturn(priceFloorResult);

        final BidRequest bidRequest = givenBidRequest(
                builder -> builder.ext(ExtRequest.of(ExtRequestPrebid.builder()
                        .floors(givenFloors(floors -> floors.data(givenFloorData(
                                floorData -> floorData.modelGroups(singletonList(
                                        givenModelGroup(UnaryOperator.identity())))))))
                        .build())),
                builder -> builder.banner(Banner.builder().w(300).h(500).build()),
                builder -> builder
                        .zoneId(4001)
                        .inventory(mapper.valueToTree(Inventory.of(singletonList("5-star"), singletonList("tech")))));

        // when
        final Result<List<HttpRequest<BidRequest>>> result = rubiconBidder.makeHttpRequests(bidRequest);

        // then
        verify(priceFloorResolver).resolve(any(), any(), any(), eq(ImpMediaType.banner), any(), any());
        assertThat(result.getErrors()).isEmpty();
        assertThat(result.getValue()).hasSize(1).doesNotContainNull()
                .extracting(httpRequest -> mapper.readValue(httpRequest.getBody(), BidRequest.class))
                .flatExtracting(BidRequest::getImp).doesNotContainNull()
                .extracting(Imp::getExt).doesNotContainNull()
                .extracting(ext -> mapper.treeToValue(ext, RubiconImpExt.class))
                .extracting(RubiconImpExt::getPrebid)
                .extracting(RubiconImpExtPrebid::getFloors)
                .containsOnly(ExtImpPrebidFloors.of("banner", BigDecimal.ONE, BigDecimal.ONE));
    }

    @Test
    public void makeHttpRequestsShouldFillImpExtWithFloorsForNativeImp() {
        // given
        final PriceFloorResult priceFloorResult = PriceFloorResult.of("native", BigDecimal.TEN, BigDecimal.TEN, "JPY");
        when(currencyConversionService.convertCurrency(any(), any(), any(), any()))
                .thenReturn(BigDecimal.ONE);
        when(priceFloorResolver.resolve(any(), any(), any(), any(), any(), any())).thenReturn(priceFloorResult);

        final BidRequest bidRequest = givenBidRequest(
                builder -> builder.ext(ExtRequest.of(ExtRequestPrebid.builder()
                        .floors(givenFloors(floors -> floors.data(givenFloorData(
                                floorData -> floorData.modelGroups(singletonList(
                                        givenModelGroup(UnaryOperator.identity())))))))
                        .build())),
                builder -> builder.xNative(Native.builder().ver("1.0").build()),
                builder -> builder
                        .zoneId(4001)
                        .inventory(mapper.valueToTree(Inventory.of(singletonList("5-star"), singletonList("tech")))));

        // when
        final Result<List<HttpRequest<BidRequest>>> result = rubiconBidder.makeHttpRequests(bidRequest);

        // then
        verify(priceFloorResolver).resolve(any(), any(), any(), eq(ImpMediaType.xNative), any(), any());
        assertThat(result.getErrors()).isEmpty();
        assertThat(result.getValue()).hasSize(1).doesNotContainNull()
                .extracting(httpRequest -> mapper.readValue(httpRequest.getBody(), BidRequest.class))
                .flatExtracting(BidRequest::getImp).doesNotContainNull()
                .extracting(Imp::getExt).doesNotContainNull()
                .extracting(ext -> mapper.treeToValue(ext, RubiconImpExt.class))
                .extracting(RubiconImpExt::getPrebid)
                .extracting(RubiconImpExtPrebid::getFloors)
                .containsOnly(ExtImpPrebidFloors.of("native", BigDecimal.ONE, BigDecimal.ONE));
=======
                .containsOnly(ExtImpPrebidFloors.of(
                        "video",
                        BigDecimal.ONE,
                        BigDecimal.ONE,
                        BigDecimal.TEN,
                        "CUR"));
>>>>>>> cd881d30
    }

    @Test
    public void makeHttpRequestsShouldAssumeDefaultIpfCurrencyAsUSD() {
        // given
        final PriceFloorResult priceFloorResult = PriceFloorResult.of("video", BigDecimal.TEN, BigDecimal.TEN, null);
        when(currencyConversionService.convertCurrency(any(), any(), any(), any()))
                .thenReturn(BigDecimal.ONE);
        when(priceFloorResolver.resolve(any(), any(), any(), any(), any(), any())).thenReturn(priceFloorResult);

        final BidRequest bidRequest = givenBidRequest(
                builder -> builder.ext(ExtRequest.of(ExtRequestPrebid.builder()
                        .debug(1)
                        .floors(givenFloors(floors -> floors.data(givenFloorData(
                                floorData -> floorData.modelGroups(singletonList(
                                        givenModelGroup(UnaryOperator.identity())))))))
                        .build())),
                builder -> builder.id("123").video(Video.builder().build()),
                builder -> builder
                        .zoneId(4001)
                        .inventory(mapper.valueToTree(Inventory.of(singletonList("5-star"), singletonList("tech")))));

        // when
        final Result<List<HttpRequest<BidRequest>>> result = rubiconBidder.makeHttpRequests(bidRequest);

        // then
        assertThat(result.getErrors()).containsExactly(
                BidderError.badInput("Ipf for imp `123` provided floor with no currency, assuming USD"));
        assertThat(result.getValue()).hasSize(1).doesNotContainNull()
                .extracting(httpRequest -> mapper.readValue(httpRequest.getBody(), BidRequest.class))
                .flatExtracting(BidRequest::getImp).doesNotContainNull()
                .extracting(Imp::getExt).doesNotContainNull()
                .extracting(ext -> mapper.treeToValue(ext, RubiconImpExt.class))
                .containsOnly(RubiconImpExt.of(RubiconImpExtRp.of(4001,
                                mapper.valueToTree(Inventory.of(singletonList("5-star"), singletonList("tech"))),
                                RubiconImpExtRpTrack.of("", "")), null, 1, null,
                        RubiconImpExtPrebid.of(
                                ExtImpPrebidFloors.of("video", BigDecimal.TEN, BigDecimal.TEN, null, null))));
    }

    @Test
    public void makeHttpRequestsShouldConvertBidFloor() {
        // given
        final PriceFloorResult priceFloorResult = PriceFloorResult.of("video", BigDecimal.TEN, BigDecimal.TEN, "EUR");

        when(priceFloorResolver.resolve(any(), any(), any(), any(), any(), any())).thenReturn(priceFloorResult);
        when(currencyConversionService.convertCurrency(any(), any(), any(), any())).thenReturn(BigDecimal.ONE);

        final BidRequest bidRequest = givenBidRequest(
                builder -> builder
                        .imp(singletonList(
                                givenImp(impBuilder -> impBuilder
                                        .id("1")
                                        .video(Video.builder().build())
                                        .bidfloor(BigDecimal.TEN)
                                        .bidfloorcur("EUR"))))
                        .ext(ExtRequest.of(ExtRequestPrebid.builder()
                                .floors(givenFloors(floors -> floors.data(givenFloorData(
                                        floorData -> floorData.modelGroups(singletonList(
                                                givenModelGroup(UnaryOperator.identity())))))))
                                .build())),
                builder -> builder.video(Video.builder().build()),
                builder -> builder
                        .zoneId(4001));

        // when
        final Result<List<HttpRequest<BidRequest>>> result = rubiconBidder.makeHttpRequests(bidRequest);

        // then
        assertThat(result.getErrors()).isEmpty();
        assertThat(result.getValue()).hasSize(1).doesNotContainNull()
                .extracting(httpRequest -> mapper.readValue(httpRequest.getBody(), BidRequest.class))
                .flatExtracting(BidRequest::getImp).doesNotContainNull()
                .extracting(Imp::getBidfloor)
                .containsExactly(BigDecimal.ONE);
    }

    @Test
    public void makeHttpRequestsShouldFillImpExtWithFloorsWhenBothVideoAndBanner() {
        // given
        final PriceFloorResult priceFloorResult = PriceFloorResult.of("video", BigDecimal.TEN, BigDecimal.TEN, "JPY");
        when(priceFloorResolver.resolve(any(), any(), any(), any(), any(), any())).thenReturn(priceFloorResult);
        when(currencyConversionService.convertCurrency(any(), any(), any(), any()))
                .thenReturn(BigDecimal.ONE);

        final BidRequest bidRequest = givenBidRequest(
                builder -> builder.ext(ExtRequest.of(ExtRequestPrebid.builder()
                        .floors(givenFloors(floors -> floors.data(givenFloorData(
                                floorData -> floorData.modelGroups(singletonList(
                                        givenModelGroup(UnaryOperator.identity())))))))
                        .build())),
                builder -> builder
                        .video(Video.builder()
                                .mimes(singletonList("mime"))
                                .protocols(singletonList(1))
                                .maxduration(10)
                                .linearity(10)
                                .api(singletonList(12))
                                .build())
                        .banner(Banner.builder()
                                .format(singletonList(Format.builder().h(300).w(250).build()))
                                .build()),
                builder -> builder
                        .zoneId(4001)
                        .inventory(mapper.valueToTree(Inventory.of(singletonList("5-star"), singletonList("tech")))));

        // when
        final Result<List<HttpRequest<BidRequest>>> result = rubiconBidder.makeHttpRequests(bidRequest);

        // then
        assertThat(result.getErrors()).isEmpty();
        assertThat(result.getValue()).hasSize(1).doesNotContainNull()
                .extracting(httpRequest -> mapper.readValue(httpRequest.getBody(), BidRequest.class))
                .flatExtracting(BidRequest::getImp).doesNotContainNull()
                .extracting(Imp::getExt).doesNotContainNull()
                .extracting(ext -> mapper.treeToValue(ext, RubiconImpExt.class))
                .containsOnly(RubiconImpExt.of(RubiconImpExtRp.of(4001,
                                mapper.valueToTree(Inventory.of(singletonList("5-star"), singletonList("tech"))),
                                RubiconImpExtRpTrack.of("", "")), null, 1, null,
                        RubiconImpExtPrebid.of(
                                ExtImpPrebidFloors.of("video", BigDecimal.ONE, BigDecimal.ONE, null, null))));
    }

    @Test
    public void makeBidsShouldTolerateMismatchedBidImpId() throws JsonProcessingException {
        // given
        final BidderCall<BidRequest> httpCall = givenHttpCall(
                givenBidRequest(impBuilder -> impBuilder.id("impId")),
                givenBidResponse(bidBuilder -> bidBuilder.price(ONE).impid("mismatched_impId")));

        // when
        final Result<List<BidderBid>> result = rubiconBidder.makeBids(httpCall, givenBidRequest(identity()));

        // then
        assertThat(result.getErrors()).isEmpty();
        assertThat(result.getValue()).hasSize(1);
    }

    @Test
    public void makeBidsShouldNotReplacePresentAdmWithAdmObject() throws JsonProcessingException {
        // given
        final ObjectNode admObject = mapper.createObjectNode();
        admObject.put("admObjectProperty", "admObjectValue");
        final BidderCall<BidRequest> httpCall = givenHttpCall(
                givenBidRequest(impBuilder -> impBuilder.id("impId")),
                givenBidResponse(bidBuilder -> bidBuilder
                        .adm("someAdm")
                        .admobject(admObject)
                        .price(ONE).impid("mismatched_impId")));

        // when
        final Result<List<BidderBid>> result = rubiconBidder.makeBids(httpCall, givenBidRequest(identity()));

        // then
        assertThat(result.getErrors()).isEmpty();
        assertThat(result.getValue())
                .extracting(BidderBid::getBid)
                .extracting(Bid::getAdm)
                .containsExactly("someAdm");
    }

    @Test
    public void makeBidsShouldReplaceNotPresentAdmWithAdmObject() throws JsonProcessingException {
        // given
        final ObjectNode admObject = mapper.createObjectNode();
        admObject.put("admObjectProperty", "admObjectValue");
        final BidderCall<BidRequest> httpCall = givenHttpCall(
                givenBidRequest(impBuilder -> impBuilder.id("impId")),
                givenBidResponse(bidBuilder -> bidBuilder
                        .adm(null)
                        .admobject(admObject)
                        .price(ONE).impid("mismatched_impId")));

        // when
        final Result<List<BidderBid>> result = rubiconBidder.makeBids(httpCall, givenBidRequest(identity()));

        // then
        assertThat(result.getErrors()).isEmpty();
        assertThat(result.getValue())
                .extracting(BidderBid::getBid)
                .extracting(Bid::getAdm)
                .containsExactly("{\"admObjectProperty\":\"admObjectValue\"}");
    }

    @Test
    public void makeBidsShouldSetSeatBuyerToMetaNetworkId() throws JsonProcessingException {
        // given
        final BidderCall<BidRequest> httpCall = givenHttpCall(
                givenBidRequest(identity()),
                mapper.writeValueAsString(RubiconBidResponse.builder()
                        .cur("USD")
                        .seatbid(singletonList(RubiconSeatBid.builder()
                                .buyer("123")
                                .bid(singletonList(givenRubiconBid(bid -> bid.price(ONE))))
                                .build()))
                        .build()));

        // when
        final Result<List<BidderBid>> result = rubiconBidder.makeBids(httpCall, givenBidRequest(identity()));

        // then
        final ObjectNode expectedBidExt = mapper.valueToTree(
                ExtPrebid.of(ExtBidPrebid.builder()
                        .meta(mapper.createObjectNode().set("networkId", IntNode.valueOf(123)))
                        .build(), null));
        assertThat(result.getErrors()).isEmpty();
        assertThat(result.getValue())
                .extracting(BidderBid::getBid)
                .extracting(Bid::getExt)
                .containsExactly(expectedBidExt);
    }

    @Test
    public void makeBidsShouldNotSetNegativeSeatBuyerToMetaNetworkId() throws JsonProcessingException {
        // given
        final BidderCall<BidRequest> httpCall = givenHttpCall(
                givenBidRequest(identity()),
                mapper.writeValueAsString(RubiconBidResponse.builder()
                        .cur("USD")
                        .seatbid(singletonList(RubiconSeatBid.builder()
                                .buyer("-123")
                                .bid(singletonList(givenRubiconBid(bid -> bid.price(ONE))))
                                .build()))
                        .build()));

        // when
        final Result<List<BidderBid>> result = rubiconBidder.makeBids(httpCall, givenBidRequest(identity()));

        // then
        assertThat(result.getErrors()).isEmpty();
        assertThat(result.getValue()).hasSize(1)
                .extracting(BidderBid::getBid)
                .extracting(Bid::getExt)
                .containsNull();
    }

    @Test
    public void makeBidsShouldNotSetZeroSeatBuyerToMetaNetworkId() throws JsonProcessingException {
        // given
        final BidderCall<BidRequest> httpCall = givenHttpCall(
                givenBidRequest(identity()),
                mapper.writeValueAsString(RubiconBidResponse.builder()
                        .cur("USD")
                        .seatbid(singletonList(RubiconSeatBid.builder()
                                .buyer("0")
                                .bid(singletonList(givenRubiconBid(bid -> bid.price(ONE))))
                                .build()))
                        .build()));

        // when
        final Result<List<BidderBid>> result = rubiconBidder.makeBids(httpCall, givenBidRequest(identity()));

        // then
        assertThat(result.getErrors()).isEmpty();
        assertThat(result.getValue()).hasSize(1)
                .extracting(BidderBid::getBid)
                .extracting(Bid::getExt)
                .containsNull();
    }

    @Test
    public void makeBidsShouldTolerateWithNotParsibleBuyerValue() throws JsonProcessingException {
        // given
        final BidderCall<BidRequest> httpCall = givenHttpCall(
                givenBidRequest(identity()),
                mapper.writeValueAsString(RubiconBidResponse.builder()
                        .cur("USD")
                        .seatbid(singletonList(RubiconSeatBid.builder()
                                .buyer("canNotBeParsed")
                                .bid(singletonList(givenRubiconBid(bid -> bid.price(ONE))))
                                .build()))
                        .build()));

        // when
        final Result<List<BidderBid>> result = rubiconBidder.makeBids(httpCall, givenBidRequest(identity()));

        // then
        assertThat(result.getErrors()).isEmpty();
        assertThat(result.getValue()).hasSize(1)
                .extracting(BidderBid::getBid)
                .extracting(Bid::getExt)
                .containsNull();
    }

    @Test
    public void makeBidsShouldTolerateWithNotIntegerBuyerValue() throws JsonProcessingException {
        // given
        final BidderCall<BidRequest> httpCall = givenHttpCall(
                givenBidRequest(identity()),
                mapper.writeValueAsString(RubiconBidResponse.builder()
                        .cur("USD")
                        .seatbid(singletonList(RubiconSeatBid.builder()
                                .buyer("123.2")
                                .bid(singletonList(givenRubiconBid(bid -> bid.price(ONE))))
                                .build()))
                        .build()));

        // when
        final Result<List<BidderBid>> result = rubiconBidder.makeBids(httpCall, givenBidRequest(identity()));

        // then
        assertThat(result.getErrors()).isEmpty();
        assertThat(result.getValue()).hasSize(1)
                .extracting(BidderBid::getBid)
                .extracting(Bid::getExt)
                .containsNull();
    }

    @Test
    public void makeBidsShouldRemoveBidsWithNotParsedExtAndAddError() throws JsonProcessingException {
        // given
        final ObjectNode invalidBidExt = mapper.createObjectNode();
        invalidBidExt.set("prebid", mapper.createArrayNode());
        final BidderCall<BidRequest> httpCall = givenHttpCall(
                givenBidRequest(identity()),
                mapper.writeValueAsString(RubiconBidResponse.builder()
                        .cur("USD")
                        .seatbid(singletonList(RubiconSeatBid.builder()
                                .buyer("123")
                                .bid(singletonList(givenRubiconBid(bid -> bid.id("789").price(ONE).ext(invalidBidExt))))
                                .build()))
                        .build()));

        // when
        final Result<List<BidderBid>> result = rubiconBidder.makeBids(httpCall, givenBidRequest(identity()));

        // then
        assertThat(result.getErrors())
                .containsExactly(BidderError.badServerResponse("Invalid ext passed in bid with id: 789"));
        assertThat(result.getValue()).isEmpty();
    }

    @Test
    public void makeBidsShouldReturnErrorIfResponseBodyCouldNotBeParsed() {
        // given
        final BidderCall<BidRequest> httpCall = givenHttpCall(null, "invalid");

        // when
        final Result<List<BidderBid>> result = rubiconBidder.makeBids(httpCall, givenBidRequest(identity()));

        // then
        assertThat(result.getErrors()).hasSize(1);
        assertThat(result.getErrors().get(0).getMessage()).startsWith("Failed to decode: Unrecognized token");
        assertThat(result.getErrors().get(0).getType()).isEqualTo(BidderError.Type.bad_server_response);
        assertThat(result.getValue()).isEmpty();
    }

    @Test
    public void makeBidsShouldReturnBannerBidIfRequestImpHasNoVideo() throws JsonProcessingException {
        // given
        final BidderCall<BidRequest> httpCall = givenHttpCall(givenBidRequest(identity()), givenBidResponse(ONE));

        // when
        final Result<List<BidderBid>> result = rubiconBidder.makeBids(httpCall, givenBidRequest(identity()));

        // then
        assertThat(result.getErrors()).isEmpty();
        assertThat(result.getValue())
                .extracting(BidderBid::getBid, BidderBid::getType)
                .containsOnly(Tuple.tuple(Bid.builder().price(ONE).build(), banner));
    }

    @Test
    public void makeBidsShouldReturnBannerBidIfRequestImpHasBannerAndVideoButNoRequiredVideoFieldsPresent()
            throws JsonProcessingException {
        // given
        final BidderCall<BidRequest> httpCall = givenHttpCall(
                givenBidRequest(builder -> builder
                        .banner(Banner.builder().build())
                        .video(Video.builder().build())),
                givenBidResponse(ONE));

        // when
        final Result<List<BidderBid>> result = rubiconBidder.makeBids(httpCall, givenBidRequest(identity()));

        // then
        assertThat(result.getErrors()).isEmpty();
        assertThat(result.getValue())
                .extracting(BidderBid::getBid, BidderBid::getType)
                .containsOnly(Tuple.tuple(Bid.builder().price(ONE).build(), banner));
    }

    @Test
    public void makeBidsShouldReturnVideoBidIfRequestImpHasBannerAndVideoButAllRequiredVideoFieldsPresent()
            throws JsonProcessingException {
        // given
        final BidderCall<BidRequest> httpCall = givenHttpCall(
                givenBidRequest(builder -> builder
                        .banner(Banner.builder().build())
                        .video(Video.builder().mimes(singletonList("mime1")).protocols(singletonList(1))
                                .maxduration(60).linearity(2).api(singletonList(3)).build())),
                givenBidResponse(ONE));

        // when
        final Result<List<BidderBid>> result = rubiconBidder.makeBids(httpCall, givenBidRequest(identity()));

        // then
        assertThat(result.getErrors()).isEmpty();
        assertThat(result.getValue())
                .extracting(BidderBid::getBid, BidderBid::getType)
                .containsOnly(Tuple.tuple(Bid.builder().price(ONE).build(), video));
    }

    @Test
    public void makeBidsShouldReturnVideoBidIfRequestImpHasVideo() throws JsonProcessingException {
        // given
        final BidderCall<BidRequest> httpCall = givenHttpCall(
                givenBidRequest(builder -> builder.video(Video.builder().build())),
                givenBidResponse(ONE));

        // when
        final Result<List<BidderBid>> result = rubiconBidder.makeBids(httpCall, givenBidRequest(identity()));

        // then
        assertThat(result.getErrors()).isEmpty();
        assertThat(result.getValue())
                .extracting(BidderBid::getBid, BidderBid::getType)
                .containsOnly(Tuple.tuple(Bid.builder().price(ONE).build(), video));
    }

    @Test
    public void makeBidsShouldNotReduceBidderAmountForBidsWithSameImpId() throws JsonProcessingException {
        // given
        final RubiconBid firstBid = RubiconBid.builder()
                .id("firstBidId")
                .impid("impId")
                .price(ONE)
                .build();

        final RubiconBid secondBid = RubiconBid.builder()
                .id("secondBidId")
                .impid("impId")
                .price(ONE)
                .build();

        final String bidResponse = mapper.writeValueAsString(RubiconBidResponse.builder()
                .cur("USD")
                .seatbid(singletonList(RubiconSeatBid.builder()
                        .bid(Arrays.asList(firstBid, secondBid))
                        .build()))
                .build());

        final BidderCall<BidRequest> httpCall = givenHttpCall(
                givenBidRequest(builder -> builder.video(Video.builder().build())),
                bidResponse);
        final BidRequest bidRequest = givenBidRequest(
                impBuilder -> impBuilder.id("impId").video(Video.builder().build()));

        // when
        final Result<List<BidderBid>> result = rubiconBidder.makeBids(httpCall, bidRequest);

        // then
        assertThat(result.getErrors()).isEmpty();
        assertThat(result.getValue())
                .extracting(BidderBid::getBid)
                .extracting(Bid::getId)
                .containsExactlyInAnyOrder("firstBidId", "secondBidId");
    }

    @Test
    public void makeBidsShouldReturnBidWithOverriddenCpmFromRequest() throws JsonProcessingException {
        // given
        final BidderCall<BidRequest> httpCall = givenHttpCall(givenBidRequest(identity()),
                givenBidResponse(TEN));

        final ExtRequest extBidRequest = ExtRequest.of(ExtRequestPrebid.builder()
                .bidders(mapper.valueToTree(ExtPrebidBidders.of(
                        mapper.createObjectNode().set("debug",
                                mapper.createObjectNode().put("cpmoverride", 5.55)))))
                .build());

        // when
        final Result<List<BidderBid>> result = rubiconBidder.makeBids(httpCall, givenBidRequest(
                builder -> builder.ext(extBidRequest),
                identity(),
                identity()));

        // then
        assertThat(result.getErrors()).isEmpty();
        assertThat(result.getValue()).hasSize(1)
                .extracting(BidderBid::getBid)
                .extracting(Bid::getPrice)
                .containsOnly(BigDecimal.valueOf(5.55));
    }

    @Test
    public void makeBidsShouldReturnBidWithOverriddenCpmFromImp() throws JsonProcessingException {
        // given
        final BidderCall<BidRequest> httpCall = givenHttpCall(givenBidRequest(identity()),
                givenBidResponse(TEN));

        final ExtRequest extBidRequest = ExtRequest.of(ExtRequestPrebid.builder()
                .bidders(mapper.valueToTree(ExtPrebidBidders.of(
                        mapper.createObjectNode().set("debug",
                                mapper.createObjectNode().put("cpmoverride", 5.55))))) // will be ignored
                .build());

        final ExtPrebid<Void, ExtImpRubicon> extImp = ExtPrebid.of(
                null,
                ExtImpRubicon.builder()
                        .debug(ExtImpRubiconDebug.of(4.44f))
                        .build());

        // when
        final Result<List<BidderBid>> result = rubiconBidder.makeBids(httpCall, givenBidRequest(
                builder -> builder.ext(extBidRequest),
                builder -> builder.ext(mapper.valueToTree(extImp)),
                identity()));

        // then
        assertThat(result.getErrors()).isEmpty();
        assertThat(result.getValue()).hasSize(1)
                .extracting(BidderBid::getBid)
                .extracting(Bid::getPrice)
                .containsOnly(BigDecimal.valueOf(4.44));
    }

    @Test
    public void makeBidsShouldReturnBidWithBidIdFieldFromBidResponseIfZero() throws JsonProcessingException {
        // given
        final BidderCall<BidRequest> httpCall = givenHttpCall(givenBidRequest(identity()),
                mapper.writeValueAsString(RubiconBidResponse.builder()
                        .bidid("bidid1") // returned bidid from XAPI
                        .seatbid(singletonList(RubiconSeatBid.builder()
                                .bid(singletonList(RubiconBid.builder().id("0").price(ONE).build()))
                                .build()))
                        .build()));

        // when
        final Result<List<BidderBid>> result = rubiconBidder.makeBids(httpCall, givenBidRequest(identity()));

        // then
        assertThat(result.getErrors()).isEmpty();
        assertThat(result.getValue())
                .extracting(BidderBid::getBid, BidderBid::getType)
                .containsOnly(Tuple.tuple(Bid.builder().id("bidid1").price(ONE).build(), banner));
    }

    @Test
    public void makeBidsShouldReturnBidWithOriginalBidIdFieldFromBidResponseIfNotZero() throws JsonProcessingException {
        // given
        final BidderCall<BidRequest> httpCall = givenHttpCall(givenBidRequest(identity()),
                mapper.writeValueAsString(RubiconBidResponse.builder()
                        .bidid("bidid1") // returned bidid from XAPI
                        .seatbid(singletonList(RubiconSeatBid.builder()
                                .bid(singletonList(RubiconBid.builder().id("non-zero").price(ONE).build()))
                                .build()))
                        .build()));

        // when
        final Result<List<BidderBid>> result = rubiconBidder.makeBids(httpCall, givenBidRequest(identity()));

        // then
        assertThat(result.getErrors()).isEmpty();
        assertThat(result.getValue())
                .extracting(BidderBid::getBid, BidderBid::getType)
                .containsOnly(Tuple.tuple(Bid.builder().id("non-zero").price(ONE).build(), banner));
    }

    @Test
    public void makeBidsShouldReturnNativeBidIfNativeIsPresent() throws JsonProcessingException {
        // given
        final BidderCall<BidRequest> httpCall = givenHttpCall(
                givenBidRequest(bidRequestBuilder -> bidRequestBuilder.xNative(Native.builder().build())),
                mapper.writeValueAsString(RubiconBidResponse.builder()
                        .bidid("bidid1") // returned bidid from XAPI
                        .seatbid(singletonList(RubiconSeatBid.builder()
                                .bid(singletonList(RubiconBid.builder().id("non-zero").price(ONE).build()))
                                .build()))
                        .build()));

        // when
        final Result<List<BidderBid>> result = rubiconBidder.makeBids(httpCall, givenBidRequest(identity()));

        // then
        assertThat(result.getErrors()).isEmpty();
        assertThat(result.getValue())
                .extracting(BidderBid::getType)
                .containsOnly(xNative);
    }

    @Test
    public void makeBidsShouldReturnBidWithRandomlyGeneratedId() throws JsonProcessingException {
        // given
        rubiconBidder = new RubiconBidder(
                ENDPOINT_URL, USERNAME, PASSWORD, SUPPORTED_VENDORS, true,
                currencyConversionService, priceFloorResolver, jacksonMapper);

        final BidderCall<BidRequest> httpCall = givenHttpCall(givenBidRequest(identity()),
                mapper.writeValueAsString(RubiconBidResponse.builder()
                        .seatbid(singletonList(RubiconSeatBid.builder()
                                .bid(singletonList(RubiconBid.builder().id("bidid1").price(ONE).build()))
                                .build()))
                        .build()));

        // when
        final Result<List<BidderBid>> result = rubiconBidder.makeBids(httpCall, givenBidRequest(identity()));

        // then
        assertThat(result.getErrors()).isEmpty();
        assertThat(result.getValue())
                .extracting(BidderBid::getBid)
                .extracting(Bid::getId)
                .doesNotContainNull()
                .doesNotContain("bidid1");
    }

    @Test
    public void makeBidsShouldReturnBidWithCurrencyFromBidResponse() throws JsonProcessingException {
        // given
        rubiconBidder = new RubiconBidder(
                ENDPOINT_URL, USERNAME, PASSWORD, SUPPORTED_VENDORS, true,
                currencyConversionService, priceFloorResolver, jacksonMapper);

        final BidderCall<BidRequest> httpCall = givenHttpCall(givenBidRequest(identity()),
                mapper.writeValueAsString(RubiconBidResponse.builder()
                        .cur("EUR")
                        .seatbid(singletonList(RubiconSeatBid.builder()
                                .bid(singletonList(RubiconBid.builder().id("bidid1").price(ONE).build()))
                                .build()))
                        .build()));

        // when
        final Result<List<BidderBid>> result = rubiconBidder.makeBids(httpCall, givenBidRequest(identity()));

        // then
        assertThat(result.getErrors()).isEmpty();
        assertThat(result.getValue())
                .extracting(BidderBid::getBidCurrency)
                .containsOnly("EUR");
    }

    @Test
    public void makeBidsShouldReturnBidWithDchainFromRequest() throws JsonProcessingException {
        // given
        final ObjectNode requestNode = mapper.valueToTree(ExtBidPrebid.builder()
                .meta(mapper.createObjectNode().set("dChain", TextNode.valueOf("dChain")))
                .build());
        final BidderCall<BidRequest> httpCall = givenHttpCall(
                givenBidRequest(identity()),
                mapper.writeValueAsString(RubiconBidResponse.builder()
                        .seatbid(singletonList(RubiconSeatBid.builder()
                                .bid(singletonList(givenRubiconBid(bid -> bid.ext(requestNode).price(ONE))))
                                .build()))
                        .build()));

        // when
        final Result<List<BidderBid>> result = rubiconBidder.makeBids(httpCall, givenBidRequest(identity()));

        // then
        assertThat(result.getErrors()).isEmpty();
        assertThat(result.getValue())
                .extracting(BidderBid::getBid)
                .extracting(Bid::getExt)
                .containsExactly(requestNode);
    }

    @Test
    public void extractTargetingShouldReturnEmptyMapForEmptyExtension() {
        // when and then
        assertThat(rubiconBidder.extractTargeting(mapper.createObjectNode())).isEmpty();
    }

    @Test
    public void extractTargetingShouldReturnEmptyMapForInvalidExtension() {
        // when and then
        assertThat(rubiconBidder.extractTargeting(mapper.createObjectNode().put("rp", 1))).isEmpty();
        assertThat(rubiconBidder.extractTargeting(mapper.createObjectNode().putObject("rp").put("targeting", 1)))
                .isEmpty();
    }

    @Test
    public void extractTargetingShouldReturnEmptyMapForNullRp() {
        // when and then
        assertThat(rubiconBidder.extractTargeting(mapper.createObjectNode().putObject("rp"))).isEmpty();
    }

    @Test
    public void extractTargetingShouldReturnEmptyMapForNullTargeting() {
        // when and then
        assertThat(rubiconBidder.extractTargeting(mapper.createObjectNode().putObject("rp").putObject("targeting")))
                .isEmpty();
    }

    @Test
    public void extractTargetingShouldIgnoreEmptyTargetingValuesList() {
        // given
        final ObjectNode extBidBidder = mapper.valueToTree(RubiconTargetingExt.of(
                RubiconTargetingExtRp.of(singletonList(RubiconTargeting.of("rpfl_1001", emptyList())))));

        // when and then
        assertThat(rubiconBidder.extractTargeting(extBidBidder)).isEmpty();
    }

    @Test
    public void extractTargetingShouldReturnNotEmptyTargetingMap() {
        // given
        final ObjectNode extBidBidder = mapper.valueToTree(RubiconTargetingExt.of(
                RubiconTargetingExtRp.of(singletonList(
                        RubiconTargeting.of("rpfl_1001", asList("2_tier0100", "3_tier0100"))))));

        // when and then
        assertThat(rubiconBidder.extractTargeting(extBidBidder)).containsOnly(entry("rpfl_1001", "2_tier0100"));
    }

    private static BidRequest givenBidRequest(Function<BidRequestBuilder, BidRequestBuilder> bidRequestCustomizer,
                                              Function<ImpBuilder, ImpBuilder> impCustomizer,
                                              Function<ExtImpRubiconBuilder, ExtImpRubiconBuilder> extCustomizer) {
        return bidRequestCustomizer.apply(BidRequest.builder()
                        .imp(singletonList(givenImp(impCustomizer, extCustomizer))))
                .build();
    }

    private static BidRequest givenBidRequest(Function<ImpBuilder, ImpBuilder> impCustomizer) {
        return givenBidRequest(identity(), impCustomizer, identity());
    }

    private static BidRequest givenBidRequest(Function<ImpBuilder, ImpBuilder> impCustomizer,
                                              Function<ExtImpRubiconBuilder, ExtImpRubiconBuilder> extCustomizer) {
        return givenBidRequest(identity(), impCustomizer, extCustomizer);
    }

    private static Imp givenImp(Function<ImpBuilder, ImpBuilder> impCustomizer,
                                Function<ExtImpRubiconBuilder, ExtImpRubiconBuilder> extCustomizer) {
        return impCustomizer.apply(Imp.builder()
                        .ext(mapper.valueToTree(ExtPrebid.of(
                                null, extCustomizer.apply(ExtImpRubicon.builder()).build()))))
                .build();
    }

    private static Imp givenImp(Function<ImpBuilder, ImpBuilder> impCustomizer) {
        return givenImp(impCustomizer, identity());
    }

    private static Data givenDataWithSegmentEntry(Integer segtax, String segmentId) {
        return Data.builder()
                .segment(singletonList(Segment.builder().id(segmentId).build()))
                .ext(mapper.createObjectNode().put("segtax", segtax))
                .build();
    }

    private static PriceFloorRules givenFloors(
            UnaryOperator<PriceFloorRules.PriceFloorRulesBuilder> floorsCustomizer) {

        return floorsCustomizer.apply(PriceFloorRules.builder()).build();
    }

    private static PriceFloorData givenFloorData(
            UnaryOperator<PriceFloorData.PriceFloorDataBuilder> floorDataCustomizer) {

        return floorDataCustomizer.apply(PriceFloorData.builder()).build();
    }

    private static PriceFloorModelGroup givenModelGroup(
            UnaryOperator<PriceFloorModelGroup.PriceFloorModelGroupBuilder> modelGroupCustomizer) {

        return modelGroupCustomizer.apply(PriceFloorModelGroup.builder()
                        .schema(PriceFloorSchema.of("|", singletonList(PriceFloorField.mediaType)))
                        .value("video", BigDecimal.TEN))
                .build();
    }

    private static BidderCall<BidRequest> givenHttpCall(BidRequest bidRequest, String body) {
        return BidderCall.succeededHttp(
                HttpRequest.<BidRequest>builder().payload(bidRequest).build(),
                HttpResponse.of(200, null, body),
                null);
    }

    private static String givenBidResponse(UnaryOperator<RubiconBid.RubiconBidBuilder> bidCustomizer)
            throws JsonProcessingException {
        return mapper.writeValueAsString(RubiconBidResponse.builder()
                .cur("USD")
                .seatbid(singletonList(RubiconSeatBid.builder()
                        .bid(singletonList(givenRubiconBid(bidCustomizer)))
                        .build()))
                .build());
    }

    private static String givenBidResponse(BigDecimal price) throws JsonProcessingException {
        return givenBidResponse(bidBuilder -> bidBuilder.price(price));
    }

    private static RubiconBid givenRubiconBid(UnaryOperator<RubiconBid.RubiconBidBuilder> bidCustomizer) {
        return bidCustomizer.apply(RubiconBid.builder()).build();
    }

    @AllArgsConstructor(staticName = "of")
    @Value
    private static class Inventory {

        List<String> rating;

        List<String> prodtype;
    }

    @AllArgsConstructor(staticName = "of")
    @Value
    private static class Visitor {

        List<String> ucat;

        List<String> search;
    }
}<|MERGE_RESOLUTION|>--- conflicted
+++ resolved
@@ -2871,8 +2871,7 @@
                 .extracting(ext -> mapper.treeToValue(ext, RubiconImpExt.class))
                 .extracting(RubiconImpExt::getPrebid)
                 .extracting(RubiconImpExtPrebid::getFloors)
-<<<<<<< HEAD
-                .containsOnly(ExtImpPrebidFloors.of("video", BigDecimal.ONE, BigDecimal.ONE));
+                .containsOnly(ExtImpPrebidFloors.of("video", BigDecimal.ONE, BigDecimal.ONE, BigDecimal.TEN, "CUR"));
     }
 
     @Test
@@ -2907,7 +2906,7 @@
                 .extracting(ext -> mapper.treeToValue(ext, RubiconImpExt.class))
                 .extracting(RubiconImpExt::getPrebid)
                 .extracting(RubiconImpExtPrebid::getFloors)
-                .containsOnly(ExtImpPrebidFloors.of("banner", BigDecimal.ONE, BigDecimal.ONE));
+                .containsOnly(ExtImpPrebidFloors.of("banner", BigDecimal.ONE, BigDecimal.ONE, null, null));
     }
 
     @Test
@@ -2942,15 +2941,7 @@
                 .extracting(ext -> mapper.treeToValue(ext, RubiconImpExt.class))
                 .extracting(RubiconImpExt::getPrebid)
                 .extracting(RubiconImpExtPrebid::getFloors)
-                .containsOnly(ExtImpPrebidFloors.of("native", BigDecimal.ONE, BigDecimal.ONE));
-=======
-                .containsOnly(ExtImpPrebidFloors.of(
-                        "video",
-                        BigDecimal.ONE,
-                        BigDecimal.ONE,
-                        BigDecimal.TEN,
-                        "CUR"));
->>>>>>> cd881d30
+                .containsOnly(ExtImpPrebidFloors.of("native", BigDecimal.ONE, BigDecimal.ONE, null, null));
     }
 
     @Test
