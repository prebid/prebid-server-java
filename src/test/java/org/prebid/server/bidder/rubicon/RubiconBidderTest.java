package org.prebid.server.bidder.rubicon;

import com.fasterxml.jackson.core.JsonProcessingException;
import com.fasterxml.jackson.databind.node.NullNode;
import com.fasterxml.jackson.databind.node.ObjectNode;
import com.iab.openrtb.request.App;
import com.iab.openrtb.request.Banner;
import com.iab.openrtb.request.BidRequest;
import com.iab.openrtb.request.BidRequest.BidRequestBuilder;
import com.iab.openrtb.request.Content;
import com.iab.openrtb.request.Device;
import com.iab.openrtb.request.Format;
import com.iab.openrtb.request.Geo;
import com.iab.openrtb.request.Imp;
import com.iab.openrtb.request.Imp.ImpBuilder;
import com.iab.openrtb.request.Metric;
import com.iab.openrtb.request.Publisher;
import com.iab.openrtb.request.Regs;
import com.iab.openrtb.request.Site;
import com.iab.openrtb.request.Source;
import com.iab.openrtb.request.User;
import com.iab.openrtb.request.Video;
import com.iab.openrtb.response.Bid;
import com.iab.openrtb.response.BidResponse;
import com.iab.openrtb.response.SeatBid;
import io.vertx.core.http.HttpMethod;
import lombok.AllArgsConstructor;
import lombok.Value;
import org.junit.Before;
import org.junit.Test;
import org.prebid.server.VertxTest;
import org.prebid.server.bidder.model.BidderBid;
import org.prebid.server.bidder.model.BidderError;
import org.prebid.server.bidder.model.HttpCall;
import org.prebid.server.bidder.model.HttpRequest;
import org.prebid.server.bidder.model.HttpResponse;
import org.prebid.server.bidder.model.Result;
import org.prebid.server.bidder.rubicon.proto.RubiconAppExt;
import org.prebid.server.bidder.rubicon.proto.RubiconBannerExt;
import org.prebid.server.bidder.rubicon.proto.RubiconBannerExtRp;
import org.prebid.server.bidder.rubicon.proto.RubiconImpExt;
import org.prebid.server.bidder.rubicon.proto.RubiconImpExtPrebidBidder;
import org.prebid.server.bidder.rubicon.proto.RubiconImpExtPrebidRubiconDebug;
import org.prebid.server.bidder.rubicon.proto.RubiconImpExtRp;
import org.prebid.server.bidder.rubicon.proto.RubiconImpExtRpTrack;
import org.prebid.server.bidder.rubicon.proto.RubiconPubExt;
import org.prebid.server.bidder.rubicon.proto.RubiconPubExtRp;
import org.prebid.server.bidder.rubicon.proto.RubiconSiteExt;
import org.prebid.server.bidder.rubicon.proto.RubiconSiteExtRp;
import org.prebid.server.bidder.rubicon.proto.RubiconTargeting;
import org.prebid.server.bidder.rubicon.proto.RubiconTargetingExt;
import org.prebid.server.bidder.rubicon.proto.RubiconTargetingExtRp;
import org.prebid.server.bidder.rubicon.proto.RubiconUserExt;
import org.prebid.server.bidder.rubicon.proto.RubiconUserExtRp;
import org.prebid.server.bidder.rubicon.proto.RubiconVideoExt;
import org.prebid.server.bidder.rubicon.proto.RubiconVideoExtRp;
import org.prebid.server.proto.openrtb.ext.ExtPrebid;
import org.prebid.server.proto.openrtb.ext.ExtPrebidBidders;
import org.prebid.server.proto.openrtb.ext.request.ExtApp;
import org.prebid.server.proto.openrtb.ext.request.ExtImp;
import org.prebid.server.proto.openrtb.ext.request.ExtImpContext;
import org.prebid.server.proto.openrtb.ext.request.ExtImpContextAdserver;
import org.prebid.server.proto.openrtb.ext.request.ExtImpPrebid;
import org.prebid.server.proto.openrtb.ext.request.ExtPublisher;
import org.prebid.server.proto.openrtb.ext.request.ExtRegs;
import org.prebid.server.proto.openrtb.ext.request.ExtRequest;
import org.prebid.server.proto.openrtb.ext.request.ExtRequestPrebid;
import org.prebid.server.proto.openrtb.ext.request.ExtRequestPrebidData;
import org.prebid.server.proto.openrtb.ext.request.ExtSite;
import org.prebid.server.proto.openrtb.ext.request.ExtUser;
import org.prebid.server.proto.openrtb.ext.request.ExtUserDigiTrust;
import org.prebid.server.proto.openrtb.ext.request.ExtUserEid;
import org.prebid.server.proto.openrtb.ext.request.ExtUserEidUid;
import org.prebid.server.proto.openrtb.ext.request.ExtUserEidUidExt;
import org.prebid.server.proto.openrtb.ext.request.rubicon.ExtImpRubicon;
import org.prebid.server.proto.openrtb.ext.request.rubicon.ExtImpRubicon.ExtImpRubiconBuilder;
import org.prebid.server.proto.openrtb.ext.request.rubicon.ExtUserTpIdRubicon;
import org.prebid.server.proto.openrtb.ext.request.rubicon.RubiconVideoParams;
import org.prebid.server.util.HttpUtil;

import java.io.IOException;
import java.math.BigDecimal;
import java.util.Arrays;
import java.util.Collections;
import java.util.List;
import java.util.Map;
import java.util.function.Function;

import static java.math.BigDecimal.ONE;
import static java.math.BigDecimal.TEN;
import static java.math.BigDecimal.ZERO;
import static java.util.Arrays.asList;
import static java.util.Collections.emptyList;
import static java.util.Collections.singletonList;
import static java.util.function.Function.identity;
import static org.assertj.core.api.Assertions.assertThat;
import static org.assertj.core.api.Assertions.assertThatIllegalArgumentException;
import static org.assertj.core.api.Assertions.entry;
import static org.assertj.core.api.Assertions.tuple;
import static org.prebid.server.proto.openrtb.ext.response.BidType.banner;
import static org.prebid.server.proto.openrtb.ext.response.BidType.video;

public class RubiconBidderTest extends VertxTest {

    private static final String ENDPOINT_URL = "http://rubiconproject.com/exchange.json?tk_xint=prebid";
    private static final String USERNAME = "username";
    private static final String PASSWORD = "password";
    private static final List<String> SUPPORTED_VENDORS = Arrays.asList("activeview", "adform",
            "comscore", "doubleverify", "integralads", "moat", "sizmek", "whiteops");

    private RubiconBidder rubiconBidder;

    @Before
    public void setUp() {
        rubiconBidder = new RubiconBidder(ENDPOINT_URL, USERNAME, PASSWORD, SUPPORTED_VENDORS, false, jacksonMapper);
    }

    @Test
    public void creationShouldFailOnInvalidEndpointUrl() {
        assertThatIllegalArgumentException().isThrownBy(
                () -> new RubiconBidder("invalid_url", USERNAME, PASSWORD, SUPPORTED_VENDORS, false, jacksonMapper));
    }

    @Test
    public void makeHttpRequestsShouldFillMethodAndUrlAndExpectedHeaders() {
        // given
        final BidRequest bidRequest = givenBidRequest(builder -> builder.banner(
                Banner.builder().format(singletonList(Format.builder().w(300).h(250).build())).build()));

        // when
        final Result<List<HttpRequest<BidRequest>>> result = rubiconBidder.makeHttpRequests(bidRequest);

        // then
        assertThat(result.getValue()).hasSize(1).element(0).isNotNull()
                .returns(HttpMethod.POST, HttpRequest::getMethod)
                .returns(ENDPOINT_URL, HttpRequest::getUri);
        assertThat(result.getValue().get(0).getHeaders()).isNotNull()
                .extracting(Map.Entry::getKey, Map.Entry::getValue)
                .containsOnly(
                        tuple(HttpUtil.AUTHORIZATION_HEADER.toString(), "Basic dXNlcm5hbWU6cGFzc3dvcmQ="),
                        tuple(HttpUtil.CONTENT_TYPE_HEADER.toString(), "application/json;charset=utf-8"),
                        tuple(HttpUtil.ACCEPT_HEADER.toString(), "application/json"),
                        tuple(HttpUtil.USER_AGENT_HEADER.toString(), "prebid-server/1.0"));
    }

    @Test
    public void makeHttpRequestsShouldReplaceDefaultParametersWithExtPrebidBiddersBidder() {
        // given
        final ExtRequest prebidExt = ExtRequest.of(ExtRequestPrebid.builder()
                .bidders(mapper.createObjectNode()
                        .set("bidder", mapper.createObjectNode()
                                .put("integration", "test")))
                .build());

        final BidRequest bidRequest = givenBidRequest(bidRequestBuilder -> bidRequestBuilder.ext(prebidExt),
                builder -> builder.banner(Banner.builder().format(singletonList(Format.builder().w(300).h(250).build()))
                        .build()), identity());

        // when
        final Result<List<HttpRequest<BidRequest>>> result = rubiconBidder.makeHttpRequests(bidRequest);

        // then
        final String expectedUrl = "http://rubiconproject.com/exchange.json?tk_xint=test";
        assertThat(result.getValue()).hasSize(1).element(0).isNotNull()
                .returns(HttpMethod.POST, HttpRequest::getMethod)
                .returns(expectedUrl, HttpRequest::getUri);
    }

    @Test
    public void makeHttpRequestsShouldFillImpExt() {
        // given
        final BidRequest bidRequest = givenBidRequest(
                builder -> builder.video(Video.builder().build()),
                builder -> builder
                        .zoneId(4001)
                        .inventory(mapper.valueToTree(Inventory.of(singletonList("5-star"), singletonList("tech")))));

        // when
        final Result<List<HttpRequest<BidRequest>>> result = rubiconBidder.makeHttpRequests(bidRequest);

        // then
        assertThat(result.getErrors()).isEmpty();
        assertThat(result.getValue()).hasSize(1).doesNotContainNull()
                .extracting(httpRequest -> mapper.readValue(httpRequest.getBody(), BidRequest.class))
                .flatExtracting(BidRequest::getImp).doesNotContainNull()
                .extracting(Imp::getExt).doesNotContainNull()
                .extracting(ext -> mapper.treeToValue(ext, RubiconImpExt.class))
                .containsOnly(RubiconImpExt.of(RubiconImpExtRp.of(4001,
                        mapper.valueToTree(Inventory.of(singletonList("5-star"), singletonList("tech"))),
                        RubiconImpExtRpTrack.of("", "")), null));
    }

    @Test
    public void makeHttpRequestsShouldFillBannerExtWithAltSizeIdsIfMoreThanOneSize() {
        // given
        final BidRequest bidRequest = givenBidRequest(builder -> builder.banner(Banner.builder()
                .format(asList(
                        Format.builder().w(250).h(360).build(),
                        Format.builder().w(300).h(250).build(),
                        Format.builder().w(300).h(600).build()))
                .build()));

        // when
        final Result<List<HttpRequest<BidRequest>>> result = rubiconBidder.makeHttpRequests(bidRequest);

        // then
        assertThat(result.getErrors()).isEmpty();
        assertThat(result.getValue()).hasSize(1).doesNotContainNull()
                .extracting(httpRequest -> mapper.readValue(httpRequest.getBody(), BidRequest.class))
                .flatExtracting(BidRequest::getImp).doesNotContainNull()
                .extracting(Imp::getBanner).doesNotContainNull()
                .extracting(Banner::getExt).doesNotContainNull()
                .extracting(ext -> mapper.treeToValue(ext, RubiconBannerExt.class))
                .extracting(RubiconBannerExt::getRp).doesNotContainNull()
                .extracting(RubiconBannerExtRp::getSizeId, RubiconBannerExtRp::getAltSizeIds)
                .containsOnly(tuple(15, asList(10, 32)));
    }

    @Test
    public void makeHttpRequestsShouldTolerateInvalidSizes() {
        // given
        final BidRequest bidRequest = givenBidRequest(builder -> builder.banner(Banner.builder()
                .format(asList(
                        Format.builder().w(123).h(456).build(),
                        Format.builder().w(789).h(123).build(),
                        Format.builder().w(300).h(250).build()))
                .build()));

        // when
        final Result<List<HttpRequest<BidRequest>>> result = rubiconBidder.makeHttpRequests(bidRequest);

        // then
        assertThat(result.getErrors()).isEmpty();
        assertThat(result.getValue()).hasSize(1).doesNotContainNull()
                .extracting(httpRequest -> mapper.readValue(httpRequest.getBody(), BidRequest.class))
                .flatExtracting(BidRequest::getImp).doesNotContainNull()
                .extracting(Imp::getBanner).doesNotContainNull()
                .extracting(Banner::getExt).doesNotContainNull()
                .extracting(ext -> mapper.treeToValue(ext, RubiconBannerExt.class))
                .extracting(RubiconBannerExt::getRp).doesNotContainNull()
                .extracting(RubiconBannerExtRp::getSizeId)
                .containsOnly(15);
    }

    @Test
    public void makeHttpRequestsShouldOverrideBannerFormatWithRubiconSizes() {
        // given
        final BidRequest bidRequest = BidRequest.builder()
                .imp(singletonList(Imp.builder()
                        .banner(Banner.builder()
                                .format(asList(
                                        Format.builder().w(300).h(250).build(),
                                        Format.builder().w(300).h(600).build()))
                                .build())
                        .ext(mapper.valueToTree(ExtPrebid.of(null, ExtImpRubicon.builder()
                                .sizes(singletonList(15)).build())))
                        .build()))
                .build();

        // when
        final Result<List<HttpRequest<BidRequest>>> result = rubiconBidder.makeHttpRequests(bidRequest);

        // then
        assertThat(result.getErrors()).isEmpty();
        assertThat(result.getValue()).hasSize(1).doesNotContainNull()
                .extracting(httpRequest -> mapper.readValue(httpRequest.getBody(), BidRequest.class))
                .flatExtracting(BidRequest::getImp).doesNotContainNull()
                .extracting(Imp::getBanner).doesNotContainNull()
                .flatExtracting(Banner::getFormat).hasSize(1)
                .containsOnly(Format.builder().w(300).h(250).build());
    }

    @Test
    public void makeHttpRequestsShouldCreateBannerRequestIfImpHasBannerAndVideoButNoRequiredVideoFieldsPresent() {
        // given
        final BidRequest bidRequest = givenBidRequest(
                builder -> builder
                        .banner(Banner.builder().format(singletonList(Format.builder().w(300).h(250).build())).build())
                        .video(Video.builder().build()),
                identity());

        // when
        final Result<List<HttpRequest<BidRequest>>> result = rubiconBidder.makeHttpRequests(bidRequest);

        // then
        assertThat(result.getErrors()).isEmpty();
        assertThat(result.getValue()).hasSize(1).doesNotContainNull()
                .extracting(httpRequest -> mapper.readValue(httpRequest.getBody(), BidRequest.class))
                .flatExtracting(BidRequest::getImp).doesNotContainNull()
                .extracting(Imp::getBanner, Imp::getVideo)
                .containsOnly(tuple(
                        Banner.builder()
                                .format(singletonList(Format.builder().w(300).h(250).build()))
                                .ext(mapper.valueToTree(
                                        RubiconBannerExt.of(RubiconBannerExtRp.of(15, null, "text/html"))))
                                .build(),
                        null)); // video is removed
    }

    @Test
    public void makeHttpRequestsShouldCreateVideoRequestIfImpHasBannerAndVideoButAllRequiredVideoFieldsPresent() {
        // given
        final BidRequest bidRequest = givenBidRequest(
                builder -> builder
                        .banner(Banner.builder().format(singletonList(Format.builder().w(300).h(250).build())).build())
                        .video(Video.builder().mimes(singletonList("mime1")).protocols(singletonList(1))
                                .maxduration(60).linearity(2).api(singletonList(3)).build()),
                identity());

        // when
        final Result<List<HttpRequest<BidRequest>>> result = rubiconBidder.makeHttpRequests(bidRequest);

        // then
        assertThat(result.getErrors()).isEmpty();
        assertThat(result.getValue()).hasSize(1).doesNotContainNull()
                .extracting(httpRequest -> mapper.readValue(httpRequest.getBody(), BidRequest.class))
                .flatExtracting(BidRequest::getImp).doesNotContainNull()
                .extracting(Imp::getBanner, Imp::getVideo)
                .containsOnly(tuple(
                        null, // banner is removed
                        Video.builder().mimes(singletonList("mime1")).protocols(singletonList(1))
                                .maxduration(60).linearity(2).api(singletonList(3)).build()));
    }

    @Test
    public void makeHttpRequestsShouldFillVideoExt() {
        // given
        final BidRequest bidRequest = givenBidRequest(
                builder -> builder.video(Video.builder().build()),
                builder -> builder.video(RubiconVideoParams.builder().skip(5).skipdelay(10).sizeId(14).build()));

        // when
        final Result<List<HttpRequest<BidRequest>>> result = rubiconBidder.makeHttpRequests(bidRequest);

        // then
        assertThat(result.getErrors()).isEmpty();
        assertThat(result.getValue()).hasSize(1).doesNotContainNull()
                .extracting(httpRequest -> mapper.readValue(httpRequest.getBody(), BidRequest.class))
                .flatExtracting(BidRequest::getImp).doesNotContainNull()
                .extracting(Imp::getVideo).doesNotContainNull()
                .extracting(Video::getExt).doesNotContainNull()
                .extracting(ext -> mapper.treeToValue(ext, RubiconVideoExt.class))
                .containsOnly(RubiconVideoExt.of(5, 10, RubiconVideoExtRp.of(14), null));
    }

    @Test
    public void makeHttpRequestsShouldTransferRewardedVideoFlagIntoRewardedVideoObject() {
        // given
        final ExtImpPrebid prebid =
                ExtImpPrebid.builder().isRewardedInventory(1).build();
        final ExtImpRubicon rubicon = ExtImpRubicon.builder()
                .video(RubiconVideoParams.builder().skip(5).skipdelay(10).sizeId(14).build())
                .build();

        final ExtPrebid<ExtImpPrebid, ExtImpRubicon> ext = ExtPrebid.of(prebid, rubicon);

        final BidRequest bidRequest = givenBidRequest(impBuilder -> impBuilder.video(Video.builder().build())
                .ext(mapper.valueToTree(ext)));

        // when
        final Result<List<HttpRequest<BidRequest>>> result = rubiconBidder.makeHttpRequests(bidRequest);

        // then
        assertThat(result.getErrors()).isEmpty();
        assertThat(result.getValue()).hasSize(1).doesNotContainNull()
                .extracting(httpRequest -> mapper.readValue(httpRequest.getBody(), BidRequest.class))
                .flatExtracting(BidRequest::getImp).doesNotContainNull()
                .extracting(Imp::getVideo).doesNotContainNull()
                .extracting(Video::getExt).doesNotContainNull()
                .extracting(ex -> mapper.treeToValue(ex, RubiconVideoExt.class))
                .containsOnly(RubiconVideoExt.of(5, 10, RubiconVideoExtRp.of(14), "rewarded"));
    }

    @Test
    public void makeHttpRequestsShouldIgnoreRewardedVideoLogic() {
        // given
        final ExtImpPrebid prebid = ExtImpPrebid.builder().build();
        final ExtImpRubicon rubicon = ExtImpRubicon.builder()
                .video(RubiconVideoParams.builder().skip(5).skipdelay(10).sizeId(14).build())
                .build();

        final ExtPrebid<ExtImpPrebid, ExtImpRubicon> ext = ExtPrebid.of(prebid, rubicon);

        final BidRequest bidRequest = givenBidRequest(impBuilder -> impBuilder.video(Video.builder().build())
                .ext(mapper.valueToTree(ext)));

        // when
        final Result<List<HttpRequest<BidRequest>>> result = rubiconBidder.makeHttpRequests(bidRequest);

        // then
        assertThat(result.getErrors()).isEmpty();
        assertThat(result.getValue()).hasSize(1).doesNotContainNull()
                .extracting(httpRequest -> mapper.readValue(httpRequest.getBody(), BidRequest.class))
                .flatExtracting(BidRequest::getImp).doesNotContainNull()
                .extracting(Imp::getVideo).doesNotContainNull()
                .extracting(Video::getExt).doesNotContainNull()
                .extracting(ex -> mapper.treeToValue(ex, RubiconVideoExt.class))
                .containsOnly(RubiconVideoExt.of(5, 10, RubiconVideoExtRp.of(14), null));
    }

    @Test
    public void makeHttpRequestsShouldIgnoreRewardedVideoLogicIfRewardedInventoryIsNotOne() {
        // given
        final ExtImpPrebid prebid = ExtImpPrebid.builder().isRewardedInventory(2).build();
        final ExtImpRubicon rubicon = ExtImpRubicon.builder()
                .video(RubiconVideoParams.builder().skip(5).skipdelay(10).sizeId(14).build())
                .build();

        final ExtPrebid<ExtImpPrebid, ExtImpRubicon> ext = ExtPrebid.of(prebid, rubicon);

        final BidRequest bidRequest = givenBidRequest(impBuilder -> impBuilder.video(Video.builder().build())
                .ext(mapper.valueToTree(ext)));

        // when
        final Result<List<HttpRequest<BidRequest>>> result = rubiconBidder.makeHttpRequests(bidRequest);

        // then
        assertThat(result.getErrors()).isEmpty();
        assertThat(result.getValue()).hasSize(1).doesNotContainNull()
                .extracting(httpRequest -> mapper.readValue(httpRequest.getBody(), BidRequest.class))
                .flatExtracting(BidRequest::getImp).doesNotContainNull()
                .extracting(Imp::getVideo).doesNotContainNull()
                .extracting(Video::getExt).doesNotContainNull()
                .extracting(ex -> mapper.treeToValue(ex, RubiconVideoExt.class))
                .containsOnly(RubiconVideoExt.of(5, 10, RubiconVideoExtRp.of(14), null));
    }

    @Test
    public void makeHttpRequestsShouldNotFailIfVideoParamIsNull() {
        // given
        final ExtImpPrebid prebid = ExtImpPrebid
                .builder().build();
        final ExtImpRubicon rubicon = ExtImpRubicon.builder()
                .video(null)
                .build();

        final ExtPrebid<ExtImpPrebid, ExtImpRubicon> ext = ExtPrebid.of(prebid, rubicon);

        final BidRequest bidRequest = givenBidRequest(impBuilder -> impBuilder.video(Video.builder().build())
                .ext(mapper.valueToTree(ext)));

        // when
        final Result<List<HttpRequest<BidRequest>>> result = rubiconBidder.makeHttpRequests(bidRequest);

        // then
        assertThat(result.getErrors()).isEmpty();
    }

    @Test
    public void makeHttpRequestsShouldIgnoreRewardedVideoFlag() {
        // given
        final ExtImpPrebid prebid = ExtImpPrebid.builder().isRewardedInventory(0).build();
        final ExtImpRubicon rubicon = ExtImpRubicon.builder()
                .video(RubiconVideoParams.builder().skip(5).skipdelay(10).sizeId(14).build())
                .build();

        final ExtPrebid<ExtImpPrebid, ExtImpRubicon> ext = ExtPrebid.of(prebid, rubicon);

        final BidRequest bidRequest = givenBidRequest(impBuilder -> impBuilder.video(Video.builder().build())
                .ext(mapper.valueToTree(ext)));

        // when
        final Result<List<HttpRequest<BidRequest>>> result = rubiconBidder.makeHttpRequests(bidRequest);

        // then
        assertThat(result.getErrors()).isEmpty();
        assertThat(result.getValue()).hasSize(1).doesNotContainNull()
                .extracting(httpRequest -> mapper.readValue(httpRequest.getBody(), BidRequest.class))
                .flatExtracting(BidRequest::getImp).doesNotContainNull()
                .extracting(Imp::getVideo).doesNotContainNull()
                .extracting(Video::getExt).doesNotContainNull()
                .extracting(ex -> mapper.treeToValue(ex, RubiconVideoExt.class))
                .containsOnly(RubiconVideoExt.of(5, 10, RubiconVideoExtRp.of(14), null));
    }

    @Test
    public void makeHttpRequestsShouldFillUserExtIfUserAndVisitorPresent() {
        // given
        final BidRequest bidRequest = givenBidRequest(
                builder -> builder.user(User.builder().build()),
                builder -> builder.video(Video.builder().build()),
                builder -> builder.visitor(mapper.valueToTree(
                        Visitor.of(singletonList("new"), singletonList("iphone")))));

        // when
        final Result<List<HttpRequest<BidRequest>>> result = rubiconBidder.makeHttpRequests(bidRequest);

        // then
        assertThat(result.getErrors()).isEmpty();
        assertThat(result.getValue()).hasSize(1).doesNotContainNull()
                .extracting(httpRequest -> mapper.readValue(httpRequest.getBody(), BidRequest.class))
                .extracting(BidRequest::getUser).doesNotContainNull()
                .containsOnly(User.builder()
                        .ext(jacksonMapper.fillExtension(
                                ExtUser.builder().build(),
                                RubiconUserExt.builder()
                                        .rp(RubiconUserExtRp.of(mapper.valueToTree(
                                                Visitor.of(singletonList("new"), singletonList("iphone")))))
                                        .build()))
                        .build());
    }

    @Test
    public void makeHttpRequestsShouldNotFillUserExtRpWhenVisitorAndInventoryIsEmpty() {
        // given
        final BidRequest bidRequest = givenBidRequest(
                builder -> builder.user(User.builder().id("id").build()),
                builder -> builder.video(Video.builder().build()),
                builder -> builder
                        .visitor(mapper.createObjectNode())
                        .inventory(mapper.createObjectNode()));

        // when
        final Result<List<HttpRequest<BidRequest>>> result = rubiconBidder.makeHttpRequests(bidRequest);

        // then
        assertThat(result.getErrors()).isEmpty();
        assertThat(result.getValue()).hasSize(1).doesNotContainNull()
                .extracting(httpRequest -> mapper.readValue(httpRequest.getBody(), BidRequest.class))
                .extracting(BidRequest::getUser).doesNotContainNull()
                .containsOnly(User.builder().id("id").build());
    }

    @Test
    public void makeHttpRequestsShouldFillUserExtIfUserAndDigiTrustPresent() {
        // given
        final BidRequest bidRequest = givenBidRequest(
                builder -> builder.user(User.builder()
                        .ext(ExtUser.builder()
                                .digitrust(ExtUserDigiTrust.of("id", 123, 0))
                                .build())
                        .build()),
                builder -> builder.video(Video.builder().build()),
                identity());
        // when
        final Result<List<HttpRequest<BidRequest>>> result = rubiconBidder.makeHttpRequests(bidRequest);

        // then
        assertThat(result.getErrors()).isEmpty();
        assertThat(result.getValue()).hasSize(1).doesNotContainNull()
                .extracting(httpRequest -> mapper.readValue(httpRequest.getBody(), BidRequest.class))
                .extracting(BidRequest::getUser).doesNotContainNull()
                .containsOnly(User.builder()
                        .ext(ExtUser.builder()
                                .digitrust(ExtUserDigiTrust.of("id", 123, 0))
                                .build())
                        .build());
    }

    @Test
    public void makeHttpRequestsShouldFillUserIfUserAndConsentArePresent() {
        // given
        final BidRequest bidRequest = givenBidRequest(
                builder -> builder.user(User.builder()
                        .ext(ExtUser.builder().consent("consent").build())
                        .build()),
                builder -> builder.video(Video.builder().build()),
                identity());

        // when
        final Result<List<HttpRequest<BidRequest>>> result = rubiconBidder.makeHttpRequests(bidRequest);

        // then
        assertThat(result.getErrors()).isEmpty();
        assertThat(result.getValue()).hasSize(1).doesNotContainNull()
                .extracting(httpRequest -> mapper.readValue(httpRequest.getBody(), BidRequest.class))
                .extracting(BidRequest::getUser).doesNotContainNull()
                .containsOnly(User.builder()
                        .ext(ExtUser.builder().consent("consent").build())
                        .build());
    }

    @Test
    public void makeHttpRequestsShouldCopyUserKeywords() {
        // given
        final BidRequest bidRequest = givenBidRequest(
                requestBuilder -> requestBuilder.user(User.builder().keywords("user keyword").build()),
                impBuilder -> impBuilder.video(Video.builder().build()),
                identity());

        // when
        final Result<List<HttpRequest<BidRequest>>> result = rubiconBidder.makeHttpRequests(bidRequest);

        // then
        assertThat(result.getErrors()).isEmpty();
        assertThat(result.getValue())
                .extracting(httpRequest -> mapper.readValue(httpRequest.getBody(), BidRequest.class))
                .extracting(BidRequest::getUser)
                .extracting(User::getKeywords)
                .containsOnly("user keyword");
    }

    @Test
    public void makeHttpRequestsShouldRemoveUserGenderYobGeoExtData() {
        // given
        final BidRequest bidRequest = givenBidRequest(
                builder -> builder.user(User.builder()
                        .buyeruid("buyeruid")
                        .gender("M")
                        .yob(2000)
                        .geo(Geo.builder().country("US").build())
                        .ext(ExtUser.builder()
                                .consent("consent")
                                .data(mapper.createObjectNode())
                                .build())
                        .build()),
                builder -> builder.video(Video.builder().build()),
                identity());

        // when
        final Result<List<HttpRequest<BidRequest>>> result = rubiconBidder.makeHttpRequests(bidRequest);

        // then
        assertThat(result.getErrors()).isEmpty();
        assertThat(result.getValue()).hasSize(1).doesNotContainNull()
                .extracting(httpRequest -> mapper.readValue(httpRequest.getBody(), BidRequest.class))
                .extracting(BidRequest::getUser)
                .containsOnly(User.builder()
                        .buyeruid("buyeruid")
                        .ext(ExtUser.builder()
                                .consent("consent")
                                .build())
                        .build());
    }

    @Test
    public void makeHttpRequestsShouldMergeUserExtDataFieldsToUserExtRp() {
        // given
        final ExtUser userExt = jacksonMapper.fillExtension(
                ExtUser.builder()
                        .data(mapper.createObjectNode()
                                .set("property", mapper.createArrayNode().add("valueFromExtData")))
                        .build(),
                RubiconUserExt.builder()
                        .rp(RubiconUserExtRp.of(mapper.createObjectNode()
                                .set("property", mapper.createArrayNode().add("valueFromExtRpTarget"))))
                        .build());

        final BidRequest bidRequest = givenBidRequest(
                builder -> builder.user(User.builder().ext(userExt).build()),
                builder -> builder.video(Video.builder().build()),
                identity());

        // when
        final Result<List<HttpRequest<BidRequest>>> result = rubiconBidder.makeHttpRequests(bidRequest);

        // then
        assertThat(result.getErrors()).isEmpty();
        assertThat(result.getValue()).hasSize(1).doesNotContainNull()
                .extracting(httpRequest -> mapper.readValue(httpRequest.getBody(), BidRequest.class))
                .extracting(BidRequest::getUser).doesNotContainNull()
                .extracting(User::getExt)
                .containsOnly(jacksonMapper.fillExtension(
                        ExtUser.builder().build(),
                        RubiconUserExt.builder()
                                .rp(RubiconUserExtRp.of(mapper.createObjectNode()
                                        .set("property", mapper.createArrayNode()
                                                .add("valueFromExtRpTarget")
                                                .add("valueFromExtData"))))
                                .build()));
    }

    @Test
    public void makeHttpRequestsShouldCreateUserIfVisitorPresent() {
        // given
        final BidRequest bidRequest = givenBidRequest(
                identity(),
                builder -> builder.video(Video.builder().build()),
                builder -> builder.visitor(mapper.valueToTree(
                        Visitor.of(singletonList("new"), singletonList("iphone")))));

        // when
        final Result<List<HttpRequest<BidRequest>>> result = rubiconBidder.makeHttpRequests(bidRequest);

        // then
        assertThat(result.getErrors()).isEmpty();
        assertThat(result.getValue()).hasSize(1).doesNotContainNull()
                .extracting(httpRequest -> mapper.readValue(httpRequest.getBody(), BidRequest.class))
                .extracting(BidRequest::getUser).doesNotContainNull()
                .containsOnly(User.builder()
                        .ext(jacksonMapper.fillExtension(
                                ExtUser.builder().build(),
                                RubiconUserExt.builder()
                                        .rp(RubiconUserExtRp.of(mapper.valueToTree(
                                                Visitor.of(singletonList("new"), singletonList("iphone")))))
                                        .build()))
                        .build());
    }

    @Test
    public void makeHttpRequestsShouldNormalizeAndCopyUserExtDataFieldsToUserExtRp() {
        // given
        final ObjectNode userExtDataNode = mapper.createObjectNode()
                // will be copied verbatim
                .<ObjectNode>set("property1", mapper.createArrayNode().add("value1").add("value2"))
                // will be normalized to array of strings
                .put("property2", "value1")
                .put("property3", 123)
                // remnants will be discarded
                .<ObjectNode>set("property4", mapper.createArrayNode().add("value1").add(123))
                .<ObjectNode>set("property5", mapper.createObjectNode().put("sub-property1", "value1"))
                .put("property6", 123.456d)
                .put("property7", false);

        final BidRequest bidRequest = givenBidRequest(
                builder -> builder
                        .user(User.builder()
                                .ext(ExtUser.builder().data(userExtDataNode).build())
                                .build()),
                builder -> builder.video(Video.builder().build()),
                identity());

        // when
        final Result<List<HttpRequest<BidRequest>>> result = rubiconBidder.makeHttpRequests(bidRequest);

        // then
        assertThat(result.getErrors()).isEmpty();
        assertThat(result.getValue()).hasSize(1).doesNotContainNull()
                .extracting(httpRequest -> mapper.readValue(httpRequest.getBody(), BidRequest.class))
                .extracting(BidRequest::getUser).doesNotContainNull()
                .extracting(User::getExt)
                .containsOnly(jacksonMapper.fillExtension(
                        ExtUser.builder().build(),
                        RubiconUserExt.builder()
                                .rp(RubiconUserExtRp.of(mapper.createObjectNode()
                                        .<ObjectNode>set("property1", mapper.createArrayNode()
                                                .add("value1")
                                                .add("value2"))
                                        .<ObjectNode>set("property2", mapper.createArrayNode().add("value1"))
                                        .<ObjectNode>set("property3", mapper.createArrayNode().add("123"))))
                                .build()));
    }

    @Test
    public void makeHttpRequestsShouldNotCreateUserIfVisitorAndDigiTrustAndConsentNotPresent() {
        // given
        final BidRequest bidRequest = givenBidRequest(
                identity(),
                builder -> builder.video(Video.builder().build()),
                identity());

        // when
        final Result<List<HttpRequest<BidRequest>>> result = rubiconBidder.makeHttpRequests(bidRequest);

        // then
        assertThat(result.getErrors()).isEmpty();
        assertThat(result.getValue()).hasSize(1).doesNotContainNull()
                .extracting(httpRequest -> mapper.readValue(httpRequest.getBody(), BidRequest.class))
                .extracting(BidRequest::getUser)
                .containsOnly((User) null);
    }

    @Test
    public void makeHttpRequestsShouldCreateUserExtTpIdWithAdServerEidSource() {
        // given
        final BidRequest bidRequest = givenBidRequest(builder -> builder.user(User.builder()
                        .ext(ExtUser.builder()
                                .eids(singletonList(ExtUserEid.of("adserver.org", null,
                                        singletonList(
                                                ExtUserEidUid.of("adServerUid", ExtUserEidUidExt.of("TDID"))), null)))
                                .build())
                        .build()),
                builder -> builder.video(Video.builder().build()), identity());

        // when
        final Result<List<HttpRequest<BidRequest>>> result = rubiconBidder.makeHttpRequests(bidRequest);

        // then
        assertThat(result.getErrors()).isEmpty();
        assertThat(result.getValue()).hasSize(1).doesNotContainNull()
                .extracting(httpRequest -> mapper.readValue(httpRequest.getBody(), BidRequest.class))
                .extracting(request -> request.getUser().getExt())
                .containsOnly(jacksonMapper.fillExtension(
                        ExtUser.builder()
                                .eids(singletonList(ExtUserEid.of(
                                        "adserver.org",
                                        null,
                                        singletonList(ExtUserEidUid.of("adServerUid", ExtUserEidUidExt.of("TDID"))),
                                        null)))
                                .build(),
                        RubiconUserExt.builder()
                                .tpid(singletonList(ExtUserTpIdRubicon.of("tdid", "adServerUid")))
                                .build()));
    }

    @Test
    public void makeHttpRequestsShouldCreateUserExtTpIdForFirstLiveintentAndAdserver() {
        // given
        final ObjectNode uidExt = mapper.createObjectNode();
        uidExt.putArray("segments").add("999").add("888");
        final ExtUserEid liveintentUid1 = ExtUserEid.of("liveintent.com", null,
                singletonList(ExtUserEidUid.of("liveintentUid1", null)), uidExt);
        final ExtUserEid liveintentUid2 = ExtUserEid.of("liveintent.com", null,
                singletonList(ExtUserEidUid.of("liveintentUid2", null)), null);
        final ExtUserEid adserverUid = ExtUserEid.of("adserver.org", null,
                singletonList(ExtUserEidUid.of("adServerUid", ExtUserEidUidExt.of("TDID"))), null);
        final ExtUserEid notSpecialSource = ExtUserEid.of("notSpecialSource", null,
                singletonList(ExtUserEidUid.of("notSpecialSource", ExtUserEidUidExt.of("TDID"))), null);
        final BidRequest bidRequest = givenBidRequest(builder -> builder.user(User.builder()
                        .ext(ExtUser.builder()
                                .eids(Arrays.asList(liveintentUid1, liveintentUid2, adserverUid, notSpecialSource))
                                .build())
                        .build()),
                builder -> builder.video(Video.builder().build()), identity());

        // when
        final Result<List<HttpRequest<BidRequest>>> result = rubiconBidder.makeHttpRequests(bidRequest);

        // then
        final ObjectNode expectedRp = mapper.createObjectNode();
        expectedRp.putArray("LIseg").add("999").add("888");

        assertThat(result.getErrors()).isEmpty();
        assertThat(result.getValue()).hasSize(1).doesNotContainNull()
                .extracting(httpRequest -> mapper.readValue(httpRequest.getBody(), BidRequest.class))
                .extracting(request -> request.getUser().getExt())
                .containsOnly(jacksonMapper.fillExtension(
                        ExtUser.builder()
                                .eids(Arrays.asList(liveintentUid1, liveintentUid2, adserverUid, notSpecialSource))
                                .build(),
                        RubiconUserExt.builder()
                                .tpid(Arrays.asList(
                                        ExtUserTpIdRubicon.of("tdid", "adServerUid"),
                                        ExtUserTpIdRubicon.of("liveintent.com", "liveintentUid1")))
                                .rp(RubiconUserExtRp.of(expectedRp))
                                .build()));
    }

    @Test
    public void makeHttpRequestsShouldCreateUserExtTpIdWithLiveintentEidSourceAndRpFromEidExtWhenMultipleEidSources() {
        // given
        final ObjectNode uidExt = mapper.createObjectNode();
        uidExt.putArray("segments").add("999").add("888");
        final BidRequest bidRequest = givenBidRequest(builder -> builder.user(User.builder()
                        .ext(ExtUser.builder()
                                .eids(singletonList(ExtUserEid.of("liveintent.com", null,
                                        singletonList(
                                                ExtUserEidUid.of("liveintentUid", null)),
                                        uidExt)))
                                .build())
                        .build()),
                builder -> builder.video(Video.builder().build()), identity());

        // when
        final Result<List<HttpRequest<BidRequest>>> result = rubiconBidder.makeHttpRequests(bidRequest);

        // then
        final ObjectNode expectedRp = mapper.createObjectNode();
        expectedRp.putArray("LIseg").add("999").add("888");

        assertThat(result.getErrors()).isEmpty();
        assertThat(result.getValue()).hasSize(1).doesNotContainNull()
                .extracting(httpRequest -> mapper.readValue(httpRequest.getBody(), BidRequest.class))
                .extracting(request -> request.getUser().getExt())
                .containsOnly(jacksonMapper.fillExtension(
                        ExtUser.builder()
                                .eids(singletonList(ExtUserEid.of("liveintent.com", null,
                                        singletonList(ExtUserEidUid.of("liveintentUid", null)), uidExt)))
                                .build(),
                        RubiconUserExt.builder()
                                .tpid(singletonList(ExtUserTpIdRubicon.of("liveintent.com", "liveintentUid")))
                                .rp(RubiconUserExtRp.of(expectedRp))
                                .build()));
    }

    @Test
    public void makeHttpRequestsShouldNotCreateUserExtTpIdWithAdServerEidSourceIfEidUidExtMissed() {
        // given
        final BidRequest bidRequest = givenBidRequest(builder -> builder.user(User.builder()
                        .ext(ExtUser.builder()
                                .eids(singletonList(ExtUserEid.of("adserver.org", null,
                                        singletonList(ExtUserEidUid.of("id", null)), null)))
                                .build())
                        .build()),
                builder -> builder.video(Video.builder().build()), identity());

        // when
        final Result<List<HttpRequest<BidRequest>>> result = rubiconBidder.makeHttpRequests(bidRequest);

        // then
        assertThat(result.getErrors()).isEmpty();
        assertThat(result.getValue()).hasSize(1).doesNotContainNull()
                .extracting(httpRequest -> mapper.readValue(httpRequest.getBody(), BidRequest.class))
                .extracting(request -> request.getUser().getExt())
                .containsOnly(jacksonMapper.fillExtension(
                        ExtUser.builder()
                                .eids(singletonList(ExtUserEid.of("adserver.org", null,
                                        singletonList(ExtUserEidUid.of("id", null)), null)))
                                .build(),
                        RubiconUserExt.builder()
                                .tpid(null)
                                .build()));
    }

    @Test
    public void makeHttpRequestsShouldNotCreateUserExtTpIdWithAdServerEidSourceIfExtRtiPartnerMissed() {
        // given
        final BidRequest bidRequest = givenBidRequest(builder -> builder.user(User.builder()
                        .ext(ExtUser.builder()
                                .eids(singletonList(ExtUserEid.of("adserver.org", null,
                                        singletonList(ExtUserEidUid.of("id", ExtUserEidUidExt.of(null))), null)))
                                .build())
                        .build()),
                builder -> builder.video(Video.builder().build()), identity());

        // when
        final Result<List<HttpRequest<BidRequest>>> result = rubiconBidder.makeHttpRequests(bidRequest);

        // then
        assertThat(result.getErrors()).isEmpty();
        assertThat(result.getValue()).hasSize(1).doesNotContainNull()
                .extracting(httpRequest -> mapper.readValue(httpRequest.getBody(), BidRequest.class))
                .extracting(request -> request.getUser().getExt())
                .containsOnly(ExtUser.builder()
                        .eids(singletonList(ExtUserEid.of("adserver.org", null,
                                singletonList(ExtUserEidUid.of("id", ExtUserEidUidExt.of(null))), null)))
                        .build());
    }

    @Test
    public void makeHttpRequestsShouldNotCreateUserExtTpIdWithUnknownEidSource() {
        // given
        final BidRequest bidRequest = givenBidRequest(builder -> builder.user(User.builder()
                        .ext(ExtUser.builder()
                                .eids(singletonList(ExtUserEid.of("unknownSource", null,
                                        singletonList(ExtUserEidUid.of("id", ExtUserEidUidExt.of("eidUidId"))), null)))
                                .build())
                        .build()),
                builder -> builder.video(Video.builder().build()), identity());

        // when
        final Result<List<HttpRequest<BidRequest>>> result = rubiconBidder.makeHttpRequests(bidRequest);

        // then
        assertThat(result.getErrors()).isEmpty();
        assertThat(result.getValue()).hasSize(1).doesNotContainNull()
                .extracting(httpRequest -> mapper.readValue(httpRequest.getBody(), BidRequest.class))
                .extracting(request -> request.getUser().getExt())
                .containsOnly(ExtUser.builder()
                        .eids(singletonList(ExtUserEid.of("unknownSource", null,
                                singletonList(ExtUserEidUid.of("id", ExtUserEidUidExt.of("eidUidId"))), null)))
                        .build());
    }

    @Test
    public void makeHttpRequestsShouldFillRegsIfRegsAndGdprArePresent() {
        // given
        final BidRequest bidRequest = givenBidRequest(
                builder -> builder.regs(Regs.of(null, ExtRegs.of(50, null))),
                builder -> builder.video(Video.builder().build()),
                identity());

        // when
        final Result<List<HttpRequest<BidRequest>>> result = rubiconBidder.makeHttpRequests(bidRequest);

        // then
        assertThat(result.getErrors()).isEmpty();
        assertThat(result.getValue()).hasSize(1).doesNotContainNull()
                .extracting(httpRequest -> mapper.readValue(httpRequest.getBody(), BidRequest.class))
                .extracting(BidRequest::getRegs).doesNotContainNull()
                .containsOnly(Regs.of(null, ExtRegs.of(50, null)));
    }

    @Test
    public void makeHttpRequestsShouldFillDeviceExtIfDevicePresent() throws JsonProcessingException {
        // given
        final BidRequest bidRequest = givenBidRequest(
                builder -> builder.device(Device.builder().pxratio(BigDecimal.valueOf(4.2)).build()),
                builder -> builder.video(Video.builder().build()),
                identity());

        // when
        final Result<List<HttpRequest<BidRequest>>> result = rubiconBidder.makeHttpRequests(bidRequest);

        // then
        assertThat(result.getErrors()).isEmpty();
        assertThat(result.getValue()).hasSize(1).doesNotContainNull()
                .extracting(httpRequest -> mapper.readTree(httpRequest.getBody()))
                .extracting(request -> request.at("/device/ext/rp/pixelratio"))
                // created manually, because mapper creates Double ObjectNode instead of BigDecimal
                // for floating point numbers (affects testing only)
                .containsOnly(mapper.readTree("4.2"));
    }

    @Test
    public void makeHttpRequestsShouldFillSiteExtIfSitePresent() {
        // given
        final BidRequest bidRequest = givenBidRequest(
                builder -> builder.site(Site.builder().build()),
                builder -> builder.video(Video.builder().build()),
                builder -> builder.accountId(2001).siteId(3001));

        // when
        final Result<List<HttpRequest<BidRequest>>> result = rubiconBidder.makeHttpRequests(bidRequest);

        // then
        assertThat(result.getErrors()).isEmpty();
        assertThat(result.getValue()).hasSize(1).doesNotContainNull()
                .extracting(httpRequest -> mapper.readValue(httpRequest.getBody(), BidRequest.class))
                .extracting(BidRequest::getSite).doesNotContainNull()
                .containsOnly(Site.builder()
                        .publisher(Publisher.builder()
                                .ext(jacksonMapper.fillExtension(
                                        ExtPublisher.empty(),
                                        RubiconPubExt.of(RubiconPubExtRp.of(2001))))
                                .build())
                        .ext(jacksonMapper.fillExtension(
                                ExtSite.of(null, null), RubiconSiteExt.of(RubiconSiteExtRp.of(3001))))
                        .build());
    }

    @Test
    public void makeHttpRequestsShouldPassSiteExtAmpIfPresent() {
        // given
        final BidRequest bidRequest = givenBidRequest(
                builder -> builder.site(Site.builder().ext(ExtSite.of(1, null)).build()),
                builder -> builder.video(Video.builder().build()),
                builder -> builder.accountId(2001).siteId(3001));

        // when
        final Result<List<HttpRequest<BidRequest>>> result = rubiconBidder.makeHttpRequests(bidRequest);

        // then
        assertThat(result.getErrors()).isEmpty();
        assertThat(result.getValue()).hasSize(1).doesNotContainNull()
                .extracting(httpRequest -> mapper.readValue(httpRequest.getBody(), BidRequest.class))
                .extracting(BidRequest::getSite).doesNotContainNull()
                .containsOnly(Site.builder()
                        .publisher(Publisher.builder()
                                .ext(jacksonMapper.fillExtension(
                                        ExtPublisher.empty(),
                                        RubiconPubExt.of(RubiconPubExtRp.of(2001))))
                                .build())
                        .ext(jacksonMapper.fillExtension(
                                ExtSite.of(1, null), RubiconSiteExt.of(RubiconSiteExtRp.of(3001))))
                        .build());
    }

    @Test
    public void makeHttpRequestsShouldRemoveSiteExtData() {
        // given
        final BidRequest bidRequest = givenBidRequest(
                builder -> builder.site(Site.builder().ext(ExtSite.of(null, mapper.createObjectNode())).build()),
                builder -> builder.video(Video.builder().build()),
                builder -> builder.siteId(3001));

        // when
        final Result<List<HttpRequest<BidRequest>>> result = rubiconBidder.makeHttpRequests(bidRequest);

        // then
        assertThat(result.getValue())
                .extracting(httpRequest -> mapper.readValue(httpRequest.getBody(), BidRequest.class))
                .extracting(BidRequest::getSite)
                .extracting(Site::getExt)
                .containsOnly(jacksonMapper.fillExtension(
                        ExtSite.of(null, null),
                        RubiconSiteExt.of(RubiconSiteExtRp.of(3001))));
    }

    @Test
    public void makeHttpRequestsShouldFillAppExtIfAppPresent() {
        // given
        final BidRequest bidRequest = givenBidRequest(
                builder -> builder.app(App.builder().build()),
                builder -> builder.video(Video.builder().build()),
                builder -> builder.accountId(2001).siteId(3001));

        // when
        final Result<List<HttpRequest<BidRequest>>> result = rubiconBidder.makeHttpRequests(bidRequest);

        // then
        assertThat(result.getErrors()).isEmpty();
        assertThat(result.getValue()).hasSize(1).doesNotContainNull()
                .extracting(httpRequest -> mapper.readValue(httpRequest.getBody(), BidRequest.class))
                .extracting(BidRequest::getApp).doesNotContainNull()
                .containsOnly(App.builder()
                        .publisher(Publisher.builder()
                                .ext(jacksonMapper.fillExtension(
                                        ExtPublisher.empty(),
                                        RubiconPubExt.of(RubiconPubExtRp.of(2001))))
                                .build())
                        .ext(jacksonMapper.fillExtension(
                                ExtApp.of(null, null),
                                RubiconAppExt.of(RubiconSiteExtRp.of(3001))))
                        .build());
    }

    @Test
    public void makeHttpRequestsShouldRemoveAppExtData() {
        // given
        final BidRequest bidRequest = givenBidRequest(
                builder -> builder.app(App.builder().ext(ExtApp.of(null, mapper.createObjectNode())).build()),
                builder -> builder.video(Video.builder().build()),
                builder -> builder.siteId(3001));

        // when
        final Result<List<HttpRequest<BidRequest>>> result = rubiconBidder.makeHttpRequests(bidRequest);

        // then
        assertThat(result.getValue())
                .extracting(httpRequest -> mapper.readValue(httpRequest.getBody(), BidRequest.class))
                .extracting(BidRequest::getApp)
                .extracting(App::getExt)
                .containsOnly(jacksonMapper.fillExtension(
                        ExtApp.of(null, null),
                        RubiconAppExt.of(RubiconSiteExtRp.of(3001))));
    }

    @Test
    public void makeHttpRequestsShouldSuppressCurrenciesIfPresent() {
        // given
        final BidRequest bidRequest = givenBidRequest(
                builder -> builder.cur(singletonList("ANY")),
                builder -> builder.video(Video.builder().build()),
                identity());

        // when
        final Result<List<HttpRequest<BidRequest>>> result = rubiconBidder.makeHttpRequests(bidRequest);

        // then
        assertThat(result.getErrors()).isEmpty();
        assertThat(result.getValue()).hasSize(1).doesNotContainNull()
                .extracting(httpRequest -> mapper.readValue(httpRequest.getBody(), BidRequest.class))
                .extracting(BidRequest::getCur).hasSize(1).containsNull();
    }

    @Test
    public void makeHttpRequestsShouldSuppressExtIfPresent() {
        // given
        final BidRequest bidRequest = givenBidRequest(
                builder -> builder.ext(ExtRequest.of(ExtRequestPrebid.builder().build())),
                builder -> builder.video(Video.builder().build()),
                identity());

        // when
        final Result<List<HttpRequest<BidRequest>>> result = rubiconBidder.makeHttpRequests(bidRequest);

        // then
        assertThat(result.getErrors()).isEmpty();
        assertThat(result.getValue()).hasSize(1).doesNotContainNull()
                .extracting(httpRequest -> mapper.readValue(httpRequest.getBody(), BidRequest.class))
                .extracting(BidRequest::getExt).hasSize(1).containsNull();
    }

    @Test
    public void makeHttpRequestsShouldCreateRequestPerImp() {
        // given
        final Imp imp1 = givenImp(builder -> builder.video(Video.builder().build()));
        final Imp imp2 = givenImp(builder -> builder.id("2").video(Video.builder().build()));
        final BidRequest bidRequest = BidRequest.builder().imp(asList(imp1, imp2)).build();

        // when
        final Result<List<HttpRequest<BidRequest>>> result = rubiconBidder.makeHttpRequests(bidRequest);

        // then
        final BidRequest expectedBidRequest1 = BidRequest.builder()
                .imp(singletonList(Imp.builder()
                        .video(Video.builder().build())
                        .ext(mapper.valueToTree(RubiconImpExt.of(
                                RubiconImpExtRp.of(null, null, RubiconImpExtRpTrack.of("", "")), null)))
                        .build()))
                .build();
        final BidRequest expectedBidRequest2 = BidRequest.builder()
                .imp(singletonList(Imp.builder()
                        .id("2")
                        .video(Video.builder().build())
                        .ext(mapper.valueToTree(RubiconImpExt.of(
                                RubiconImpExtRp.of(null, null, RubiconImpExtRpTrack.of("", "")), null)))
                        .build()))
                .build();

        assertThat(result.getErrors()).isEmpty();
        assertThat(result.getValue()).hasSize(2).doesNotContainNull()
                .extracting(httpRequest -> mapper.readValue(httpRequest.getBody(), BidRequest.class))
                .containsOnly(expectedBidRequest1, expectedBidRequest2);
    }

    @Test
    public void makeHttpRequestsShouldCopyAndModifyImpExtContextDataFieldsToRubiconImpExtRpTarget() {
        // given
        final BidRequest bidRequest = givenBidRequest(
                identity(),
                impBuilder -> impBuilder.video(Video.builder().build()),
                identity());

        final ObjectNode impExt = bidRequest.getImp().get(0).getExt();
        final ObjectNode impExtContextDataNode = mapper.createObjectNode()
<<<<<<< HEAD
                .<ObjectNode>set("property", mapper.createArrayNode().add("value"))
=======
                .put("property", "value")
>>>>>>> 6cae62eb
                .put("adslot", "/test");
        impExt.set("context", mapper.valueToTree(ExtImpContext.of(null, null, null, impExtContextDataNode)));

        // when
        final Result<List<HttpRequest<BidRequest>>> result = rubiconBidder.makeHttpRequests(bidRequest);

        // then
        assertThat(result.getErrors()).isEmpty();
        assertThat(result.getValue())
                .extracting(httpRequest -> mapper.readValue(httpRequest.getBody(), BidRequest.class))
                .flatExtracting(BidRequest::getImp)
                .extracting(Imp::getExt)
                .extracting(objectNode -> mapper.convertValue(objectNode, RubiconImpExt.class))
                .extracting(RubiconImpExt::getRp)
                .extracting(RubiconImpExtRp::getTarget)
                .containsOnly(mapper.createObjectNode()
                        .<ObjectNode>set("property", mapper.createArrayNode().add("value"))
                        .<ObjectNode>set("adslot", mapper.createArrayNode().add("/test"))
                        .put("dfp_ad_unit_code", "test"));
    }

    @Test
    public void makeHttpRequestsShouldPreferDataAdSlotWhenAdserverIsGam() {
        // given
        final BidRequest bidRequest = givenBidRequest(
                identity(),
<<<<<<< HEAD
                impBuilder -> impBuilder.video(Video.builder().build()),
                identity());

        final ObjectNode impExt = bidRequest.getImp().get(0).getExt();
        final ExtImpContextAdserver impExtContextAdserver = ExtImpContextAdserver.of("gam", "/test-adserver");
        final ObjectNode impExtContextDataNode = mapper.createObjectNode()
                .put("adslot", "/test-data");
        impExt.set("context", mapper.valueToTree(ExtImpContext.of(
                null, null, impExtContextAdserver, impExtContextDataNode)));

        // when
        final Result<List<HttpRequest<BidRequest>>> result = rubiconBidder.makeHttpRequests(bidRequest);

        // then
        assertThat(result.getErrors()).isEmpty();
        assertThat(result.getValue())
                .extracting(httpRequest -> mapper.readValue(httpRequest.getBody(), BidRequest.class))
                .flatExtracting(BidRequest::getImp)
                .extracting(Imp::getExt)
                .extracting(objectNode -> mapper.convertValue(objectNode, RubiconImpExt.class))
                .extracting(RubiconImpExt::getRp)
                .extracting(RubiconImpExtRp::getTarget)
                .containsOnly(mapper.createObjectNode()
                        .<ObjectNode>set("adslot", mapper.createArrayNode().add("/test-data"))
                        .put("dfp_ad_unit_code", "test-data"));
    }

    @Test
    public void makeHttpRequestsShouldTakeGamAdSlotWhenDataAdSlotIsNotDefined() {
        // given
        final BidRequest bidRequest = givenBidRequest(
                identity(),
=======
>>>>>>> 6cae62eb
                impBuilder -> impBuilder.video(Video.builder().build()),
                identity());

        final ObjectNode impExt = bidRequest.getImp().get(0).getExt();
<<<<<<< HEAD
        final ExtImpContextAdserver impExtContextAdserver = ExtImpContextAdserver.of("gam", "/test-adserver");
        impExt.set("context", mapper.valueToTree(ExtImpContext.of(
                null, null, impExtContextAdserver, null)));
=======
        final ObjectNode adServer = mapper.createObjectNode()
                .put("adslot", "/test")
                .put("name", "gam");
        final ObjectNode impExtContextDataNode = mapper.createObjectNode().set("adserver", adServer);
        impExt.set("context", mapper.valueToTree(ExtImpContext.of(null, null, impExtContextDataNode)));
>>>>>>> 6cae62eb

        // when
        final Result<List<HttpRequest<BidRequest>>> result = rubiconBidder.makeHttpRequests(bidRequest);

        // then
        assertThat(result.getErrors()).isEmpty();
        assertThat(result.getValue())
                .extracting(httpRequest -> mapper.readValue(httpRequest.getBody(), BidRequest.class))
                .flatExtracting(BidRequest::getImp)
                .extracting(Imp::getExt)
                .extracting(objectNode -> mapper.convertValue(objectNode, RubiconImpExt.class))
                .extracting(RubiconImpExt::getRp)
                .extracting(RubiconImpExtRp::getTarget)
                .containsOnly(mapper.createObjectNode().put("dfp_ad_unit_code", "test-adserver"));
    }

    @Test
    public void makeHttpRequestsShouldNotCopyAdSlotFromAdServerToRubiconImpExtRpTargetIfAdServerNameIsNotGam() {
        // given
        final BidRequest bidRequest = givenBidRequest(
                identity(),
                impBuilder -> impBuilder.video(Video.builder().build()),
                identity());

        final ObjectNode impExt = bidRequest.getImp().get(0).getExt();
        final ExtImpContextAdserver impExtContextAdserver = ExtImpContextAdserver.of("not-gam", "/test-adserver");
        final ObjectNode impExtContextDataNode = mapper.createObjectNode().put("property", "value");
        impExt.set("context", mapper.valueToTree(ExtImpContext.of(
                null, null, impExtContextAdserver, impExtContextDataNode)));

        // when
        final Result<List<HttpRequest<BidRequest>>> result = rubiconBidder.makeHttpRequests(bidRequest);

        // then
        assertThat(result.getErrors()).isEmpty();
        assertThat(result.getValue())
                .extracting(httpRequest -> mapper.readValue(httpRequest.getBody(), BidRequest.class))
                .flatExtracting(BidRequest::getImp)
                .extracting(Imp::getExt)
                .extracting(objectNode -> mapper.convertValue(objectNode, RubiconImpExt.class))
                .extracting(RubiconImpExt::getRp)
                .extracting(RubiconImpExtRp::getTarget)
                .containsOnly(mapper.createObjectNode()
                        .<ObjectNode>set("property", mapper.createArrayNode().add("value")));
    }

    @Test
    public void makeHttpRequestsShouldCopyAdSlotFromPbadslotImpExtContextDataFieldsToRubiconImpExtRpTarget() {
        // given
        final BidRequest bidRequest = givenBidRequest(
                identity(),
                impBuilder -> impBuilder.video(Video.builder().build()),
                identity());

        final ObjectNode impExt = bidRequest.getImp().get(0).getExt();
        final ObjectNode impExtContextDataNode = mapper.createObjectNode().put("pbadslot", "/test");
        impExt.set("context", mapper.valueToTree(ExtImpContext.of(null, null, null, impExtContextDataNode)));

        // when
        final Result<List<HttpRequest<BidRequest>>> result = rubiconBidder.makeHttpRequests(bidRequest);

        // then
        assertThat(result.getErrors()).isEmpty();
        assertThat(result.getValue())
                .extracting(httpRequest -> mapper.readValue(httpRequest.getBody(), BidRequest.class))
                .flatExtracting(BidRequest::getImp)
                .extracting(Imp::getExt)
                .extracting(objectNode -> mapper.convertValue(objectNode, RubiconImpExt.class))
                .extracting(RubiconImpExt::getRp)
                .extracting(RubiconImpExtRp::getTarget)
                .containsOnly(mapper.createObjectNode()
                        .<ObjectNode>set("pbadslot", mapper.createArrayNode().add("/test"))
                        .put("dfp_ad_unit_code", "test"));
    }

    @Test
    public void makeHttpRequestsShouldNotCopyAndModifyImpExtContextDataAdslotToRubiconImpExtRpTargetDfpAdUnitCode() {
        // given
        final BidRequest bidRequest = givenBidRequest(
                identity(),
                impBuilder -> impBuilder.video(Video.builder().build()),
                identity());

        final ObjectNode impExt = bidRequest.getImp().get(0).getExt();
        final ObjectNode impExtContextDataNode = mapper.createObjectNode()
                .set("adslot", mapper.createArrayNode().add("123"));
        impExt.set("context", mapper.valueToTree(ExtImpContext.of(null, null, null, impExtContextDataNode)));

        // when
        final Result<List<HttpRequest<BidRequest>>> result = rubiconBidder.makeHttpRequests(bidRequest);

        // then
        assertThat(result.getErrors()).isEmpty();
        assertThat(result.getValue())
                .extracting(httpRequest -> mapper.readValue(httpRequest.getBody(), BidRequest.class))
                .flatExtracting(BidRequest::getImp)
                .extracting(Imp::getExt)
                .extracting(objectNode -> mapper.convertValue(objectNode, RubiconImpExt.class))
                .extracting(RubiconImpExt::getRp)
                .extracting(RubiconImpExtRp::getTarget)
                .containsOnly(mapper.createObjectNode().set("adslot", mapper.createArrayNode().add("123")));
    }

    @Test
    public void makeHttpRequestsShouldCopySiteExtDataFieldsToRubiconImpExtRpTarget() {
        // given
        final ObjectNode siteExtDataNode = mapper.createObjectNode()
                .set("property", mapper.createArrayNode().add("value"));
        final BidRequest bidRequest = givenBidRequest(
                requestBuilder -> requestBuilder
                        .site(Site.builder().ext(ExtSite.of(0, siteExtDataNode)).build()),
                impBuilder -> impBuilder.video(Video.builder().build()),
                identity());

        // when
        final Result<List<HttpRequest<BidRequest>>> result = rubiconBidder.makeHttpRequests(bidRequest);

        // then
        assertThat(result.getErrors()).isEmpty();
        assertThat(result.getValue())
                .extracting(httpRequest -> mapper.readValue(httpRequest.getBody(), BidRequest.class))
                .flatExtracting(BidRequest::getImp)
                .extracting(Imp::getExt)
                .extracting(objectNode -> mapper.convertValue(objectNode, RubiconImpExt.class))
                .extracting(RubiconImpExt::getRp)
                .extracting(RubiconImpExtRp::getTarget)
                .containsOnly(mapper.createObjectNode().set("property", mapper.createArrayNode().add("value")));
    }

    @Test
    public void makeHttpRequestsShouldCopyAppExtDataFieldsToRubiconImpExtRpTarget() {
        // given
        final ObjectNode appExtDataNode = mapper.createObjectNode()
                .set("property", mapper.createArrayNode().add("value"));
        final BidRequest bidRequest = givenBidRequest(
                requestBuilder -> requestBuilder
                        .app(App.builder().ext(ExtApp.of(null, appExtDataNode)).build()),
                impBuilder -> impBuilder.video(Video.builder().build()),
                identity());

        // when
        final Result<List<HttpRequest<BidRequest>>> result = rubiconBidder.makeHttpRequests(bidRequest);

        // then
        assertThat(result.getErrors()).isEmpty();
        assertThat(result.getValue())
                .extracting(httpRequest -> mapper.readValue(httpRequest.getBody(), BidRequest.class))
                .flatExtracting(BidRequest::getImp)
                .extracting(Imp::getExt)
                .extracting(objectNode -> mapper.convertValue(objectNode, RubiconImpExt.class))
                .extracting(RubiconImpExt::getRp)
                .extracting(RubiconImpExtRp::getTarget)
                .containsOnly(mapper.createObjectNode().set("property", mapper.createArrayNode().add("value")));
    }

    @Test
    public void makeHttpRequestsShouldCopySiteExtDataAndImpExtContextDataFieldsToRubiconImpExtRpTarget()
            throws IOException {
        // given
        final ObjectNode siteExtDataNode = mapper.createObjectNode()
                .set("site", mapper.createArrayNode().add("value1"));
        final ObjectNode impExtContextDataNode = mapper.createObjectNode()
                .set("imp_ext", mapper.createArrayNode().add("value2"));

        final BidRequest bidRequest = givenBidRequest(
                requestBuilder -> requestBuilder
                        .site(Site.builder().ext(ExtSite.of(0, siteExtDataNode)).build()),
                impBuilder -> impBuilder.video(Video.builder().build()),
                identity());

        final ObjectNode impExt = bidRequest.getImp().get(0).getExt();
        impExt.set("context", mapper.valueToTree(ExtImpContext.of(null, null, null, impExtContextDataNode)));

        // when
        final Result<List<HttpRequest<BidRequest>>> result = rubiconBidder.makeHttpRequests(bidRequest);

        // then
        assertThat(result.getErrors()).isEmpty();
        assertThat(result.getValue())
                .extracting(httpRequest -> mapper.readValue(httpRequest.getBody(), BidRequest.class))
                .flatExtracting(BidRequest::getImp)
                .extracting(Imp::getExt)
                .extracting(objectNode -> mapper.convertValue(objectNode, RubiconImpExt.class))
                .extracting(RubiconImpExt::getRp)
                .extracting(RubiconImpExtRp::getTarget)
                .containsOnly(mapper.readTree("{\"imp_ext\":[\"value2\"],\"site\":[\"value1\"]}"));
    }

    @Test
    public void makeHttpRequestsShouldCopyAppExtDataAndImpExtContextDataFieldsToRubiconImpExtRpTarget()
            throws IOException {
        // given
        final ObjectNode appExtDataNode = mapper.createObjectNode()
                .set("app", mapper.createArrayNode().add("value1"));
        final ObjectNode impExtContextDataNode = mapper.createObjectNode()
                .set("imp_ext", mapper.createArrayNode().add("value2"));

        final BidRequest bidRequest = givenBidRequest(
                requestBuilder -> requestBuilder
                        .app(App.builder().ext(ExtApp.of(null, appExtDataNode)).build()),
                impBuilder -> impBuilder.video(Video.builder().build()),
                identity());

        final ObjectNode impExt = bidRequest.getImp().get(0).getExt();
        impExt.set("context", mapper.valueToTree(ExtImpContext.of(null, null, null, impExtContextDataNode)));

        // when
        final Result<List<HttpRequest<BidRequest>>> result = rubiconBidder.makeHttpRequests(bidRequest);

        // then
        assertThat(result.getErrors()).isEmpty();
        assertThat(result.getValue())
                .extracting(httpRequest -> mapper.readValue(httpRequest.getBody(), BidRequest.class))
                .flatExtracting(BidRequest::getImp)
                .extracting(Imp::getExt)
                .extracting(objectNode -> mapper.convertValue(objectNode, RubiconImpExt.class))
                .extracting(RubiconImpExt::getRp)
                .extracting(RubiconImpExtRp::getTarget)
                .containsOnly(mapper.readTree("{\"imp_ext\":[\"value2\"],\"app\":[\"value1\"]}"));
    }

    @Test
    public void makeHttpRequestsShouldMergeImpExtRubiconAndContextKeywordsToRubiconImpExtRpTargetKeywords()
            throws IOException {

        // given
        final BidRequest bidRequest = givenBidRequest(
                identity(),
                impBuilder -> impBuilder.video(Video.builder().build()),
                identity());

        final ObjectNode impExt = bidRequest.getImp().get(0).getExt();
        impExt.set("context", mapper.valueToTree(ExtImpContext.of("imp,ext,context,keywords", null, null, null)));
        impExt.set(
                "bidder",
                mapper.valueToTree(ExtImpRubicon.builder()
                        .keywords(asList("imp", "ext", "rubicon", "keywords"))
                        .build()));

        // when
        final Result<List<HttpRequest<BidRequest>>> result = rubiconBidder.makeHttpRequests(bidRequest);

        // then
        assertThat(result.getErrors()).isEmpty();
        assertThat(result.getValue())
                .extracting(httpRequest -> mapper.readValue(httpRequest.getBody(), BidRequest.class))
                .flatExtracting(BidRequest::getImp)
                .extracting(Imp::getExt)
                .extracting(objectNode -> mapper.convertValue(objectNode, RubiconImpExt.class))
                .extracting(RubiconImpExt::getRp)
                .extracting(RubiconImpExtRp::getTarget)
                .containsOnly(mapper.readTree(
                        "{\"keywords\":[\"imp\", \"ext\", \"context\", \"keywords\", \"rubicon\"]}"));
    }

    @Test
    public void makeHttpRequestsShouldCopyImpExtContextSearchToRubiconImpExtRpTargetSearch() throws IOException {
        // given
        final BidRequest bidRequest = givenBidRequest(
                identity(),
                impBuilder -> impBuilder.video(Video.builder().build()),
                identity());

        final ObjectNode impExt = bidRequest.getImp().get(0).getExt();
        impExt.set("context", mapper.valueToTree(ExtImpContext.of(null, "imp ext search", null, null)));

        // when
        final Result<List<HttpRequest<BidRequest>>> result = rubiconBidder.makeHttpRequests(bidRequest);

        // then
        assertThat(result.getErrors()).isEmpty();
        assertThat(result.getValue())
                .extracting(httpRequest -> mapper.readValue(httpRequest.getBody(), BidRequest.class))
                .flatExtracting(BidRequest::getImp)
                .extracting(Imp::getExt)
                .extracting(objectNode -> mapper.convertValue(objectNode, RubiconImpExt.class))
                .extracting(RubiconImpExt::getRp)
                .extracting(RubiconImpExtRp::getTarget)
                .containsOnly(mapper.readTree("{\"search\":[\"imp ext search\"]}"));
    }

    @Test
    public void makeHttpRequestsShouldCopyImpExtVideoLanguageToSiteContentLanguage() {
        // given
        final BidRequest bidRequest = givenBidRequest(
                imp -> imp.video(Video.builder().build()),
                extImp -> extImp.video(RubiconVideoParams.builder().language("ua").build()));

        // when
        final Result<List<HttpRequest<BidRequest>>> result = rubiconBidder.makeHttpRequests(bidRequest);

        // then
        assertThat(result.getErrors()).isEmpty();
        assertThat(result.getValue())
                .extracting(httpRequest -> mapper.readValue(httpRequest.getBody(), BidRequest.class))
                .extracting(BidRequest::getSite)
                .extracting(Site::getContent)
                .extracting(Content::getLanguage)
                .containsOnly("ua");
    }

    @Test
    public void makeHttpRequestsShouldMergeImpExtContextSearchAndSiteSearchAndCopyToRubiconImpExtRpTarget()
            throws IOException {
        // given
        final BidRequest bidRequest = givenBidRequest(
                requestBuilder -> requestBuilder.site(Site.builder().search("site search").build()),
                impBuilder -> impBuilder.video(Video.builder().build()),
                identity());

        final ObjectNode impExt = bidRequest.getImp().get(0).getExt();
        impExt.set("context", mapper.valueToTree(ExtImpContext.of(null, "imp ext search", null, null)));

        // when
        final Result<List<HttpRequest<BidRequest>>> result = rubiconBidder.makeHttpRequests(bidRequest);

        // then
        assertThat(result.getErrors()).isEmpty();
        assertThat(result.getValue())
                .extracting(httpRequest -> mapper.readValue(httpRequest.getBody(), BidRequest.class))
                .flatExtracting(BidRequest::getImp)
                .extracting(Imp::getExt)
                .extracting(objectNode -> mapper.convertValue(objectNode, RubiconImpExt.class))
                .extracting(RubiconImpExt::getRp)
                .extracting(RubiconImpExtRp::getTarget)
                .containsOnly(mapper.readTree("{\"search\":[\"site search\", \"imp ext search\"]}"));
    }

    @Test
    public void makeHttpRequestsShouldMergeImpExtContextDataAndSiteAttributesAndCopyToRubiconImpExtRpTarget()
            throws IOException {
        // given
        final BidRequest bidRequest = givenBidRequest(
                requestBuilder -> requestBuilder.site(Site.builder()
                        .sectioncat(singletonList("site sectioncat"))
                        .pagecat(singletonList("site pagecat"))
                        .page("site page")
                        .ref("site ref")
                        .search("site search")
                        .build()),
                impBuilder -> impBuilder.video(Video.builder().build()),
                identity());

        final ObjectNode impExtContextData = mapper.createObjectNode()
                .<ObjectNode>set("sectioncat", mapper.createArrayNode().add("imp ext sectioncat"))
                .<ObjectNode>set("pagecat", mapper.createArrayNode().add("imp ext pagecat"))
                .put("page", "imp ext page")
                .put("ref", "imp ext ref")
                .put("search", "imp ext search");

        final ObjectNode impExt = bidRequest.getImp().get(0).getExt();
        impExt.set("context", mapper.valueToTree(ExtImpContext.of(null, null, null, impExtContextData)));

        // when
        final Result<List<HttpRequest<BidRequest>>> result = rubiconBidder.makeHttpRequests(bidRequest);

        // then
        assertThat(result.getErrors()).isEmpty();
        assertThat(result.getValue())
                .extracting(httpRequest -> mapper.readValue(httpRequest.getBody(), BidRequest.class))
                .flatExtracting(BidRequest::getImp)
                .extracting(Imp::getExt)
                .extracting(objectNode -> mapper.convertValue(objectNode, RubiconImpExt.class))
                .extracting(RubiconImpExt::getRp)
                .extracting(RubiconImpExtRp::getTarget)
                .containsOnly(mapper.createObjectNode()
                        .<ObjectNode>set("sectioncat", mapper.createArrayNode()
                                .add("site sectioncat")
                                .add("imp ext sectioncat"))
                        .<ObjectNode>set("pagecat", mapper.createArrayNode()
                                .add("site pagecat")
                                .add("imp ext pagecat"))
                        .<ObjectNode>set("page", mapper.createArrayNode()
                                .add("site page")
                                .add("imp ext page"))
                        .<ObjectNode>set("ref", mapper.createArrayNode()
                                .add("site ref")
                                .add("imp ext ref"))
                        .set("search", mapper.createArrayNode()
                                .add("site search")
                                .add("imp ext search")));
    }

    @Test
    public void makeHttpRequestsShouldMergeImpExtContextDataAndAppAttributesAndCopyToRubiconImpExtRpTarget()
            throws IOException {
        // given
        final BidRequest bidRequest = givenBidRequest(
                requestBuilder -> requestBuilder.app(App.builder()
                        .sectioncat(singletonList("app sectioncat"))
                        .pagecat(singletonList("app pagecat"))
                        .build()),
                impBuilder -> impBuilder.video(Video.builder().build()),
                identity());

        final ObjectNode impExtContextData = mapper.createObjectNode()
                .<ObjectNode>set("sectioncat", mapper.createArrayNode().add("imp ext sectioncat"))
                .<ObjectNode>set("pagecat", mapper.createArrayNode().add("imp ext pagecat"));

        final ObjectNode impExt = bidRequest.getImp().get(0).getExt();
        impExt.set("context", mapper.valueToTree(ExtImpContext.of(null, null, null, impExtContextData)));

        // when
        final Result<List<HttpRequest<BidRequest>>> result = rubiconBidder.makeHttpRequests(bidRequest);

        // then
        assertThat(result.getErrors()).isEmpty();
        assertThat(result.getValue())
                .extracting(httpRequest -> mapper.readValue(httpRequest.getBody(), BidRequest.class))
                .flatExtracting(BidRequest::getImp)
                .extracting(Imp::getExt)
                .extracting(objectNode -> mapper.convertValue(objectNode, RubiconImpExt.class))
                .extracting(RubiconImpExt::getRp)
                .extracting(RubiconImpExtRp::getTarget)
                .containsOnly(mapper.createObjectNode()
                        .<ObjectNode>set("sectioncat", mapper.createArrayNode()
                                .add("app sectioncat")
                                .add("imp ext sectioncat"))
                        .<ObjectNode>set("pagecat", mapper.createArrayNode()
                                .add("app pagecat")
                                .add("imp ext pagecat")));
    }

    @Test
    public void makeHttpRequestsShouldCopySiteKeywords() {
        // given
        final BidRequest bidRequest = givenBidRequest(
                requestBuilder -> requestBuilder.site(Site.builder().keywords("site keyword").build()),
                impBuilder -> impBuilder.video(Video.builder().build()),
                identity());

        // when
        final Result<List<HttpRequest<BidRequest>>> result = rubiconBidder.makeHttpRequests(bidRequest);

        // then
        assertThat(result.getErrors()).isEmpty();
        assertThat(result.getValue())
                .extracting(httpRequest -> mapper.readValue(httpRequest.getBody(), BidRequest.class))
                .extracting(BidRequest::getSite)
                .extracting(Site::getKeywords)
                .containsOnly("site keyword");
    }

    @Test
    public void makeHttpRequestsShouldCopyAppKeywords() {
        // given
        final BidRequest bidRequest = givenBidRequest(
                requestBuilder -> requestBuilder.app(App.builder().keywords("app keyword").build()),
                impBuilder -> impBuilder.video(Video.builder().build()),
                identity());

        // when
        final Result<List<HttpRequest<BidRequest>>> result = rubiconBidder.makeHttpRequests(bidRequest);

        // then
        assertThat(result.getErrors()).isEmpty();
        assertThat(result.getValue())
                .extracting(httpRequest -> mapper.readValue(httpRequest.getBody(), BidRequest.class))
                .extracting(BidRequest::getApp)
                .extracting(App::getKeywords)
                .containsOnly("app keyword");
    }

    @Test
    public void makeHttpRequestsShouldReturnErrorIfImpExtCouldNotBeParsed() {
        // given
        final BidRequest bidRequest = BidRequest.builder()
                .imp(asList(
                        givenImp(builder -> builder.video(Video.builder().build())),
                        Imp.builder()
                                .ext(mapper.valueToTree(ExtPrebid.of(null, mapper.createArrayNode())))
                                .build()))
                .build();

        // when
        final Result<List<HttpRequest<BidRequest>>> result = rubiconBidder.makeHttpRequests(bidRequest);

        // then
        assertThat(result.getErrors()).hasSize(1);
        assertThat(result.getErrors().get(0).getMessage()).startsWith("Cannot deserialize instance");
        assertThat(result.getValue()).hasSize(1);
    }

    @Test
    public void makeHttpRequestsShouldReturnErrorIfNoImpFormat() {
        // given
        final BidRequest bidRequest = BidRequest.builder()
                .imp(asList(
                        givenImp(builder -> builder.video(Video.builder().build())),
                        givenImp(builder -> builder.banner(Banner.builder()
                                .format(null).w(300).h(250)
                                .build()))))
                .build();

        // when
        final Result<List<HttpRequest<BidRequest>>> result = rubiconBidder.makeHttpRequests(bidRequest);

        // then
        assertThat(result.getErrors()).hasSize(1);
        assertThat(result.getErrors())
                .containsOnly(BidderError.badInput("rubicon imps must have at least one imp.format element"));
        assertThat(result.getValue()).hasSize(1);
    }

    @Test
    public void makeHttpRequestsShouldReturnErrorIfNoValidSizes() {
        // given
        final BidRequest bidRequest = BidRequest.builder()
                .imp(asList(
                        givenImp(builder -> builder.video(Video.builder().build())),
                        givenImp(builder -> builder.banner(Banner.builder()
                                .format(singletonList(Format.builder().w(123).h(456).build()))
                                .build()))))
                .build();

        // when
        final Result<List<HttpRequest<BidRequest>>> result = rubiconBidder.makeHttpRequests(bidRequest);

        // then
        assertThat(result.getErrors()).hasSize(1);
        assertThat(result.getErrors()).containsOnly(BidderError.badInput("No valid sizes"));
        assertThat(result.getValue()).hasSize(1);
    }

    @Test
    public void makeHttpRequestsShouldReturnErrorIfSizeIdsNotFound() {
        // given
        final BidRequest bidRequest = BidRequest.builder()
                .imp(singletonList(Imp.builder()
                        .banner(Banner.builder().build())
                        .ext(mapper.valueToTree(ExtPrebid.of(null, ExtImpRubicon.builder()
                                .sizes(singletonList(3)).build())))
                        .build()))
                .build();

        // when
        final Result<List<HttpRequest<BidRequest>>> result = rubiconBidder.makeHttpRequests(bidRequest);

        // then
        assertThat(result.getErrors()).hasSize(1)
                .containsOnly(BidderError.badInput("Bad request.imp[].ext.rubicon.sizes"));
    }

    @Test
    public void makeHttpRequestsShouldProcessMetricsAndFillViewabilityVendor() {
        // given
        final BidRequest bidRequest = givenBidRequest(
                builder -> builder.video(Video.builder().build())
                        .metric(asList(Metric.builder().vendor("somebody").type("viewability").value(0.9f).build(),
                                Metric.builder().vendor("moat").type("viewability").value(0.3f).build(),
                                Metric.builder().vendor("comscore").type("unsupported").value(0.5f).build(),
                                Metric.builder().vendor("activeview").type("viewability").value(0.6f).build(),
                                Metric.builder().vendor("somebody").type("unsupported").value(0.7f).build())));

        // when
        final Result<List<HttpRequest<BidRequest>>> result = rubiconBidder.makeHttpRequests(bidRequest);

        // then
        assertThat(result.getErrors()).isEmpty();
        assertThat(result.getValue()).hasSize(1).doesNotContainNull()
                .extracting(httpRequest -> mapper.readValue(httpRequest.getBody(), BidRequest.class))
                .flatExtracting(BidRequest::getImp).doesNotContainNull()
                .flatExtracting(Imp::getMetric).doesNotContainNull()
                .containsOnly(Metric.builder().type("viewability").value(0.9f).vendor("somebody").build(),
                        Metric.builder().type("viewability").value(0.3f).vendor("seller-declared").build(),
                        Metric.builder().type("unsupported").value(0.5f).vendor("comscore").build(),
                        Metric.builder().type("viewability").value(0.6f).vendor("seller-declared").build(),
                        Metric.builder().type("unsupported").value(0.7f).vendor("somebody").build());
        assertThat(result.getValue()).hasSize(1).doesNotContainNull()
                .extracting(httpRequest -> mapper.readValue(httpRequest.getBody(), BidRequest.class))
                .flatExtracting(BidRequest::getImp).doesNotContainNull()
                .extracting(Imp::getExt).doesNotContainNull()
                .extracting(ext -> mapper.treeToValue(ext, RubiconImpExt.class))
                .containsOnly(RubiconImpExt.of(RubiconImpExtRp.of(null,
                        NullNode.getInstance(),
                        RubiconImpExtRpTrack.of("", "")), asList("moat.com", "doubleclickbygoogle.com")));
    }

    @Test
    public void makeHttpRequestsShouldCreateSourceWithPchainIfDefinedInImpExt() {
        // given
        final BidRequest bidRequest = givenBidRequest(
                builder -> builder.video(Video.builder().build()),
                builder -> builder.pchain("pchain"));

        // when
        final Result<List<HttpRequest<BidRequest>>> result = rubiconBidder.makeHttpRequests(bidRequest);

        // then
        assertThat(result.getErrors()).isEmpty();
        assertThat(result.getValue()).hasSize(1).doesNotContainNull()
                .extracting(httpRequest -> mapper.readValue(httpRequest.getBody(), BidRequest.class))
                .extracting(BidRequest::getSource).doesNotContainNull()
                .extracting(Source::getPchain)
                .containsOnly("pchain");
    }

    @Test
    public void makeHttpRequestsShouldUpdateSourceWithPchainIfDefinedInImpExt() {
        // given
        final BidRequest bidRequest = givenBidRequest(
                builder -> builder.source(Source.builder().tid("tid").build()),
                builder -> builder.video(Video.builder().build()),
                builder -> builder.pchain("pchain"));

        // when
        final Result<List<HttpRequest<BidRequest>>> result = rubiconBidder.makeHttpRequests(bidRequest);

        // then
        assertThat(result.getErrors()).isEmpty();
        assertThat(result.getValue()).hasSize(1).doesNotContainNull()
                .extracting(httpRequest -> mapper.readValue(httpRequest.getBody(), BidRequest.class))
                .extracting(BidRequest::getSource).doesNotContainNull()
                .extracting(Source::getPchain)
                .containsOnly("pchain");
    }

    @Test
    public void makeBidsShouldReturnEmptyResultIfResponseStatusIsNoContent() {
        // given
        final HttpCall<BidRequest> httpCall = HttpCall.success(HttpRequest.<BidRequest>builder().build(),
                HttpResponse.of(204, null, null), null);

        // when
        final Result<List<BidderBid>> result = rubiconBidder.makeBids(httpCall, givenBidRequest(identity()));

        // then
        assertThat(result).isEqualTo(Result.of(Collections.emptyList(), Collections.emptyList()));
    }

    @Test
    public void makeBidsShouldReturnErrorIfResponseBodyCouldNotBeParsed() {
        // given
        final HttpCall<BidRequest> httpCall = givenHttpCall(null, "invalid");

        // when
        final Result<List<BidderBid>> result = rubiconBidder.makeBids(httpCall, givenBidRequest(identity()));

        // then
        assertThat(result.getErrors()).hasSize(1);
        assertThat(result.getErrors().get(0).getMessage()).startsWith("Failed to decode: Unrecognized token");
        assertThat(result.getErrors().get(0).getType()).isEqualTo(BidderError.Type.bad_server_response);
        assertThat(result.getValue()).isEmpty();
    }

    @Test
    public void makeBidsShouldReturnBannerBidIfRequestImpHasNoVideo() throws JsonProcessingException {
        // given
        final HttpCall<BidRequest> httpCall = givenHttpCall(givenBidRequest(identity()),
                givenBidResponse(ONE));

        // when
        final Result<List<BidderBid>> result = rubiconBidder.makeBids(httpCall, givenBidRequest(identity()));

        // then
        assertThat(result.getErrors()).isEmpty();
        assertThat(result.getValue())
                .containsOnly(BidderBid.of(Bid.builder().price(ONE).build(), banner, "USD"));
    }

    @Test
    public void makeBidsShouldReturnBannerBidIfRequestImpHasBannerAndVideoButNoRequiredVideoFieldsPresent()
            throws JsonProcessingException {
        // given
        final HttpCall<BidRequest> httpCall = givenHttpCall(
                givenBidRequest(builder -> builder
                        .banner(Banner.builder().build())
                        .video(Video.builder().build())),
                givenBidResponse(ONE));

        // when
        final Result<List<BidderBid>> result = rubiconBidder.makeBids(httpCall, givenBidRequest(identity()));

        // then
        assertThat(result.getErrors()).isEmpty();
        assertThat(result.getValue())
                .containsOnly(BidderBid.of(Bid.builder().price(ONE).build(), banner, "USD"));
    }

    @Test
    public void makeBidsShouldReturnVideoBidIfRequestImpHasBannerAndVideoButAllRequiredVideoFieldsPresent()
            throws JsonProcessingException {
        // given
        final HttpCall<BidRequest> httpCall = givenHttpCall(
                givenBidRequest(builder -> builder
                        .banner(Banner.builder().build())
                        .video(Video.builder().mimes(singletonList("mime1")).protocols(singletonList(1))
                                .maxduration(60).linearity(2).api(singletonList(3)).build())),
                givenBidResponse(ONE));

        // when
        final Result<List<BidderBid>> result = rubiconBidder.makeBids(httpCall, givenBidRequest(identity()));

        // then
        assertThat(result.getErrors()).isEmpty();
        assertThat(result.getValue())
                .containsOnly(BidderBid.of(Bid.builder().price(ONE).build(), video, "USD"));
    }

    @Test
    public void makeBidsShouldReturnVideoBidIfRequestImpHasVideo() throws JsonProcessingException {
        // given
        final HttpCall<BidRequest> httpCall = givenHttpCall(
                givenBidRequest(builder -> builder.video(Video.builder().build())),
                givenBidResponse(ONE));

        // when
        final Result<List<BidderBid>> result = rubiconBidder.makeBids(httpCall, givenBidRequest(identity()));

        // then
        assertThat(result.getErrors()).isEmpty();
        assertThat(result.getValue())
                .containsOnly(BidderBid.of(Bid.builder().price(ONE).build(), video, "USD"));
    }

    @Test
    public void makeBidsShouldNotReturnImpIfPriceLessOrEqualToZero() throws JsonProcessingException {
        // given
        final HttpCall<BidRequest> httpCall = givenHttpCall(givenBidRequest(identity()),
                givenBidResponse(ZERO));

        // when
        final Result<List<BidderBid>> result = rubiconBidder.makeBids(httpCall, givenBidRequest(identity()));

        // then
        assertThat(result.getErrors()).isEmpty();
        assertThat(result.getValue()).isEmpty();
    }

    @Test
    public void makeBidsShouldReturnBidWithOverriddenCpmFromRequest() throws JsonProcessingException {
        // given
        final HttpCall<BidRequest> httpCall = givenHttpCall(givenBidRequest(identity()),
                givenBidResponse(TEN));

        final ExtRequest extBidRequest = ExtRequest.of(ExtRequestPrebid.builder()
                .bidders(mapper.valueToTree(ExtPrebidBidders.of(
                        mapper.createObjectNode().set("debug",
                                mapper.createObjectNode().put("cpmoverride", 5.55)))))
                .build());

        // when
        final Result<List<BidderBid>> result = rubiconBidder.makeBids(httpCall, givenBidRequest(
                builder -> builder.ext(extBidRequest),
                identity(),
                identity()));

        // then
        assertThat(result.getErrors()).isEmpty();
        assertThat(result.getValue()).hasSize(1)
                .extracting(BidderBid::getBid)
                .extracting(Bid::getPrice)
                .containsOnly(BigDecimal.valueOf(5.55));
    }

    @Test
    public void makeBidsShouldReturnBidWithOverriddenCpmFromImp() throws JsonProcessingException {
        // given
        final HttpCall<BidRequest> httpCall = givenHttpCall(givenBidRequest(identity()),
                givenBidResponse(TEN));

        final ExtRequest extBidRequest = ExtRequest.of(ExtRequestPrebid.builder()
                .bidders(mapper.valueToTree(ExtPrebidBidders.of(
                        mapper.createObjectNode().set("debug",
                                mapper.createObjectNode().put("cpmoverride", 5.55))))) // will be ignored
                .build());

        final ExtImp extImp = ExtImp.of(ExtImpPrebid.builder()
                .bidder(mapper.valueToTree(
                        RubiconImpExtPrebidBidder.of(RubiconImpExtPrebidRubiconDebug.of(4.44f))))
                .build(), null);

        // when
        final Result<List<BidderBid>> result = rubiconBidder.makeBids(httpCall, givenBidRequest(
                builder -> builder.ext(extBidRequest),
                builder -> builder.ext(mapper.valueToTree(extImp)),
                identity()));

        // then
        assertThat(result.getErrors()).isEmpty();
        assertThat(result.getValue()).hasSize(1)
                .extracting(BidderBid::getBid)
                .extracting(Bid::getPrice)
                .containsOnly(BigDecimal.valueOf(4.44));
    }

    @Test
    public void makeBidsShouldReturnBidWithBidIdFieldFromBidResponseIfZero() throws JsonProcessingException {
        // given
        final HttpCall<BidRequest> httpCall = givenHttpCall(givenBidRequest(identity()),
                mapper.writeValueAsString(BidResponse.builder()
                        .bidid("bidid1") // returned bidid from XAPI
                        .seatbid(singletonList(SeatBid.builder()
                                .bid(singletonList(Bid.builder().id("0").price(ONE).build()))
                                .build()))
                        .build()));

        // when
        final Result<List<BidderBid>> result = rubiconBidder.makeBids(httpCall, givenBidRequest(identity()));

        // then
        assertThat(result.getErrors()).isEmpty();
        assertThat(result.getValue())
                .containsOnly(BidderBid.of(Bid.builder().id("bidid1").price(ONE).build(), banner, "USD"));
    }

    @Test
    public void makeBidsShouldReturnBidWithOriginalBidIdFieldFromBidResponseIfNotZero() throws JsonProcessingException {
        // given
        final HttpCall<BidRequest> httpCall = givenHttpCall(givenBidRequest(identity()),
                mapper.writeValueAsString(BidResponse.builder()
                        .bidid("bidid1") // returned bidid from XAPI
                        .seatbid(singletonList(SeatBid.builder()
                                .bid(singletonList(Bid.builder().id("non-zero").price(ONE).build()))
                                .build()))
                        .build()));

        // when
        final Result<List<BidderBid>> result = rubiconBidder.makeBids(httpCall, givenBidRequest(identity()));

        // then
        assertThat(result.getErrors()).isEmpty();
        assertThat(result.getValue())
                .containsOnly(BidderBid.of(Bid.builder().id("non-zero").price(ONE).build(), banner, "USD"));
    }

    @Test
    public void makeBidsShouldReturnBidWithRandomlyGeneratedId() throws JsonProcessingException {
        // given
        rubiconBidder = new RubiconBidder(
                ENDPOINT_URL, USERNAME, PASSWORD, SUPPORTED_VENDORS, true, jacksonMapper);

        final HttpCall<BidRequest> httpCall = givenHttpCall(givenBidRequest(identity()),
                mapper.writeValueAsString(BidResponse.builder()
                        .seatbid(singletonList(SeatBid.builder()
                                .bid(singletonList(Bid.builder().id("bidid1").price(ONE).build()))
                                .build()))
                        .build()));

        // when
        final Result<List<BidderBid>> result = rubiconBidder.makeBids(httpCall, givenBidRequest(identity()));

        // then
        assertThat(result.getErrors()).isEmpty();
        assertThat(result.getValue())
                .extracting(BidderBid::getBid)
                .extracting(Bid::getId)
                .doesNotContainNull()
                .doesNotContain("bidid1");
    }

    @Test
    public void extractTargetingShouldReturnEmptyMapForEmptyExtension() {
        assertThat(rubiconBidder.extractTargeting(mapper.createObjectNode())).isEmpty();
    }

    @Test
    public void extractTargetingShouldReturnEmptyMapForInvalidExtension() {
        assertThat(rubiconBidder.extractTargeting(mapper.createObjectNode().put("rp", 1))).isEmpty();
        assertThat(rubiconBidder.extractTargeting(mapper.createObjectNode().putObject("rp").put("targeting", 1)))
                .isEmpty();
    }

    @Test
    public void extractTargetingShouldReturnEmptyMapForNullRp() {
        assertThat(rubiconBidder.extractTargeting(mapper.createObjectNode().putObject("rp"))).isEmpty();
    }

    @Test
    public void extractTargetingShouldReturnEmptyMapForNullTargeting() {
        assertThat(rubiconBidder.extractTargeting(mapper.createObjectNode().putObject("rp").putObject("targeting")))
                .isEmpty();
    }

    @Test
    public void extractTargetingShouldIgnoreEmptyTargetingValuesList() {
        // given
        final ObjectNode extBidBidder = mapper.valueToTree(RubiconTargetingExt.of(
                RubiconTargetingExtRp.of(singletonList(RubiconTargeting.of("rpfl_1001", emptyList())))));

        // when and then
        assertThat(rubiconBidder.extractTargeting(extBidBidder)).isEmpty();
    }

    @Test
    public void extractTargetingShouldReturnNotEmptyTargetingMap() {
        // given
        final ObjectNode extBidBidder = mapper.valueToTree(RubiconTargetingExt.of(
                RubiconTargetingExtRp.of(singletonList(
                        RubiconTargeting.of("rpfl_1001", asList("2_tier0100", "3_tier0100"))))));

        // when and then
        assertThat(rubiconBidder.extractTargeting(extBidBidder)).containsOnly(entry("rpfl_1001", "2_tier0100"));
    }

    private static BidRequest givenBidRequest(Function<BidRequestBuilder, BidRequestBuilder> bidRequestCustomizer,
                                              Function<ImpBuilder, ImpBuilder> impCustomizer,
                                              Function<ExtImpRubiconBuilder, ExtImpRubiconBuilder> extCustomizer) {
        return bidRequestCustomizer.apply(BidRequest.builder()
                .imp(singletonList(givenImp(impCustomizer, extCustomizer))))
                .build();
    }

    private static BidRequest givenBidRequest(Function<ImpBuilder, ImpBuilder> impCustomizer) {
        return givenBidRequest(identity(), impCustomizer, identity());
    }

    private static BidRequest givenBidRequest(Function<ImpBuilder, ImpBuilder> impCustomizer,
                                              Function<ExtImpRubiconBuilder, ExtImpRubiconBuilder> extCustomizer) {
        return givenBidRequest(identity(), impCustomizer, extCustomizer);
    }

    private static Imp givenImp(Function<ImpBuilder, ImpBuilder> impCustomizer,
                                Function<ExtImpRubiconBuilder, ExtImpRubiconBuilder> extCustomizer) {
        return impCustomizer.apply(Imp.builder()
                .ext(mapper.valueToTree(ExtPrebid.of(null, extCustomizer.apply(ExtImpRubicon.builder()).build()))))
                .build();
    }

    private static Imp givenImp(Function<ImpBuilder, ImpBuilder> impCustomizer) {
        return givenImp(impCustomizer, identity());
    }

    private static HttpCall<BidRequest> givenHttpCall(BidRequest bidRequest, String body) {
        return HttpCall.success(
                HttpRequest.<BidRequest>builder().payload(bidRequest).build(),
                HttpResponse.of(200, null, body),
                null);
    }

    private static String givenBidResponse(BigDecimal price) throws JsonProcessingException {
        return mapper.writeValueAsString(BidResponse.builder()
                .seatbid(singletonList(SeatBid.builder()
                        .bid(singletonList(Bid.builder()
                                .price(price)
                                .build()))
                        .build()))
                .build());
    }

    private static ExtRequest givenExtBidRequestWithRubiconFirstPartyData() {
        return ExtRequest.of(ExtRequestPrebid.builder()
                .data(ExtRequestPrebidData.of(singletonList("rubicon")))
                .build());
    }

    @AllArgsConstructor(staticName = "of")
    @Value
    private static class Inventory {

        List<String> rating;

        List<String> prodtype;
    }

    @AllArgsConstructor(staticName = "of")
    @Value
    private static class Visitor {

        List<String> ucat;

        List<String> search;
    }
}<|MERGE_RESOLUTION|>--- conflicted
+++ resolved
@@ -1185,11 +1185,7 @@
 
         final ObjectNode impExt = bidRequest.getImp().get(0).getExt();
         final ObjectNode impExtContextDataNode = mapper.createObjectNode()
-<<<<<<< HEAD
                 .<ObjectNode>set("property", mapper.createArrayNode().add("value"))
-=======
-                .put("property", "value")
->>>>>>> 6cae62eb
                 .put("adslot", "/test");
         impExt.set("context", mapper.valueToTree(ExtImpContext.of(null, null, null, impExtContextDataNode)));
 
@@ -1216,7 +1212,6 @@
         // given
         final BidRequest bidRequest = givenBidRequest(
                 identity(),
-<<<<<<< HEAD
                 impBuilder -> impBuilder.video(Video.builder().build()),
                 identity());
 
@@ -1249,23 +1244,13 @@
         // given
         final BidRequest bidRequest = givenBidRequest(
                 identity(),
-=======
->>>>>>> 6cae62eb
                 impBuilder -> impBuilder.video(Video.builder().build()),
                 identity());
 
         final ObjectNode impExt = bidRequest.getImp().get(0).getExt();
-<<<<<<< HEAD
         final ExtImpContextAdserver impExtContextAdserver = ExtImpContextAdserver.of("gam", "/test-adserver");
         impExt.set("context", mapper.valueToTree(ExtImpContext.of(
                 null, null, impExtContextAdserver, null)));
-=======
-        final ObjectNode adServer = mapper.createObjectNode()
-                .put("adslot", "/test")
-                .put("name", "gam");
-        final ObjectNode impExtContextDataNode = mapper.createObjectNode().set("adserver", adServer);
-        impExt.set("context", mapper.valueToTree(ExtImpContext.of(null, null, impExtContextDataNode)));
->>>>>>> 6cae62eb
 
         // when
         final Result<List<HttpRequest<BidRequest>>> result = rubiconBidder.makeHttpRequests(bidRequest);
