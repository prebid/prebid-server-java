--- conflicted
+++ resolved
@@ -1766,7 +1766,7 @@
                 givenBidResponse(BigDecimal.valueOf(-1)));
 
         // when
-        final Result<List<BidderBid>> result = rubiconBidder.makeBids(httpCall, null);
+        final Result<List<BidderBid>> result = rubiconBidder.makeBids(httpCall, givenBidRequest(identity()));
 
         // then
         assertThat(result.getErrors()).isEmpty();
@@ -1788,19 +1788,20 @@
     }
 
     @Test
-<<<<<<< HEAD
     public void makeBidsShouldNotReturnImpIfDealBidPriceLessThanZero() throws JsonProcessingException {
         // given
         final HttpCall<BidRequest> httpCall = givenHttpCall(givenBidRequest(identity()),
                 givenBidResponse(BigDecimal.valueOf(-1)));
 
         // when
-        final Result<List<BidderBid>> result = rubiconBidder.makeBids(httpCall, null);
+        final Result<List<BidderBid>> result = rubiconBidder.makeBids(httpCall, givenBidRequest(identity()));
 
         // then
         assertThat(result.getErrors()).isEmpty();
         assertThat(result.getValue()).isEmpty();
-=======
+    }
+
+    @Test
     public void makeBidsShouldReturnBidWithOverriddenCpmFromRequest() throws JsonProcessingException {
         // given
         final HttpCall<BidRequest> httpCall = givenHttpCall(givenBidRequest(identity()),
@@ -1855,7 +1856,6 @@
                 .extracting(BidderBid::getBid)
                 .extracting(Bid::getPrice)
                 .containsOnly(BigDecimal.valueOf(4.44));
->>>>>>> e4e439a3
     }
 
     @Test
