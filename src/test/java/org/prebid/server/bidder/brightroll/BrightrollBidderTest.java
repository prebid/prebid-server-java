--- conflicted
+++ resolved
@@ -62,13 +62,8 @@
                         .banner(Banner.builder().build())
                         .ext(mapper.valueToTree(ExtPrebid.of(null, ExtImpBrightroll.of("publisher")))).build()))
                 .device(Device.builder().ua("ua").ip("192.168.0.1").language("en").dnt(1).build())
-<<<<<<< HEAD
                 .user(User.builder().ext(mapper.valueToTree(ExtUser.builder().consent("consent").build())).build())
-                .regs(Regs.of(0, mapper.valueToTree(ExtRegs.of(1))))
-=======
-                .user(User.builder().ext(Json.mapper.valueToTree(ExtUser.builder().consent("consent").build())).build())
-                .regs(Regs.of(0, Json.mapper.valueToTree(ExtRegs.of(1, null))))
->>>>>>> 0307690b
+                .regs(Regs.of(0, mapper.valueToTree(ExtRegs.of(1, null))))
                 .build();
 
         // when
@@ -98,11 +93,7 @@
                         .user(User.builder()
                                 .ext(mapper.valueToTree(ExtUser.builder().consent("consent").build()))
                                 .build())
-<<<<<<< HEAD
-                        .regs(Regs.of(0, mapper.valueToTree(ExtRegs.of(1))))
-=======
-                        .regs(Regs.of(0, Json.mapper.valueToTree(ExtRegs.of(1, null))))
->>>>>>> 0307690b
+                        .regs(Regs.of(0, mapper.valueToTree(ExtRegs.of(1, null))))
                         .at(1)
                         .build()));
     }
