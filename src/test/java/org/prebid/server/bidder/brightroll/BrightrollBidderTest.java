package org.prebid.server.bidder.brightroll;

import com.fasterxml.jackson.core.JsonProcessingException;
import com.iab.openrtb.request.Banner;
import com.iab.openrtb.request.BidRequest;
import com.iab.openrtb.request.Device;
import com.iab.openrtb.request.Format;
import com.iab.openrtb.request.Imp;
import com.iab.openrtb.request.Regs;
import com.iab.openrtb.request.User;
import com.iab.openrtb.request.Video;
import com.iab.openrtb.response.Bid;
import com.iab.openrtb.response.BidResponse;
import com.iab.openrtb.response.SeatBid;
import io.netty.handler.codec.http.HttpHeaderValues;
import io.vertx.core.http.HttpMethod;
import org.junit.Before;
import org.junit.Test;
import org.prebid.server.VertxTest;
import org.prebid.server.bidder.model.BidderBid;
import org.prebid.server.bidder.model.BidderError;
import org.prebid.server.bidder.model.HttpCall;
import org.prebid.server.bidder.model.HttpRequest;
import org.prebid.server.bidder.model.HttpResponse;
import org.prebid.server.bidder.model.Result;
import org.prebid.server.proto.openrtb.ext.ExtImp;
import org.prebid.server.proto.openrtb.ext.request.ExtRegs;
import org.prebid.server.proto.openrtb.ext.request.ExtUser;
import org.prebid.server.proto.openrtb.ext.request.brightroll.ExtImpBrightroll;
import org.prebid.server.proto.openrtb.ext.response.BidType;
import org.prebid.server.util.HttpUtil;

import java.math.BigDecimal;
import java.util.Arrays;
import java.util.Collections;
import java.util.HashMap;
import java.util.List;
import java.util.Map;

import static java.util.Arrays.asList;
import static java.util.Collections.singletonList;
import static org.assertj.core.api.Assertions.assertThat;
import static org.assertj.core.api.Assertions.tuple;

public class BrightrollBidderTest extends VertxTest {

    private static final String ENDPOINT_URL = "http://brightroll.com";
    private static final BigDecimal BID_FLOOR = new BigDecimal("0.30");

    private BrightrollBidder brightrollBidder;

    @Before
    public void setUp() {
        final Map<String, BigDecimal> publisherIdToBidFloor = new HashMap<>();
        publisherIdToBidFloor.put("testPublisher", BID_FLOOR);
        publisherIdToBidFloor.put("publisher", null);
        brightrollBidder = new BrightrollBidder(ENDPOINT_URL, jacksonMapper, publisherIdToBidFloor);
    }

    @Test
    public void makeHttpRequestsShouldReturnHttpRequestWithCorrectBodyHeadersAndMethod()
            throws JsonProcessingException {
        // given
        final BidRequest bidRequest = BidRequest.builder()
                .imp(singletonList(Imp.builder()
                        .banner(Banner.builder().build())
                        .ext(mapper.valueToTree(ExtImp.of(null, ExtImpBrightroll.of("testPublisher")))).build()))
                .device(Device.builder().ua("ua").ip("192.168.0.1").language("en").dnt(1).build())
                .user(User.builder().ext(ExtUser.builder().consent("consent").build()).build())
                .regs(Regs.of(0, ExtRegs.of(1, null)))
                .build();

        // when
        final Result<List<HttpRequest<BidRequest>>> result = brightrollBidder.makeHttpRequests(bidRequest);

        // then
        assertThat(result.getErrors()).isEmpty();
        assertThat(result.getValue()).hasSize(1).extracting(HttpRequest::getMethod).containsExactly(HttpMethod.POST);
        assertThat(result.getValue()).extracting(HttpRequest::getUri)
                .containsExactly("http://brightroll.com?publisher=testPublisher");
        assertThat(result.getValue()).flatExtracting(httpRequest -> httpRequest.getHeaders().entries())
                .extracting(Map.Entry::getKey, Map.Entry::getValue)
                .containsOnly(
                        tuple(HttpUtil.CONTENT_TYPE_HEADER.toString(), HttpUtil.APPLICATION_JSON_CONTENT_TYPE),
                        tuple(HttpUtil.ACCEPT_HEADER.toString(), HttpHeaderValues.APPLICATION_JSON.toString()),
                        tuple(HttpUtil.USER_AGENT_HEADER.toString(), "ua"),
                        tuple(HttpUtil.ACCEPT_LANGUAGE_HEADER.toString(), "en"),
                        tuple(HttpUtil.X_FORWARDED_FOR_HEADER.toString(), "192.168.0.1"),
                        tuple(HttpUtil.DNT_HEADER.toString(), "1"),
                        tuple(HttpUtil.X_OPENRTB_VERSION_HEADER.toString(), "2.5"));
        assertThat(result.getValue()).extracting(HttpRequest::getBody).containsExactly(mapper.writeValueAsBytes(
                BidRequest.builder()
                        .imp(singletonList(Imp.builder()
                                .bidfloor(BID_FLOOR)
<<<<<<< HEAD
                                .banner(Banner.builder().battr(BLOCKED_CREATIVETYPES).build())
                                .ext(mapper.valueToTree(ExtImp.of(null, ExtImpBrightroll.of("testPublisher"))))
=======
                                .banner(Banner.builder().build())
                                .ext(mapper.valueToTree(ExtPrebid.of(null, ExtImpBrightroll.of("testPublisher"))))
>>>>>>> 18bd420c
                                .build()))
                        .device(Device.builder().ua("ua").ip("192.168.0.1").language("en").dnt(1).build())
                        .user(User.builder()
                                .ext(ExtUser.builder().consent("consent").build())
                                .build())
                        .regs(Regs.of(0, ExtRegs.of(1, null)))
                        .at(1)
                        .build()));
    }

    @Test
    public void makeHttpRequestShouldReturnErrorMessageWhenBannerOrVideoAreAbsentInImps() {
        // given
        final BidRequest bidRequest = BidRequest.builder()
                .imp(singletonList(Imp.builder().id("impId").build()))
                .build();

        // when
        final Result<List<HttpRequest<BidRequest>>> result = brightrollBidder.makeHttpRequests(bidRequest);

        // then
        assertThat(result.getErrors()).hasSize(1)
                .containsOnly(BidderError.badInput("ext.bidder not provided"));
        assertThat(result.getValue()).isEmpty();
    }

    @Test
    public void makeHttpRequestShouldReturnErrorMessageWhenImpExtIsEmpty() {
        // given
        final BidRequest bidRequest = BidRequest.builder()
                .imp(singletonList(Imp.builder()
                        .id("impId")
                        .banner(Banner.builder().build())
                        .ext(mapper.valueToTree(ExtImp.of(null, null))).build()))
                .build();
        // when
        final Result<List<HttpRequest<BidRequest>>> result = brightrollBidder.makeHttpRequests(bidRequest);

        // then
        assertThat(result.getErrors()).hasSize(1)
                .containsExactly(BidderError.badInput("ext.bidder not provided"));
        assertThat(result.getValue()).isEmpty();
    }

    @Test
    public void makeHttpRequestShouldReturnErrorMessageWhenImpExtIsIncorrectFormat() {
        // given
        final BidRequest bidRequest = BidRequest.builder()
                .imp(singletonList(Imp.builder()
                        .id("impId")
                        .banner(Banner.builder().build())
                        .ext(mapper.createObjectNode().put("bidder", 4)).build()))
                .build();
        // when
        final Result<List<HttpRequest<BidRequest>>> result = brightrollBidder.makeHttpRequests(bidRequest);

        // then
        assertThat(result.getErrors()).hasSize(1)
                .containsExactly(BidderError.badInput("ext.bidder.publisher not provided"));
        assertThat(result.getValue()).isEmpty();
    }

    @Test
    public void makeHttpRequestShouldReturnErrorMessageWhenImpExtPublisherIsEmpty() {
        // given
        final BidRequest bidRequest = BidRequest.builder()
                .imp(singletonList(Imp.builder()
                        .id("impId")
                        .banner(Banner.builder().build())
                        .ext(mapper.valueToTree(ExtImp.of(null, ExtImpBrightroll.of(null)))).build()))
                .build();
        // when
        final Result<List<HttpRequest<BidRequest>>> result = brightrollBidder.makeHttpRequests(bidRequest);

        // then
        assertThat(result.getErrors()).hasSize(1)
                .containsExactly(BidderError.badInput("publisher is empty"));
        assertThat(result.getValue()).isEmpty();
    }

    @Test
    public void makeHttpRequestShouldUpdateBannerWhenWAndHMissedAndFormatIsPresent() throws JsonProcessingException {
        // given
        final BidRequest bidRequest = BidRequest.builder()
                .imp(singletonList(Imp.builder()
                        .banner(Banner.builder().format(singletonList(Format.builder().w(200).h(100).build())).build())
                        .ext(mapper.valueToTree(ExtImp.of(null, ExtImpBrightroll.of("publisher")))).build()))
                .build();

        // when
        final Result<List<HttpRequest<BidRequest>>> result = brightrollBidder.makeHttpRequests(bidRequest);

        // then
        assertThat(result.getValue()).hasSize(1).extracting(HttpRequest::getMethod).containsExactly(HttpMethod.POST);
        assertThat(result.getValue()).extracting(HttpRequest::getBody).containsExactly(mapper.writeValueAsBytes(
                BidRequest.builder()
                        .imp(singletonList(Imp.builder().banner(Banner.builder().w(200).h(100)
                                .format(singletonList(Format.builder().w(200).h(100).build())).build())
                                .ext(mapper.valueToTree(ExtImp.of(null, ExtImpBrightroll.of("publisher"))))
                                .build()))
                        .at(1)
                        .build()));
    }

    @Test
    public void makeHttpRequestsShouldOverrideBadvAndBcatWhenPublisherIsInBidderAccounts() {
        // given
        final BidRequest bidRequest = BidRequest.builder()
                .imp(Arrays.asList(Imp.builder()
                                .banner(Banner.builder().build())
                                .ext(mapper.valueToTree(ExtImp.of(null, ExtImpBrightroll.of("publisher"))))
                                .build(),
                        Imp.builder()
                                .video(Video.builder().build())
                                .ext(mapper.valueToTree(ExtImp.of(null, ExtImpBrightroll.of("publisher"))))
                                .build()))
                .build();

        // when
        final Result<List<HttpRequest<BidRequest>>> result = brightrollBidder.makeHttpRequests(bidRequest);

        // then
        assertThat(result.getErrors()).isEmpty();
        assertThat(result.getValue()).hasSize(1)
                .extracting(httpRequest -> mapper.readValue(httpRequest.getBody(), BidRequest.class))
                .flatExtracting(BidRequest::getImp).hasSize(2)
                .extracting(Imp::getBanner, Imp::getVideo)
                .containsOnly(
                        tuple(Banner.builder().build(), null),
                        tuple(null, Video.builder().build()));
        assertThat(result.getValue()).hasSize(1)
                .extracting(httpRequest -> mapper.readValue(httpRequest.getBody(), BidRequest.class))
                .extracting(BidRequest::getBcat, BidRequest::getBadv)
                .containsOnly(tuple(null, null));
    }

    @Test
    public void makeHttpRequestsShouldNotSetRequestBcatIfExtPublisherIsNotInTheBidderAccountList() {
        // given
        final BidRequest bidRequest = BidRequest.builder()
                .imp(Collections.singletonList(Imp.builder()
                        .banner(Banner.builder().build())
                        .ext(mapper.valueToTree(ExtImp.of(null, ExtImpBrightroll.of("publisher"))))
                        .build()))
                .build();

        // when
        final Result<List<HttpRequest<BidRequest>>> result = brightrollBidder.makeHttpRequests(bidRequest);

        // then
        assertThat(result.getErrors()).isEmpty();
        assertThat(result.getValue()).hasSize(1)
                .extracting(httpRequest -> mapper.readValue(httpRequest.getBody(), BidRequest.class))
                .extracting(BidRequest::getBcat)
                .containsNull();
    }

    @Test
    public void makeHttpRequestShouldDropNotValidImpsFromRequest() throws JsonProcessingException {
        // given
        final BidRequest bidRequest = BidRequest.builder()
                .imp(asList(Imp.builder()
                                .banner(Banner.builder().build())
                                .ext(mapper.valueToTree(ExtImp.of(null, ExtImpBrightroll.of("publisher")))).build(),
                        Imp.builder().build()))
                .build();

        // when
        final Result<List<HttpRequest<BidRequest>>> result = brightrollBidder.makeHttpRequests(bidRequest);

        // then
        assertThat(result.getValue()).hasSize(1).extracting(HttpRequest::getMethod).containsExactly(HttpMethod.POST);
        assertThat(result.getValue()).extracting(HttpRequest::getBody).containsExactly(mapper.writeValueAsBytes(
                BidRequest.builder()
                        .imp(singletonList(Imp.builder().banner(Banner.builder().build())
                                .ext(mapper.valueToTree(ExtImp.of(null, ExtImpBrightroll.of("publisher"))))
                                .build()))
                        .at(1)
                        .build()));
    }

    @Test
    public void makeHttpRequestShouldReturnRequestWithoutDeviceHeadersWhenDeviceIsNull() {
        // given
        final BidRequest bidRequest = BidRequest.builder()
                .imp(singletonList(Imp.builder()
                        .id("impId")
                        .banner(Banner.builder().build())
                        .ext(mapper.valueToTree(ExtImp.of(null, ExtImpBrightroll.of(
                                "publisher")))).build()))
                .build();
        // when
        final Result<List<HttpRequest<BidRequest>>> result = brightrollBidder.makeHttpRequests(bidRequest);

        // then
        assertThat(result.getValue()).flatExtracting(httpRequest -> httpRequest.getHeaders().entries())
                .extracting(Map.Entry::getKey, Map.Entry::getValue)
                .containsOnly(
                        tuple(HttpUtil.CONTENT_TYPE_HEADER.toString(), HttpUtil.APPLICATION_JSON_CONTENT_TYPE),
                        tuple(HttpUtil.ACCEPT_HEADER.toString(), HttpHeaderValues.APPLICATION_JSON.toString()),
                        tuple(HttpUtil.X_OPENRTB_VERSION_HEADER.toString(), "2.5"));
    }

    @Test
    public void makeHttpRequestShouldReturnRequestWithoutErrorsOneOfTheImpsAndBidRequestAreValid() {
        // given
        final BidRequest bidRequest = BidRequest.builder()
                .imp(asList(
                        Imp.builder()
                                .banner(Banner.builder().build())
                                .ext(mapper.valueToTree(
                                        ExtImp.of(null, ExtImpBrightroll.of("publisher")))).build(),
                        Imp.builder().id("impId2").build()))
                .build();

        // when
        final Result<List<HttpRequest<BidRequest>>> result = brightrollBidder.makeHttpRequests(bidRequest);

        // then
        assertThat(result.getErrors()).isEmpty();
        assertThat(result.getValue()).hasSize(1)
                .extracting(HttpRequest::getUri)
                .containsExactly("http://brightroll.com?publisher=publisher");
    }

    @Test
    public void makeHttpRequestShouldReturnRequestWithoutUserAgentHeaderWhenUaIsAbsent() {
        // given
        final BidRequest bidRequest = BidRequest.builder()
                .imp(singletonList(
                        Imp.builder()
                                .banner(Banner.builder().build())
                                .ext(mapper.valueToTree(
                                        ExtImp.of(null, ExtImpBrightroll.of("publisher")))).build()))
                .device(Device.builder().ip("192.168.0.1").language("en").dnt(1).build())
                .build();

        // when
        final Result<List<HttpRequest<BidRequest>>> result = brightrollBidder.makeHttpRequests(bidRequest);

        // then
        assertThat(result.getValue()).flatExtracting(httpRequest -> httpRequest.getHeaders().entries())
                .extracting(Map.Entry::getKey, Map.Entry::getValue)
                .doesNotContain(tuple(HttpUtil.USER_AGENT_HEADER.toString(), "ua"));
    }

    @Test
    public void makeHttpRequestShouldReturnRequestWithoutForwardHeaderWhenIpIsAbsent() {
        // given
        final BidRequest bidRequest = BidRequest.builder()
                .imp(singletonList(
                        Imp.builder()
                                .banner(Banner.builder().build())
                                .ext(mapper.valueToTree(
                                        ExtImp.of(null, ExtImpBrightroll.of("publisher")))).build()))
                .device(Device.builder().ua("ua").language("en").dnt(1).build())
                .build();

        // when
        final Result<List<HttpRequest<BidRequest>>> result = brightrollBidder.makeHttpRequests(bidRequest);

        // then
        assertThat(result.getValue()).flatExtracting(httpRequest -> httpRequest.getHeaders().entries())
                .extracting(Map.Entry::getKey, Map.Entry::getValue)
                .doesNotContain(tuple(HttpUtil.X_FORWARDED_FOR_HEADER.toString(), "192.168.0.1"));
    }

    @Test
    public void makeHttpRequestShouldReturnRequestWithoutLanguageHeaderWhenLanguageIsAbsent() {
        // given
        final BidRequest bidRequest = BidRequest.builder()
                .imp(singletonList(
                        Imp.builder()
                                .banner(Banner.builder().build())
                                .ext(mapper.valueToTree(
                                        ExtImp.of(null, ExtImpBrightroll.of("publisher")))).build()))
                .device(Device.builder().ua("ua").ip("192.168.0.1").dnt(1).build())
                .build();

        // when
        final Result<List<HttpRequest<BidRequest>>> result = brightrollBidder.makeHttpRequests(bidRequest);

        // then
        assertThat(result.getValue()).flatExtracting(httpRequest -> httpRequest.getHeaders().entries())
                .extracting(Map.Entry::getKey, Map.Entry::getValue)
                .doesNotContain(tuple(HttpUtil.ACCEPT_LANGUAGE_HEADER.toString(), "en"));
    }

    @Test
    public void makeHttpRequestShouldReturnRequestWithoutDntHeaderWhenDntIsAbsent() {
        // given
        final BidRequest bidRequest = BidRequest.builder()
                .imp(singletonList(
                        Imp.builder()
                                .banner(Banner.builder().build())
                                .ext(mapper.valueToTree(
                                        ExtImp.of(null, ExtImpBrightroll.of("publisher")))).build()))
                .device(Device.builder().ua("ua").ip("192.168.0.1").language("en").build())
                .build();

        // when
        final Result<List<HttpRequest<BidRequest>>> result = brightrollBidder.makeHttpRequests(bidRequest);

        // then
        assertThat(result.getValue()).flatExtracting(httpRequest -> httpRequest.getHeaders().entries())
                .extracting(Map.Entry::getKey, Map.Entry::getValue)
                .doesNotContain(tuple(HttpUtil.DNT_HEADER.toString(), "1"));
    }

    @Test
    public void makeBidsShouldReturnBidWithoutErrors() throws JsonProcessingException {
        // given
        final String response = mapper.writeValueAsString(BidResponse.builder()
                .seatbid(singletonList(SeatBid.builder()
                        .bid(singletonList(Bid.builder().impid("impId").build()))
                        .build()))
                .build());
        final BidRequest bidRequest = BidRequest.builder().imp(singletonList(Imp.builder().id("impId")
                .banner(Banner.builder().build()).build())).build();

        final HttpCall<BidRequest> httpCall = givenHttpCall(response);

        // when
        final Result<List<BidderBid>> result = brightrollBidder.makeBids(httpCall, bidRequest);

        // then
        assertThat(result.getErrors()).isEmpty();
        assertThat(result.getValue()).hasSize(1)
                .containsExactly(BidderBid.of(Bid.builder().impid("impId").build(), BidType.banner, null));
    }

    @Test
    public void makeBidsShouldReturnReturnBidderBidWithBannerTypeWhenCorrespondingImpWasNotFound()
            throws JsonProcessingException {
        // given
        final String response = mapper.writeValueAsString(BidResponse.builder()
                .seatbid(singletonList(SeatBid.builder()
                        .bid(singletonList(Bid.builder().impid("impId2").build())).build()))
                .build());
        final BidRequest bidRequest = BidRequest.builder().imp(singletonList(Imp.builder().id("impId1").build()))
                .build();

        final HttpCall<BidRequest> httpCall = givenHttpCall(response);

        // when
        final Result<List<BidderBid>> result = brightrollBidder.makeBids(httpCall, bidRequest);

        // then
        assertThat(result.getErrors()).isEmpty();
        assertThat(result.getValue()).hasSize(1)
                .containsExactly(BidderBid.of(Bid.builder().impid("impId2").build(), BidType.banner, null));
    }

    @Test
    public void makeBidsShouldReturnBidderBidWithVideoTypeWhenBannerAndVideoBothPresentInImp()
            throws JsonProcessingException {
        // given
        final String response = mapper.writeValueAsString(BidResponse.builder()
                .seatbid(singletonList(SeatBid.builder()
                        .bid(singletonList(Bid.builder().impid("impId1").build())).build()))
                .build());
        final BidRequest bidRequest = BidRequest.builder().imp(singletonList(
                Imp.builder().banner(Banner.builder().build()).video(Video.builder().build()).id("impId1").build()))
                .build();

        final HttpCall<BidRequest> httpCall = givenHttpCall(response);

        // when
        final Result<List<BidderBid>> result = brightrollBidder.makeBids(httpCall, bidRequest);

        // then
        assertThat(result.getErrors()).isEmpty();
        assertThat(result.getValue()).hasSize(1)
                .containsExactly(BidderBid.of(Bid.builder().impid("impId1").build(), BidType.video, null));
    }

    @Test
    public void makeBidsShouldCheckForBidsOnlyFromFirstSeatBid() throws JsonProcessingException {
        // given
        final String response = mapper.writeValueAsString(BidResponse.builder()
                .seatbid(asList(
                        SeatBid.builder()
                                .bid(singletonList(Bid.builder().impid("impId1").build())).build(),
                        SeatBid.builder()
                                .bid(singletonList(Bid.builder().impid("impId2").build())).build()))
                .build());
        final BidRequest bidRequest = BidRequest.builder().imp(asList(
                Imp.builder().id("impId1").build(), Imp.builder().id("impId2").build())).build();

        final HttpCall<BidRequest> httpCall = givenHttpCall(response);

        // when
        final Result<List<BidderBid>> result = brightrollBidder.makeBids(httpCall, bidRequest);

        // then
        assertThat(result.getErrors()).isEmpty();
        assertThat(result.getValue()).hasSize(1)
                .containsExactly(BidderBid.of(Bid.builder().impid("impId1").build(), BidType.banner, null));
    }

    @Test
    public void makeBidsShouldReturnMultipleBidderBidsFromFirstSeatBid() throws JsonProcessingException {
        // given
        final String response = mapper.writeValueAsString(BidResponse.builder()
                .cur("EUR")
                .seatbid(singletonList(
                        SeatBid.builder()
                                .bid(asList(
                                        Bid.builder().impid("impId1").build(),
                                        Bid.builder().impid("impId2").build())).build()))
                .build());

        final BidRequest bidRequest = BidRequest.builder().imp(asList(
                Imp.builder().id("impId1").build(), Imp.builder().id("impId2").build())).build();

        final HttpCall<BidRequest> httpCall = givenHttpCall(response);

        // when
        final Result<List<BidderBid>> result = brightrollBidder.makeBids(httpCall, bidRequest);

        // then
        assertThat(result.getErrors()).isEmpty();
        assertThat(result.getValue()).hasSize(2)
                .containsExactly(BidderBid.of(Bid.builder().impid("impId1").build(), BidType.banner, "EUR"),
                        BidderBid.of(Bid.builder().impid("impId2").build(), BidType.banner, "EUR"));
    }

    @Test
    public void makeBidsShouldReturnBidderBidWithBannerTypeWhenVideoAndBannerAreNotPresentInImp()
            throws JsonProcessingException {
        // given
        final String response = mapper.writeValueAsString(BidResponse.builder()
                .seatbid(singletonList(SeatBid.builder()
                        .bid(singletonList(Bid.builder().impid("impId1").build())).build()))
                .build());
        final BidRequest bidRequest = BidRequest.builder().imp(singletonList(
                Imp.builder().id("impId1").build()))
                .build();

        final HttpCall<BidRequest> httpCall = givenHttpCall(response);

        // when
        final Result<List<BidderBid>> result = brightrollBidder.makeBids(httpCall, bidRequest);

        // then
        assertThat(result.getErrors()).isEmpty();
        assertThat(result.getValue()).hasSize(1)
                .containsExactly(BidderBid.of(Bid.builder().impid("impId1").build(), BidType.banner, null));
    }

    @Test
    public void makeBidsShouldReturnEmptyBidderBidAndErrorListsIfSeatBidIsNotPresentInResponse()
            throws JsonProcessingException {
        // given
        final String response = mapper.writeValueAsString(BidResponse.builder().build());
        final HttpCall<BidRequest> httpCall = givenHttpCall(response);

        // when
        final Result<List<BidderBid>> result = brightrollBidder.makeBids(httpCall, BidRequest.builder().build());

        // then
        assertThat(result.getErrors()).isEmpty();
        assertThat(result.getValue()).isEmpty();
    }

    @Test
    public void makeBidsShouldReturnEmptyBidderWithErrorWhenResponseCantBeParsed() {
        // given
        final HttpCall<BidRequest> httpCall = givenHttpCall("{");

        // when
        final Result<List<BidderBid>> result = brightrollBidder.makeBids(httpCall, BidRequest.builder().build());

        // then
        assertThat(result.getErrors()).hasSize(1)
                .containsExactly(BidderError.badServerResponse(
                        "Failed to decode: Unexpected end-of-input: expected close marker for Object (start marker at"
                                + " [Source: (String)\"{\"; line: 1, column: 1])\n at [Source: (String)\"{\"; line: 1, "
                                + "column: 2]"));
    }

    private static HttpCall<BidRequest> givenHttpCall(String body) {
        return HttpCall.success(null, HttpResponse.of(200, null, body), null);
    }
}<|MERGE_RESOLUTION|>--- conflicted
+++ resolved
@@ -23,7 +23,7 @@
 import org.prebid.server.bidder.model.HttpRequest;
 import org.prebid.server.bidder.model.HttpResponse;
 import org.prebid.server.bidder.model.Result;
-import org.prebid.server.proto.openrtb.ext.ExtImp;
+import org.prebid.server.proto.openrtb.ext.request.ExtImp;
 import org.prebid.server.proto.openrtb.ext.request.ExtRegs;
 import org.prebid.server.proto.openrtb.ext.request.ExtUser;
 import org.prebid.server.proto.openrtb.ext.request.brightroll.ExtImpBrightroll;
@@ -92,13 +92,8 @@
                 BidRequest.builder()
                         .imp(singletonList(Imp.builder()
                                 .bidfloor(BID_FLOOR)
-<<<<<<< HEAD
-                                .banner(Banner.builder().battr(BLOCKED_CREATIVETYPES).build())
+                                .banner(Banner.builder().build())
                                 .ext(mapper.valueToTree(ExtImp.of(null, ExtImpBrightroll.of("testPublisher"))))
-=======
-                                .banner(Banner.builder().build())
-                                .ext(mapper.valueToTree(ExtPrebid.of(null, ExtImpBrightroll.of("testPublisher"))))
->>>>>>> 18bd420c
                                 .build()))
                         .device(Device.builder().ua("ua").ip("192.168.0.1").language("en").dnt(1).build())
                         .user(User.builder()
