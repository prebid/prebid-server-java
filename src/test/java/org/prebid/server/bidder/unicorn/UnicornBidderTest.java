package org.prebid.server.bidder.unicorn;

import com.fasterxml.jackson.core.JsonProcessingException;
import com.fasterxml.jackson.databind.node.TextNode;
import com.iab.openrtb.request.BidRequest;
import com.iab.openrtb.request.Device;
import com.iab.openrtb.request.Imp;
import com.iab.openrtb.request.Regs;
import com.iab.openrtb.request.Source;
import com.iab.openrtb.response.Bid;
import com.iab.openrtb.response.BidResponse;
import com.iab.openrtb.response.SeatBid;
import io.netty.handler.codec.http.HttpHeaderValues;
import org.junit.Before;
import org.junit.Test;
import org.prebid.server.VertxTest;
import org.prebid.server.bidder.model.BidderBid;
import org.prebid.server.bidder.model.BidderCall;
import org.prebid.server.bidder.model.BidderError;
import org.prebid.server.bidder.model.HttpRequest;
import org.prebid.server.bidder.model.HttpResponse;
import org.prebid.server.bidder.model.Result;
import org.prebid.server.proto.openrtb.ext.ExtPrebid;
import org.prebid.server.proto.openrtb.ext.request.ExtImpPrebid;
import org.prebid.server.proto.openrtb.ext.request.ExtRegs;
import org.prebid.server.proto.openrtb.ext.request.ExtSource;
import org.prebid.server.proto.openrtb.ext.request.ExtStoredRequest;
import org.prebid.server.proto.openrtb.ext.request.unicorn.ExtImpUnicorn;
import org.prebid.server.util.HttpUtil;

import java.util.List;
import java.util.Map;
import java.util.function.Function;

import static java.util.Collections.singletonList;
import static java.util.function.Function.identity;
import static org.assertj.core.api.Assertions.assertThat;
import static org.assertj.core.api.Assertions.assertThatIllegalArgumentException;
import static org.assertj.core.api.Assertions.tuple;
import static org.prebid.server.proto.openrtb.ext.response.BidType.banner;

public class UnicornBidderTest extends VertxTest {

    private static final String ENDPOINT_URL = "https://127.0.0.1/test";

    private UnicornBidder unicornBidder;

    @Before
    public void setUp() {
        unicornBidder = new UnicornBidder(ENDPOINT_URL, jacksonMapper);
    }

    @Test
    public void creationShouldFailOnInvalidEndpointUrl() {
        assertThatIllegalArgumentException().isThrownBy(() -> new UnicornBidder("invalid_url", jacksonMapper));
    }

    @Test
    public void makeHttpRequestsShouldCorrectlyAddHeaders() {
        // given
        final BidRequest bidRequest = givenBidRequest(bidRequestBuilder ->
                        bidRequestBuilder.device(Device.builder().ua("someUa").ip("someIp").build()),
                identity());

        // when
        final Result<List<HttpRequest<BidRequest>>> result = unicornBidder.makeHttpRequests(bidRequest);

        // then
        assertThat(result.getValue())
                .flatExtracting(res -> res.getHeaders().entries())
                .extracting(Map.Entry::getKey, Map.Entry::getValue)
                .containsExactlyInAnyOrder(
                        tuple(HttpUtil.CONTENT_TYPE_HEADER.toString(), HttpUtil.APPLICATION_JSON_CONTENT_TYPE),
                        tuple(HttpUtil.ACCEPT_HEADER.toString(), HttpHeaderValues.APPLICATION_JSON.toString()),
                        tuple(HttpUtil.USER_AGENT_HEADER.toString(), "someUa"),
                        tuple(HttpUtil.X_FORWARDED_FOR_HEADER.toString(), "someIp"),
                        tuple(HttpUtil.X_OPENRTB_VERSION_HEADER.toString(), "2.5"));
    }

    @Test
    public void makeHttpRequestsShouldReturnErrorForNotValidImpExt() {
        // given
        final BidRequest bidRequest = givenBidRequest(
                impBuilder -> impBuilder.ext(mapper.valueToTree(ExtPrebid.of(null, mapper.createArrayNode()))));
        // when
        final Result<List<HttpRequest<BidRequest>>> result = unicornBidder.makeHttpRequests(bidRequest);

        // then
        assertThat(result.getErrors()).hasSize(1);
        assertThat(result.getErrors())
                .allSatisfy(error -> {
                    assertThat(error.getType()).isEqualTo(BidderError.Type.bad_input);
                    assertThat(error.getMessage())
                            .startsWith("Error while decoding ext of imp with id: 123, error: Cannot deserialize");
                });
    }

    @Test
    public void makeHttpRequestsShouldReturnErrorIfCoppaIsOne() {
        // given
        final BidRequest bidRequest = givenBidRequest(
                bidRequestBuilder -> bidRequestBuilder.regs(Regs.builder().coppa(1).build()), identity());
        // when
        final Result<List<HttpRequest<BidRequest>>> result = unicornBidder.makeHttpRequests(bidRequest);

        // then
        assertThat(result.getErrors()).containsExactly(BidderError.badInput("COPPA is not supported"));
    }

    @Test
    public void makeHttpRequestsShouldReturnErrorIfGdprIsOne() {
        // given
        final BidRequest bidRequest = givenBidRequest(bidRequestBuilder -> bidRequestBuilder
                .regs(Regs.builder().coppa(0).ext(ExtRegs.of(1, null)).build()), identity());
        // when
        final Result<List<HttpRequest<BidRequest>>> result = unicornBidder.makeHttpRequests(bidRequest);

        // then
        assertThat(result.getErrors()).containsExactly(BidderError.badInput("GDPR is not supported"));
    }

    @Test
    public void makeHttpRequestsShouldReturnErrorIfUsPrivacyIsPresent() {
        // given
        final BidRequest bidRequest = givenBidRequest(bidRequestBuilder -> bidRequestBuilder
                .regs(Regs.builder().coppa(0).ext(ExtRegs.of(0, "privacy")).build()), identity());
        // when
        final Result<List<HttpRequest<BidRequest>>> result = unicornBidder.makeHttpRequests(bidRequest);

        // then
        assertThat(result.getErrors()).containsExactly(BidderError.badInput("CCPA is not supported"));
    }

    @Test
    public void makeHttpRequestsShouldNotModifyEndpointURL() {
        // given
        final BidRequest bidRequest = givenBidRequest(identity());

        // when
        final Result<List<HttpRequest<BidRequest>>> result = unicornBidder.makeHttpRequests(bidRequest);

        // then
        assertThat(result.getErrors()).isEmpty();
        assertThat(result.getValue()).hasSize(1);
        assertThat(result.getValue())
                .extracting(HttpRequest::getUri)
                .containsExactly("https://127.0.0.1/test");
    }

    @Test
    public void makeHttpRequestsShouldEnrichEveryImpWithSecureAndTagIdParams() {
        // given
        final BidRequest bidRequest = givenBidRequest(identity());

        // when
        final Result<List<HttpRequest<BidRequest>>> result = unicornBidder.makeHttpRequests(bidRequest);

        // then
        assertThat(result.getErrors()).isEmpty();
        assertThat(result.getValue()).hasSize(1)
                .extracting(HttpRequest::getPayload)
                .flatExtracting(BidRequest::getImp)
                .extracting(Imp::getSecure, Imp::getTagid)
                .containsExactly(tuple(1, "placementId"));
    }

    @Test
    public void makeHttpRequestsShouldSetTagIdAndUpdateBidderPlacementIdPropertyWithStoredRequestProperty() {
        // given
        final BidRequest bidRequest = givenBidRequest(impBuilder ->
                impBuilder.ext(mapper.valueToTree(ExtPrebid.of(ExtImpPrebid.builder()
                        .storedrequest(ExtStoredRequest.of("storedRequestId"))
                        .build(), ExtImpUnicorn.of("", 123, "mediaId", 456)))));

        // when
        final Result<List<HttpRequest<BidRequest>>> result = unicornBidder.makeHttpRequests(bidRequest);

        // then
        assertThat(result.getErrors()).isEmpty();
        assertThat(result.getValue()).hasSize(1)
                .extracting(HttpRequest::getPayload)
                .flatExtracting(BidRequest::getImp)
                .extracting(Imp::getTagid)
                .containsExactly("storedRequestId");
        assertThat(result.getValue())
                .extracting(HttpRequest::getPayload)
                .flatExtracting(BidRequest::getImp)
                .extracting(Imp::getExt)
                .extracting(node -> node.get("bidder"))
                .extracting(bidder -> mapper.convertValue(bidder, ExtImpUnicorn.class))
                .extracting(ExtImpUnicorn::getPlacementId)
                .containsExactly("storedRequestId");
    }

    @Test
    public void makeHttpRequestsShouldAddAccountIdPropertyToRequestExt() {
        // given
        final BidRequest bidRequest = givenBidRequest(identity());

        // when
        final Result<List<HttpRequest<BidRequest>>> result = unicornBidder.makeHttpRequests(bidRequest);

        // then
        assertThat(result.getErrors()).isEmpty();
        assertThat(result.getValue())
                .extracting(HttpRequest::getPayload)
                .extracting(BidRequest::getExt)
                .extracting(requestExt -> requestExt.getProperty("accountId").intValue())
                .containsExactly(456);
    }

    @Test
    public void makeHttpRequestsShouldUpdateSourceValue() {
        // given
        final BidRequest bidRequest = givenBidRequest(bidRequestBuilder ->
                        bidRequestBuilder.source(Source.builder().tid("someTid").build()),
                identity());

        // when
        final Result<List<HttpRequest<BidRequest>>> result = unicornBidder.makeHttpRequests(bidRequest);

        // then
        final ExtSource extSource = ExtSource.of(null);
        extSource.addProperty("stype", new TextNode("prebid_server_uncn"));
        extSource.addProperty("bidder", new TextNode("unicorn"));
        final Source expectedSource = Source.builder().tid("someTid").ext(extSource).build();
        assertThat(result.getErrors()).isEmpty();
        assertThat(result.getValue())
                .extracting(HttpRequest::getPayload)
                .extracting(BidRequest::getSource)
                .containsExactly(expectedSource);
    }

    @Test
    public void makeHttpRequestsShouldReturnErrorForNotFoundStoredRequestId() {
        // given
        final BidRequest bidRequest = givenBidRequest(impBuilder ->
                impBuilder.ext(mapper.valueToTree(ExtPrebid.of(null, ExtImpUnicorn.of("", 123, "mediaId", 456)))));

        // when
        final Result<List<HttpRequest<BidRequest>>> result = unicornBidder.makeHttpRequests(bidRequest);

        // then
        assertThat(result.getErrors()).containsExactly(BidderError.badInput("stored request id not found in imp: 123"));
    }

    @Test
    public void makeBidsShouldReturnErrorIfResponseBodyCouldNotBeParsed() {
        // given
        final BidderCall<BidRequest> httpCall = givenHttpCall(null, "invalid");

        // when
        final Result<List<BidderBid>> result = unicornBidder.makeBids(httpCall, null);

        // then
        assertThat(result.getErrors()).hasSize(1)
                .allSatisfy(error -> {
                    assertThat(error.getType()).isEqualTo(BidderError.Type.bad_server_response);
                    assertThat(error.getMessage()).startsWith("Failed to decode: Unrecognized token");
                });
        assertThat(result.getValue()).isEmpty();
    }

    @Test
    public void makeBidsShouldReturnEmptyListIfBidResponseIsNull() throws JsonProcessingException {
        // given
        final BidderCall<BidRequest> httpCall = givenHttpCall(null, mapper.writeValueAsString(null));

        // when
        final Result<List<BidderBid>> result = unicornBidder.makeBids(httpCall, null);

        // then
        assertThat(result.getErrors()).isEmpty();
        assertThat(result.getValue()).isEmpty();
    }

    @Test
    public void makeBidsShouldReturnEmptyListIfBidResponseSeatBidIsNull() throws JsonProcessingException {
        // given
        final BidderCall<BidRequest> httpCall = givenHttpCall(null,
                mapper.writeValueAsString(BidResponse.builder().build()));

        // when
        final Result<List<BidderBid>> result = unicornBidder.makeBids(httpCall, null);

        // then
        assertThat(result.getErrors()).isEmpty();
        assertThat(result.getValue()).isEmpty();
    }

    @Test
    public void makeBidsShouldReturnBannerBidByDefault() throws JsonProcessingException {
        // given
        final BidderCall<BidRequest> httpCall = givenHttpCall(
                givenBidRequest(identity()),
                mapper.writeValueAsString(
                        givenBidResponse(identity())));

        // when
        final Result<List<BidderBid>> result = unicornBidder.makeBids(httpCall, null);

        // then
        assertThat(result.getErrors()).isEmpty();
        assertThat(result.getValue())
                .containsOnly(BidderBid.of(Bid.builder().build(), banner, null));
    }

    private static BidRequest givenBidRequest(
            Function<BidRequest.BidRequestBuilder, BidRequest.BidRequestBuilder> bidRequestCustomizer,
            Function<Imp.ImpBuilder, Imp.ImpBuilder> impCustomizer) {

        return bidRequestCustomizer.apply(BidRequest.builder()
                        .imp(singletonList(givenImp(impCustomizer))))
                .build();
    }

    private static BidRequest givenBidRequest(Function<Imp.ImpBuilder, Imp.ImpBuilder> impCustomizer) {
        return givenBidRequest(identity(), impCustomizer);
    }

    private static Imp givenImp(Function<Imp.ImpBuilder, Imp.ImpBuilder> impCustomizer) {
<<<<<<< HEAD
        return impCustomizer.apply(
                        Imp.builder()
                                .id("123")
                                .ext(mapper.valueToTree(ExtPrebid.of(
                                        null, ExtImpUnicorn.of("placementId", 123, "mediaId", 456)))))
=======
        return impCustomizer.apply(Imp.builder()
                        .id("123")
                        .ext(mapper.valueToTree(ExtPrebid.of(
                                null,
                                ExtImpUnicorn.of("placementId", 123, "mediaId", 456)))))
>>>>>>> 486d7834
                .build();
    }

    private static BidResponse givenBidResponse(Function<Bid.BidBuilder, Bid.BidBuilder> bidCustomizer) {
        return BidResponse.builder()
                .seatbid(singletonList(SeatBid.builder().bid(singletonList(bidCustomizer.apply(Bid.builder()).build()))
                        .build()))
                .build();
    }

    private static BidderCall<BidRequest> givenHttpCall(BidRequest bidRequest, String body) {
        return BidderCall.succeededHttp(
                HttpRequest.<BidRequest>builder().payload(bidRequest).build(),
                HttpResponse.of(200, null, body),
                null);
    }
}<|MERGE_RESOLUTION|>--- conflicted
+++ resolved
@@ -319,19 +319,11 @@
     }
 
     private static Imp givenImp(Function<Imp.ImpBuilder, Imp.ImpBuilder> impCustomizer) {
-<<<<<<< HEAD
-        return impCustomizer.apply(
-                        Imp.builder()
-                                .id("123")
-                                .ext(mapper.valueToTree(ExtPrebid.of(
-                                        null, ExtImpUnicorn.of("placementId", 123, "mediaId", 456)))))
-=======
         return impCustomizer.apply(Imp.builder()
                         .id("123")
                         .ext(mapper.valueToTree(ExtPrebid.of(
                                 null,
                                 ExtImpUnicorn.of("placementId", 123, "mediaId", 456)))))
->>>>>>> 486d7834
                 .build();
     }
 
