--- conflicted
+++ resolved
@@ -226,41 +226,6 @@
     }
 
     @Test
-<<<<<<< HEAD
-    public void makeBidsShouldReturnEmptyBidderBidsFromSecondSeatBid() throws JsonProcessingException {
-        // given
-        final SeatBid firstSeatBId = SeatBid.builder()
-                .bid(singletonList(Bid.builder()
-                        .impid("123")
-                        .build()))
-                .build();
-
-        final SeatBid secondSeatBid = SeatBid.builder()
-                .bid(singletonList(Bid.builder()
-                        .impid("456")
-                        .build()))
-                .build();
-
-        final HttpCall<BidRequest> httpCall = givenHttpCall(
-                BidRequest.builder()
-                        .imp(singletonList(Imp.builder().id("123").banner(Banner.builder().build()).build()))
-                        .build(),
-                mapper.writeValueAsString(BidResponse.builder()
-                        .seatbid(Arrays.asList(firstSeatBId, secondSeatBid))
-                        .build()));
-
-        // when
-        final Result<List<BidderBid>> result = telariaBidder.makeBids(httpCall, null);
-
-        // then
-        assertThat(result.getErrors()).isEmpty();
-        assertThat(result.getValue())
-                .containsExactly(BidderBid.of(Bid.builder().impid("123").build(), VIDEO, null));
-    }
-
-    @Test
-=======
->>>>>>> 43267f77
     public void makeHttpRequestsShouldReturnResultWithHttpRequestsContainingExpectedHeaders() {
         // given
         final BidRequest bidRequest = BidRequest.builder()
