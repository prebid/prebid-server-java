--- conflicted
+++ resolved
@@ -37,19 +37,13 @@
 import static java.util.function.Function.identity;
 import static org.assertj.core.api.Assertions.assertThat;
 import static org.assertj.core.api.Assertions.assertThatIllegalArgumentException;
-<<<<<<< HEAD
-import static org.prebid.server.proto.openrtb.ext.response.BidType.BANNER;
-import static org.prebid.server.proto.openrtb.ext.response.BidType.VIDEO;
-import static org.prebid.server.proto.openrtb.ext.response.BidType.X_NATIVE;
-=======
 import static org.assertj.core.api.Assertions.tuple;
 import static org.mockito.ArgumentMatchers.any;
 import static org.mockito.ArgumentMatchers.anyString;
 import static org.mockito.BDDMockito.given;
-import static org.prebid.server.proto.openrtb.ext.response.BidType.banner;
-import static org.prebid.server.proto.openrtb.ext.response.BidType.video;
-import static org.prebid.server.proto.openrtb.ext.response.BidType.xNative;
->>>>>>> 43267f77
+import static org.prebid.server.proto.openrtb.ext.response.BidType.BANNER;
+import static org.prebid.server.proto.openrtb.ext.response.BidType.VIDEO;
+import static org.prebid.server.proto.openrtb.ext.response.BidType.X_NATIVE;
 
 public class AdyoulikeBidderTest extends VertxTest {
 
@@ -257,11 +251,7 @@
         // then
         assertThat(result.getErrors()).isEmpty();
         assertThat(result.getValue())
-<<<<<<< HEAD
-                .containsExactly(BidderBid.of(Bid.builder().impid("123").build(), BANNER, "EUR"));
-=======
-                .containsExactly(BidderBid.of(Bid.builder().impid("123").build(), banner, "USD"));
->>>>>>> 43267f77
+                .containsExactly(BidderBid.of(Bid.builder().impid("123").build(), BANNER, "USD"));
     }
 
     @Test
@@ -279,11 +269,7 @@
         // then
         assertThat(result.getErrors()).isEmpty();
         assertThat(result.getValue())
-<<<<<<< HEAD
-                .containsExactly(BidderBid.of(Bid.builder().impid("123").build(), BANNER, "EUR"));
-=======
-                .containsExactly(BidderBid.of(Bid.builder().impid("123").build(), banner, "USD"));
->>>>>>> 43267f77
+                .containsExactly(BidderBid.of(Bid.builder().impid("123").build(), BANNER, "USD"));
     }
 
     @Test
@@ -301,11 +287,7 @@
         // then
         assertThat(result.getErrors()).isEmpty();
         assertThat(result.getValue())
-<<<<<<< HEAD
-                .containsExactly(BidderBid.of(Bid.builder().impid("123").build(), VIDEO, "EUR"));
-=======
-                .containsExactly(BidderBid.of(Bid.builder().impid("123").build(), video, "USD"));
->>>>>>> 43267f77
+                .containsExactly(BidderBid.of(Bid.builder().impid("123").build(), VIDEO, "USD"));
     }
 
     @Test
@@ -323,11 +305,7 @@
         // then
         assertThat(result.getErrors()).isEmpty();
         assertThat(result.getValue())
-<<<<<<< HEAD
-                .containsExactly(BidderBid.of(Bid.builder().impid("123").build(), X_NATIVE, "EUR"));
-=======
-                .containsExactly(BidderBid.of(Bid.builder().impid("123").build(), xNative, "USD"));
->>>>>>> 43267f77
+                .containsExactly(BidderBid.of(Bid.builder().impid("123").build(), X_NATIVE, "USD"));
     }
 
     @Test
@@ -346,11 +324,7 @@
         // then
         assertThat(result.getErrors()).isEmpty();
         assertThat(result.getValue())
-<<<<<<< HEAD
-                .containsExactly(BidderBid.of(Bid.builder().impid("123").build(), X_NATIVE, "EUR"));
-=======
-                .containsExactly(BidderBid.of(Bid.builder().impid("123").build(), xNative, "USD"));
->>>>>>> 43267f77
+                .containsExactly(BidderBid.of(Bid.builder().impid("123").build(), X_NATIVE, "USD"));
     }
 
     private static BidRequest givenBidRequest(
