--- conflicted
+++ resolved
@@ -583,11 +583,7 @@
     public void callShouldReturnGdprAwareAdapterResponseWithNoCookieIfNoAdapterUidInCookieAndNoAppInPreBidRequest()
             throws IOException {
         // given
-<<<<<<< HEAD
-        final Regs regs = Regs.of(0, ExtRegs.of(1, "1--"));
-=======
-        final Regs regs = Regs.of(0, mapper.valueToTree(ExtRegs.of(1, "1---")));
->>>>>>> 9466a913
+        final Regs regs = Regs.of(0, ExtRegs.of(1, "1---"));
         final User user = User.builder()
                 .ext(ExtUser.builder().consent("consent$1").build())
                 .build();
