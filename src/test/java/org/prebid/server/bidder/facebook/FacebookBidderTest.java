--- conflicted
+++ resolved
@@ -27,7 +27,7 @@
 import org.prebid.server.bidder.model.HttpRequest;
 import org.prebid.server.bidder.model.HttpResponse;
 import org.prebid.server.bidder.model.Result;
-import org.prebid.server.proto.openrtb.ext.ExtImp;
+import org.prebid.server.proto.openrtb.ext.request.ExtImp;
 import org.prebid.server.proto.openrtb.ext.request.facebook.ExtImpFacebook;
 import org.prebid.server.proto.openrtb.ext.response.BidType;
 
@@ -730,17 +730,10 @@
     private static Imp givenImp(Function<Imp.ImpBuilder, Imp.ImpBuilder> impCustomizer,
                                 Function<ExtImpFacebook, ExtImpFacebook> impExtCustomizer) {
         return impCustomizer.apply(Imp.builder()
-<<<<<<< HEAD
-                .id("imp1")
-                .banner(Banner.builder().h(50).format(singletonList(Format.builder().build())).build())
-                .ext(mapper.valueToTree(ExtImp.of(
-                        null, impExtCustomizer.apply(ExtImpFacebook.of("placementId", "pubId"))))))
-=======
                         .id("imp1")
                         .banner(Banner.builder().h(50).format(singletonList(Format.builder().build())).build())
-                        .ext(mapper.valueToTree(ExtPrebid.of(
+                        .ext(mapper.valueToTree(ExtImp.of(
                                 null, impExtCustomizer.apply(ExtImpFacebook.of("placementId", "pubId"))))))
->>>>>>> 18bd420c
                 .build();
     }
 
