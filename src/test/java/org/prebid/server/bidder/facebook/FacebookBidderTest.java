--- conflicted
+++ resolved
@@ -54,56 +54,26 @@
 
     @Before
     public void setUp() {
-<<<<<<< HEAD
-        facebookBidder = new FacebookBidder(ENDPOINT_URL, NON_SECURED_ENDPOINT_URL, PLATFORM_ID, jacksonMapper);
-=======
-        facebookBidder = new FacebookBidder(ENDPOINT_URL, PLATFORM_ID, APP_SECRET);
-    }
-
-    @Test
-    public void creationShouldFailOnNullArguments() {
-        assertThatNullPointerException().isThrownBy(
-                () -> new FacebookBidder(null, PLATFORM_ID, APP_SECRET));
-        assertThatNullPointerException().isThrownBy(
-                () -> new FacebookBidder(ENDPOINT_URL, null, APP_SECRET));
-        assertThatNullPointerException().isThrownBy(
-                () -> new FacebookBidder(ENDPOINT_URL, PLATFORM_ID, null));
+        facebookBidder = new FacebookBidder(ENDPOINT_URL, PLATFORM_ID, APP_SECRET, jacksonMapper);
     }
 
     @Test
     public void creationShouldFailOnBlankArguments() {
         assertThatIllegalArgumentException().isThrownBy(
-                () -> new FacebookBidder(ENDPOINT_URL, " ", APP_SECRET))
+                () -> new FacebookBidder(ENDPOINT_URL, " ", APP_SECRET, jacksonMapper))
                 .withMessageStartingWith("No facebook platform-id specified.");
         assertThatIllegalArgumentException().isThrownBy(
-                () -> new FacebookBidder(ENDPOINT_URL, PLATFORM_ID, " "))
+                () -> new FacebookBidder(ENDPOINT_URL, PLATFORM_ID, " ", jacksonMapper))
                 .withMessageStartingWith("No facebook app-secret specified.");
->>>>>>> 7ed338f0
     }
 
     @Test
     public void creationShouldFailOnInvalidEndpoints() {
         assertThatIllegalArgumentException()
-<<<<<<< HEAD
-                .isThrownBy(() -> new FacebookBidder("invalid_url", NON_SECURED_ENDPOINT_URL, PLATFORM_ID, jacksonMapper))
-=======
-                .isThrownBy(() -> new FacebookBidder("invalid_url", PLATFORM_ID, APP_SECRET))
->>>>>>> 7ed338f0
+                .isThrownBy(() -> new FacebookBidder("invalid_url", PLATFORM_ID, APP_SECRET, jacksonMapper))
                 .withMessage("URL supplied is not valid: invalid_url");
     }
 
-<<<<<<< HEAD
-        assertThatIllegalArgumentException()
-                .isThrownBy(() -> new FacebookBidder(ENDPOINT_URL, "invalid_url", PLATFORM_ID, jacksonMapper))
-                .withMessage("URL supplied is not valid: invalid_url");
-    }
-
-    @Test
-    public void creationShouldFailOnInvalidPlatformId() {
-        assertThatIllegalArgumentException()
-                .isThrownBy(() -> new FacebookBidder(ENDPOINT_URL, NON_SECURED_ENDPOINT_URL, "non-number", jacksonMapper))
-                .withMessage("Platform ID is not valid number: 'non-number'");
-=======
     @Test
     public void makeHttpRequestsShouldReturnErrorWhenUserIsNullOrBuyerUidIsBlank() {
         // given
@@ -149,7 +119,6 @@
         assertThat(result.getValue()).isEmpty();
         assertThat(result.getErrors()).hasSize(1);
         assertThat(result.getErrors().get(0).getMessage()).startsWith("Cannot deserialize instance of");
->>>>>>> 7ed338f0
     }
 
     @Test
