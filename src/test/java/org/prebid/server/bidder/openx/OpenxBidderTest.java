--- conflicted
+++ resolved
@@ -240,13 +240,8 @@
 
 
                         Imp.builder().id("impId1").audio(Audio.builder().build()).build()))
-<<<<<<< HEAD
                 .user(User.builder().ext(mapper.valueToTree(ExtUser.builder().consent("consent").build())).build())
-                .regs(Regs.of(0, mapper.valueToTree(ExtRegs.of(1))))
-=======
-                .user(User.builder().ext(Json.mapper.valueToTree(ExtUser.builder().consent("consent").build())).build())
-                .regs(Regs.of(0, Json.mapper.valueToTree(ExtRegs.of(1, null))))
->>>>>>> 0307690b
+                .regs(Regs.of(0, mapper.valueToTree(ExtRegs.of(1, null))))
                 .build();
 
         // when
@@ -291,11 +286,7 @@
                                 .user(User.builder()
                                         .ext(mapper.valueToTree(ExtUser.builder().consent("consent").build()))
                                         .build())
-<<<<<<< HEAD
-                                .regs(Regs.of(0, mapper.valueToTree(ExtRegs.of(1))))
-=======
-                                .regs(Regs.of(0, Json.mapper.valueToTree(ExtRegs.of(1, null))))
->>>>>>> 0307690b
+                                .regs(Regs.of(0, mapper.valueToTree(ExtRegs.of(1, null))))
                                 .build(),
                         // check if each of video imps is a part of separate bidRequest
                         BidRequest.builder()
@@ -318,11 +309,7 @@
                                 .user(User.builder()
                                         .ext(mapper.valueToTree(ExtUser.builder().consent("consent").build()))
                                         .build())
-<<<<<<< HEAD
-                                .regs(Regs.of(0, mapper.valueToTree(ExtRegs.of(1))))
-=======
-                                .regs(Regs.of(0, Json.mapper.valueToTree(ExtRegs.of(1, null))))
->>>>>>> 0307690b
+                                .regs(Regs.of(0, mapper.valueToTree(ExtRegs.of(1, null))))
                                 .build(),
                         // check if each of video imps is a part of separate bidRequest
                         BidRequest.builder()
@@ -343,11 +330,7 @@
                                 .user(User.builder()
                                         .ext(mapper.valueToTree(ExtUser.builder().consent("consent").build()))
                                         .build())
-<<<<<<< HEAD
-                                .regs(Regs.of(0, mapper.valueToTree(ExtRegs.of(1))))
-=======
-                                .regs(Regs.of(0, Json.mapper.valueToTree(ExtRegs.of(1, null))))
->>>>>>> 0307690b
+                                .regs(Regs.of(0, mapper.valueToTree(ExtRegs.of(1, null))))
                                 .build());
     }
 
