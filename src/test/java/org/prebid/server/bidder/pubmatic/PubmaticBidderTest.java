--- conflicted
+++ resolved
@@ -1007,20 +1007,14 @@
                 .containsExactly(mapper.convertValue(expectedKeyWords, ObjectNode.class));
     }
 
-<<<<<<< HEAD
+    private ObjectNode givenExtImpWithKadfloor(String kadfloor) {
+        return mapper.valueToTree(ExtPrebid.of(null, ExtImpPubmatic.builder().kadfloor(kadfloor).build()));
+    }
+
     private static ExtRequest expectedUpdatedBidRequest(Integer wrapperProfile, Integer wrapperVersion) {
         final ObjectNode pubmaticNode = mapper.createObjectNode()
                 .set("pubmatic", mapper.createObjectNode()
                         .set("wrapper", mapper.valueToTree(PubmaticWrapper.of(wrapperProfile, wrapperVersion))));
-=======
-    private ObjectNode givenExtImpWithKadfloor(String kadfloor) {
-        return mapper.valueToTree(ExtPrebid.of(null, ExtImpPubmatic.builder().kadfloor(kadfloor).build()));
-    }
-
-    private static ExtRequest givenInitialBidRequestExt(Integer wrapperProfile, Integer wrapperVersion) {
-        final ObjectNode wrapperNode = mapper.createObjectNode()
-                .set("wrapper", mapper.valueToTree(PubmaticWrapper.of(wrapperProfile, wrapperVersion)));
->>>>>>> 43267f77
 
         return ExtRequest.of(ExtRequestPrebid.builder().bidderparams(pubmaticNode).build());
     }
