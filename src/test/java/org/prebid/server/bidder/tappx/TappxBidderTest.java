--- conflicted
+++ resolved
@@ -63,32 +63,6 @@
     }
 
     @Test
-<<<<<<< HEAD
-    public void makeHttpRequestsShouldReturnErrorIfEndpointUrlComposingFails() {
-        // given
-        final BidRequest bidRequest = BidRequest.builder()
-                .imp(singletonList(Imp.builder()
-                        .ext(mapper.valueToTree(ExtPrebid.of(null,
-                                ExtImpTappx.of("invalid host", "tappxkey", "endpoint", null,
-                                        null, null, null))))
-                        .build()))
-                .build();
-
-        // when
-        final Result<List<HttpRequest<BidRequest>>> result = tappxBidder.makeHttpRequests(bidRequest);
-
-        // then
-        assertThat(result.getErrors()).hasSize(1)
-                .allSatisfy(error -> {
-                    assertThat(error.getMessage())
-                            .startsWith("Failed to build endpoint URL: Illegal character in authority at index 8");
-                    assertThat(error.getType()).isEqualTo(BidderError.Type.BAD_INPUT);
-                });
-    }
-
-    @Test
-=======
->>>>>>> 6e7c9eea
     public void makeHttpRequestsShouldNotModifyIncomingRequestImp() {
         // given
         final BidRequest bidRequest = BidRequest.builder()
