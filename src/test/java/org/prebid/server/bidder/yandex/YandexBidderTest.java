--- conflicted
+++ resolved
@@ -605,20 +605,8 @@
 
         // then
         assertThat(result.getErrors()).isEmpty();
-<<<<<<< HEAD
-        assertThat(result.getValue())
-                .first()
-                .extracting(HttpRequest::getUri)
-                .satisfies(url -> {
-                    assertThat(url).startsWith("https://test.endpoint.com/");
-                    assertThat(url).contains("target-ref=https%3A%2F%2Fdomain.com%2F");
-                    assertThat(url).contains("ssp-cur=EUR");
-                });
-
-=======
         assertThat(result.getValue()).hasSize(1);
-        assertThat(result.getValue().getFirst().getType()).isEqualTo(video); // Video has highest priority
->>>>>>> e3b3f8c3
+        assertThat(result.getValue().getFirst().getType()).isEqualTo(video);
     }
 
     private static BidRequest givenBidRequest(
