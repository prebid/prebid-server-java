--- conflicted
+++ resolved
@@ -30,14 +30,8 @@
 import static java.util.function.Function.identity;
 import static org.assertj.core.api.Assertions.assertThat;
 import static org.assertj.core.api.Assertions.assertThatIllegalArgumentException;
-<<<<<<< HEAD
 import static org.prebid.server.proto.openrtb.ext.response.BidType.BANNER;
 import static org.prebid.server.proto.openrtb.ext.response.BidType.VIDEO;
-=======
-import static org.prebid.server.proto.openrtb.ext.response.BidType.banner;
-import static org.prebid.server.proto.openrtb.ext.response.BidType.video;
-import static org.prebid.server.proto.openrtb.ext.response.BidType.xNative;
->>>>>>> 8ecf1008
 
 public class AmxBidderTest extends VertxTest {
 
@@ -228,12 +222,7 @@
         assertThat(result.getValue())
                 .containsExactly(BidderBid.of(Bid.builder()
                         .ext(bidExt)
-<<<<<<< HEAD
-                        .adm(expectedAdm)
                         .build(), VIDEO, "USD"));
-=======
-                        .build(), video, "USD"));
->>>>>>> 8ecf1008
     }
 
     @Test
@@ -268,19 +257,9 @@
         final Result<List<BidderBid>> result = amxBidder.makeBids(httpCall, null);
 
         // then
-<<<<<<< HEAD
-        assertThat(result.getErrors()).hasSize(1)
-                .satisfies(error -> {
-                    assertThat(error).extracting(BidderError::getType).containsExactly(BidderError.Type.BAD_INPUT);
-                    assertThat(error).extracting(BidderError::getMessage)
-                            .element(0).asString().startsWith("Cannot deserialize value");
-                });
-        assertThat(result.getValue()).isEmpty();
-=======
         assertThat(result.getErrors()).isEmpty();
         assertThat(result.getValue())
                 .containsExactly(BidderBid.of(Bid.builder().build(), banner, "USD"));
->>>>>>> 8ecf1008
     }
 
     @Test
@@ -301,7 +280,7 @@
         // then
         assertThat(result.getErrors()).hasSize(1)
                 .satisfies(error -> {
-                    assertThat(error).extracting(BidderError::getType).containsExactly(BidderError.Type.bad_input);
+                    assertThat(error).extracting(BidderError::getType).containsExactly(BidderError.Type.BAD_INPUT);
                     assertThat(error).extracting(BidderError::getMessage)
                             .element(0).asString().startsWith("Cannot deserialize value");
                 });
