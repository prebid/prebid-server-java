--- conflicted
+++ resolved
@@ -94,12 +94,8 @@
     @Test
     public void getGdprAppliesShouldReturnEmptyValueWhenRegsExtGdprIsNoEqualsToOneOrZero() {
         // given and when
-<<<<<<< HEAD
         final String gdpr = requestUtil.getGdprApplies(
-                Regs.of(null, mapper.valueToTree(ExtRegs.of(2))));
-=======
-        final String gdpr = AdformRequestUtil.getGdprApplies(Regs.of(null, mapper.valueToTree(ExtRegs.of(2, null))));
->>>>>>> 0307690b
+                Regs.of(null, mapper.valueToTree(ExtRegs.of(2, null))));
 
         // then
         assertThat(gdpr).isEmpty();
@@ -108,12 +104,8 @@
     @Test
     public void getGdprAppliesShouldReturnOne() {
         // given and when
-<<<<<<< HEAD
         final String gdpr = requestUtil.getGdprApplies(
-                Regs.of(null, mapper.valueToTree(ExtRegs.of(1))));
-=======
-        final String gdpr = AdformRequestUtil.getGdprApplies(Regs.of(null, mapper.valueToTree(ExtRegs.of(1, null))));
->>>>>>> 0307690b
+                Regs.of(null, mapper.valueToTree(ExtRegs.of(1, null))));
 
         // then
         assertThat(gdpr).isEqualTo("1");
@@ -122,12 +114,8 @@
     @Test
     public void getGdprAppliesShouldReturnZero() {
         // given and when
-<<<<<<< HEAD
         final String gdpr = requestUtil.getGdprApplies(
-                Regs.of(null, mapper.valueToTree(ExtRegs.of(0))));
-=======
-        final String gdpr = AdformRequestUtil.getGdprApplies(Regs.of(null, mapper.valueToTree(ExtRegs.of(0, null))));
->>>>>>> 0307690b
+                Regs.of(null, mapper.valueToTree(ExtRegs.of(0, null))));
 
         // then
         assertThat(gdpr).isEqualTo("0");
