package org.prebid.server.cookie;

import com.fasterxml.jackson.core.JsonProcessingException;
import io.vertx.core.http.Cookie;
import io.vertx.ext.web.RoutingContext;
import org.junit.Before;
import org.junit.Rule;
import org.junit.Test;
import org.mockito.Mock;
import org.mockito.junit.MockitoJUnit;
import org.mockito.junit.MockitoRule;
import org.prebid.server.VertxTest;
import org.prebid.server.cookie.model.UidWithExpiry;
import org.prebid.server.cookie.proto.Uids;

import java.io.IOException;
import java.time.Clock;
import java.time.Instant;
import java.time.ZonedDateTime;
import java.time.temporal.ChronoUnit;
import java.util.Base64;
import java.util.HashMap;
import java.util.Map;
import java.util.function.Function;
import java.util.stream.Collectors;
import java.util.stream.IntStream;

import static java.util.Collections.emptyMap;
import static java.util.Collections.singletonMap;
import static org.assertj.core.api.Assertions.assertThat;
import static org.assertj.core.api.Assertions.within;
import static org.mockito.BDDMockito.given;
import static org.mockito.Mockito.verifyNoInteractions;

public class UidsCookieServiceTest extends VertxTest {

    private static final String HOST_COOKIE_DOMAIN = "cookie-domain";
    private static final String OPT_OUT_COOKIE_NAME = "trp_optout";
    private static final String OPT_OUT_COOKIE_VALUE = "true";

    private static final String RUBICON = "rubicon";
    private static final String ADNXS = "adnxs";
    // Zero means size checking is disabled
    private static final int MAX_COOKIE_SIZE_BYTES = 0;

    @Rule
    public final MockitoRule mockitoRule = MockitoJUnit.rule();

    @Mock
    private RoutingContext routingContext;

    private UidsCookieService uidsCookieService;

    @Before
    public void setUp() {
        uidsCookieService = new UidsCookieService(
                "trp_optout", "true", null, null, "cookie-domain", 90, MAX_COOKIE_SIZE_BYTES, jacksonMapper);
    }

    @Test
    public void shouldReturnNonEmptyUidsCookieFromCookiesMap() {
        // given
        // this uids cookie value stands for {"uids":{"rubicon":"J5VLCWQP-26-CWFT","adnxs":"12345"}}
        final Map<String, String> cookies = singletonMap("uids",
                "eyJ1aWRzIjp7InJ1Ymljb24iOiJKNVZMQ1dRUC0yNi1DV0ZUIiwiYWRueHMiOiIxMjM0NSJ9fQ==");

        // when
        final UidsCookie uidsCookie = uidsCookieService.parseFromCookies(cookies);

        // then
        assertThat(uidsCookie).isNotNull();
        assertThat(uidsCookie.uidFrom(RUBICON)).isEqualTo("J5VLCWQP-26-CWFT");
        assertThat(uidsCookie.uidFrom(ADNXS)).isEqualTo("12345");
    }

    @Test
    public void shouldReturnNonEmptyUidsCookie() {
        // given
        // this uids cookie value stands for {"uids":{"rubicon":"J5VLCWQP-26-CWFT","adnxs":"12345"}}
        given(routingContext.cookieMap()).willReturn(singletonMap("uids", Cookie.cookie(
                "uids",
                "eyJ1aWRzIjp7InJ1Ymljb24iOiJKNVZMQ1dRUC0yNi1DV0ZUIiwiYWRueHMiOiIxMjM0NSJ9fQ==")));

        // when
        final UidsCookie uidsCookie = uidsCookieService.parseFromRequest(routingContext);

        // then
        assertThat(uidsCookie).isNotNull();
        assertThat(uidsCookie.uidFrom(RUBICON)).isEqualTo("J5VLCWQP-26-CWFT");
        assertThat(uidsCookie.uidFrom(ADNXS)).isEqualTo("12345");
    }

    @Test
    public void shouldReturnNonNullUidsCookieIfUidsCookieIsMissing() {
        // when
        final UidsCookie uidsCookie = uidsCookieService.parseFromRequest(routingContext);

        // then
        assertThat(uidsCookie).isNotNull();
    }

    @Test
    public void shouldReturnNonNullUidsCookieIfUidsCookieIsNonBase64() {
        // given
        given(routingContext.cookieMap()).willReturn(singletonMap("uids", Cookie.cookie("uids", "abcde")));

        // when
        final UidsCookie uidsCookie = uidsCookieService.parseFromRequest(routingContext);

        // then
        assertThat(uidsCookie).isNotNull();
    }

    @Test
    public void shouldReturnNonNullUidsCookieIfUidsCookieIsNonJson() {
        // given
        // this uids cookie value stands for "abcde"
        given(routingContext.cookieMap()).willReturn(singletonMap("uids", Cookie.cookie("uids", "bm9uLWpzb24=")));

        // when
        final UidsCookie uidsCookie = uidsCookieService.parseFromRequest(routingContext);

        // then
        assertThat(uidsCookie).isNotNull();
    }

    @Test
    public void shouldReturnNewUidsCookieWithBday() throws IOException {
        // when
        final UidsCookie uidsCookie = uidsCookieService.parseFromRequest(routingContext);
        final String uidsCookieBase64 = uidsCookieService.toCookie(uidsCookie).getValue();

        // then
        final Uids uids = mapper.readValue(Base64.getUrlDecoder().decode(uidsCookieBase64), Uids.class);
        assertThat(uids.getBday()).isCloseTo(ZonedDateTime.now(Clock.systemUTC()), within(10, ChronoUnit.SECONDS));
    }

    @Test
    public void shouldReturnUidsCookieWithOptoutTrueIfUidsCookieIsMissingAndOptoutCookieHasExpectedValue() {
        // given
        given(routingContext.cookieMap()).willReturn(
                singletonMap(OPT_OUT_COOKIE_NAME, Cookie.cookie(OPT_OUT_COOKIE_NAME, OPT_OUT_COOKIE_VALUE)));

        // when
        final UidsCookie uidsCookie = uidsCookieService.parseFromRequest(routingContext);

        // then
        assertThat(uidsCookie.allowsSync()).isFalse();
    }

    @Test
    public void shouldReturnUidsCookieWithOptoutTrueIfUidsCookieIsPresentAndOptoutCookieHasExpectedValue() {
        // given
        final Map<String, Cookie> cookies = new HashMap<>();
        // this uids cookie value stands for {"uids":{"rubicon":"J5VLCWQP-26-CWFT","adnxs":"12345"}}
        cookies.put("uids", Cookie.cookie("uids",
                "eyJ1aWRzIjp7InJ1Ymljb24iOiJKNVZMQ1dRUC0yNi1DV0ZUIiwiYWRueHMiOiIxMjM0NSJ9fQ=="));
        cookies.put(OPT_OUT_COOKIE_NAME, Cookie.cookie(OPT_OUT_COOKIE_NAME, OPT_OUT_COOKIE_VALUE));

        given(routingContext.cookieMap()).willReturn(cookies);

        // when
        final UidsCookie uidsCookie = uidsCookieService.parseFromRequest(routingContext);

        // then
        assertThat(uidsCookie.allowsSync()).isFalse();
        assertThat(uidsCookie.uidFrom(RUBICON)).isNull();
        assertThat(uidsCookie.uidFrom(ADNXS)).isNull();
    }

    @Test
    public void toCookieShouldTrimUidsToNotExceedCookieBytesLengthLimit() {
        // given
        uidsCookieService = new UidsCookieService(
                "trp_optout", "true", null, null, "cookie-domain", 90, 4096, jacksonMapper);

        final Map<String, UidWithExpiry> uidWithExpiryMap = IntStream.range(0, 1000)
                .mapToObj(i -> "a" + i)
                .collect(Collectors.toMap(Function.identity(), UidWithExpiry::expired));

        final Uids uids = Uids.builder().uids(uidWithExpiryMap).build();
        final UidsCookie uidsCookie = new UidsCookie(uids, jacksonMapper);

        // when
        final Cookie cookie = uidsCookieService.toCookie(uidsCookie);

        // then
        assertThat(cookie.encode().getBytes().length).isLessThanOrEqualTo(4096);
    }

    @Test
    public void shouldReturnUidsCookieWithOptoutFalseIfOptoutCookieHasNotExpectedValue() {
        // given
        final Map<String, Cookie> cookies = new HashMap<>();
        // this uids cookie value stands for {"uids":{"rubicon":"J5VLCWQP-26-CWFT","adnxs":"12345"}}
        cookies.put("uids", Cookie.cookie("uids",
                "eyJ1aWRzIjp7InJ1Ymljb24iOiJKNVZMQ1dRUC0yNi1DV0ZUIiwiYWRueHMiOiIxMjM0NSJ9fQ=="));
        cookies.put(OPT_OUT_COOKIE_NAME, Cookie.cookie(OPT_OUT_COOKIE_NAME, "dummy"));

        given(routingContext.cookieMap()).willReturn(cookies);

        // when
        final UidsCookie uidsCookie = uidsCookieService.parseFromRequest(routingContext);

        // then
        assertThat(uidsCookie.allowsSync()).isTrue();
        assertThat(uidsCookie.uidFrom(RUBICON)).isEqualTo("J5VLCWQP-26-CWFT");
        assertThat(uidsCookie.uidFrom(ADNXS)).isEqualTo("12345");
    }

    @Test
    public void shouldReturnUidsCookieWithOptoutFalseIfOptoutCookieNameNotSpecified() {
        // given
        uidsCookieService = new UidsCookieService(
                null, "true", null, null, "cookie-domain", 90, MAX_COOKIE_SIZE_BYTES, jacksonMapper);
        given(routingContext.cookieMap()).willReturn(
                singletonMap(OPT_OUT_COOKIE_NAME, Cookie.cookie("trp_optout", "true")));

        // when
        final UidsCookie uidsCookie = uidsCookieService.parseFromRequest(routingContext);

        // then
        assertThat(uidsCookie.allowsSync()).isTrue();
    }

    @Test
    public void shouldReturnUidsCookieWithOptoutFalseIfOptoutCookieValueNotSpecified() {
        // given
        uidsCookieService = new UidsCookieService(
                "trp_optout", null, null, null, "cookie-domain", 90, MAX_COOKIE_SIZE_BYTES, jacksonMapper);
        given(routingContext.cookieMap()).willReturn(
                singletonMap(OPT_OUT_COOKIE_NAME, Cookie.cookie("trp_optout", "true")));

        // when
        final UidsCookie uidsCookie = uidsCookieService.parseFromRequest(routingContext);

        // then
        assertThat(uidsCookie.allowsSync()).isTrue();
    }

    @Test
    public void shouldReturnRubiconCookieValueFromHostCookieWhenUidValueIsAbsent() {
        // given
        uidsCookieService = new UidsCookieService(
                "trp_optout", "true", "rubicon", "khaos", "cookie-domain", 90, MAX_COOKIE_SIZE_BYTES, jacksonMapper);
        given(routingContext.cookieMap()).willReturn(singletonMap("khaos", Cookie.cookie("khaos", "abc123")));

        // when
        final UidsCookie uidsCookie = uidsCookieService.parseFromRequest(routingContext);

        // then
        assertThat(uidsCookie.uidFrom(RUBICON)).isEqualTo("abc123");
    }

    @Test
    public void shouldReturnRubiconCookieValueFromHostCookieWhenUidValueIsPresentButDiffers() {
        // given
        uidsCookieService = new UidsCookieService(
                "trp_optout", "true", "rubicon", "khaos", "cookie-domain", 90, MAX_COOKIE_SIZE_BYTES, jacksonMapper);

        final Map<String, Cookie> cookies = new HashMap<>();
        // this uids cookie value stands for {"uids":{"rubicon":"J5VLCWQP-26-CWFT","adnxs":"12345"}}
        cookies.put("uids", Cookie.cookie("uids",
                "eyJ1aWRzIjp7InJ1Ymljb24iOiJKNVZMQ1dRUC0yNi1DV0ZUIiwiYWRueHMiOiIxMjM0NSJ9fQ=="));
        cookies.put("khaos", Cookie.cookie("khaos", "abc123"));

        given(routingContext.cookieMap()).willReturn(cookies);

        // when
        final UidsCookie uidsCookie = uidsCookieService.parseFromRequest(routingContext);

        // then
        assertThat(uidsCookie.uidFrom(RUBICON)).isEqualTo("abc123");
    }

    @Test
    public void shouldSkipFacebookSentinelFromUidsCookie() throws JsonProcessingException {
        // given
        final Map<String, UidWithExpiry> uidsWithExpiry = new HashMap<>();
        uidsWithExpiry.put(RUBICON, UidWithExpiry.live("J5VLCWQP-26-CWFT"));
        uidsWithExpiry.put("audienceNetwork", UidWithExpiry.live("0"));
        final Uids uids = Uids.builder().uids(uidsWithExpiry).build();
        final String encodedUids = encodeUids(uids);

        given(routingContext.cookieMap()).willReturn(singletonMap("uids", Cookie.cookie("uids", encodedUids)));

        // when
        final UidsCookie uidsCookie = uidsCookieService.parseFromRequest(routingContext);

        // then
        assertThat(uidsCookie).isNotNull();
        assertThat(uidsCookie.uidFrom(RUBICON)).isEqualTo("J5VLCWQP-26-CWFT");
        assertThat(uidsCookie.uidFrom("audienceNetwork")).isNull();
    }

    @Test
<<<<<<< HEAD
    public void toCookieShouldEnforceMaxCookieSizeAndRemoveAUidWithCloserExpirationDate() throws IOException {
        // given
        final UidsCookie uidsCookie = new UidsCookie(Uids.builder().uids(new LinkedHashMap<>()).build(), jacksonMapper)
                .updateUid("improvedigital", "improvedigitalUid")
                .updateUid(RUBICON, "rubiconUid")
                .updateUid("conversant", "conversantUid")
                .updateUid(ADNXS, "adnxsUid")
                .updateUid("sharethrough", "sharethroughUid")
                .updateUid("yahoossp", "yahoosspUid");

        // the size of uidsCookie above is 530, therefore it is expected to be modified.
        final int maxCookieSizeBytes = 500;
        uidsCookieService = new UidsCookieService(OPT_OUT_COOKIE_NAME, OPT_OUT_COOKIE_VALUE, null,
                null, HOST_COOKIE_DOMAIN, 90, maxCookieSizeBytes, jacksonMapper);

        // when
        final Cookie cookie = uidsCookieService.toCookie(uidsCookie);

        // then
        final Map<String, UidWithExpiry> uids = decodeUids(cookie.getValue()).getUids();

        // 7 UIDs were added above.
        // NOTE: order can be different, therefore unable to check what exact UID is missing
        assertThat(uids).hasSize(6);
    }

    @Test
=======
>>>>>>> de135e74
    public void toCookieShouldReturnCookieWithExpectedValue() throws IOException {
        // given
        final UidsCookie uidsCookie = new UidsCookie(
                Uids.builder().uids(new HashMap<>()).build(), jacksonMapper)
                .updateUid(RUBICON, "rubiconUid")
                .updateUid(ADNXS, "adnxsUid");

        // when
        final Cookie cookie = uidsCookieService.toCookie(uidsCookie);

        // then
        final Map<String, UidWithExpiry> uids = decodeUids(cookie.getValue()).getUids();

        assertThat(uids).hasSize(2);
        assertThat(uids.get(RUBICON).getUid()).isEqualTo("rubiconUid");
        assertThat(uids.get(RUBICON).getExpires().toInstant())
                .isCloseTo(Instant.now().plus(14, ChronoUnit.DAYS), within(10, ChronoUnit.SECONDS));

        assertThat(uids.get(ADNXS).getUid()).isEqualTo("adnxsUid");
        assertThat(uids.get(ADNXS).getExpires().toInstant())
                .isCloseTo(Instant.now().plus(14, ChronoUnit.DAYS), within(10, ChronoUnit.SECONDS));
    }

    @Test
    public void toCookieShouldReturnCookieWithExpectedExpiration() {
        // when
        final UidsCookie uidsCookie = new UidsCookie(
                Uids.builder().uids(new HashMap<>()).build(), jacksonMapper);
        final Cookie cookie = uidsCookieService.toCookie(uidsCookie);

        // then
        assertThat(cookie.encode()).containsSequence("Max-Age=7776000; Expires=");
    }

    @Test
    public void toCookieShouldReturnCookieWithExpectedDomain() {
        // when
        final UidsCookie uidsCookie = new UidsCookie(
                Uids.builder().uids(new HashMap<>()).build(), jacksonMapper);
        final Cookie cookie = uidsCookieService.toCookie(uidsCookie);

        // then
        assertThat(cookie.getDomain()).isEqualTo(HOST_COOKIE_DOMAIN);
    }

    @Test
    public void shouldCreateUidsFromLegacyUidsIfUidsAreMissed() {
        // given
        // this uids cookie value stands for
        // {"uids":{"rubicon":"J5VLCWQP-26-CWFT"},"tempUIDs":{}},"bday":"2017-08-15T19:47:59.523908376Z"}
        given(routingContext.cookieMap()).willReturn(singletonMap("uids", Cookie.cookie(
                "uids",
                "eyJ1aWRzIjp7InJ1Ymljb24iOiJKNVZMQ1dRUC0yNi1DV0ZUIn0sInRlbXBVSURzIjp7fX0sImJkYXkiOiIyMDE3LTA"
                        + "4LTE1VDE5OjQ3OjU5LjUyMzkwODM3NloifQ==")));

        // when
        final UidsCookie uidsCookie = uidsCookieService.parseFromRequest(routingContext);

        // then
        assertThat(uidsCookie).isNotNull();
        assertThat(uidsCookie.uidFrom(RUBICON)).isEqualTo("J5VLCWQP-26-CWFT");
    }

    @Test
    public void shouldParseHostCookie() {
        // given
        uidsCookieService = new UidsCookieService(
                "trp_optout", "true", null, "khaos", "cookie-domain", 90, MAX_COOKIE_SIZE_BYTES, jacksonMapper);

        // when
        final String hostCookie = uidsCookieService.parseHostCookie(singletonMap("khaos", "userId"));

        // then
        assertThat(hostCookie).isEqualTo("userId");
    }

    @Test
    public void shouldNotReadHostCookieIfNameNotSpecified() {
        // when
        final String hostCookie = uidsCookieService.parseHostCookie(emptyMap());

        // then
        verifyNoInteractions(routingContext);
        assertThat(hostCookie).isNull();
    }

    @Test
    public void shouldReturnNullIfHostCookieIsNotPresent() {
        // when
        final String hostCookie = uidsCookieService.parseHostCookie(singletonMap("khaos", null));

        // then
        assertThat(hostCookie).isNull();
    }

    private static String encodeUids(Uids uids) throws JsonProcessingException {
        return Base64.getUrlEncoder().encodeToString(mapper.writeValueAsBytes(uids));
    }

    private static Uids decodeUids(String value) throws IOException {
        return mapper.readValue(Base64.getUrlDecoder().decode(value), Uids.class);
    }
}<|MERGE_RESOLUTION|>--- conflicted
+++ resolved
@@ -294,36 +294,6 @@
     }
 
     @Test
-<<<<<<< HEAD
-    public void toCookieShouldEnforceMaxCookieSizeAndRemoveAUidWithCloserExpirationDate() throws IOException {
-        // given
-        final UidsCookie uidsCookie = new UidsCookie(Uids.builder().uids(new LinkedHashMap<>()).build(), jacksonMapper)
-                .updateUid("improvedigital", "improvedigitalUid")
-                .updateUid(RUBICON, "rubiconUid")
-                .updateUid("conversant", "conversantUid")
-                .updateUid(ADNXS, "adnxsUid")
-                .updateUid("sharethrough", "sharethroughUid")
-                .updateUid("yahoossp", "yahoosspUid");
-
-        // the size of uidsCookie above is 530, therefore it is expected to be modified.
-        final int maxCookieSizeBytes = 500;
-        uidsCookieService = new UidsCookieService(OPT_OUT_COOKIE_NAME, OPT_OUT_COOKIE_VALUE, null,
-                null, HOST_COOKIE_DOMAIN, 90, maxCookieSizeBytes, jacksonMapper);
-
-        // when
-        final Cookie cookie = uidsCookieService.toCookie(uidsCookie);
-
-        // then
-        final Map<String, UidWithExpiry> uids = decodeUids(cookie.getValue()).getUids();
-
-        // 7 UIDs were added above.
-        // NOTE: order can be different, therefore unable to check what exact UID is missing
-        assertThat(uids).hasSize(6);
-    }
-
-    @Test
-=======
->>>>>>> de135e74
     public void toCookieShouldReturnCookieWithExpectedValue() throws IOException {
         // given
         final UidsCookie uidsCookie = new UidsCookie(
