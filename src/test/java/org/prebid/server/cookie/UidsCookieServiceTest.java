package org.prebid.server.cookie;

<<<<<<< HEAD
import io.vertx.core.buffer.Buffer;
import io.vertx.core.http.Cookie;
import io.vertx.core.json.Json;
=======
import com.fasterxml.jackson.core.JsonProcessingException;
import io.vertx.ext.web.Cookie;
>>>>>>> d21014db
import io.vertx.ext.web.RoutingContext;
import org.junit.Before;
import org.junit.Rule;
import org.junit.Test;
import org.mockito.Mock;
import org.mockito.junit.MockitoJUnit;
import org.mockito.junit.MockitoRule;
import org.prebid.server.VertxTest;
import org.prebid.server.cookie.model.UidWithExpiry;
import org.prebid.server.cookie.proto.Uids;

import java.io.IOException;
import java.time.Clock;
import java.time.Instant;
import java.time.ZonedDateTime;
import java.time.temporal.ChronoUnit;
import java.util.Base64;
import java.util.HashMap;
import java.util.Map;

import static java.util.Collections.emptyMap;
import static java.util.Collections.singletonMap;
import static org.assertj.core.api.Assertions.assertThat;
import static org.assertj.core.api.Assertions.within;
import static org.mockito.BDDMockito.given;
import static org.mockito.Mockito.verifyZeroInteractions;

public class UidsCookieServiceTest extends VertxTest {

    private static final String HOST_COOKIE_DOMAIN = "cookie-domain";
    private static final String OPT_OUT_COOKIE_NAME = "trp_optout";
    private static final String OPT_OUT_COOKIE_VALUE = "true";

    private static final String RUBICON = "rubicon";
    private static final String ADNXS = "adnxs";
    // Zero means size checking is disabled
    private static final int MAX_COOKIE_SIZE_BYTES = 0;

    @Rule
    public final MockitoRule mockitoRule = MockitoJUnit.rule();

    @Mock
    private RoutingContext routingContext;

    private UidsCookieService uidsCookieService;

    @Before
    public void setUp() {
        uidsCookieService = new UidsCookieService(
                "trp_optout", "true", null, null, "cookie-domain", 90, MAX_COOKIE_SIZE_BYTES, jacksonMapper);
    }

    @Test
    public void shouldReturnNonEmptyUidsCookieFromCookiesMap() {
        // given
        // this uids cookie value stands for {"uids":{"rubicon":"J5VLCWQP-26-CWFT","adnxs":"12345"}}
        final Map<String, String> cookies = singletonMap("uids",
                "eyJ1aWRzIjp7InJ1Ymljb24iOiJKNVZMQ1dRUC0yNi1DV0ZUIiwiYWRueHMiOiIxMjM0NSJ9fQ==");

        // when
        final UidsCookie uidsCookie = uidsCookieService.parseFromCookies(cookies);

        // then
        assertThat(uidsCookie).isNotNull();
        assertThat(uidsCookie.uidFrom(RUBICON)).isEqualTo("J5VLCWQP-26-CWFT");
        assertThat(uidsCookie.uidFrom(ADNXS)).isEqualTo("12345");
    }

    @Test
    public void shouldReturnNonEmptyUidsCookie() {
        // given
        // this uids cookie value stands for {"uids":{"rubicon":"J5VLCWQP-26-CWFT","adnxs":"12345"}}
        given(routingContext.cookieMap()).willReturn(singletonMap("uids", Cookie.cookie(
                "uids",
                "eyJ1aWRzIjp7InJ1Ymljb24iOiJKNVZMQ1dRUC0yNi1DV0ZUIiwiYWRueHMiOiIxMjM0NSJ9fQ==")));

        // when
        final UidsCookie uidsCookie = uidsCookieService.parseFromRequest(routingContext);

        // then
        assertThat(uidsCookie).isNotNull();
        assertThat(uidsCookie.uidFrom(RUBICON)).isEqualTo("J5VLCWQP-26-CWFT");
        assertThat(uidsCookie.uidFrom(ADNXS)).isEqualTo("12345");
    }

    @Test
    public void shouldReturnNonNullUidsCookieIfUidsCookieIsMissing() {
        // when
        final UidsCookie uidsCookie = uidsCookieService.parseFromRequest(routingContext);

        // then
        assertThat(uidsCookie).isNotNull();
    }

    @Test
    public void shouldReturnNonNullUidsCookieIfUidsCookieIsNonBase64() {
        // given
        given(routingContext.cookieMap()).willReturn(singletonMap("uids", Cookie.cookie("uids", "abcde")));

        // when
        final UidsCookie uidsCookie = uidsCookieService.parseFromRequest(routingContext);

        // then
        assertThat(uidsCookie).isNotNull();
    }

    @Test
    public void shouldReturnNonNullUidsCookieIfUidsCookieIsNonJson() {
        // given
        // this uids cookie value stands for "abcde"
        given(routingContext.cookieMap()).willReturn(singletonMap("uids", Cookie.cookie("uids", "bm9uLWpzb24=")));

        // when
        final UidsCookie uidsCookie = uidsCookieService.parseFromRequest(routingContext);

        // then
        assertThat(uidsCookie).isNotNull();
    }

    @Test
    public void shouldReturnNewUidsCookieWithBday() throws IOException {
        // when
        final UidsCookie uidsCookie = uidsCookieService.parseFromRequest(routingContext);
        final String uidsCookieBase64 = uidsCookieService.toCookie(uidsCookie).getValue();

        // then
        final Uids uids = mapper.readValue(Base64.getUrlDecoder().decode(uidsCookieBase64), Uids.class);
        assertThat(uids.getBday()).isCloseTo(ZonedDateTime.now(Clock.systemUTC()), within(10, ChronoUnit.SECONDS));
    }

    @Test
    public void shouldReturnUidsCookieWithOptoutTrueIfUidsCookieIsMissingAndOptoutCookieHasExpectedValue() {
        // given
        given(routingContext.cookieMap()).willReturn(
                singletonMap(OPT_OUT_COOKIE_NAME, Cookie.cookie(OPT_OUT_COOKIE_NAME, OPT_OUT_COOKIE_VALUE)));

        // when
        final UidsCookie uidsCookie = uidsCookieService.parseFromRequest(routingContext);

        // then
        assertThat(uidsCookie.allowsSync()).isFalse();
    }

    @Test
    public void shouldReturnUidsCookieWithOptoutTrueIfUidsCookieIsPresentAndOptoutCookieHasExpectedValue() {
        // given
        final Map<String, Cookie> cookies = new HashMap<>();
        // this uids cookie value stands for {"uids":{"rubicon":"J5VLCWQP-26-CWFT","adnxs":"12345"}}
        cookies.put("uids", Cookie.cookie("uids",
                "eyJ1aWRzIjp7InJ1Ymljb24iOiJKNVZMQ1dRUC0yNi1DV0ZUIiwiYWRueHMiOiIxMjM0NSJ9fQ=="));
        cookies.put(OPT_OUT_COOKIE_NAME, Cookie.cookie(OPT_OUT_COOKIE_NAME, OPT_OUT_COOKIE_VALUE));

        given(routingContext.cookieMap()).willReturn(cookies);

        // when
        final UidsCookie uidsCookie = uidsCookieService.parseFromRequest(routingContext);

        // then
        assertThat(uidsCookie.allowsSync()).isFalse();
        assertThat(uidsCookie.uidFrom(RUBICON)).isNull();
        assertThat(uidsCookie.uidFrom(ADNXS)).isNull();
    }

    @Test
    public void shouldReturnUidsCookieWithOptoutFalseIfOptoutCookieHasNotExpectedValue() {
        // given
        final Map<String, Cookie> cookies = new HashMap<>();
        // this uids cookie value stands for {"uids":{"rubicon":"J5VLCWQP-26-CWFT","adnxs":"12345"}}
        cookies.put("uids", Cookie.cookie("uids",
                "eyJ1aWRzIjp7InJ1Ymljb24iOiJKNVZMQ1dRUC0yNi1DV0ZUIiwiYWRueHMiOiIxMjM0NSJ9fQ=="));
        cookies.put(OPT_OUT_COOKIE_NAME, Cookie.cookie(OPT_OUT_COOKIE_NAME, "dummy"));

        given(routingContext.cookieMap()).willReturn(cookies);

        // when
        final UidsCookie uidsCookie = uidsCookieService.parseFromRequest(routingContext);

        // then
        assertThat(uidsCookie.allowsSync()).isTrue();
        assertThat(uidsCookie.uidFrom(RUBICON)).isEqualTo("J5VLCWQP-26-CWFT");
        assertThat(uidsCookie.uidFrom(ADNXS)).isEqualTo("12345");
    }

    @Test
    public void shouldReturnUidsCookieWithOptoutFalseIfOptoutCookieNameNotSpecified() {
        // given
<<<<<<< HEAD
        uidsCookieService = new UidsCookieService(null, OPT_OUT_COOKIE_VALUE, null, null,
                HOST_COOKIE_DOMAIN, 90, MAX_COOKIE_SIZE_BYTES);
        given(routingContext.cookieMap()).willReturn(
                singletonMap(OPT_OUT_COOKIE_NAME, Cookie.cookie(OPT_OUT_COOKIE_NAME, OPT_OUT_COOKIE_VALUE)));
=======
        uidsCookieService = new UidsCookieService(
                null, "true", null, null, "cookie-domain", 90, MAX_COOKIE_SIZE_BYTES, jacksonMapper);
        given(routingContext.cookies()).willReturn(singleton(Cookie.cookie("trp_optout", "true")));
>>>>>>> d21014db

        // when
        final UidsCookie uidsCookie = uidsCookieService.parseFromRequest(routingContext);

        // then
        assertThat(uidsCookie.allowsSync()).isTrue();
    }

    @Test
    public void shouldReturnUidsCookieWithOptoutFalseIfOptoutCookieValueNotSpecified() {
        // given
<<<<<<< HEAD
        uidsCookieService = new UidsCookieService(OPT_OUT_COOKIE_NAME, null, null, null,
                HOST_COOKIE_DOMAIN, 90, MAX_COOKIE_SIZE_BYTES);
        given(routingContext.cookieMap()).willReturn(
                singletonMap(OPT_OUT_COOKIE_NAME, Cookie.cookie(OPT_OUT_COOKIE_NAME, OPT_OUT_COOKIE_VALUE)));
=======
        uidsCookieService = new UidsCookieService(
                "trp_optout", null, null, null, "cookie-domain", 90, MAX_COOKIE_SIZE_BYTES, jacksonMapper);
        given(routingContext.cookies()).willReturn(singleton(Cookie.cookie("trp_optout", "true")));
>>>>>>> d21014db

        // when
        final UidsCookie uidsCookie = uidsCookieService.parseFromRequest(routingContext);

        // then
        assertThat(uidsCookie.allowsSync()).isTrue();
    }

    @Test
    public void shouldReturnRubiconCookieValueFromHostCookieWhenUidValueIsAbsent() {
        // given
<<<<<<< HEAD
        uidsCookieService = new UidsCookieService(OPT_OUT_COOKIE_NAME, OPT_OUT_COOKIE_VALUE, "rubicon",
                "khaos", HOST_COOKIE_DOMAIN, 90, MAX_COOKIE_SIZE_BYTES);
        given(routingContext.cookieMap()).willReturn(singletonMap("khaos", Cookie.cookie("khaos", "abc123")));
=======
        uidsCookieService = new UidsCookieService(
                "trp_optout", "true", "rubicon", "khaos", "cookie-domain", 90, MAX_COOKIE_SIZE_BYTES, jacksonMapper);
        given(routingContext.cookies()).willReturn(singleton(Cookie.cookie("khaos", "abc123")));
>>>>>>> d21014db

        // when
        final UidsCookie uidsCookie = uidsCookieService.parseFromRequest(routingContext);

        // then
        assertThat(uidsCookie.uidFrom(RUBICON)).isEqualTo("abc123");
    }

    @Test
    public void shouldReturnRubiconCookieValueFromHostCookieWhenUidValueIsPresentButDiffers() {
        // given
        uidsCookieService = new UidsCookieService(
                "trp_optout", "true", "rubicon", "khaos", "cookie-domain", 90, MAX_COOKIE_SIZE_BYTES, jacksonMapper);

        final Map<String, Cookie> cookies = new HashMap<>();
        // this uids cookie value stands for {"uids":{"rubicon":"J5VLCWQP-26-CWFT","adnxs":"12345"}}
        cookies.put("uids", Cookie.cookie("uids",
                "eyJ1aWRzIjp7InJ1Ymljb24iOiJKNVZMQ1dRUC0yNi1DV0ZUIiwiYWRueHMiOiIxMjM0NSJ9fQ=="));
        cookies.put("khaos", Cookie.cookie("khaos", "abc123"));

        given(routingContext.cookieMap()).willReturn(cookies);

        // when
        final UidsCookie uidsCookie = uidsCookieService.parseFromRequest(routingContext);

        // then
        assertThat(uidsCookie.uidFrom(RUBICON)).isEqualTo("abc123");
    }

    @Test
    public void shouldSkipFacebookSentinelFromUidsCookie() throws JsonProcessingException {
        // given
        final Map<String, UidWithExpiry> uidsWithExpiry = new HashMap<>();
        uidsWithExpiry.put(RUBICON, UidWithExpiry.live("J5VLCWQP-26-CWFT"));
        uidsWithExpiry.put("audienceNetwork", UidWithExpiry.live("0"));
        final Uids uids = Uids.builder().uids(uidsWithExpiry).build();
        final String encodedUids = encodeUids(uids);

        given(routingContext.cookieMap()).willReturn(singletonMap("uids", Cookie.cookie("uids", encodedUids)));

        // when
        final UidsCookie uidsCookie = uidsCookieService.parseFromRequest(routingContext);

        // then
        assertThat(uidsCookie).isNotNull();
        assertThat(uidsCookie.uidFrom(RUBICON)).isEqualTo("J5VLCWQP-26-CWFT");
        assertThat(uidsCookie.uidFrom("audienceNetwork")).isNull();
    }


    @Test
    public void toCookieShouldEnforceMaxCookieSizeAndRemoveAUidWithCloserExpirationDate() throws IOException {
        // given
        final UidsCookie uidsCookie = new UidsCookie(Uids.builder().uids(new HashMap<>()).build(), jacksonMapper)
                .updateUid(RUBICON, "rubiconUid")
                .updateUid("conversant", "conversantUid")
                .updateUid(ADNXS, "adnxsUid")
                .updateUid("sharethrough", "sharethroughUid")
                .updateUid("improvedigital", "improvedigitalUid")
                .updateUid("somoaudience", "somoaudienceUid")
                .updateUid("verizonmedia", "verizonmediaUid");

        // the size of uidsCookie above is 530, therefore it is expected to be modified.
        final int maxCookieSizeBytes = 500;
        uidsCookieService = new UidsCookieService(OPT_OUT_COOKIE_NAME, OPT_OUT_COOKIE_VALUE, null,
                null, HOST_COOKIE_DOMAIN, 90, maxCookieSizeBytes, jacksonMapper);

        // when
        final Cookie cookie = uidsCookieService.toCookie(uidsCookie);

        // then
        final Map<String, UidWithExpiry> uids = decodeUids(cookie.getValue()).getUids();

        // 7 UIDs were added above.
        // NOTE: order can be different, therefore unable to check what exact UID is missing
        assertThat(uids).hasSize(6);
    }

    @Test
    public void toCookieShouldReturnCookieWithExpectedValue() throws IOException {
        // given
        final UidsCookie uidsCookie = new UidsCookie(
                Uids.builder().uids(new HashMap<>()).build(), jacksonMapper)
                .updateUid(RUBICON, "rubiconUid")
                .updateUid(ADNXS, "adnxsUid");

        // when
        final Cookie cookie = uidsCookieService.toCookie(uidsCookie);

        // then
        final Map<String, UidWithExpiry> uids = decodeUids(cookie.getValue()).getUids();

        assertThat(uids).hasSize(2);
        assertThat(uids.get(RUBICON).getUid()).isEqualTo("rubiconUid");
        assertThat(uids.get(RUBICON).getExpires().toInstant())
                .isCloseTo(Instant.now().plus(14, ChronoUnit.DAYS), within(10, ChronoUnit.SECONDS));

        assertThat(uids.get(ADNXS).getUid()).isEqualTo("adnxsUid");
        assertThat(uids.get(ADNXS).getExpires().toInstant())
                .isCloseTo(Instant.now().plus(14, ChronoUnit.DAYS), within(10, ChronoUnit.SECONDS));
    }

    @Test
    public void toCookieShouldReturnCookieWithExpectedExpiration() {
        // when
        final UidsCookie uidsCookie = new UidsCookie(
                Uids.builder().uids(new HashMap<>()).build(), jacksonMapper);
        final Cookie cookie = uidsCookieService.toCookie(uidsCookie);

        // then
        assertThat(cookie.encode()).containsSequence("Max-Age=7776000; Expires=");
    }

    @Test
    public void toCookieShouldReturnCookieWithExpectedDomain() {
        // when
        final UidsCookie uidsCookie = new UidsCookie(
                Uids.builder().uids(new HashMap<>()).build(), jacksonMapper);
        final Cookie cookie = uidsCookieService.toCookie(uidsCookie);

        // then
        assertThat(cookie.getDomain()).isEqualTo(HOST_COOKIE_DOMAIN);
    }

    @Test
    public void shouldCreateUidsFromLegacyUidsIfUidsAreMissed() {
        // given
        // this uids cookie value stands for
        // {"uids":{"rubicon":"J5VLCWQP-26-CWFT"},"tempUIDs":{}},"bday":"2017-08-15T19:47:59.523908376Z"}
        given(routingContext.cookieMap()).willReturn(singletonMap("uids", Cookie.cookie(
                "uids",
                "eyJ1aWRzIjp7InJ1Ymljb24iOiJKNVZMQ1dRUC0yNi1DV0ZUIn0sInRlbXBVSURzIjp7fX0sImJkYXkiOiIyMDE3LTA" +
                        "4LTE1VDE5OjQ3OjU5LjUyMzkwODM3NloifQ==")));

        // when
        final UidsCookie uidsCookie = uidsCookieService.parseFromRequest(routingContext);

        // then
        assertThat(uidsCookie).isNotNull();
        assertThat(uidsCookie.uidFrom(RUBICON)).isEqualTo("J5VLCWQP-26-CWFT");
    }

    @Test
    public void shouldParseHostCookie() {
        // given
        uidsCookieService = new UidsCookieService(
                "trp_optout", "true", null, "khaos", "cookie-domain", 90, MAX_COOKIE_SIZE_BYTES, jacksonMapper);

        // when
        final String hostCookie = uidsCookieService.parseHostCookie(singletonMap("khaos", "userId"));

        // then
        assertThat(hostCookie).isEqualTo("userId");
    }

    @Test
    public void shouldNotReadHostCookieIfNameNotSpecified() {
        // when
        final String hostCookie = uidsCookieService.parseHostCookie(emptyMap());

        // then
        verifyZeroInteractions(routingContext);
        assertThat(hostCookie).isNull();
    }

    @Test
    public void shouldReturnNullIfHostCookieIsNotPresent() {
        // when
        final String hostCookie = uidsCookieService.parseHostCookie(singletonMap("khaos", null));

        // then
        assertThat(hostCookie).isNull();
    }

    private static String encodeUids(Uids uids) throws JsonProcessingException {
        return Base64.getUrlEncoder().encodeToString(mapper.writeValueAsBytes(uids));
    }

    private static Uids decodeUids(String value) throws IOException {
        return mapper.readValue(Base64.getUrlDecoder().decode(value), Uids.class);
    }
}<|MERGE_RESOLUTION|>--- conflicted
+++ resolved
@@ -1,13 +1,7 @@
 package org.prebid.server.cookie;
 
-<<<<<<< HEAD
-import io.vertx.core.buffer.Buffer;
+import com.fasterxml.jackson.core.JsonProcessingException;
 import io.vertx.core.http.Cookie;
-import io.vertx.core.json.Json;
-=======
-import com.fasterxml.jackson.core.JsonProcessingException;
-import io.vertx.ext.web.Cookie;
->>>>>>> d21014db
 import io.vertx.ext.web.RoutingContext;
 import org.junit.Before;
 import org.junit.Rule;
@@ -194,16 +188,10 @@
     @Test
     public void shouldReturnUidsCookieWithOptoutFalseIfOptoutCookieNameNotSpecified() {
         // given
-<<<<<<< HEAD
-        uidsCookieService = new UidsCookieService(null, OPT_OUT_COOKIE_VALUE, null, null,
-                HOST_COOKIE_DOMAIN, 90, MAX_COOKIE_SIZE_BYTES);
+        uidsCookieService = new UidsCookieService(
+                null, "true", null, null, "cookie-domain", 90, MAX_COOKIE_SIZE_BYTES, jacksonMapper);
         given(routingContext.cookieMap()).willReturn(
-                singletonMap(OPT_OUT_COOKIE_NAME, Cookie.cookie(OPT_OUT_COOKIE_NAME, OPT_OUT_COOKIE_VALUE)));
-=======
-        uidsCookieService = new UidsCookieService(
-                null, "true", null, null, "cookie-domain", 90, MAX_COOKIE_SIZE_BYTES, jacksonMapper);
-        given(routingContext.cookies()).willReturn(singleton(Cookie.cookie("trp_optout", "true")));
->>>>>>> d21014db
+                singletonMap(OPT_OUT_COOKIE_NAME, Cookie.cookie("trp_optout", "true")));
 
         // when
         final UidsCookie uidsCookie = uidsCookieService.parseFromRequest(routingContext);
@@ -215,16 +203,10 @@
     @Test
     public void shouldReturnUidsCookieWithOptoutFalseIfOptoutCookieValueNotSpecified() {
         // given
-<<<<<<< HEAD
-        uidsCookieService = new UidsCookieService(OPT_OUT_COOKIE_NAME, null, null, null,
-                HOST_COOKIE_DOMAIN, 90, MAX_COOKIE_SIZE_BYTES);
+        uidsCookieService = new UidsCookieService(
+                "trp_optout", null, null, null, "cookie-domain", 90, MAX_COOKIE_SIZE_BYTES, jacksonMapper);
         given(routingContext.cookieMap()).willReturn(
-                singletonMap(OPT_OUT_COOKIE_NAME, Cookie.cookie(OPT_OUT_COOKIE_NAME, OPT_OUT_COOKIE_VALUE)));
-=======
-        uidsCookieService = new UidsCookieService(
-                "trp_optout", null, null, null, "cookie-domain", 90, MAX_COOKIE_SIZE_BYTES, jacksonMapper);
-        given(routingContext.cookies()).willReturn(singleton(Cookie.cookie("trp_optout", "true")));
->>>>>>> d21014db
+                singletonMap(OPT_OUT_COOKIE_NAME, Cookie.cookie("trp_optout", "true")));
 
         // when
         final UidsCookie uidsCookie = uidsCookieService.parseFromRequest(routingContext);
@@ -236,15 +218,9 @@
     @Test
     public void shouldReturnRubiconCookieValueFromHostCookieWhenUidValueIsAbsent() {
         // given
-<<<<<<< HEAD
-        uidsCookieService = new UidsCookieService(OPT_OUT_COOKIE_NAME, OPT_OUT_COOKIE_VALUE, "rubicon",
-                "khaos", HOST_COOKIE_DOMAIN, 90, MAX_COOKIE_SIZE_BYTES);
+        uidsCookieService = new UidsCookieService(
+                "trp_optout", "true", "rubicon", "khaos", "cookie-domain", 90, MAX_COOKIE_SIZE_BYTES, jacksonMapper);
         given(routingContext.cookieMap()).willReturn(singletonMap("khaos", Cookie.cookie("khaos", "abc123")));
-=======
-        uidsCookieService = new UidsCookieService(
-                "trp_optout", "true", "rubicon", "khaos", "cookie-domain", 90, MAX_COOKIE_SIZE_BYTES, jacksonMapper);
-        given(routingContext.cookies()).willReturn(singleton(Cookie.cookie("khaos", "abc123")));
->>>>>>> d21014db
 
         // when
         final UidsCookie uidsCookie = uidsCookieService.parseFromRequest(routingContext);
