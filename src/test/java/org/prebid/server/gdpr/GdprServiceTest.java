package org.prebid.server.gdpr;

import io.vertx.core.Future;
import org.junit.Before;
import org.junit.Rule;
import org.junit.Test;
import org.mockito.Mock;
import org.mockito.junit.MockitoJUnit;
import org.mockito.junit.MockitoRule;
import org.prebid.server.gdpr.model.GdprPurpose;
<<<<<<< HEAD
import org.prebid.server.gdpr.model.GdprResponse;
=======
import org.prebid.server.gdpr.vendorlist.VendorListService;
>>>>>>> 17fa8e7a
import org.prebid.server.geolocation.GeoLocationService;
import org.prebid.server.geolocation.model.GeoInfo;

import static java.util.Collections.*;
import static org.assertj.core.api.Assertions.assertThat;
<<<<<<< HEAD
import static org.mockito.ArgumentMatchers.any;
=======
import static org.mockito.ArgumentMatchers.anyInt;
>>>>>>> 17fa8e7a
import static org.mockito.ArgumentMatchers.anyString;
import static org.mockito.BDDMockito.given;
import static org.mockito.Mockito.verify;
import static org.mockito.Mockito.verifyZeroInteractions;

public class GdprServiceTest {

    @Rule
    public final MockitoRule mockitoRule = MockitoJUnit.rule();

    @Mock
    private GeoLocationService geoLocationService;
    @Mock
    private VendorListService vendorListService;

    private GdprService gdprService;

    @Before
    public void setUp() {
        given(vendorListService.forVersion(anyInt())).willReturn(Future.succeededFuture(
                singletonMap(1, singleton(GdprPurpose.informationStorageAndAccess.getId()))));

        gdprService = new GdprService(null, emptyList(), vendorListService, "1");
    }


    @Test
    public void shouldReturnGdprFromGeoLocationServiceIfGdprFromRequestIsNotValid() {
        // given
        given(geoLocationService.lookup(anyString())).willReturn(Future.succeededFuture(GeoInfo.of("country1")));
        gdprService = new GdprService(geoLocationService, singletonList("country1"), "1");

        // when
        final Future<?> future =
                gdprService.resultByVendor(singleton(GdprPurpose.informationStorageAndAccess), singleton(1), "15",
                        null, "ip");

        // then
        assertThat(future.succeeded()).isTrue();
        assertThat(future.result()).isEqualTo(GdprResponse.of(singletonMap(1, false), "country1"));
    }

    @Test
    public void shouldReturnSuccessResultIfGdprParamIsZero() {
        // when
        final Future<?> future = gdprService.resultByVendor(emptySet(), singleton(1), "0", null, null);

        // then
        assertThat(future.succeeded()).isTrue();
        assertThat(future.result()).isEqualTo(GdprResponse.of(singletonMap(1, true), null));
    }

    @Test
    public void shouldReturnFalseForAllVendorIdsIfGdprParamIsOneAndNoConsentParam() {
        // when
        final Future<?> future = gdprService.resultByVendor(emptySet(), singleton(1), "1", null, null);

        // then
        assertThat(future.succeeded()).isTrue();
        assertThat(future.result()).isEqualTo(GdprResponse.of(singletonMap(1, false), null));
    }

    @Test
    public void shouldReturnFalseForAllVendorsIfGdprParamIsOneButConsentParamIsInvalid() {
        // when
        final Future<?> future = gdprService.resultByVendor(emptySet(), singleton(1), "1", "invalid-consent", null);

        // then
<<<<<<< HEAD
        assertThat(future.succeeded()).isTrue();
        assertThat(future.result()).isEqualTo(GdprResponse.of(singletonMap(1, false), null));
=======
        assertThat(future.failed()).isTrue();
        assertThat(future.cause().getMessage()).isEqualTo("The gdpr_consent param 'invalid-consent' is malformed, "
                + "parsing error: requesting bit beyond bit string length");
>>>>>>> 17fa8e7a
    }

    @Test
    public void shouldReturnRestrictedResultIfPurposeIsNotAllowed() {
        // when
        final Future<?> future =
                gdprService.resultByVendor(singleton(GdprPurpose.adSelectionAndDeliveryAndReporting), singleton(1), "1",
                        "BN5lERiOMYEdiAKAWXEND1HoSBE6CAFAApAMgBkIDIgM0AgOJxAnQA", null);

        // then
        assertThat(future.succeeded()).isTrue();
        assertThat(future.result()).isEqualTo(GdprResponse.of(singletonMap(1, false), null));
    }

    @Test
    public void shouldReturnRestrictedResultIfVendorIdIsNull() {
        // when
        final Future<?> future =
                gdprService.resultByVendor(emptySet(), singleton(null), "1", "BOEFEAyOEFEAyAHABDENAI4AAAB9vABAASA",
                        null);

        // then
        assertThat(future.succeeded()).isTrue();
        assertThat(future.result()).isEqualTo(GdprResponse.of(singletonMap(null, false), null));
    }

    @Test
    public void shouldReturnRestrictedResultIfVendorIdIsNotAllowed() {
        // when
        final Future<?> future =
                gdprService.resultByVendor(emptySet(), singleton(9), "1", "BOEFEAyOEFEAyAHABDENAI4AAAB9vABAASA", null);

        // then
        assertThat(future.succeeded()).isTrue();
        assertThat(future.result()).isEqualTo(GdprResponse.of(singletonMap(9, false), null));
    }

    @Test
    public void shouldReturnAllowedResultIfGdprParamIsOneAndConsentParamIsValid() {
        // when
        final Future<?> future =
                gdprService.resultByVendor(singleton(GdprPurpose.informationStorageAndAccess), singleton(1), "1",
                        "BOEFEAyOEFEAyAHABDENAI4AAAB9vABAASA", null);

        // then
        assertThat(future.succeeded()).isTrue();
        assertThat(future.result()).isEqualTo(GdprResponse.of(singletonMap(1, true), null));
    }

    @Test
    public void shouldReturnAllowedResultIfNoGdprParamAndCountryIsNotFoundButDefaultGdprIsZero() {
        // given
        given(geoLocationService.lookup(anyString())).willReturn(Future.failedFuture("country not found"));
        gdprService = new GdprService(geoLocationService, emptyList(), vendorListService, "0");

        // when
        final Future<?> future =
                gdprService.resultByVendor(emptySet(), singleton(1), null, null, "ip");

        // then
        assertThat(future.succeeded()).isTrue();
        assertThat(future.result()).isEqualTo(GdprResponse.of(singletonMap(1, true), null));
    }

    @Test
    public void shouldReturnAllowedResultIfNoGdprParamAndCountryIsNotInEEA() {
        // given
        given(geoLocationService.lookup(anyString())).willReturn(Future.succeededFuture(GeoInfo.of("country1")));
        gdprService = new GdprService(geoLocationService, emptyList(), vendorListService, "1");

        // when
        final Future<?> future =
                gdprService.resultByVendor(emptySet(), singleton(1), null, null, "ip");

        // then
        assertThat(future.succeeded()).isTrue();
        assertThat(future.result()).isEqualTo(GdprResponse.of(singletonMap(1, true), "country1"));
    }

    @Test
    public void shouldReturnAllowedResultIfNoGdprParamAndConsentParamIsValidAndCountryIsInEEA() {
        // given
        given(geoLocationService.lookup(anyString())).willReturn(Future.succeededFuture(GeoInfo.of("country1")));
        gdprService = new GdprService(geoLocationService, singletonList("country1"), vendorListService, "1");

        // when
        final Future<?> future =
                gdprService.resultByVendor(singleton(GdprPurpose.informationStorageAndAccess), singleton(1), null,
                        "BOEFEAyOEFEAyAHABDENAI4AAAB9vABAASA", "ip");

        // then
        assertThat(future.succeeded()).isTrue();
        assertThat(future.result()).isEqualTo(GdprResponse.of(singletonMap(1, true), "country1"));
    }

    @Test
    public void shouldReturnAllowedResultIfNoGdprParamAndNoIpButGdprDefaultValueIsZero() {
        // given
        gdprService = new GdprService(null, emptyList(), vendorListService, "0");

        // when
        final Future<?> future =
                gdprService.resultByVendor(emptySet(), singleton(1), null, null, null);

        // then
        assertThat(future.succeeded()).isTrue();
        assertThat(future.result()).isEqualTo(GdprResponse.of(singletonMap(1, true), null));
    }

    @Test
    public void shouldNotCallGeoLocationServiceIfValidGdprAndIpAddressAreInRequest() {
        // when
        final Future<?> future =
                gdprService.resultByVendor(singleton(GdprPurpose.informationStorageAndAccess), singleton(1), "1",
                        null, "ip");

        // then
        assertThat(future.succeeded()).isTrue();
        verifyZeroInteractions(geoLocationService);
    }
}<|MERGE_RESOLUTION|>--- conflicted
+++ resolved
@@ -8,21 +8,17 @@
 import org.mockito.junit.MockitoJUnit;
 import org.mockito.junit.MockitoRule;
 import org.prebid.server.gdpr.model.GdprPurpose;
-<<<<<<< HEAD
 import org.prebid.server.gdpr.model.GdprResponse;
-=======
 import org.prebid.server.gdpr.vendorlist.VendorListService;
->>>>>>> 17fa8e7a
 import org.prebid.server.geolocation.GeoLocationService;
 import org.prebid.server.geolocation.model.GeoInfo;
 
+import java.util.Map;
+
 import static java.util.Collections.*;
 import static org.assertj.core.api.Assertions.assertThat;
-<<<<<<< HEAD
 import static org.mockito.ArgumentMatchers.any;
-=======
 import static org.mockito.ArgumentMatchers.anyInt;
->>>>>>> 17fa8e7a
 import static org.mockito.ArgumentMatchers.anyString;
 import static org.mockito.BDDMockito.given;
 import static org.mockito.Mockito.verify;
@@ -48,12 +44,11 @@
         gdprService = new GdprService(null, emptyList(), vendorListService, "1");
     }
 
-
     @Test
     public void shouldReturnGdprFromGeoLocationServiceIfGdprFromRequestIsNotValid() {
         // given
         given(geoLocationService.lookup(anyString())).willReturn(Future.succeededFuture(GeoInfo.of("country1")));
-        gdprService = new GdprService(geoLocationService, singletonList("country1"), "1");
+        gdprService = new GdprService(geoLocationService, singletonList("country1"), vendorListService, "1");
 
         // when
         final Future<?> future =
@@ -86,20 +81,17 @@
     }
 
     @Test
-    public void shouldReturnFalseForAllVendorsIfGdprParamIsOneButConsentParamIsInvalid() {
-        // when
-        final Future<?> future = gdprService.resultByVendor(emptySet(), singleton(1), "1", "invalid-consent", null);
-
-        // then
-<<<<<<< HEAD
-        assertThat(future.succeeded()).isTrue();
-        assertThat(future.result()).isEqualTo(GdprResponse.of(singletonMap(1, false), null));
-=======
+    public void shouldFailIfGdprParamIsOneButConsentParamIsInvalid() {
+        // when
+        final Future<Map<Integer, Boolean>> future =
+                gdprService.resultByVendor(emptySet(), emptySet(), "1", "invalid-consent", null);
+
+        // then
         assertThat(future.failed()).isTrue();
         assertThat(future.cause().getMessage()).isEqualTo("The gdpr_consent param 'invalid-consent' is malformed, "
                 + "parsing error: requesting bit beyond bit string length");
->>>>>>> 17fa8e7a
-    }
+    }
+
 
     @Test
     public void shouldReturnRestrictedResultIfPurposeIsNotAllowed() {
