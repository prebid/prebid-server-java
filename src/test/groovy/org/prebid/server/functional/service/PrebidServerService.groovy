--- conflicted
+++ resolved
@@ -263,27 +263,6 @@
         decode(response.asString(), new TypeReference<Map<String, Number>>() {})
     }
 
-<<<<<<< HEAD
-=======
-    void sendForceDealsUpdateRequest(ForceDealsUpdateRequest forceDealsUpdateRequest) {
-        def response = given(adminRequestSpecification).queryParams(toMap(forceDealsUpdateRequest))
-                                                       .get(FORCE_DEALS_UPDATE_ENDPOINT)
-
-        checkResponseStatusCode(response, 204)
-    }
-
-    LineItemStatusReport sendLineItemStatusRequest(String lineItemId) {
-        def request = given(adminRequestSpecification)
-        if (lineItemId != null) {
-            request.queryParam("id", lineItemId)
-        }
-
-        def response = request.get(LINE_ITEM_STATUS_ENDPOINT)
-
-        checkResponseStatusCode(response)
-        decode(response.body.asString(), LineItemStatusReport)
-    }
->>>>>>> 37753fea
 
     String sendPrometheusMetricsRequest() {
         def response = given(prometheusRequestSpecification).get(PROMETHEUS_METRICS_ENDPOINT)
