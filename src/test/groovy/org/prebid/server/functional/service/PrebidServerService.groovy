package org.prebid.server.functional.service

import com.fasterxml.jackson.core.type.TypeReference
import io.qameta.allure.Step
import io.restassured.authentication.AuthenticationScheme
import io.restassured.authentication.BasicAuthScheme
import io.restassured.builder.RequestSpecBuilder
import io.restassured.response.Response
import io.restassured.specification.RequestSpecification
import org.prebid.server.functional.model.UidsCookie
import org.prebid.server.functional.model.bidder.BidderName
import org.prebid.server.functional.model.mock.services.prebidcache.response.PrebidCacheResponse
import org.prebid.server.functional.model.request.amp.AmpRequest
import org.prebid.server.functional.model.request.auction.BidRequest
import org.prebid.server.functional.model.request.cookiesync.CookieSyncRequest
import org.prebid.server.functional.model.request.event.EventRequest
import org.prebid.server.functional.model.request.logging.httpinteraction.HttpInteractionRequest
import org.prebid.server.functional.model.request.setuid.SetuidRequest
import org.prebid.server.functional.model.request.vtrack.VtrackRequest
import org.prebid.server.functional.model.response.amp.AmpResponse
import org.prebid.server.functional.model.response.amp.RawAmpResponse
import org.prebid.server.functional.model.response.auction.BidResponse
import org.prebid.server.functional.model.response.auction.RawAuctionResponse
import org.prebid.server.functional.model.response.biddersparams.BiddersParamsResponse
import org.prebid.server.functional.model.response.cookiesync.CookieSyncResponse
import org.prebid.server.functional.model.response.cookiesync.RawCookieSyncResponse
import org.prebid.server.functional.model.response.currencyrates.CurrencyRatesResponse
import org.prebid.server.functional.model.response.getuids.GetuidResponse
import org.prebid.server.functional.model.response.infobidders.BidderInfoResponse
import org.prebid.server.functional.model.response.setuid.SetuidResponse
import org.prebid.server.functional.model.response.status.StatusResponse
import org.prebid.server.functional.testcontainers.container.PrebidServerContainer
import org.prebid.server.functional.util.ObjectMapperWrapper
import org.slf4j.Logger
import org.slf4j.LoggerFactory

import java.time.Duration
import java.time.Instant
import java.time.ZoneId
import java.time.format.DateTimeFormatter

import static io.restassured.RestAssured.given
import static java.time.ZoneOffset.UTC

class PrebidServerService implements ObjectMapperWrapper {

    static final String AUCTION_ENDPOINT = "/openrtb2/auction"
    static final String AMP_ENDPOINT = "/openrtb2/amp"
    static final String COOKIE_SYNC_ENDPOINT = "/cookie_sync"
    static final String SET_UID_ENDPOINT = "/setuid"
    static final String GET_UIDS_ENDPOINT = "/getuids"
    static final String EVENT_ENDPOINT = "/event"
    static final String VTRACK_ENDPOINT = "/vtrack"
    static final String STATUS_ENDPOINT = "/status"
    static final String INFO_BIDDERS_ENDPOINT = "/info/bidders"
    static final String BIDDERS_PARAMS_ENDPOINT = "/bidders/params"
    static final String CURRENCY_RATES_ENDPOINT = "/currency/rates"
    static final String HTTP_INTERACTION_ENDPOINT = "/logging/httpinteraction"
    static final String COLLECTED_METRICS_ENDPOINT = "/collected-metrics"
    static final String PROMETHEUS_METRICS_ENDPOINT = "/metrics"
    static final String UIDS_COOKIE_NAME = "uids"

    private final PrebidServerContainer pbsContainer
    private final RequestSpecification requestSpecification
    private final RequestSpecification adminRequestSpecification
    private final RequestSpecification prometheusRequestSpecification

    private final Logger log = LoggerFactory.getLogger(PrebidServerService)

    PrebidServerService(PrebidServerContainer pbsContainer) {
        def authenticationScheme = new BasicAuthScheme()
        authenticationScheme.userName = pbsContainer.ADMIN_ENDPOINT_USERNAME
        authenticationScheme.password = pbsContainer.ADMIN_ENDPOINT_PASSWORD
        this.pbsContainer = pbsContainer
        requestSpecification = new RequestSpecBuilder().setBaseUri(pbsContainer.rootUri)
                                                       .build()
        adminRequestSpecification = buildAndGetRequestSpecification(pbsContainer.adminRootUri, authenticationScheme)
        prometheusRequestSpecification = buildAndGetRequestSpecification(pbsContainer.prometheusRootUri, authenticationScheme)
    }

    @Step("[POST] /openrtb2/auction")
    BidResponse sendAuctionRequest(BidRequest bidRequest, Map<String, ?> headers = [:]) {
        def response = postAuction(bidRequest, headers)

        checkResponseStatusCode(response)
        decode(response.body.asString(), BidResponse)
    }

    @Step("[POST RAW] /openrtb2/auction")
    RawAuctionResponse sendAuctionRequestRaw(BidRequest bidRequest, Map<String, String> headers = [:]) {
        def response = postAuction(bidRequest, headers)

        new RawAuctionResponse().tap {
            it.headers = getHeaders(response)
            it.responseBody = response.body.asString()
        }
    }

    @Step("[GET] /openrtb2/amp")
    AmpResponse sendAmpRequest(AmpRequest ampRequest, Map<String, String> headers = [:]) {
        def response = getAmp(ampRequest, headers)

        checkResponseStatusCode(response)
        decode(response.body.asString(), AmpResponse)
    }

    @Step("[GET RAW] /openrtb2/amp")
    RawAmpResponse sendAmpRequestRaw(AmpRequest ampRequest, Map<String, String> headers = [:]) {
        def response = getAmp(ampRequest, headers)

        new RawAmpResponse().tap {
            it.headers = getHeaders(response)
            it.responseBody = response.body.asString()
        }
    }

    @Step("[POST] /cookie_sync without cookie")
    CookieSyncResponse sendCookieSyncRequest(CookieSyncRequest request) {
        def response = postCookieSync(request)

        checkResponseStatusCode(response)
        decode(response.body.asString(), CookieSyncResponse)
    }

    @Step("[POST] /cookie_sync with headers")
    CookieSyncResponse sendCookieSyncRequest(CookieSyncRequest request, Map<String, String> headers) {
        def response = postCookieSync(request, null, headers)

        checkResponseStatusCode(response)
        decode(response.body.asString(), CookieSyncResponse)
    }

    @Step("[POST] /cookie_sync with uids cookie")
    CookieSyncResponse sendCookieSyncRequest(CookieSyncRequest request, UidsCookie uidsCookie) {
        def response = postCookieSync(request, uidsCookie)

        checkResponseStatusCode(response)
        decode(response.body.asString(), CookieSyncResponse)
    }

    @Step("[POST] /cookie_sync with uids and additional cookies")
    CookieSyncResponse sendCookieSyncRequest(CookieSyncRequest request,
                                             UidsCookie uidsCookie,
                                             Map<String, String> additionalCookies) {
        def response = postCookieSync(request, uidsCookie, additionalCookies)

        checkResponseStatusCode(response)
        decode(response.body.asString(), CookieSyncResponse)
    }

    @Step("[POST RAW] /cookie_sync with uids cookies")
    RawCookieSyncResponse sendCookieSyncRequestRaw(CookieSyncRequest request, UidsCookie uidsCookie) {
        def response = postCookieSync(request, uidsCookie)

        new RawCookieSyncResponse().tap {
            it.headers = getHeaders(response)
            it.responseBody = response.body.asString()
        }
    }

    @Step("[POST RAW] /cookie_sync with uids and additional cookies")
    RawCookieSyncResponse sendCookieSyncRequestRaw(CookieSyncRequest request,
                                                   UidsCookie uidsCookie,
                                                   Map<String, String> additionalCookies) {
        def response = postCookieSync(request, uidsCookie, additionalCookies)

        new RawCookieSyncResponse().tap {
            it.headers = getHeaders(response)
            it.responseBody = response.body.asString()
        }
    }

    @Step("[GET] /setuid")
    SetuidResponse sendSetUidRequest(SetuidRequest request, UidsCookie uidsCookie, Map header = [:]) {
        def uidsCookieAsJson = encode(uidsCookie)
        def uidsCookieAsEncodedJson = Base64.urlEncoder.encodeToString(uidsCookieAsJson.bytes)
        def response = given(requestSpecification).cookie(UIDS_COOKIE_NAME, uidsCookieAsEncodedJson)
                                                  .queryParams(toMap(request))
                                                  .headers(header)
                                                  .get(SET_UID_ENDPOINT)

        checkResponseStatusCode(response)

        def setuidResponse = new SetuidResponse()
        setuidResponse.uidsCookie = getDecodedUidsCookie(response)
        setuidResponse.responseBody = response.asByteArray()
        setuidResponse.headers = getHeaders(response)
        setuidResponse
    }

    @Step("[GET] /getuids")
    GetuidResponse sendGetUidRequest(UidsCookie uidsCookie) {
        def uidsCookieAsJson = encode(uidsCookie)
        def uidsCookieAsEncodedJson = Base64.urlEncoder.encodeToString(uidsCookieAsJson.bytes)

        def response = given(requestSpecification).cookie(UIDS_COOKIE_NAME, uidsCookieAsEncodedJson)
                                                  .get(GET_UIDS_ENDPOINT)

        checkResponseStatusCode(response)
        decode(response.body.asString(), GetuidResponse)
    }

    @Step("[GET] /event")
    byte[] sendEventRequest(EventRequest eventRequest, Map<String, String> headers = [:]) {
        def response = given(requestSpecification).headers(headers)
                                                  .queryParams(toMap(eventRequest))
                                                  .get(EVENT_ENDPOINT)

        checkResponseStatusCode(response)
        response.body.asByteArray()
    }

    @Step("[POST] /vtrack")
    PrebidCacheResponse sendVtrackRequest(VtrackRequest request, String account) {
        def response = given(requestSpecification).queryParam("a", account)
                                                  .body(request)
                                                  .post(VTRACK_ENDPOINT)

        checkResponseStatusCode(response)
        decode(response.body.asString(), PrebidCacheResponse)
    }

    @Step("[GET] /status")
    StatusResponse sendStatusRequest() {
        def response = given(requestSpecification).get(STATUS_ENDPOINT)

        checkResponseStatusCode(response)
        decode(response.body.asString(), StatusResponse)
    }

    @Step("[GET] /info/bidders")
    String sendInfoBiddersRequest() {
        def response = given(requestSpecification).get(INFO_BIDDERS_ENDPOINT)

        checkResponseStatusCode(response)
        response.body().asString()
    }

    @Step("[GET] /info/bidders with params={queryParam}")
    List<String> sendInfoBiddersRequest(Map<String, String> queryParam) {
        def response = given(requestSpecification).queryParams(queryParam).get(INFO_BIDDERS_ENDPOINT)

        checkResponseStatusCode(response)
        decode(response.asString(), new TypeReference<List<String>>() {})
    }

    @Step("[GET] /info/bidders/{bidderName}")
    BidderInfoResponse sendBidderInfoRequest(BidderName bidderName) {

        def response = given(requestSpecification).get("$INFO_BIDDERS_ENDPOINT/$bidderName.value")

        checkResponseStatusCode(response)
        decode(response.body.asString(), BidderInfoResponse)
    }

    @Step("[GET] /bidders/params")
    BiddersParamsResponse sendBiddersParamsRequest() {
        def response = given(requestSpecification).get(BIDDERS_PARAMS_ENDPOINT)

        checkResponseStatusCode(response)
        decode(response.body.asString(), BiddersParamsResponse)
    }

    @Step("[GET] /currency/rates")
    CurrencyRatesResponse sendCurrencyRatesRequest() {
        def response = given(adminRequestSpecification).get(CURRENCY_RATES_ENDPOINT)

        checkResponseStatusCode(response)
        decode(response.body.asString(), CurrencyRatesResponse)
    }

    @Step("[GET] /logging/httpinteraction")
    String sendLoggingHttpInteractionRequest(HttpInteractionRequest httpInteractionRequest) {
        def response = given(adminRequestSpecification).queryParams(toMap(httpInteractionRequest))
                                                       .get(HTTP_INTERACTION_ENDPOINT)

        checkResponseStatusCode(response)
        response.body().asString()
    }

    @Step("[GET] /collected-metrics")
    Map<String, Number> sendCollectedMetricsRequest() {
        def response = given(adminRequestSpecification).get(COLLECTED_METRICS_ENDPOINT)

        checkResponseStatusCode(response)
        decode(response.asString(), new TypeReference<Map<String, Number>>() {})
    }

<<<<<<< HEAD
=======
    @Step("[GET] /pbs-admin/force-deals-update")
    void sendForceDealsUpdateRequest(ForceDealsUpdateRequest forceDealsUpdateRequest) {
        def response = given(adminRequestSpecification).queryParams(toMap(forceDealsUpdateRequest))
                                                       .get(FORCE_DEALS_UPDATE_ENDPOINT)

        checkResponseStatusCode(response, 204)
    }

    @Step("[GET] /pbs-admin/lineitem-status")
    LineItemStatusReport sendLineItemStatusRequest(String lineItemId) {
        def request = given(adminRequestSpecification)
        if (lineItemId != null) {
            request.queryParam("id", lineItemId)
        }

        def response = request.get(LINE_ITEM_STATUS_ENDPOINT)

        checkResponseStatusCode(response)
        decode(response.body.asString(), LineItemStatusReport)
    }
>>>>>>> 3c63d78b

    @Step("[GET] /metrics")
    String sendPrometheusMetricsRequest() {
        def response = given(prometheusRequestSpecification).get(PROMETHEUS_METRICS_ENDPOINT)

        checkResponseStatusCode(response)
        response.body().asString()
    }

    PrebidServerService withWarmup() {
        sendAuctionRequest(BidRequest.defaultBidRequest)
        this
    }

    private Response postAuction(BidRequest bidRequest, Map<String, ?> headers = [:]) {
        def payload = encode(bidRequest)

        given(requestSpecification).headers(headers)
                                   .body(payload)
                                   .post(AUCTION_ENDPOINT)
    }

    private Response postCookieSync(CookieSyncRequest cookieSyncRequest,
                                    UidsCookie uidsCookie = null,
                                    Map<String, ?> additionalCookies = null,
                                    Map<String, String> header = null) {

        def cookies = additionalCookies ?: [:]

        if (uidsCookie) {
            cookies.put(UIDS_COOKIE_NAME, Base64.urlEncoder.encodeToString(encode(uidsCookie).bytes))
        }

        postCookieSync(cookieSyncRequest, cookies, header)
    }

    private Response postCookieSync(CookieSyncRequest cookieSyncRequest,
                                    Map<String, ?> cookies,
                                    Map<String, ?> headers) {
        def requestSpecification = given(requestSpecification)
                .body(encode(cookieSyncRequest))

        if (cookies) {
            requestSpecification.cookies(cookies)
        }

        if (headers) {
            requestSpecification.headers(headers)
        }

        requestSpecification.post(COOKIE_SYNC_ENDPOINT)
    }

    private Response getAmp(AmpRequest ampRequest, Map<String, String> headers = [:]) {
        given(requestSpecification).headers(headers)
                                   .queryParams(toMap(ampRequest))
                                   .get(AMP_ENDPOINT)
    }

    private void checkResponseStatusCode(Response response, int statusCode = 200) {
        def responseStatusCode = response.statusCode
        if (responseStatusCode != statusCode) {
            def responseBody = response.body.asString()
            log.error(responseBody)
            throw new PrebidServerException(responseStatusCode, responseBody, getHeaders(response))
        }
    }

    private static Map<String, String> getHeaders(Response response) {
        response.headers().collectEntries { [it.name, it.value] }
    }

    private static UidsCookie getDecodedUidsCookie(Response response) {
        def uids = response.detailedCookie(UIDS_COOKIE_NAME)?.value
        if (uids) {
            return decode(new String(Base64.urlDecoder.decode(uids)), UidsCookie)
        } else {
            throw new IllegalStateException("uids cookie is missing in response")
        }
    }

    List<String> getLogsByTime(Instant testStart, Instant testEnd = Instant.now()) {
        if (testEnd.isBefore(testStart)) {
            throw new IllegalArgumentException("The end time of the test is less than the start time")
        }
        def formatter = DateTimeFormatter.ofPattern("yyyy-MM-dd HH:mm:ss")
                                         .withZone(ZoneId.from(UTC))
        def logs = Arrays.asList(pbsContainer.logs.split("\n"))
        def filteredLogs = []

        def deltaTime = Duration.between(testStart, testEnd).plusSeconds(1).seconds

        for (int i = 0; i <= deltaTime; i++) {
            def time = testStart.plusSeconds(i)
            def element = logs.find { it.contains(formatter.format(time)) }
            if (element) {
                filteredLogs.addAll(logs.subList(logs.indexOf(element), logs.size()))
                break
            }
        }
        filteredLogs
    }

    <T> T getValueFromContainer(String path, Class<T> clazz) {
        pbsContainer.copyFileFromContainer(path, { inputStream ->
            return decode(inputStream, clazz)
        })
    }

    Boolean isFileExist(String path) {
        pbsContainer.execInContainer("test", "-f", path).getExitCode() == 0
    }

    void deleteFilesInDirectory(String directoryPath) {
        pbsContainer.execInContainer("find", directoryPath, "-maxdepth", "${Integer.MAX_VALUE}", "-type", "f", "-exec", "rm", "-f", "{}", "+")
    }

    private static RequestSpecification buildAndGetRequestSpecification(String uri, AuthenticationScheme authScheme) {
        new RequestSpecBuilder().setBaseUri(uri)
                                .setAuth(authScheme)
                                .build()
    }
}<|MERGE_RESOLUTION|>--- conflicted
+++ resolved
@@ -286,29 +286,6 @@
         decode(response.asString(), new TypeReference<Map<String, Number>>() {})
     }
 
-<<<<<<< HEAD
-=======
-    @Step("[GET] /pbs-admin/force-deals-update")
-    void sendForceDealsUpdateRequest(ForceDealsUpdateRequest forceDealsUpdateRequest) {
-        def response = given(adminRequestSpecification).queryParams(toMap(forceDealsUpdateRequest))
-                                                       .get(FORCE_DEALS_UPDATE_ENDPOINT)
-
-        checkResponseStatusCode(response, 204)
-    }
-
-    @Step("[GET] /pbs-admin/lineitem-status")
-    LineItemStatusReport sendLineItemStatusRequest(String lineItemId) {
-        def request = given(adminRequestSpecification)
-        if (lineItemId != null) {
-            request.queryParam("id", lineItemId)
-        }
-
-        def response = request.get(LINE_ITEM_STATUS_ENDPOINT)
-
-        checkResponseStatusCode(response)
-        decode(response.body.asString(), LineItemStatusReport)
-    }
->>>>>>> 3c63d78b
 
     @Step("[GET] /metrics")
     String sendPrometheusMetricsRequest() {
