--- conflicted
+++ resolved
@@ -34,26 +34,15 @@
         request().withPath(VENDOR_LIST_ENDPOINT)
     }
 
-<<<<<<< HEAD
-    void reset() {
-        TcfPolicyVersion.values().each { version -> super.reset("/v${version.getVendorListVersion()}/vendor-list.json") }
-    }
-
-    void setResponse(
-            TcfPolicyVersion tcfPolicyVersion = TCF_POLICY_V2,
-            Delay delay = null,
-            Map<Integer, Vendor> vendors = [(GENERIC_VENDOR_ID): Vendor.getDefaultVendor(GENERIC_VENDOR_ID)]) {
-        def prepareEndpoint = VENDOR_LIST_ENDPOINT.replace("{TCF_POLICY}", tcfPolicyVersion.vendorListVersion.toString())
-=======
     @Override
     void reset() {
         TcfPolicyVersion.values().each { version -> super.reset("/v${version.vendorListVersion}/vendor-list.json") }
     }
 
     void setResponse(TcfPolicyVersion tcfPolicyVersion = TCF_POLICY_V2,
+                     Delay delay = null,
                      Map<Integer, Vendor> vendors = [(GENERIC_VENDOR_ID): Vendor.getDefaultVendor(GENERIC_VENDOR_ID)]) {
         def prepareEndpoint = endpoint.replace("{TCF_POLICY}", "v" + tcfPolicyVersion.vendorListVersion)
->>>>>>> f580dcc3
         def prepareEncodeResponseBody = encode(defaultVendorListResponse.tap {
             it.tcfPolicyVersion = tcfPolicyVersion.vendorListVersion
             it.vendors = vendors
