package org.prebid.server.functional.testcontainers

import org.testcontainers.containers.MySQLContainer

import static org.prebid.server.functional.testcontainers.Dependencies.networkServiceContainer
import static org.prebid.server.functional.testcontainers.container.PrebidServerContainer.ADMIN_ENDPOINT_PASSWORD
import static org.prebid.server.functional.testcontainers.container.PrebidServerContainer.ADMIN_ENDPOINT_USERNAME

final class PbsConfig {

    private static final String DB_ACCOUNT_QUERY = """
SELECT JSON_MERGE_PATCH(JSON_OBJECT('id', uuid,
                                    'status', status,
                                    'auction', JSON_OBJECT('price-granularity', price_granularity,
                                                           'banner-cache-ttl', banner_cache_ttl,
                                                           'video-cache-ttl', video_cache_ttl,
                                                           'truncate-target-attr', truncate_target_attr,
                                                           'default-integration', default_integration,
                                                           'bid-validations', bid_validations,
                                                           'events', JSON_OBJECT('enabled', NOT NOT (events_enabled))),
                                    'privacy', JSON_OBJECT('gdpr', tcf_config),
                                    'analytics', analytics_config),
                        COALESCE(config, '{}')) as consolidated_config
FROM accounts_account
WHERE uuid = %ACCOUNT_ID%
LIMIT 1
"""

    static final Map<String, String> DEFAULT_ENV = [
            "auction.ad-server-currency"                 : "USD",
            "auction.stored-requests-timeout-ms"         : "1000",
            "metrics.prefix"                             : "prebid",
            "status-response"                            : "ok",
            "gdpr.default-value"                         : "0",
            "settings.database.account-query"            : DB_ACCOUNT_QUERY,
            "settings.database.stored-requests-query"    : "SELECT accountId, reqid, requestData, 'request' as dataType FROM stored_requests WHERE reqid IN (%REQUEST_ID_LIST%) UNION ALL SELECT accountId, reqid, requestData, 'imp' as dataType FROM stored_requests WHERE reqid IN (%IMP_ID_LIST%)",
            "settings.database.amp-stored-requests-query": "SELECT accountId, reqid, requestData, 'request' as dataType FROM stored_requests WHERE reqid IN (%REQUEST_ID_LIST%)",
            "settings.database.stored-responses-query"   : "SELECT resid, COALESCE(storedAuctionResponse, storedBidResponse) as responseData FROM stored_responses WHERE resid IN (%RESPONSE_ID_LIST%)"
    ].asImmutable()

    static Map<String, String> getPubstackAnalyticsConfig(String scopeId) {
        ["analytics.pubstack.enabled"                       : "true",
         "analytics.pubstack.endpoint"                      : networkServiceContainer.rootUri,
         "analytics.pubstack.scopeid"                       : scopeId,
         "analytics.pubstack.configuration-refresh-delay-ms": "1000",
         "analytics.pubstack.buffers.size-bytes"            : "1",
         "analytics.pubstack.timeout-ms"                    : "100"].asImmutable()
    }

    static Map<String, String> getHttpSettingsConfig(String rootUri = networkServiceContainer.rootUri) {
        ["settings.http.endpoint"         : "$rootUri/stored-requests".toString(),
         "settings.http.amp-endpoint"     : "$rootUri/amp-stored-requests".toString(),
         "settings.http.video-endpoint"   : "$rootUri/video-stored-requests".toString(),
         "settings.http.category-endpoint": "$rootUri/video-categories".toString()].asImmutable()
    }

    static Map<String, String> getAdminEndpointConfig() {
        ["admin-endpoints.currency-rates.enabled"                           : "true",
         "currency-converter.external-rates.enabled"                        : "true",
         ("admin-endpoints.credentials.$ADMIN_ENDPOINT_USERNAME".toString()): ADMIN_ENDPOINT_PASSWORD,
         "admin-endpoints.logging-httpinteraction.enabled"                  : "true"
        ].asImmutable()
    }

    static Map<String, String> getDefaultBiddersConfig() {
        ["adapter-defaults.enabled"                   : "false",
         "adapter-defaults.ortb-version"              : "2.6",
         "adapter-defaults.modifying-vast-xml-allowed": "true",
         "adapter-defaults.pbs-enforces-ccpa"         : "true"
        ].asImmutable()
    }

    static Map<String, String> getBidderConfig(String rootUri = networkServiceContainer.rootUri) {
<<<<<<< HEAD
        ["adapters.generic.enabled"                    : "true",
         "adapters.generic.endpoint"                   : "$rootUri/auction".toString(),
         "adapters.generic.usersync.cookie-family-name": "generic"
=======
        ["adapters.generic.enabled"      : "true",
         "adapters.generic.endpoint"     : "$rootUri/auction".toString(),
         "adapters.generic.usersync.url" : "$rootUri/generic-usersync".toString(),
         "adapters.generic.ortb-version" : "2.6",
         "adapters.generic.usersync.type": "redirect"
>>>>>>> e0316990
        ]
    }

    static Map<String, String> getPrebidCacheConfig(String host = networkServiceContainer.hostAndPort) {
        ["cache.scheme": "http",
         "cache.host"  : "$host".toString(),
         "cache.path"  : "/cache",
         "cache.query" : "uuid="
        ].asImmutable()
    }

    static Map<String, String> getMySqlConfig(MySQLContainer mysql = Dependencies.mysqlContainer) {
        ["settings.database.type"     : "mysql",
         "settings.database.host"     : mysql.getNetworkAliases().get(0),
         "settings.database.port"     : mysql.exposedPorts.get(0) as String,
         "settings.database.dbname"   : mysql.databaseName,
         "settings.database.user"     : mysql.username,
         "settings.database.password" : mysql.password,
         "settings.database.pool-size": "2", // setting 2 here to leave some slack for the PBS
         "settings.database.provider-class": "hikari"
        ].asImmutable()
    }

    static Map<String, String> getMetricConfig() {
        ["admin-endpoints.collected-metrics.enabled": "true"].asImmutable()
    }

    private PbsConfig() {}
}<|MERGE_RESOLUTION|>--- conflicted
+++ resolved
@@ -71,18 +71,10 @@
     }
 
     static Map<String, String> getBidderConfig(String rootUri = networkServiceContainer.rootUri) {
-<<<<<<< HEAD
         ["adapters.generic.enabled"                    : "true",
          "adapters.generic.endpoint"                   : "$rootUri/auction".toString(),
-         "adapters.generic.usersync.cookie-family-name": "generic"
-=======
-        ["adapters.generic.enabled"      : "true",
-         "adapters.generic.endpoint"     : "$rootUri/auction".toString(),
-         "adapters.generic.usersync.url" : "$rootUri/generic-usersync".toString(),
-         "adapters.generic.ortb-version" : "2.6",
-         "adapters.generic.usersync.type": "redirect"
->>>>>>> e0316990
-        ]
+         "adapters.generic.usersync.cookie-family-name": "generic",
+         "adapters.generic.ortb-version"               : "2.6"]
     }
 
     static Map<String, String> getPrebidCacheConfig(String host = networkServiceContainer.hostAndPort) {
