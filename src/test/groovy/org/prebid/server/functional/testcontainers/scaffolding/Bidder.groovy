package org.prebid.server.functional.testcontainers.scaffolding

import org.mockserver.matchers.TimeToLive
import org.mockserver.matchers.Times
import org.mockserver.model.HttpRequest
import org.mockserver.model.HttpResponse
import org.prebid.server.functional.model.bidderspecific.BidderRequest
import org.prebid.server.functional.model.request.auction.Banner
import org.prebid.server.functional.model.request.auction.BidRequest
import org.prebid.server.functional.model.request.auction.Format
import org.prebid.server.functional.model.request.auction.Imp
import org.prebid.server.functional.model.response.auction.BidResponse
import org.testcontainers.containers.MockServerContainer

import static org.mockserver.model.HttpRequest.request
import static org.mockserver.model.HttpResponse.response
import static org.mockserver.model.HttpStatusCode.OK_200
import static org.mockserver.model.JsonPathBody.jsonPath

class Bidder extends NetworkScaffolding {

    Bidder(MockServerContainer mockServerContainer, String endpoint = "/auction") {
        super(mockServerContainer, endpoint)
    }

    @Override
    protected HttpRequest getRequest(String bidRequestId) {
        request().withPath(endpoint)
                 .withBody(jsonPath("\$[?(@.id == '$bidRequestId')]"))
    }

    @Override
    protected HttpRequest getRequest() {
        request().withPath(endpoint)
    }

<<<<<<< HEAD
    static HttpRequest getRequest(String bidRequestId, String requestMatchPath) {
        request().withPath(AUCTION_ENDPOINT)
=======
    HttpRequest getRequest(String bidRequestId, String requestMatchPath) {
        request().withPath(endpoint)
>>>>>>> 67042e50
                 .withBody(jsonPath("\$[?(@.$requestMatchPath == '$bidRequestId')]"))
    }

    @Override
    void setResponse() {
        mockServerClient.when(request().withPath(endpoint), Times.unlimited(), TimeToLive.unlimited(), -10)
                        .respond {request -> request.withPath(endpoint)
                                ? response().withStatusCode(OK_200.code()).withBody(getBodyByRequest(request))
                                : HttpResponse.notFoundResponse()}
    }

    List<BidderRequest> getBidderRequests(String bidRequestId) {
        getRecordedRequestsBody(bidRequestId).collect { decode(it, BidderRequest) }
    }

    BidderRequest getBidderRequest(String bidRequestId) {
        def bidderRequests = getBidderRequests(bidRequestId)
        def bidderCallCount = bidderRequests.size()

        if (bidderCallCount != 1) {
            throw new IllegalStateException("Expecting exactly 1 bidder call. Got $bidderCallCount")
        }

        bidderRequests.first()
    }

    Map<String, List<String>> getLastRecordedBidderRequestHeaders(String bidRequestId) {
        return getLastRecordedRequestHeaders(bidRequestId)
    }

    private static String getBodyByRequest(HttpRequest request) {
        def requestString = request.bodyAsString
        def jsonNode = toJsonNode(requestString)
        def id = jsonNode.get("id").asText()
        def impNode = jsonNode.get("imp")
        def imps = impNode.collect {
            def formatNode = it.get("banner") != null ? it.get("banner").get("format") : null
            new Imp(id: it.get("id").asText(),
                    banner: formatNode != null
                            ? new Banner(format: [new Format(weight: formatNode.first().get("w").asInt(), height: formatNode.first().get("h").asInt())])
                            : null)}
        def bidRequest = new BidRequest(id: id, imp: imps)
        def response = BidResponse.getDefaultBidResponse(bidRequest)
        encode(response)
    }
}<|MERGE_RESOLUTION|>--- conflicted
+++ resolved
@@ -34,13 +34,8 @@
         request().withPath(endpoint)
     }
 
-<<<<<<< HEAD
     static HttpRequest getRequest(String bidRequestId, String requestMatchPath) {
-        request().withPath(AUCTION_ENDPOINT)
-=======
-    HttpRequest getRequest(String bidRequestId, String requestMatchPath) {
         request().withPath(endpoint)
->>>>>>> 67042e50
                  .withBody(jsonPath("\$[?(@.$requestMatchPath == '$bidRequestId')]"))
     }
 
