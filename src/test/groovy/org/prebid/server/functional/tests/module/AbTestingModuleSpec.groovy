package org.prebid.server.functional.tests.module

import org.prebid.server.functional.model.config.ModuleName
import org.prebid.server.functional.model.config.ModularityAbTest
import org.prebid.server.functional.model.config.AccountConfig
import org.prebid.server.functional.model.config.AccountHooksConfiguration
import org.prebid.server.functional.model.config.ExecutionPlan
import org.prebid.server.functional.model.config.Stage
import org.prebid.server.functional.model.db.Account
import org.prebid.server.functional.model.request.auction.BidRequest
import org.prebid.server.functional.model.request.auction.FetchStatus
import org.prebid.server.functional.model.request.auction.TraceLevel
import org.prebid.server.functional.model.response.auction.AnalyticResult
import org.prebid.server.functional.model.response.auction.AnalyticTagStatus
import org.prebid.server.functional.model.response.auction.InvocationResult
import org.prebid.server.functional.service.PrebidServerService
import org.prebid.server.functional.util.PBSUtils

import static org.prebid.server.functional.model.config.ModuleName.PB_RESPONSE_CORRECTION
import static org.prebid.server.functional.model.config.Endpoint.OPENRTB2_AUCTION
import static org.prebid.server.functional.model.config.ModuleHookImplementation.ORTB2_BLOCKING_BIDDER_REQUEST
import static org.prebid.server.functional.model.config.ModuleHookImplementation.ORTB2_BLOCKING_RAW_BIDDER_RESPONSE
import static org.prebid.server.functional.model.config.ModuleHookImplementation.RESPONSE_CORRECTION_ALL_PROCESSED_RESPONSES
import static org.prebid.server.functional.model.config.Stage.ALL_PROCESSED_BID_RESPONSES
import static org.prebid.server.functional.model.config.Stage.BIDDER_REQUEST
import static org.prebid.server.functional.model.config.Stage.RAW_BIDDER_RESPONSE
import static org.prebid.server.functional.model.request.auction.BidRequest.getDefaultBidRequest
import static org.prebid.server.functional.model.response.auction.InvocationStatus.INVOCATION_FAILURE
import static org.prebid.server.functional.model.response.auction.InvocationStatus.SUCCESS
import static org.prebid.server.functional.model.response.auction.ModuleActivityName.AB_TESTING
import static org.prebid.server.functional.model.response.auction.ModuleActivityName.ORTB2_BLOCKING
import static org.prebid.server.functional.model.response.auction.ResponseAction.NO_ACTION
import static org.prebid.server.functional.model.response.auction.ResponseAction.NO_INVOCATION

class AbTestingModuleSpec extends ModuleBaseSpec {

    private final static String NO_INVOCATION_METRIC = "modules.module.%s.stage.%s.hook.%s.success.no-invocation"
    private final static String CALL_METRIC = "modules.module.%s.stage.%s.hook.%s.call"
    private final static String EXECUTION_ERROR_METRIC = "modules.module.%s.stage.%s.hook.%s.execution-error"
    private final static Integer MIN_PERCENT_AB = 0
    private final static Integer MAX_PERCENT_AB = 100
    private final static String INVALID_HOOK_MESSAGE = "Hook implementation does not exist or disabled"

    private final static Map<Stage, List<ModuleName>> ORTB_STAGES = [(BIDDER_REQUEST)     : [ModuleName.ORTB2_BLOCKING],
                                                                     (RAW_BIDDER_RESPONSE): [ModuleName.ORTB2_BLOCKING]]
    private final static Map<Stage, List<ModuleName>> RESPONSE_STAGES = [(ALL_PROCESSED_BID_RESPONSES): [PB_RESPONSE_CORRECTION]]
    private final static Map<Stage, List<ModuleName>> MODULES_STAGES = ORTB_STAGES + RESPONSE_STAGES

    private final static Map<String, String> MULTI_MODULE_CONFIG = getModuleBaseSettings(PB_RESPONSE_CORRECTION) + getModuleBaseSettings(ModuleName.ORTB2_BLOCKING) +
            ['hooks.host-execution-plan': null]

    private static final PrebidServerService ortbModulePbsService = pbsServiceFactory.getService(getModuleBaseSettings(ModuleName.ORTB2_BLOCKING))

    def cleanupSpec() {
        pbsServiceFactory.removeContainer(getModuleBaseSettings(ModuleName.ORTB2_BLOCKING))
    }

    def "PBS shouldn't apply a/b test config when config of ab test is disabled"() {
        given: "Default bid request with verbose trace"
        def bidRequest = getBidRequestWithTrace()

        and: "Flush metrics"
        flushMetrics(ortbModulePbsService)

        and: "Save account with ab test config"
        def abTest = ModularityAbTest.getDefault(ModuleName.ORTB2_BLOCKING.code).tap {
            enabled = false
        }
        def executionPlan = ExecutionPlan.getSingleEndpointExecutionPlan(OPENRTB2_AUCTION, ORTB_STAGES).tap {
            it.abTests = [abTest]
        }
        def accountConfig = new AccountConfig(hooks: new AccountHooksConfiguration(executionPlan: executionPlan))
        def account = new Account(uuid: bidRequest.getAccountId(), config: accountConfig)
        accountDao.save(account)

        when: "PBS processes auction request"
        def response = ortbModulePbsService.sendAuctionRequest(bidRequest)

        then: "PBS response should include trace information about called modules"
        def invocationResults = response?.ext?.prebid?.modules?.trace?.stages?.outcomes?.groups?.invocationResults?.flatten() as List<InvocationResult>
        verifyAll(invocationResults) {
            it.status == [SUCCESS, SUCCESS]
            it.action == [NO_ACTION, NO_ACTION]
        }

        and: "Shouldn't include any analytics tags"
        assert (invocationResults.analyticsTags.activities.flatten() as List<AnalyticResult>).findAll { it.name != AB_TESTING.value }

        and: "Metric for specified module should be as default call"
        def metrics = ortbModulePbsService.sendCollectedMetricsRequest()
        assert metrics[CALL_METRIC.formatted(ModuleName.ORTB2_BLOCKING.code, BIDDER_REQUEST.metricValue, ORTB2_BLOCKING_BIDDER_REQUEST.code)] == 1
        assert metrics[CALL_METRIC.formatted(ModuleName.ORTB2_BLOCKING.code, RAW_BIDDER_RESPONSE.metricValue, ORTB2_BLOCKING_RAW_BIDDER_RESPONSE.code)] == 1
        assert metrics[CALL_METRIC.formatted(ModuleName.ORTB2_BLOCKING.code, BIDDER_REQUEST.metricValue, ORTB2_BLOCKING_BIDDER_REQUEST.code)] == 1
        assert metrics[CALL_METRIC.formatted(ModuleName.ORTB2_BLOCKING.code, RAW_BIDDER_RESPONSE.metricValue, ORTB2_BLOCKING_RAW_BIDDER_RESPONSE.code)] == 1

        assert !metrics[NO_INVOCATION_METRIC.formatted(ModuleName.ORTB2_BLOCKING.code, BIDDER_REQUEST.metricValue, ORTB2_BLOCKING_BIDDER_REQUEST.code)]
        assert !metrics[NO_INVOCATION_METRIC.formatted(ModuleName.ORTB2_BLOCKING.code, RAW_BIDDER_RESPONSE.metricValue, ORTB2_BLOCKING_RAW_BIDDER_RESPONSE.code)]
    }

    def "PBS shouldn't apply valid a/b test config when module is disabled"() {
        given: "PBS service with disabled module config"
        def pbsConfig = getModuleBaseSettings(ModuleName.ORTB2_BLOCKING, false)
        def prebidServerService = pbsServiceFactory.getService(pbsConfig)

        and: "Default bid request with verbose trace"
        def bidRequest = getBidRequestWithTrace()

        and: "Flush metrics"
        flushMetrics(prebidServerService)

        and: "Save account with ab test config"
        def executionPlan = ExecutionPlan.getSingleEndpointExecutionPlan(OPENRTB2_AUCTION, ORTB_STAGES).tap {
            abTests = [ModularityAbTest.getDefault(ModuleName.ORTB2_BLOCKING.code)]
        }
        def accountConfig = new AccountConfig(hooks: new AccountHooksConfiguration(executionPlan: executionPlan))
        def account = new Account(uuid: bidRequest.getAccountId(), config: accountConfig)
        accountDao.save(account)

        when: "PBS processes auction request"
        def response = prebidServerService.sendAuctionRequest(bidRequest)

        then: "PBS response should include trace information about called modules"
        def invocationResults = response?.ext?.prebid?.modules?.trace?.stages?.outcomes?.groups?.invocationResults?.flatten() as List<InvocationResult>
        verifyAll(invocationResults) {
            it.status == [INVOCATION_FAILURE, INVOCATION_FAILURE]
            it.action == [null, null]
            it.analyticsTags == [null, null]
            it.message == [INVALID_HOOK_MESSAGE, INVALID_HOOK_MESSAGE]
        }

        and: "Metric for specified module should be with error call"
        def metrics = prebidServerService.sendCollectedMetricsRequest()
        assert metrics[CALL_METRIC.formatted(ModuleName.ORTB2_BLOCKING.code, BIDDER_REQUEST.metricValue, ORTB2_BLOCKING_BIDDER_REQUEST.code)] == 1
        assert metrics[CALL_METRIC.formatted(ModuleName.ORTB2_BLOCKING.code, RAW_BIDDER_RESPONSE.metricValue, ORTB2_BLOCKING_RAW_BIDDER_RESPONSE.code)] == 1
        assert metrics[CALL_METRIC.formatted(ModuleName.ORTB2_BLOCKING.code, BIDDER_REQUEST.metricValue, ORTB2_BLOCKING_BIDDER_REQUEST.code)] == 1
        assert metrics[CALL_METRIC.formatted(ModuleName.ORTB2_BLOCKING.code, RAW_BIDDER_RESPONSE.metricValue, ORTB2_BLOCKING_RAW_BIDDER_RESPONSE.code)] == 1
        assert metrics[EXECUTION_ERROR_METRIC.formatted(ModuleName.ORTB2_BLOCKING.code, BIDDER_REQUEST.metricValue, ORTB2_BLOCKING_BIDDER_REQUEST.code)] == 1
        assert metrics[EXECUTION_ERROR_METRIC.formatted(ModuleName.ORTB2_BLOCKING.code, RAW_BIDDER_RESPONSE.metricValue, ORTB2_BLOCKING_RAW_BIDDER_RESPONSE.code)] == 1

        assert !metrics[NO_INVOCATION_METRIC.formatted(ModuleName.ORTB2_BLOCKING.code, BIDDER_REQUEST.metricValue, ORTB2_BLOCKING_BIDDER_REQUEST.code)]
        assert !metrics[NO_INVOCATION_METRIC.formatted(ModuleName.ORTB2_BLOCKING.code, RAW_BIDDER_RESPONSE.metricValue, ORTB2_BLOCKING_RAW_BIDDER_RESPONSE.code)]

        cleanup: "Stop and remove pbs container"
        pbsServiceFactory.removeContainer(pbsConfig)
    }

    def "PBS shouldn't apply a/b test config when module name is not matched"() {
        given: "Default bid request with verbose trace"
        def bidRequest = getBidRequestWithTrace()

        and: "Flush metrics"
        flushMetrics(ortbModulePbsService)

        and: "Save account with ab test config"
        def executionPlan = ExecutionPlan.getSingleEndpointExecutionPlan(OPENRTB2_AUCTION, ORTB_STAGES).tap {
            abTests = [ModularityAbTest.getDefault(moduleName)]
        }
        def accountConfig = new AccountConfig(hooks: new AccountHooksConfiguration(executionPlan: executionPlan))
        def account = new Account(uuid: bidRequest.getAccountId(), config: accountConfig)
        accountDao.save(account)

        when: "PBS processes auction request"
        def response = ortbModulePbsService.sendAuctionRequest(bidRequest)

        then: "PBS response should include trace information about called modules"
        def invocationResults = response?.ext?.prebid?.modules?.trace?.stages?.outcomes?.groups?.invocationResults?.flatten() as List<InvocationResult>
        verifyAll(invocationResults) {
            it.status == [SUCCESS, SUCCESS]
            it.action == [NO_ACTION, NO_ACTION]
        }

        and: "Shouldn't include any analytics tags"
        assert (invocationResults.analyticsTags.activities.flatten() as List<AnalyticResult>).findAll { it.name != AB_TESTING.value }

        and: "Metric for specified module should be as default call"
        def metrics = ortbModulePbsService.sendCollectedMetricsRequest()
        assert metrics[CALL_METRIC.formatted(ModuleName.ORTB2_BLOCKING.code, BIDDER_REQUEST.metricValue, ORTB2_BLOCKING_BIDDER_REQUEST.code)] == 1
        assert metrics[CALL_METRIC.formatted(ModuleName.ORTB2_BLOCKING.code, RAW_BIDDER_RESPONSE.metricValue, ORTB2_BLOCKING_RAW_BIDDER_RESPONSE.code)] == 1
        assert metrics[CALL_METRIC.formatted(ModuleName.ORTB2_BLOCKING.code, BIDDER_REQUEST.metricValue, ORTB2_BLOCKING_BIDDER_REQUEST.code)] == 1
        assert metrics[CALL_METRIC.formatted(ModuleName.ORTB2_BLOCKING.code, RAW_BIDDER_RESPONSE.metricValue, ORTB2_BLOCKING_RAW_BIDDER_RESPONSE.code)] == 1

        assert !metrics[NO_INVOCATION_METRIC.formatted(ModuleName.ORTB2_BLOCKING.code, BIDDER_REQUEST.metricValue, ORTB2_BLOCKING_BIDDER_REQUEST.code)]
        assert !metrics[NO_INVOCATION_METRIC.formatted(ModuleName.ORTB2_BLOCKING.code, RAW_BIDDER_RESPONSE.metricValue, ORTB2_BLOCKING_RAW_BIDDER_RESPONSE.code)]

        where:
        moduleName << [ModuleName.ORTB2_BLOCKING.code.toUpperCase(), PBSUtils.randomString]
    }

    def "PBS should apply a/b test config for each module when multiple config are presents and set to allow modules"() {
        given: "Default bid request with verbose trace"
        def bidRequest = getBidRequestWithTrace()

        and: "Flush metrics"
        flushMetrics(pbsServiceWithMultipleModules)

        and: "Save account with ab test config"
        def ortb2AbTestConfig = ModularityAbTest.getDefault(ModuleName.ORTB2_BLOCKING.code).tap {
            it.percentActive = MAX_PERCENT_AB
        }
        def richMediaAbTestConfig = ModularityAbTest.getDefault(PB_RESPONSE_CORRECTION.code).tap {
            it.percentActive = MAX_PERCENT_AB
        }
        def executionPlan = ExecutionPlan.getSingleEndpointExecutionPlan(OPENRTB2_AUCTION, MODULES_STAGES).tap {
            abTests = [ortb2AbTestConfig, richMediaAbTestConfig]
        }
        def accountConfig = new AccountConfig(hooks: new AccountHooksConfiguration(executionPlan: executionPlan))
        def account = new Account(uuid: bidRequest.getAccountId(), config: accountConfig)
        accountDao.save(account)

        when: "PBS processes auction request"
        def response = pbsServiceWithMultipleModules.sendAuctionRequest(bidRequest)

        then: "PBS should apply ab test config for specified module"
        def invocationResults = response?.ext?.prebid?.modules?.trace?.stages?.outcomes?.groups?.invocationResults?.flatten() as List<InvocationResult>
        def ortbBlockingInvocationResults = filterInvocationResultsByModule(invocationResults, ModuleName.ORTB2_BLOCKING)
        verifyAll(ortbBlockingInvocationResults) {
            it.status == [SUCCESS, SUCCESS]
            it.action == [NO_ACTION, NO_ACTION]
            it.analyticsTags.activities.name.flatten().sort() == [ORTB2_BLOCKING, AB_TESTING, AB_TESTING].value.sort()
<<<<<<< HEAD
            it.analyticsTags.activities.status.flatten().sort() == [AnalyticTagStatus.SUCCESS, AnalyticTagStatus.SUCCESS, AnalyticTagStatus.SUCCESS]
            it.analyticsTags.activities.results.status.flatten().sort() == [AnalyticTagStatus.SUCCESS_ALLOW, AnalyticTagStatus.RUN, AnalyticTagStatus.RUN].value.sort()
=======
            it.analyticsTags.activities.status.flatten().sort() == [FetchStatus.SUCCESS, FetchStatus.SUCCESS, FetchStatus.SUCCESS].sort()
            it.analyticsTags.activities.results.status.flatten().sort() == [FetchStatus.SUCCESS_ALLOW, FetchStatus.RUN, FetchStatus.RUN].sort()
>>>>>>> 439b9c0e
            it.analyticsTags.activities.results.values.module.flatten() == [ModuleName.ORTB2_BLOCKING, ModuleName.ORTB2_BLOCKING]
        }

        and: "PBS should not apply ab test config for other module"
        def responseCorrectionInvocationResults = filterInvocationResultsByModule(invocationResults, PB_RESPONSE_CORRECTION)
        verifyAll(responseCorrectionInvocationResults) {
            it.status == [SUCCESS]
            it.action == [NO_ACTION]
            it.analyticsTags.activities.name.flatten() == [AB_TESTING].value
<<<<<<< HEAD
            it.analyticsTags.activities.status.flatten() == [AnalyticTagStatus.SUCCESS]
            it.analyticsTags.activities.results.status.flatten() == [AnalyticTagStatus.RUN].value
=======
            it.analyticsTags.activities.status.flatten() == [FetchStatus.SUCCESS]
            it.analyticsTags.activities.results.status.flatten() == [FetchStatus.RUN]
>>>>>>> 439b9c0e
            it.analyticsTags.activities.results.values.module.flatten() == [PB_RESPONSE_CORRECTION]
        }

        and: "Metric for allowed to run ortb2blocking module should be updated based on ab test config"
        def metrics = pbsServiceWithMultipleModules.sendCollectedMetricsRequest()
        assert metrics[CALL_METRIC.formatted(ModuleName.ORTB2_BLOCKING.code, BIDDER_REQUEST.metricValue, ORTB2_BLOCKING_BIDDER_REQUEST.code)] == 1
        assert metrics[CALL_METRIC.formatted(ModuleName.ORTB2_BLOCKING.code, RAW_BIDDER_RESPONSE.metricValue, ORTB2_BLOCKING_RAW_BIDDER_RESPONSE.code)] == 1
        assert !metrics[NO_INVOCATION_METRIC.formatted(PB_RESPONSE_CORRECTION.code, ALL_PROCESSED_BID_RESPONSES.metricValue, RESPONSE_CORRECTION_ALL_PROCESSED_RESPONSES.code)]
        assert !metrics[NO_INVOCATION_METRIC.formatted(PB_RESPONSE_CORRECTION.code, ALL_PROCESSED_BID_RESPONSES.metricValue, RESPONSE_CORRECTION_ALL_PROCESSED_RESPONSES.code)]

        and: "Metric for allowed to run response-correction module should be updated based on ab test config"
        assert metrics[CALL_METRIC.formatted(PB_RESPONSE_CORRECTION.code, ALL_PROCESSED_BID_RESPONSES.metricValue, RESPONSE_CORRECTION_ALL_PROCESSED_RESPONSES.code)] == 1
        assert metrics[CALL_METRIC.formatted(PB_RESPONSE_CORRECTION.code, ALL_PROCESSED_BID_RESPONSES.metricValue, RESPONSE_CORRECTION_ALL_PROCESSED_RESPONSES.code)] == 1
        assert !metrics[NO_INVOCATION_METRIC.formatted(PB_RESPONSE_CORRECTION.code, ALL_PROCESSED_BID_RESPONSES.metricValue, RESPONSE_CORRECTION_ALL_PROCESSED_RESPONSES.code)]
        assert !metrics[NO_INVOCATION_METRIC.formatted(PB_RESPONSE_CORRECTION.code, ALL_PROCESSED_BID_RESPONSES.metricValue, RESPONSE_CORRECTION_ALL_PROCESSED_RESPONSES.code)]
    }

    def "PBS should apply a/b test config for each module when multiple config are presents and set to skip modules"() {
        given: "Default bid request with verbose trace"
        def bidRequest = getBidRequestWithTrace()

        and: "Flush metrics"
        flushMetrics(pbsServiceWithMultipleModules)

        and: "Save account with ab test config"
        def ortb2AbTestConfig = ModularityAbTest.getDefault(ModuleName.ORTB2_BLOCKING.code).tap {
            it.percentActive = MIN_PERCENT_AB
        }
        def richMediaAbTestConfig = ModularityAbTest.getDefault(PB_RESPONSE_CORRECTION.code).tap {
            it.percentActive = MIN_PERCENT_AB
        }
        def executionPlan = ExecutionPlan.getSingleEndpointExecutionPlan(OPENRTB2_AUCTION, MODULES_STAGES).tap {
            abTests = [ortb2AbTestConfig, richMediaAbTestConfig]
        }
        def accountConfig = new AccountConfig(hooks: new AccountHooksConfiguration(executionPlan: executionPlan))
        def account = new Account(uuid: bidRequest.getAccountId(), config: accountConfig)
        accountDao.save(account)

        when: "PBS processes auction request"
        def response = pbsServiceWithMultipleModules.sendAuctionRequest(bidRequest)

        then: "PBS should apply ab test config for ortb2blocking module"
        def invocationResults = response?.ext?.prebid?.modules?.trace?.stages?.outcomes?.groups?.invocationResults?.flatten() as List<InvocationResult>
        def ortbBlockingInvocationResults = filterInvocationResultsByModule(invocationResults, ModuleName.ORTB2_BLOCKING)
        verifyAll(ortbBlockingInvocationResults) {
            it.status == [SUCCESS, SUCCESS]
            it.action == [NO_INVOCATION, NO_INVOCATION]
            it.analyticsTags.activities.name.flatten() == [AB_TESTING, AB_TESTING].value
<<<<<<< HEAD
            it.analyticsTags.activities.status.flatten() == [AnalyticTagStatus.SUCCESS, AnalyticTagStatus.SUCCESS]
            it.analyticsTags.activities.results.status.flatten() == [AnalyticTagStatus.SKIPPED, AnalyticTagStatus.SKIPPED].value
=======
            it.analyticsTags.activities.status.flatten() == [FetchStatus.SUCCESS, FetchStatus.SUCCESS]
            it.analyticsTags.activities.results.status.flatten() == [FetchStatus.SKIPPED, FetchStatus.SKIPPED]
>>>>>>> 439b9c0e
            it.analyticsTags.activities.results.values.module.flatten() == [ModuleName.ORTB2_BLOCKING, ModuleName.ORTB2_BLOCKING]
        }

        and: "PBS should apply ab test config for response-correction module"
        def responseCorrectionInvocationResults = filterInvocationResultsByModule(invocationResults, PB_RESPONSE_CORRECTION)
        verifyAll(responseCorrectionInvocationResults) {
            it.status == [SUCCESS]
            it.action == [NO_INVOCATION]
            it.analyticsTags.activities.name.flatten() == [AB_TESTING].value
<<<<<<< HEAD
            it.analyticsTags.activities.status.flatten() == [AnalyticTagStatus.SUCCESS]
            it.analyticsTags.activities.results.status.flatten() == [AnalyticTagStatus.SKIPPED].value
=======
            it.analyticsTags.activities.status.flatten() == [FetchStatus.SUCCESS]
            it.analyticsTags.activities.results.status.flatten() == [FetchStatus.SKIPPED]
>>>>>>> 439b9c0e
            it.analyticsTags.activities.results.values.module.flatten() == [PB_RESPONSE_CORRECTION]
        }

        and: "Metric for skipped ortb2blocking module should be updated based on ab test config"
        def metrics = pbsServiceWithMultipleModules.sendCollectedMetricsRequest()
        assert !metrics[CALL_METRIC.formatted(ModuleName.ORTB2_BLOCKING.code, BIDDER_REQUEST.metricValue, ORTB2_BLOCKING_BIDDER_REQUEST.code)]
        assert !metrics[CALL_METRIC.formatted(ModuleName.ORTB2_BLOCKING.code, RAW_BIDDER_RESPONSE.metricValue, ORTB2_BLOCKING_RAW_BIDDER_RESPONSE.code)]
        assert metrics[NO_INVOCATION_METRIC.formatted(PB_RESPONSE_CORRECTION.code, ALL_PROCESSED_BID_RESPONSES.metricValue, RESPONSE_CORRECTION_ALL_PROCESSED_RESPONSES.code)] == 1
        assert metrics[NO_INVOCATION_METRIC.formatted(PB_RESPONSE_CORRECTION.code, ALL_PROCESSED_BID_RESPONSES.metricValue, RESPONSE_CORRECTION_ALL_PROCESSED_RESPONSES.code)] == 1

        and: "Metric for skipped response-correction module should be updated based on ab test config"
        assert !metrics[CALL_METRIC.formatted(PB_RESPONSE_CORRECTION.code, ALL_PROCESSED_BID_RESPONSES.metricValue, RESPONSE_CORRECTION_ALL_PROCESSED_RESPONSES.code)]
        assert !metrics[CALL_METRIC.formatted(PB_RESPONSE_CORRECTION.code, ALL_PROCESSED_BID_RESPONSES.metricValue, RESPONSE_CORRECTION_ALL_PROCESSED_RESPONSES.code)]
        assert metrics[NO_INVOCATION_METRIC.formatted(PB_RESPONSE_CORRECTION.code, ALL_PROCESSED_BID_RESPONSES.metricValue, RESPONSE_CORRECTION_ALL_PROCESSED_RESPONSES.code)] == 1
        assert metrics[NO_INVOCATION_METRIC.formatted(PB_RESPONSE_CORRECTION.code, ALL_PROCESSED_BID_RESPONSES.metricValue, RESPONSE_CORRECTION_ALL_PROCESSED_RESPONSES.code)] == 1
    }

    def "PBS should apply a/b test config for each module when multiple config are presents with different percentage"() {
        given: "Default bid request with verbose trace"
        def bidRequest = getBidRequestWithTrace()

        and: "Flush metrics"
        flushMetrics(pbsServiceWithMultipleModules)

        and: "Save account with ab test config"
        def ortb2AbTestConfig = ModularityAbTest.getDefault(ModuleName.ORTB2_BLOCKING.code).tap {
            it.percentActive = MIN_PERCENT_AB
        }
        def richMediaAbTestConfig = ModularityAbTest.getDefault(PB_RESPONSE_CORRECTION.code).tap {
            it.percentActive = MAX_PERCENT_AB
        }
        def executionPlan = ExecutionPlan.getSingleEndpointExecutionPlan(OPENRTB2_AUCTION, MODULES_STAGES).tap {
            abTests = [ortb2AbTestConfig, richMediaAbTestConfig]
        }
        def accountConfig = new AccountConfig(hooks: new AccountHooksConfiguration(executionPlan: executionPlan))
        def account = new Account(uuid: bidRequest.getAccountId(), config: accountConfig)
        accountDao.save(account)

        when: "PBS processes auction request"
        def response = pbsServiceWithMultipleModules.sendAuctionRequest(bidRequest)

        then: "PBS should apply ab test config for ortb2blocking module"
        def invocationResults = response?.ext?.prebid?.modules?.trace?.stages?.outcomes?.groups?.invocationResults?.flatten() as List<InvocationResult>
        def ortbBlockingInvocationResults = filterInvocationResultsByModule(invocationResults, ModuleName.ORTB2_BLOCKING)
        verifyAll(ortbBlockingInvocationResults) {
            it.status == [SUCCESS, SUCCESS]
            it.action == [NO_INVOCATION, NO_INVOCATION]
            it.analyticsTags.activities.name.flatten() == [AB_TESTING, AB_TESTING].value
<<<<<<< HEAD
            it.analyticsTags.activities.status.flatten() == [AnalyticTagStatus.SUCCESS, AnalyticTagStatus.SUCCESS]
            it.analyticsTags.activities.results.status.flatten() == [AnalyticTagStatus.SKIPPED, AnalyticTagStatus.SKIPPED].value
=======
            it.analyticsTags.activities.status.flatten() == [FetchStatus.SUCCESS, FetchStatus.SUCCESS]
            it.analyticsTags.activities.results.status.flatten() == [FetchStatus.SKIPPED, FetchStatus.SKIPPED]
>>>>>>> 439b9c0e
            it.analyticsTags.activities.results.values.module.flatten() == [ModuleName.ORTB2_BLOCKING, ModuleName.ORTB2_BLOCKING]
        }

        and: "PBS should not apply ab test config for response-correction module"
        def responseCorrectionInvocationResults = filterInvocationResultsByModule(invocationResults, PB_RESPONSE_CORRECTION)
        verifyAll(responseCorrectionInvocationResults) {
            it.status == [SUCCESS]
            it.action == [NO_ACTION]
            it.analyticsTags.activities.name.flatten() == [AB_TESTING].value
<<<<<<< HEAD
            it.analyticsTags.activities.status.flatten() == [AnalyticTagStatus.SUCCESS]
            it.analyticsTags.activities.results.status.flatten() == [AnalyticTagStatus.RUN].value
=======
            it.analyticsTags.activities.status.flatten() == [FetchStatus.SUCCESS]
            it.analyticsTags.activities.results.status.flatten() == [FetchStatus.RUN]
>>>>>>> 439b9c0e
            it.analyticsTags.activities.results.values.module.flatten() == [PB_RESPONSE_CORRECTION]
        }

        and: "Metric for skipped ortb2blocking module should be updated based on ab test config"
        def metrics = pbsServiceWithMultipleModules.sendCollectedMetricsRequest()
        assert metrics[NO_INVOCATION_METRIC.formatted(ModuleName.ORTB2_BLOCKING.code, BIDDER_REQUEST.metricValue, ORTB2_BLOCKING_BIDDER_REQUEST.code)] == 1
        assert metrics[NO_INVOCATION_METRIC.formatted(ModuleName.ORTB2_BLOCKING.code, RAW_BIDDER_RESPONSE.metricValue, ORTB2_BLOCKING_RAW_BIDDER_RESPONSE.code)] == 1

        and: "Metric for allowed to run response-correction module should be updated based on ab test config"
        assert metrics[CALL_METRIC.formatted(PB_RESPONSE_CORRECTION.code, ALL_PROCESSED_BID_RESPONSES.metricValue, RESPONSE_CORRECTION_ALL_PROCESSED_RESPONSES.code)] == 1
        assert metrics[CALL_METRIC.formatted(PB_RESPONSE_CORRECTION.code, ALL_PROCESSED_BID_RESPONSES.metricValue, RESPONSE_CORRECTION_ALL_PROCESSED_RESPONSES.code)] == 1
        assert !metrics[NO_INVOCATION_METRIC.formatted(PB_RESPONSE_CORRECTION.code, ALL_PROCESSED_BID_RESPONSES.metricValue, RESPONSE_CORRECTION_ALL_PROCESSED_RESPONSES.code)]
        assert !metrics[NO_INVOCATION_METRIC.formatted(PB_RESPONSE_CORRECTION.code, ALL_PROCESSED_BID_RESPONSES.metricValue, RESPONSE_CORRECTION_ALL_PROCESSED_RESPONSES.code)]
    }

    def "PBS should ignore accounts property for a/b test config when ab test config specialize for specific account"() {
        given: "Default bid request with verbose trace"
        def bidRequest = getBidRequestWithTrace()

        and: "Flush metrics"
        flushMetrics(ortbModulePbsService)

        and: "Save account with ab test config"
        def executionPlan = ExecutionPlan.getSingleEndpointExecutionPlan(OPENRTB2_AUCTION, ORTB_STAGES).tap {
            abTests = [ModularityAbTest.getDefault(ModuleName.ORTB2_BLOCKING.code, [PBSUtils.randomNumber]).tap {
                percentActive = MIN_PERCENT_AB
            }]
        }
        def accountConfig = new AccountConfig(hooks: new AccountHooksConfiguration(executionPlan: executionPlan))
        def account = new Account(uuid: bidRequest.getAccountId(), config: accountConfig)
        accountDao.save(account)

        when: "PBS processes auction request"
        def response = ortbModulePbsService.sendAuctionRequest(bidRequest)

        then: "PBS response should include trace information about called modules"
        def invocationResults = response?.ext?.prebid?.modules?.trace?.stages?.outcomes?.groups?.invocationResults?.flatten() as List<InvocationResult>
        verifyAll(invocationResults) {
            it.status == [SUCCESS, SUCCESS]
            it.action == [NO_INVOCATION, NO_INVOCATION]
            it.analyticsTags.activities.name.flatten() == [AB_TESTING, AB_TESTING].value
<<<<<<< HEAD
            it.analyticsTags.activities.status.flatten() == [AnalyticTagStatus.SUCCESS, AnalyticTagStatus.SUCCESS]
            it.analyticsTags.activities.results.status.flatten() == [AnalyticTagStatus.SKIPPED, AnalyticTagStatus.SKIPPED].value
=======
            it.analyticsTags.activities.status.flatten() == [FetchStatus.SUCCESS, FetchStatus.SUCCESS]
            it.analyticsTags.activities.results.status.flatten() == [FetchStatus.SKIPPED, FetchStatus.SKIPPED]
>>>>>>> 439b9c0e
            it.analyticsTags.activities.results.values.module.flatten() == [ModuleName.ORTB2_BLOCKING, ModuleName.ORTB2_BLOCKING]
        }

        and: "Metric for specified module should be updated based on ab test config"
        def metrics = ortbModulePbsService.sendCollectedMetricsRequest()
        assert metrics[NO_INVOCATION_METRIC.formatted(ModuleName.ORTB2_BLOCKING.code, BIDDER_REQUEST.metricValue, ORTB2_BLOCKING_BIDDER_REQUEST.code)] == 1
        assert metrics[NO_INVOCATION_METRIC.formatted(ModuleName.ORTB2_BLOCKING.code, RAW_BIDDER_RESPONSE.metricValue, ORTB2_BLOCKING_RAW_BIDDER_RESPONSE.code)] == 1
    }

    def "PBS should apply a/b test config and run module when config is on max percentage or default value"() {
        given: "Default bid request with verbose trace"
        def bidRequest = getBidRequestWithTrace()

        and: "Flush metrics"
        flushMetrics(ortbModulePbsService)

        and: "Save account with ab test config"
        def executionPlan = ExecutionPlan.getSingleEndpointExecutionPlan(OPENRTB2_AUCTION, ORTB_STAGES).tap {
            abTests = [ModularityAbTest.getDefault(ModuleName.ORTB2_BLOCKING.code).tap {
                it.percentActive = percentActive
                it.percentActiveSnakeCase = percentActiveSnakeCase
            }]
        }
        def accountConfig = new AccountConfig(hooks: new AccountHooksConfiguration(executionPlan: executionPlan))
        def account = new Account(uuid: bidRequest.getAccountId(), config: accountConfig)
        accountDao.save(account)

        when: "PBS processes auction request"
        def response = ortbModulePbsService.sendAuctionRequest(bidRequest)

        then: "PBS should apply ab test config for ortb module and run module"
        def invocationResults = response?.ext?.prebid?.modules?.trace?.stages?.outcomes?.groups?.invocationResults?.flatten() as List<InvocationResult>
        verifyAll(invocationResults) {
            it.status == [SUCCESS, SUCCESS]
            it.action == [NO_ACTION, NO_ACTION]
            it.analyticsTags.activities.name.flatten().sort() == [ORTB2_BLOCKING, AB_TESTING, AB_TESTING].value.sort()
<<<<<<< HEAD
            it.analyticsTags.activities.status.flatten().sort() == [AnalyticTagStatus.SUCCESS, AnalyticTagStatus.SUCCESS, AnalyticTagStatus.SUCCESS]
            it.analyticsTags.activities.results.status.flatten().sort() == [AnalyticTagStatus.SUCCESS_ALLOW, AnalyticTagStatus.RUN, AnalyticTagStatus.RUN].value.sort()
=======
            it.analyticsTags.activities.status.flatten().sort() == [FetchStatus.SUCCESS, FetchStatus.SUCCESS, FetchStatus.SUCCESS].sort()
            it.analyticsTags.activities.results.status.flatten().sort() == [FetchStatus.SUCCESS_ALLOW, FetchStatus.RUN, FetchStatus.RUN].sort()
>>>>>>> 439b9c0e
            it.analyticsTags.activities.results.values.module.flatten() == [ModuleName.ORTB2_BLOCKING, ModuleName.ORTB2_BLOCKING]
        }

        and: "Metric for specified module should be as default call"
        def metrics = ortbModulePbsService.sendCollectedMetricsRequest()
        assert metrics[CALL_METRIC.formatted(ModuleName.ORTB2_BLOCKING.code, BIDDER_REQUEST.metricValue, ORTB2_BLOCKING_BIDDER_REQUEST.code)] == 1
        assert metrics[CALL_METRIC.formatted(ModuleName.ORTB2_BLOCKING.code, RAW_BIDDER_RESPONSE.metricValue, ORTB2_BLOCKING_RAW_BIDDER_RESPONSE.code)] == 1
        assert metrics[CALL_METRIC.formatted(ModuleName.ORTB2_BLOCKING.code, BIDDER_REQUEST.metricValue, ORTB2_BLOCKING_BIDDER_REQUEST.code)] == 1
        assert metrics[CALL_METRIC.formatted(ModuleName.ORTB2_BLOCKING.code, RAW_BIDDER_RESPONSE.metricValue, ORTB2_BLOCKING_RAW_BIDDER_RESPONSE.code)] == 1

        assert !metrics[NO_INVOCATION_METRIC.formatted(ModuleName.ORTB2_BLOCKING.code, BIDDER_REQUEST.metricValue, ORTB2_BLOCKING_BIDDER_REQUEST.code)]
        assert !metrics[NO_INVOCATION_METRIC.formatted(ModuleName.ORTB2_BLOCKING.code, RAW_BIDDER_RESPONSE.metricValue, ORTB2_BLOCKING_RAW_BIDDER_RESPONSE.code)]

        where:
        percentActive  | percentActiveSnakeCase
        MAX_PERCENT_AB | null
        null           | MAX_PERCENT_AB
        null           | null
    }

    def "PBS should apply a/b test config and skip module when config is on min percentage"() {
        given: "Default bid request with verbose trace"
        def bidRequest = getBidRequestWithTrace()

        and: "Flush metrics"
        flushMetrics(ortbModulePbsService)

        and: "Save account with ab test config"
        def executionPlan = ExecutionPlan.getSingleEndpointExecutionPlan(OPENRTB2_AUCTION, ORTB_STAGES).tap {
            abTests = [ModularityAbTest.getDefault(ModuleName.ORTB2_BLOCKING.code).tap {
                it.percentActive = percentActive
                it.percentActiveSnakeCase = percentActiveSnakeCase
            }]
        }
        def accountConfig = new AccountConfig(hooks: new AccountHooksConfiguration(executionPlan: executionPlan))
        def account = new Account(uuid: bidRequest.getAccountId(), config: accountConfig)
        accountDao.save(account)

        when: "PBS processes auction request"
        def response = ortbModulePbsService.sendAuctionRequest(bidRequest)

        then: "PBS should apply ab test config for ortb module and skip this module"
        def invocationResults = response?.ext?.prebid?.modules?.trace?.stages?.outcomes?.groups?.invocationResults?.flatten() as List<InvocationResult>
        verifyAll(invocationResults) {
            it.status == [SUCCESS, SUCCESS]
            it.action == [NO_INVOCATION, NO_INVOCATION]
            it.analyticsTags.activities.name.flatten() == [AB_TESTING, AB_TESTING].value
<<<<<<< HEAD
            it.analyticsTags.activities.status.flatten() == [AnalyticTagStatus.SUCCESS, AnalyticTagStatus.SUCCESS]
            it.analyticsTags.activities.results.status.flatten() == [AnalyticTagStatus.SKIPPED, AnalyticTagStatus.SKIPPED].value
=======
            it.analyticsTags.activities.status.flatten() == [FetchStatus.SUCCESS, FetchStatus.SUCCESS]
            it.analyticsTags.activities.results.status.flatten() == [FetchStatus.SKIPPED, FetchStatus.SKIPPED]
>>>>>>> 439b9c0e
            it.analyticsTags.activities.results.values.module.flatten() == [ModuleName.ORTB2_BLOCKING, ModuleName.ORTB2_BLOCKING]
        }

        and: "Metric for specified module should be updated based on ab test config"
        def metrics = ortbModulePbsService.sendCollectedMetricsRequest()
        assert metrics[NO_INVOCATION_METRIC.formatted(ModuleName.ORTB2_BLOCKING.code, BIDDER_REQUEST.metricValue, ORTB2_BLOCKING_BIDDER_REQUEST.code)] == 1
        assert metrics[NO_INVOCATION_METRIC.formatted(ModuleName.ORTB2_BLOCKING.code, RAW_BIDDER_RESPONSE.metricValue, ORTB2_BLOCKING_RAW_BIDDER_RESPONSE.code)] == 1

        where:
        percentActive  | percentActiveSnakeCase
        MIN_PERCENT_AB | null
        null           | MIN_PERCENT_AB
    }

    def "PBS shouldn't apply a/b test config without warnings and errors when percent config is out of lover range"() {
        given: "Default bid request with verbose trace"
        def bidRequest = getBidRequestWithTrace()

        and: "Flush metrics"
        flushMetrics(ortbModulePbsService)

        and: "Save account with ab test config"
        def executionPlan = ExecutionPlan.getSingleEndpointExecutionPlan(OPENRTB2_AUCTION, ORTB_STAGES).tap {
            abTests = [ModularityAbTest.getDefault(ModuleName.ORTB2_BLOCKING.code).tap {
                it.percentActive = percentActive
                it.percentActiveSnakeCase = percentActiveSnakeCase
            }]
        }
        def accountConfig = new AccountConfig(hooks: new AccountHooksConfiguration(executionPlan: executionPlan))
        def account = new Account(uuid: bidRequest.getAccountId(), config: accountConfig)
        accountDao.save(account)

        when: "PBS processes auction request"
        def response = ortbModulePbsService.sendAuctionRequest(bidRequest)

        then: "No error or warning should be emitted"
        assert !response.ext.errors
        assert !response.ext.warnings

        and: "PBS response should include trace information about called modules"
        def invocationResults = response?.ext?.prebid?.modules?.trace?.stages?.outcomes?.groups?.invocationResults?.flatten() as List<InvocationResult>
        verifyAll(invocationResults) {
            it.status == [SUCCESS, SUCCESS]
            it.action == [NO_INVOCATION, NO_INVOCATION]
            it.analyticsTags.activities.name.flatten() == [AB_TESTING, AB_TESTING].value
<<<<<<< HEAD
            it.analyticsTags.activities.status.flatten() == [AnalyticTagStatus.SUCCESS, AnalyticTagStatus.SUCCESS]
            it.analyticsTags.activities.results.status.flatten() == [AnalyticTagStatus.SKIPPED, AnalyticTagStatus.SKIPPED].value
=======
            it.analyticsTags.activities.status.flatten() == [FetchStatus.SUCCESS, FetchStatus.SUCCESS]
            it.analyticsTags.activities.results.status.flatten() == [FetchStatus.SKIPPED, FetchStatus.SKIPPED]
>>>>>>> 439b9c0e
            it.analyticsTags.activities.results.values.module.flatten() == [ModuleName.ORTB2_BLOCKING, ModuleName.ORTB2_BLOCKING]
        }

        and: "Metric for specified module should be updated based on ab test config"
        def metrics = ortbModulePbsService.sendCollectedMetricsRequest()
        assert metrics[NO_INVOCATION_METRIC.formatted(ModuleName.ORTB2_BLOCKING.code, BIDDER_REQUEST.metricValue, ORTB2_BLOCKING_BIDDER_REQUEST.code)] == 1
        assert metrics[NO_INVOCATION_METRIC.formatted(ModuleName.ORTB2_BLOCKING.code, RAW_BIDDER_RESPONSE.metricValue, ORTB2_BLOCKING_RAW_BIDDER_RESPONSE.code)] == 1

        where:
        percentActive                 | percentActiveSnakeCase
        PBSUtils.randomNegativeNumber | null
        null                          | PBSUtils.randomNegativeNumber
    }

    def "PBS should apply a/b test config and run module without warnings and errors when percent config is out of appear range"() {
        given: "Default bid request with verbose trace"
        def bidRequest = getBidRequestWithTrace()

        and: "Flush metrics"
        flushMetrics(ortbModulePbsService)

        and: "Save account with ab test config"
        def executionPlan = ExecutionPlan.getSingleEndpointExecutionPlan(OPENRTB2_AUCTION, ORTB_STAGES).tap {
            abTests = [ModularityAbTest.getDefault(ModuleName.ORTB2_BLOCKING.code).tap {
                it.percentActive = percentActive
                it.percentActiveSnakeCase = percentActiveSnakeCase
            }]
        }
        def accountConfig = new AccountConfig(hooks: new AccountHooksConfiguration(executionPlan: executionPlan))
        def account = new Account(uuid: bidRequest.getAccountId(), config: accountConfig)
        accountDao.save(account)

        when: "PBS processes auction request"
        def response = ortbModulePbsService.sendAuctionRequest(bidRequest)

        then: "No error or warning should be emitted"
        assert !response.ext.errors
        assert !response.ext.warnings

        and: "PBS should apply ab test config for ortb module and run it"
        def invocationResults = response?.ext?.prebid?.modules?.trace?.stages?.outcomes?.groups?.invocationResults?.flatten() as List<InvocationResult>
        verifyAll(invocationResults) {
            it.status == [SUCCESS, SUCCESS]
            it.action == [NO_ACTION, NO_ACTION]

            it.analyticsTags.activities.name.flatten().sort() == [ORTB2_BLOCKING, AB_TESTING, AB_TESTING].value.sort()
<<<<<<< HEAD
            it.analyticsTags.activities.status.flatten().sort() == [AnalyticTagStatus.SUCCESS, AnalyticTagStatus.SUCCESS, AnalyticTagStatus.SUCCESS]
            it.analyticsTags.activities.results.status.flatten().sort() == [AnalyticTagStatus.SUCCESS_ALLOW, AnalyticTagStatus.RUN, AnalyticTagStatus.RUN].value.sort()
=======
            it.analyticsTags.activities.status.flatten().sort() == [FetchStatus.SUCCESS, FetchStatus.SUCCESS, FetchStatus.SUCCESS].sort()
            it.analyticsTags.activities.results.status.flatten().sort() == [FetchStatus.SUCCESS_ALLOW, FetchStatus.RUN, FetchStatus.RUN].sort()
>>>>>>> 439b9c0e
            it.analyticsTags.activities.results.values.module.flatten() == [ModuleName.ORTB2_BLOCKING, ModuleName.ORTB2_BLOCKING]
        }

        and: "Metric for specified module should be as default call"
        def metrics = ortbModulePbsService.sendCollectedMetricsRequest()
        assert metrics[CALL_METRIC.formatted(ModuleName.ORTB2_BLOCKING.code, BIDDER_REQUEST.metricValue, ORTB2_BLOCKING_BIDDER_REQUEST.code)] == 1
        assert metrics[CALL_METRIC.formatted(ModuleName.ORTB2_BLOCKING.code, RAW_BIDDER_RESPONSE.metricValue, ORTB2_BLOCKING_RAW_BIDDER_RESPONSE.code)] == 1
        assert metrics[CALL_METRIC.formatted(ModuleName.ORTB2_BLOCKING.code, BIDDER_REQUEST.metricValue, ORTB2_BLOCKING_BIDDER_REQUEST.code)] == 1
        assert metrics[CALL_METRIC.formatted(ModuleName.ORTB2_BLOCKING.code, RAW_BIDDER_RESPONSE.metricValue, ORTB2_BLOCKING_RAW_BIDDER_RESPONSE.code)] == 1

        assert !metrics[NO_INVOCATION_METRIC.formatted(ModuleName.ORTB2_BLOCKING.code, BIDDER_REQUEST.metricValue, ORTB2_BLOCKING_BIDDER_REQUEST.code)]
        assert !metrics[NO_INVOCATION_METRIC.formatted(ModuleName.ORTB2_BLOCKING.code, RAW_BIDDER_RESPONSE.metricValue, ORTB2_BLOCKING_RAW_BIDDER_RESPONSE.code)]

        where:
        percentActive                            | percentActiveSnakeCase
        PBSUtils.getRandomNumber(MAX_PERCENT_AB) | null
        null                                     | PBSUtils.getRandomNumber(MAX_PERCENT_AB)
    }

    def "PBS should include analytics tags when a/b test config when logAnalyticsTag is enabled or empty"() {
        given: "Default bid request with verbose trace"
        def bidRequest = getBidRequestWithTrace()

        and: "Flush metrics"
        flushMetrics(ortbModulePbsService)

        and: "Save account with ab test config"
        def executionPlan = ExecutionPlan.getSingleEndpointExecutionPlan(OPENRTB2_AUCTION, ORTB_STAGES).tap {
            abTests = [ModularityAbTest.getDefault(ModuleName.ORTB2_BLOCKING.code).tap {
                percentActive = MIN_PERCENT_AB
                it.logAnalyticsTag = logAnalyticsTag
                it.logAnalyticsTagSnakeCase = logAnalyticsTagSnakeCase
            }]
        }
        def accountConfig = new AccountConfig(hooks: new AccountHooksConfiguration(executionPlan: executionPlan))
        def account = new Account(uuid: bidRequest.getAccountId(), config: accountConfig)
        accountDao.save(account)

        when: "PBS processes auction request"
        def response = ortbModulePbsService.sendAuctionRequest(bidRequest)

        then: "PBS should apply ab test config for specified module without analytics tags"
        def invocationResults = response?.ext?.prebid?.modules?.trace?.stages?.outcomes?.groups?.invocationResults?.flatten() as List<InvocationResult>
        verifyAll(invocationResults) {
            it.status == [SUCCESS, SUCCESS]
            it.action == [NO_INVOCATION, NO_INVOCATION]
            it.analyticsTags.activities.name.flatten() == [AB_TESTING, AB_TESTING].value
<<<<<<< HEAD
            it.analyticsTags.activities.status.flatten() == [AnalyticTagStatus.SUCCESS, AnalyticTagStatus.SUCCESS]
            it.analyticsTags.activities.results.status.flatten() == [AnalyticTagStatus.SKIPPED, AnalyticTagStatus.SKIPPED].value
=======
            it.analyticsTags.activities.status.flatten() == [FetchStatus.SUCCESS, FetchStatus.SUCCESS]
            it.analyticsTags.activities.results.status.flatten() == [FetchStatus.SKIPPED, FetchStatus.SKIPPED]
>>>>>>> 439b9c0e
            it.analyticsTags.activities.results.values.module.flatten() == [ModuleName.ORTB2_BLOCKING, ModuleName.ORTB2_BLOCKING]
        }

        and: "Metric for specified module should be updated based on ab test config"
        def metrics = ortbModulePbsService.sendCollectedMetricsRequest()
        assert metrics[NO_INVOCATION_METRIC.formatted(ModuleName.ORTB2_BLOCKING.code, BIDDER_REQUEST.metricValue, ORTB2_BLOCKING_BIDDER_REQUEST.code)] == 1
        assert metrics[NO_INVOCATION_METRIC.formatted(ModuleName.ORTB2_BLOCKING.code, RAW_BIDDER_RESPONSE.metricValue, ORTB2_BLOCKING_RAW_BIDDER_RESPONSE.code)] == 1

        where:
        logAnalyticsTag | logAnalyticsTagSnakeCase
        true            | null
        null            | true
        null            | null
    }

    def "PBS shouldn't include analytics tags when a/b test config when logAnalyticsTag is disabled and is applied by percentage"() {
        given: "Default bid request with verbose trace"
        def bidRequest = getBidRequestWithTrace()

        and: "Flush metrics"
        flushMetrics(ortbModulePbsService)

        and: "Save account with ab test config"
        def executionPlan = ExecutionPlan.getSingleEndpointExecutionPlan(OPENRTB2_AUCTION, ORTB_STAGES).tap {
            abTests = [ModularityAbTest.getDefault(ModuleName.ORTB2_BLOCKING.code).tap {
                percentActive = MIN_PERCENT_AB
                it.logAnalyticsTag = logAnalyticsTag
                it.logAnalyticsTagSnakeCase = logAnalyticsTagSnakeCase
            }]
        }
        def accountConfig = new AccountConfig(hooks: new AccountHooksConfiguration(executionPlan: executionPlan))
        def account = new Account(uuid: bidRequest.getAccountId(), config: accountConfig)
        accountDao.save(account)

        when: "PBS processes auction request"
        def response = ortbModulePbsService.sendAuctionRequest(bidRequest)

        then: "PBS response should include trace information about called modules"
        def invocationResults = response?.ext?.prebid?.modules?.trace?.stages?.outcomes?.groups?.invocationResults?.flatten() as List<InvocationResult>
        verifyAll(invocationResults) {
            it.status == [SUCCESS, SUCCESS]
            it.action == [NO_INVOCATION, NO_INVOCATION]
        }

        and: "Shouldn't include any analytics tags"
        assert !invocationResults?.analyticsTags?.any()

        and: "Metric for specified module should be updated based on ab test config"
        def metrics = ortbModulePbsService.sendCollectedMetricsRequest()
        assert metrics[NO_INVOCATION_METRIC.formatted(ModuleName.ORTB2_BLOCKING.code, BIDDER_REQUEST.metricValue, ORTB2_BLOCKING_BIDDER_REQUEST.code)] == 1
        assert metrics[NO_INVOCATION_METRIC.formatted(ModuleName.ORTB2_BLOCKING.code, RAW_BIDDER_RESPONSE.metricValue, ORTB2_BLOCKING_RAW_BIDDER_RESPONSE.code)] == 1

        where:
        logAnalyticsTag | logAnalyticsTagSnakeCase
        false           | null
        null            | false
    }

    def "PBS shouldn't include analytics tags when a/b test config when logAnalyticsTag is disabled and is non-applied by percentage"() {
        given: "Default bid request with verbose trace"
        def bidRequest = getBidRequestWithTrace()

        and: "Flush metrics"
        flushMetrics(ortbModulePbsService)

        and: "Save account with ab test config"
        def executionPlan = ExecutionPlan.getSingleEndpointExecutionPlan(OPENRTB2_AUCTION, ORTB_STAGES).tap {
            abTests = [ModularityAbTest.getDefault(ModuleName.ORTB2_BLOCKING.code).tap {
                percentActive = MAX_PERCENT_AB
                it.logAnalyticsTag = logAnalyticsTag
                it.logAnalyticsTagSnakeCase = logAnalyticsTagSnakeCase
            }]
        }
        def accountConfig = new AccountConfig(hooks: new AccountHooksConfiguration(executionPlan: executionPlan))
        def account = new Account(uuid: bidRequest.getAccountId(), config: accountConfig)
        accountDao.save(account)

        when: "PBS processes auction request"
        def response = ortbModulePbsService.sendAuctionRequest(bidRequest)

        then: "PBS response should include trace information about called modules"
        def invocationResults = response?.ext?.prebid?.modules?.trace?.stages?.outcomes?.groups?.invocationResults?.flatten() as List<InvocationResult>
        verifyAll(invocationResults) {
            it.status == [SUCCESS, SUCCESS]
            it.action == [NO_ACTION, NO_ACTION]
        }

        and: "Shouldn't include any analytics tags"
        assert (invocationResults.analyticsTags.activities.flatten() as List<AnalyticResult>).findAll { it.name != AB_TESTING.value }

        and: "Metric for specified module should be as default call"
        def metrics = ortbModulePbsService.sendCollectedMetricsRequest()
        assert metrics[CALL_METRIC.formatted(ModuleName.ORTB2_BLOCKING.code, BIDDER_REQUEST.metricValue, ORTB2_BLOCKING_BIDDER_REQUEST.code)] == 1
        assert metrics[CALL_METRIC.formatted(ModuleName.ORTB2_BLOCKING.code, RAW_BIDDER_RESPONSE.metricValue, ORTB2_BLOCKING_RAW_BIDDER_RESPONSE.code)] == 1
        assert metrics[CALL_METRIC.formatted(ModuleName.ORTB2_BLOCKING.code, BIDDER_REQUEST.metricValue, ORTB2_BLOCKING_BIDDER_REQUEST.code)] == 1
        assert metrics[CALL_METRIC.formatted(ModuleName.ORTB2_BLOCKING.code, RAW_BIDDER_RESPONSE.metricValue, ORTB2_BLOCKING_RAW_BIDDER_RESPONSE.code)] == 1

        assert !metrics[NO_INVOCATION_METRIC.formatted(ModuleName.ORTB2_BLOCKING.code, BIDDER_REQUEST.metricValue, ORTB2_BLOCKING_BIDDER_REQUEST.code)]
        assert !metrics[NO_INVOCATION_METRIC.formatted(ModuleName.ORTB2_BLOCKING.code, RAW_BIDDER_RESPONSE.metricValue, ORTB2_BLOCKING_RAW_BIDDER_RESPONSE.code)]

        where:
        logAnalyticsTag | logAnalyticsTagSnakeCase
        false           | null
        null            | false
    }

    def "PBS shouldn't apply analytics tags for all module stages when module contain multiple stages"() {
        given: "Default bid request with verbose trace"
        def bidRequest = getBidRequestWithTrace()

        and: "Flush metrics"
        flushMetrics(ortbModulePbsService)

        and: "Save account with ab test config"
        def executionPlan = ExecutionPlan.getSingleEndpointExecutionPlan(OPENRTB2_AUCTION, ORTB_STAGES).tap {
            abTests = [ModularityAbTest.getDefault(ModuleName.ORTB2_BLOCKING.code).tap {
                percentActive = PBSUtils.getRandomNumber(MIN_PERCENT_AB, MAX_PERCENT_AB)
            }]
        }
        def accountConfig = new AccountConfig(hooks: new AccountHooksConfiguration(executionPlan: executionPlan))
        def account = new Account(uuid: bidRequest.getAccountId(), config: accountConfig)
        accountDao.save(account)

        when: "PBS processes auction request"
        def response = ortbModulePbsService.sendAuctionRequest(bidRequest)

        then: "PBS should apply ab test config for all stages of specified module"
        def invocationResults = response?.ext?.prebid?.modules?.trace?.stages?.outcomes?.groups?.invocationResults?.flatten() as List<InvocationResult>
        verifyAll(invocationResults) {
            it.status.every { status -> status == it.status.first() }
            it.action.every { action -> action == it.action.first() }
        }

        and: "All resonances have same analytics"
        def abTestingInvocationResults = (invocationResults.analyticsTags.activities.flatten() as List<AnalyticResult>).findAll { it.name == AB_TESTING.value }
        verifyAll(abTestingInvocationResults) {
            it.status.flatten().every { status -> status == it.status.flatten().first() }
            it.results.status.flatten().every { status -> status == it.results.status.flatten().first() }
            it.results.values.module.flatten().every { module -> module == it.results.values.module.flatten().first() }
        }
    }

    def "PBS should apply a/b test config from host config when accounts is not specified"() {
        given: "PBS service with specific ab test config"
        def executionPlan = ExecutionPlan.getSingleEndpointExecutionPlan(OPENRTB2_AUCTION, MODULES_STAGES).tap {
            abTests = [ModularityAbTest.getDefault(ModuleName.ORTB2_BLOCKING.code, accouns).tap {
                percentActive = MIN_PERCENT_AB
            }]
        }
        def pbsConfig = MULTI_MODULE_CONFIG + ['hooks.host-execution-plan': encode(executionPlan)]
        def pbsServiceWithMultipleModules = pbsServiceFactory.getService(pbsConfig)

        and: "Default bid request with verbose trace"
        def bidRequest = getBidRequestWithTrace()

        and: "Flush metrics"
        flushMetrics(pbsServiceWithMultipleModules)

        when: "PBS processes auction request"
        def response = pbsServiceWithMultipleModules.sendAuctionRequest(bidRequest)

        then: "PBS should apply ab test config for specified module"
        def invocationResults = response?.ext?.prebid?.modules?.trace?.stages?.outcomes?.groups?.invocationResults?.flatten() as List<InvocationResult>
        def ortbBlockingInvocationResults = filterInvocationResultsByModule(invocationResults, ModuleName.ORTB2_BLOCKING)
        verifyAll(ortbBlockingInvocationResults) {
            it.status == [SUCCESS, SUCCESS]
            it.action == [NO_INVOCATION, NO_INVOCATION]
            it.analyticsTags.activities.name.flatten() == [AB_TESTING, AB_TESTING].value
<<<<<<< HEAD
            it.analyticsTags.activities.status.flatten() == [AnalyticTagStatus.SUCCESS, AnalyticTagStatus.SUCCESS]
            it.analyticsTags.activities.results.status.flatten() == [AnalyticTagStatus.SKIPPED, AnalyticTagStatus.SKIPPED].value
=======
            it.analyticsTags.activities.status.flatten() == [FetchStatus.SUCCESS, FetchStatus.SUCCESS]
            it.analyticsTags.activities.results.status.flatten() == [FetchStatus.SKIPPED, FetchStatus.SKIPPED]
>>>>>>> 439b9c0e
            it.analyticsTags.activities.results.values.module.flatten() == [ModuleName.ORTB2_BLOCKING, ModuleName.ORTB2_BLOCKING]
        }

        and: "PBS should not apply ab test config for other module"
        def responseCorrectionInvocationResults = filterInvocationResultsByModule(invocationResults, PB_RESPONSE_CORRECTION)
        verifyAll(responseCorrectionInvocationResults) {
            it.status == [SUCCESS]
            it.action == [NO_ACTION]

            it.analyticsTags.every { it == null }
        }

        and: "Metric for specified module should be updated based on ab test config"
        def metrics = pbsServiceWithMultipleModules.sendCollectedMetricsRequest()
        assert metrics[NO_INVOCATION_METRIC.formatted(ModuleName.ORTB2_BLOCKING.code, BIDDER_REQUEST.metricValue, ORTB2_BLOCKING_BIDDER_REQUEST.code)] == 1
        assert metrics[NO_INVOCATION_METRIC.formatted(ModuleName.ORTB2_BLOCKING.code, RAW_BIDDER_RESPONSE.metricValue, ORTB2_BLOCKING_RAW_BIDDER_RESPONSE.code)] == 1

        and: "Metric for non specified module should be as default call"
        assert metrics[CALL_METRIC.formatted(PB_RESPONSE_CORRECTION.code, ALL_PROCESSED_BID_RESPONSES.metricValue, RESPONSE_CORRECTION_ALL_PROCESSED_RESPONSES.code)] == 1
        assert metrics[CALL_METRIC.formatted(PB_RESPONSE_CORRECTION.code, ALL_PROCESSED_BID_RESPONSES.metricValue, RESPONSE_CORRECTION_ALL_PROCESSED_RESPONSES.code)] == 1

        assert !metrics[NO_INVOCATION_METRIC.formatted(PB_RESPONSE_CORRECTION.code, ALL_PROCESSED_BID_RESPONSES.metricValue, RESPONSE_CORRECTION_ALL_PROCESSED_RESPONSES.code)]
        assert !metrics[NO_INVOCATION_METRIC.formatted(PB_RESPONSE_CORRECTION.code, ALL_PROCESSED_BID_RESPONSES.metricValue, RESPONSE_CORRECTION_ALL_PROCESSED_RESPONSES.code)]

        cleanup: "Stop and remove pbs container"
        pbsServiceFactory.removeContainer(pbsConfig)

        where:
        accouns << [null, []]
    }

    def "PBS should apply a/b test config from host config for specific accounts and only specified module when account config and default account doesn't include a/b test config"() {
        given: "PBS service with specific ab test config"
        def accountId = PBSUtils.randomNumber
        def executionPlan = ExecutionPlan.getSingleEndpointExecutionPlan(OPENRTB2_AUCTION, MODULES_STAGES).tap {
            abTests = [ModularityAbTest.getDefault(ModuleName.ORTB2_BLOCKING.code, [PBSUtils.randomNumber, accountId]).tap {
                percentActive = MIN_PERCENT_AB
            }]
        }
        def pbsConfig = MULTI_MODULE_CONFIG + ['hooks.host-execution-plan': encode(executionPlan)]
        def pbsServiceWithMultipleModules = pbsServiceFactory.getService(pbsConfig)

        and: "Default bid request with verbose trace"
        def bidRequest = defaultBidRequest.tap {
            ext.prebid.trace = TraceLevel.VERBOSE
            setAccountId(accountId as String)
        }

        and: "Flush metrics"
        flushMetrics(pbsServiceWithMultipleModules)

        when: "PBS processes auction request"
        def response = pbsServiceWithMultipleModules.sendAuctionRequest(bidRequest)

        then: "PBS should apply ab test config for specified module"
        def invocationResults = response?.ext?.prebid?.modules?.trace?.stages?.outcomes?.groups?.invocationResults?.flatten() as List<InvocationResult>
        def ortbBlockingInvocationResults = filterInvocationResultsByModule(invocationResults, ModuleName.ORTB2_BLOCKING)
        verifyAll(ortbBlockingInvocationResults) {
            it.status == [SUCCESS, SUCCESS]
            it.action == [NO_INVOCATION, NO_INVOCATION]
            it.analyticsTags.activities.name.flatten() == [AB_TESTING, AB_TESTING].value
<<<<<<< HEAD
            it.analyticsTags.activities.status.flatten() == [AnalyticTagStatus.SUCCESS, AnalyticTagStatus.SUCCESS]
            it.analyticsTags.activities.results.status.flatten() == [AnalyticTagStatus.SKIPPED, AnalyticTagStatus.SKIPPED].value
=======
            it.analyticsTags.activities.status.flatten() == [FetchStatus.SUCCESS, FetchStatus.SUCCESS]
            it.analyticsTags.activities.results.status.flatten() == [FetchStatus.SKIPPED, FetchStatus.SKIPPED]
>>>>>>> 439b9c0e
            it.analyticsTags.activities.results.values.module.flatten() == [ModuleName.ORTB2_BLOCKING, ModuleName.ORTB2_BLOCKING]
        }

        and: "PBS should not apply ab test config for other module"
        def responseCorrectionInvocationResults = filterInvocationResultsByModule(invocationResults, PB_RESPONSE_CORRECTION)
        verifyAll(responseCorrectionInvocationResults) {
            it.status == [SUCCESS]
            it.action == [NO_ACTION]

            it.analyticsTags.every { it == null }
        }

        and: "Metric for specified module should be updated based on ab test config"
        def metrics = pbsServiceWithMultipleModules.sendCollectedMetricsRequest()
        assert metrics[NO_INVOCATION_METRIC.formatted(ModuleName.ORTB2_BLOCKING.code, BIDDER_REQUEST.metricValue, ORTB2_BLOCKING_BIDDER_REQUEST.code)] == 1
        assert metrics[NO_INVOCATION_METRIC.formatted(ModuleName.ORTB2_BLOCKING.code, RAW_BIDDER_RESPONSE.metricValue, ORTB2_BLOCKING_RAW_BIDDER_RESPONSE.code)] == 1

        and: "Metric for non specified module should be as default call"
        assert metrics[CALL_METRIC.formatted(PB_RESPONSE_CORRECTION.code, ALL_PROCESSED_BID_RESPONSES.metricValue, RESPONSE_CORRECTION_ALL_PROCESSED_RESPONSES.code)] == 1
        assert metrics[CALL_METRIC.formatted(PB_RESPONSE_CORRECTION.code, ALL_PROCESSED_BID_RESPONSES.metricValue, RESPONSE_CORRECTION_ALL_PROCESSED_RESPONSES.code)] == 1

        assert !metrics[NO_INVOCATION_METRIC.formatted(PB_RESPONSE_CORRECTION.code, ALL_PROCESSED_BID_RESPONSES.metricValue, RESPONSE_CORRECTION_ALL_PROCESSED_RESPONSES.code)]
        assert !metrics[NO_INVOCATION_METRIC.formatted(PB_RESPONSE_CORRECTION.code, ALL_PROCESSED_BID_RESPONSES.metricValue, RESPONSE_CORRECTION_ALL_PROCESSED_RESPONSES.code)]

        cleanup: "Stop and remove pbs container"
        pbsServiceFactory.removeContainer(pbsConfig)
    }

    def "PBS should apply a/b test config from host config for specific account and general config when account config and default account doesn't include a/b test config"() {
        given: "PBS service with specific ab test config"
        def accountId = PBSUtils.randomNumber
        def ortb2AbTestConfig = ModularityAbTest.getDefault(ModuleName.ORTB2_BLOCKING.code, []).tap {
            it.percentActive = MIN_PERCENT_AB
        }
        def richMediaAbTestConfig = ModularityAbTest.getDefault(PB_RESPONSE_CORRECTION.code, [accountId]).tap {
            it.percentActive = MIN_PERCENT_AB
        }
        def executionPlan = ExecutionPlan.getSingleEndpointExecutionPlan(OPENRTB2_AUCTION, MODULES_STAGES).tap {
            abTests = [ortb2AbTestConfig, richMediaAbTestConfig]
        }
        def pbsConfig = MULTI_MODULE_CONFIG + ['hooks.host-execution-plan': encode(executionPlan)]
        def pbsServiceWithMultipleModules = pbsServiceFactory.getService(pbsConfig)

        and: "Default bid request with verbose trace"
        def bidRequest = defaultBidRequest.tap {
            ext.prebid.trace = TraceLevel.VERBOSE
            setAccountId(accountId as String)
        }

        and: "Flush metrics"
        flushMetrics(pbsServiceWithMultipleModules)

        when: "PBS processes auction request"
        def response = pbsServiceWithMultipleModules.sendAuctionRequest(bidRequest)

        then: "PBS should apply ab test config for ortb2blocking module"
        def invocationResults = response?.ext?.prebid?.modules?.trace?.stages?.outcomes?.groups?.invocationResults?.flatten() as List<InvocationResult>
        def ortbBlockingInvocationResults = filterInvocationResultsByModule(invocationResults, ModuleName.ORTB2_BLOCKING)
        verifyAll(ortbBlockingInvocationResults) {
            it.status == [SUCCESS, SUCCESS]
            it.action == [NO_INVOCATION, NO_INVOCATION]
            it.analyticsTags.activities.name.flatten() == [AB_TESTING, AB_TESTING].value
<<<<<<< HEAD
            it.analyticsTags.activities.status.flatten() == [AnalyticTagStatus.SUCCESS, AnalyticTagStatus.SUCCESS]
            it.analyticsTags.activities.results.status.flatten() == [AnalyticTagStatus.SKIPPED, AnalyticTagStatus.SKIPPED].value
=======
            it.analyticsTags.activities.status.flatten() == [FetchStatus.SUCCESS, FetchStatus.SUCCESS]
            it.analyticsTags.activities.results.status.flatten() == [FetchStatus.SKIPPED, FetchStatus.SKIPPED]
>>>>>>> 439b9c0e
            it.analyticsTags.activities.results.values.module.flatten() == [ModuleName.ORTB2_BLOCKING, ModuleName.ORTB2_BLOCKING]
        }

        and: "PBS should apply ab test config for response-correction module"
        def responseCorrectionInvocationResults = filterInvocationResultsByModule(invocationResults, PB_RESPONSE_CORRECTION)
        verifyAll(responseCorrectionInvocationResults) {
            it.status == [SUCCESS]
            it.action == [NO_INVOCATION]
            it.analyticsTags.activities.name.flatten() == [AB_TESTING].value
<<<<<<< HEAD
            it.analyticsTags.activities.status.flatten() == [AnalyticTagStatus.SUCCESS]
            it.analyticsTags.activities.results.status.flatten() == [AnalyticTagStatus.SKIPPED].value
=======
            it.analyticsTags.activities.status.flatten() == [FetchStatus.SUCCESS]
            it.analyticsTags.activities.results.status.flatten() == [FetchStatus.SKIPPED]
>>>>>>> 439b9c0e
            it.analyticsTags.activities.results.values.module.flatten() == [PB_RESPONSE_CORRECTION]
        }

        and: "Metric for skipped ortb2blocking module should be updated based on ab test config"
        def metrics = pbsServiceWithMultipleModules.sendCollectedMetricsRequest()
        assert !metrics[CALL_METRIC.formatted(ModuleName.ORTB2_BLOCKING.code, BIDDER_REQUEST.metricValue, ORTB2_BLOCKING_BIDDER_REQUEST.code)]
        assert !metrics[CALL_METRIC.formatted(ModuleName.ORTB2_BLOCKING.code, RAW_BIDDER_RESPONSE.metricValue, ORTB2_BLOCKING_RAW_BIDDER_RESPONSE.code)]
        assert metrics[NO_INVOCATION_METRIC.formatted(PB_RESPONSE_CORRECTION.code, ALL_PROCESSED_BID_RESPONSES.metricValue, RESPONSE_CORRECTION_ALL_PROCESSED_RESPONSES.code)] == 1
        assert metrics[NO_INVOCATION_METRIC.formatted(PB_RESPONSE_CORRECTION.code, ALL_PROCESSED_BID_RESPONSES.metricValue, RESPONSE_CORRECTION_ALL_PROCESSED_RESPONSES.code)] == 1

        and: "Metric for skipped response-correction module should be updated based on ab test config"
        assert !metrics[CALL_METRIC.formatted(PB_RESPONSE_CORRECTION.code, ALL_PROCESSED_BID_RESPONSES.metricValue, RESPONSE_CORRECTION_ALL_PROCESSED_RESPONSES.code)]
        assert !metrics[CALL_METRIC.formatted(PB_RESPONSE_CORRECTION.code, ALL_PROCESSED_BID_RESPONSES.metricValue, RESPONSE_CORRECTION_ALL_PROCESSED_RESPONSES.code)]
        assert metrics[NO_INVOCATION_METRIC.formatted(PB_RESPONSE_CORRECTION.code, ALL_PROCESSED_BID_RESPONSES.metricValue, RESPONSE_CORRECTION_ALL_PROCESSED_RESPONSES.code)] == 1
        assert metrics[NO_INVOCATION_METRIC.formatted(PB_RESPONSE_CORRECTION.code, ALL_PROCESSED_BID_RESPONSES.metricValue, RESPONSE_CORRECTION_ALL_PROCESSED_RESPONSES.code)] == 1

        cleanup: "Stop and remove pbs container"
        pbsServiceFactory.removeContainer(pbsConfig)
    }

    def "PBS shouldn't apply a/b test config from host config for non specified accounts when account config and default account doesn't include a/b test config"() {
        given: "PBS service with specific ab test config"
        def executionPlan = ExecutionPlan.getSingleEndpointExecutionPlan(OPENRTB2_AUCTION, MODULES_STAGES).tap {
            abTests = [ModularityAbTest.getDefault(ModuleName.ORTB2_BLOCKING.code, [PBSUtils.randomNumber]).tap {
                percentActive = MIN_PERCENT_AB
            }]
        }
        def pbsConfig = MULTI_MODULE_CONFIG + ['hooks.host-execution-plan': encode(executionPlan)]
        def pbsServiceWithMultipleModules = pbsServiceFactory.getService(pbsConfig)

        and: "Default bid request with verbose trace"
        def bidRequest = getBidRequestWithTrace()

        and: "Flush metrics"
        flushMetrics(pbsServiceWithMultipleModules)

        when: "PBS processes auction request"
        def response = pbsServiceWithMultipleModules.sendAuctionRequest(bidRequest)

        then: "PBS should apply ab test config for specified module"
        def invocationResults = response?.ext?.prebid?.modules?.trace?.stages?.outcomes?.groups?.invocationResults?.flatten() as List<InvocationResult>
        def ortbBlockingInvocationResults = filterInvocationResultsByModule(invocationResults, ModuleName.ORTB2_BLOCKING)
        verifyAll(ortbBlockingInvocationResults) {
            it.status == [SUCCESS, SUCCESS]
            it.action == [NO_ACTION, NO_ACTION]

            it.analyticsTags.activities.name.flatten() == [ORTB2_BLOCKING].value
<<<<<<< HEAD
            it.analyticsTags.activities.status.flatten() == [AnalyticTagStatus.SUCCESS]
            it.analyticsTags.activities.results.status.flatten() == [AnalyticTagStatus.SUCCESS_ALLOW].value
=======
            it.analyticsTags.activities.status.flatten() == [FetchStatus.SUCCESS]
            it.analyticsTags.activities.results.status.flatten() == [FetchStatus.SUCCESS_ALLOW]
>>>>>>> 439b9c0e
            it.analyticsTags.activities.results.values.module.flatten().every { it == null }
        }

        and: "PBS should not apply ab test config for other module"
        def responseCorrectionInvocationResults = filterInvocationResultsByModule(invocationResults, PB_RESPONSE_CORRECTION)
        verifyAll(responseCorrectionInvocationResults) {
            it.status == [SUCCESS]
            it.action == [NO_ACTION]

            it.analyticsTags.every { it == null }
        }

        and: "Metric for specified module should be as default call"
        def metrics = pbsServiceWithMultipleModules.sendCollectedMetricsRequest()
        assert metrics[CALL_METRIC.formatted(ModuleName.ORTB2_BLOCKING.code, BIDDER_REQUEST.metricValue, ORTB2_BLOCKING_BIDDER_REQUEST.code)] == 1
        assert metrics[CALL_METRIC.formatted(ModuleName.ORTB2_BLOCKING.code, RAW_BIDDER_RESPONSE.metricValue, ORTB2_BLOCKING_RAW_BIDDER_RESPONSE.code)] == 1
        assert metrics[CALL_METRIC.formatted(ModuleName.ORTB2_BLOCKING.code, BIDDER_REQUEST.metricValue, ORTB2_BLOCKING_BIDDER_REQUEST.code)] == 1
        assert metrics[CALL_METRIC.formatted(ModuleName.ORTB2_BLOCKING.code, RAW_BIDDER_RESPONSE.metricValue, ORTB2_BLOCKING_RAW_BIDDER_RESPONSE.code)] == 1

        assert !metrics[NO_INVOCATION_METRIC.formatted(ModuleName.ORTB2_BLOCKING.code, BIDDER_REQUEST.metricValue, ORTB2_BLOCKING_BIDDER_REQUEST.code)]
        assert !metrics[NO_INVOCATION_METRIC.formatted(ModuleName.ORTB2_BLOCKING.code, RAW_BIDDER_RESPONSE.metricValue, ORTB2_BLOCKING_RAW_BIDDER_RESPONSE.code)]

        and: "Metric for non specified module should be as default call"
        assert metrics[CALL_METRIC.formatted(PB_RESPONSE_CORRECTION.code, ALL_PROCESSED_BID_RESPONSES.metricValue, RESPONSE_CORRECTION_ALL_PROCESSED_RESPONSES.code)] == 1
        assert metrics[CALL_METRIC.formatted(PB_RESPONSE_CORRECTION.code, ALL_PROCESSED_BID_RESPONSES.metricValue, RESPONSE_CORRECTION_ALL_PROCESSED_RESPONSES.code)] == 1

        assert !metrics[NO_INVOCATION_METRIC.formatted(PB_RESPONSE_CORRECTION.code, ALL_PROCESSED_BID_RESPONSES.metricValue, RESPONSE_CORRECTION_ALL_PROCESSED_RESPONSES.code)]
        assert !metrics[NO_INVOCATION_METRIC.formatted(PB_RESPONSE_CORRECTION.code, ALL_PROCESSED_BID_RESPONSES.metricValue, RESPONSE_CORRECTION_ALL_PROCESSED_RESPONSES.code)]

        cleanup: "Stop and remove pbs container"
        pbsServiceFactory.removeContainer(pbsConfig)
    }

    def "PBS should prioritise a/b test config from default account and only specified module when host and default account contains a/b test configs"() {
        given: "PBS service with specific ab test config"
        def accountExecutionPlan = ExecutionPlan.getSingleEndpointExecutionPlan(OPENRTB2_AUCTION, MODULES_STAGES).tap {
            abTests = [ModularityAbTest.getDefault(ModuleName.ORTB2_BLOCKING.code).tap {
                percentActive = MIN_PERCENT_AB
            }]
        }
        def defaultAccountConfigSettings = AccountConfig.defaultAccountConfig.tap {
            hooks = new AccountHooksConfiguration(executionPlan: accountExecutionPlan)
        }

        def hostExecutionPlan = ExecutionPlan.getSingleEndpointExecutionPlan(OPENRTB2_AUCTION, MODULES_STAGES).tap {
            abTests = [ModularityAbTest.getDefault(ModuleName.ORTB2_BLOCKING.code)]
        }
        def pbsConfig = MULTI_MODULE_CONFIG + ['hooks.host-execution-plan': encode(hostExecutionPlan)] + ["settings.default-account-config": encode(defaultAccountConfigSettings)]

        def pbsServiceWithMultipleModules = pbsServiceFactory.getService(pbsConfig)

        and: "Default bid request with verbose trace"
        def bidRequest = getBidRequestWithTrace()

        and: "Flush metrics"
        flushMetrics(pbsServiceWithMultipleModules)

        when: "PBS processes auction request"
        def response = pbsServiceWithMultipleModules.sendAuctionRequest(bidRequest)

        then: "PBS should apply ab test config for specified module and call it based on all execution plans"
        def invocationResults = response?.ext?.prebid?.modules?.trace?.stages?.outcomes?.groups?.invocationResults?.flatten() as List<InvocationResult>
        def ortbBlockingInvocationResults = filterInvocationResultsByModule(invocationResults, ModuleName.ORTB2_BLOCKING)
        verifyAll(ortbBlockingInvocationResults) {
            it.status == [SUCCESS, SUCCESS, SUCCESS, SUCCESS]
            it.action == [NO_INVOCATION, NO_INVOCATION, NO_INVOCATION, NO_INVOCATION]
            it.analyticsTags.activities.name.flatten() == [AB_TESTING, AB_TESTING, AB_TESTING, AB_TESTING].value
<<<<<<< HEAD
            it.analyticsTags.activities.status.flatten() == [AnalyticTagStatus.SUCCESS, AnalyticTagStatus.SUCCESS, AnalyticTagStatus.SUCCESS, AnalyticTagStatus.SUCCESS]
            it.analyticsTags.activities.results.status.flatten() == [AnalyticTagStatus.SKIPPED, AnalyticTagStatus.SKIPPED, AnalyticTagStatus.SKIPPED, AnalyticTagStatus.SKIPPED].value
=======
            it.analyticsTags.activities.status.flatten() == [FetchStatus.SUCCESS, FetchStatus.SUCCESS, FetchStatus.SUCCESS, FetchStatus.SUCCESS]
            it.analyticsTags.activities.results.status.flatten() == [FetchStatus.SKIPPED, FetchStatus.SKIPPED, FetchStatus.SKIPPED, FetchStatus.SKIPPED]
>>>>>>> 439b9c0e
            it.analyticsTags.activities.results.values.module.flatten() == [ModuleName.ORTB2_BLOCKING, ModuleName.ORTB2_BLOCKING, ModuleName.ORTB2_BLOCKING, ModuleName.ORTB2_BLOCKING]
        }

        and: "PBS should not apply ab test config for other modules and call them based on all execution plans"
        def responseCorrectionInvocationResults = filterInvocationResultsByModule(invocationResults, PB_RESPONSE_CORRECTION)
        verifyAll(responseCorrectionInvocationResults) {
            it.status == [SUCCESS, SUCCESS]
            it.action == [NO_ACTION, NO_ACTION]

            it.analyticsTags.every { it == null }
        }

        and: "Metric for specified module should be updated based on ab test config"
        def metrics = pbsServiceWithMultipleModules.sendCollectedMetricsRequest()
        assert metrics[NO_INVOCATION_METRIC.formatted(ModuleName.ORTB2_BLOCKING.code, BIDDER_REQUEST.metricValue, ORTB2_BLOCKING_BIDDER_REQUEST.code)] == 2
        assert metrics[NO_INVOCATION_METRIC.formatted(ModuleName.ORTB2_BLOCKING.code, RAW_BIDDER_RESPONSE.metricValue, ORTB2_BLOCKING_RAW_BIDDER_RESPONSE.code)] == 2

        and: "Metric for non specified module should be as default call"
        assert metrics[CALL_METRIC.formatted(PB_RESPONSE_CORRECTION.code, ALL_PROCESSED_BID_RESPONSES.metricValue, RESPONSE_CORRECTION_ALL_PROCESSED_RESPONSES.code)] == 2
        assert metrics[CALL_METRIC.formatted(PB_RESPONSE_CORRECTION.code, ALL_PROCESSED_BID_RESPONSES.metricValue, RESPONSE_CORRECTION_ALL_PROCESSED_RESPONSES.code)] == 2

        assert !metrics[NO_INVOCATION_METRIC.formatted(PB_RESPONSE_CORRECTION.code, ALL_PROCESSED_BID_RESPONSES.metricValue, RESPONSE_CORRECTION_ALL_PROCESSED_RESPONSES.code)]
        assert !metrics[NO_INVOCATION_METRIC.formatted(PB_RESPONSE_CORRECTION.code, ALL_PROCESSED_BID_RESPONSES.metricValue, RESPONSE_CORRECTION_ALL_PROCESSED_RESPONSES.code)]

        cleanup: "Stop and remove pbs container"
        pbsServiceFactory.removeContainer(pbsConfig)
    }

    def "PBS should prioritise a/b test config from account over default account and only specified module when specific account and default account contains a/b test configs"() {
        given: "PBS service with specific ab test config"
        def accountExecutionPlan = new ExecutionPlan(abTests: [ModularityAbTest.getDefault(ModuleName.ORTB2_BLOCKING.code)])
        def defaultAccountConfigSettings = AccountConfig.defaultAccountConfig.tap {
            hooks = new AccountHooksConfiguration(executionPlan: accountExecutionPlan)
        }

        def pbsConfig = MULTI_MODULE_CONFIG + ["settings.default-account-config": encode(defaultAccountConfigSettings)]

        def pbsServiceWithMultipleModules = pbsServiceFactory.getService(pbsConfig)

        and: "Default bid request with verbose trace"
        def bidRequest = getBidRequestWithTrace()

        and: "Flush metrics"
        flushMetrics(pbsServiceWithMultipleModules)

        and: "Save account with ab test config"
        def executionPlan = ExecutionPlan.getSingleEndpointExecutionPlan(OPENRTB2_AUCTION, MODULES_STAGES).tap {
            abTests = [ModularityAbTest.getDefault(ModuleName.ORTB2_BLOCKING.code).tap {
                percentActive = MIN_PERCENT_AB
            }]
        }
        def accountConfig = new AccountConfig(hooks: new AccountHooksConfiguration(executionPlan: executionPlan))
        def account = new Account(uuid: bidRequest.getAccountId(), config: accountConfig)
        accountDao.save(account)

        when: "PBS processes auction request"
        def response = pbsServiceWithMultipleModules.sendAuctionRequest(bidRequest)

        then: "PBS response should include trace information about called modules"
        def invocationResults = response?.ext?.prebid?.modules?.trace?.stages?.outcomes?.groups?.invocationResults?.flatten() as List<InvocationResult>

        and: "PBS should apply ab test config for specified module"
        def ortbBlockingInvocationResults = filterInvocationResultsByModule(invocationResults, ModuleName.ORTB2_BLOCKING)
        verifyAll(ortbBlockingInvocationResults) {
            it.status == [SUCCESS, SUCCESS]
            it.action == [NO_INVOCATION, NO_INVOCATION]
            it.analyticsTags.activities.name.flatten() == [AB_TESTING, AB_TESTING].value
<<<<<<< HEAD
            it.analyticsTags.activities.status.flatten() == [AnalyticTagStatus.SUCCESS, AnalyticTagStatus.SUCCESS]
            it.analyticsTags.activities.results.status.flatten() == [AnalyticTagStatus.SKIPPED, AnalyticTagStatus.SKIPPED].value
=======
            it.analyticsTags.activities.status.flatten() == [FetchStatus.SUCCESS, FetchStatus.SUCCESS]
            it.analyticsTags.activities.results.status.flatten() == [FetchStatus.SKIPPED, FetchStatus.SKIPPED]
>>>>>>> 439b9c0e
            it.analyticsTags.activities.results.values.module.flatten() == [ModuleName.ORTB2_BLOCKING, ModuleName.ORTB2_BLOCKING]
        }

        and: "PBS should not apply ab test config for other module"
        def responseCorrectionInvocationResults = filterInvocationResultsByModule(invocationResults, PB_RESPONSE_CORRECTION)
        verifyAll(responseCorrectionInvocationResults) {
            it.status == [SUCCESS]
            it.action == [NO_ACTION]

            it.analyticsTags.every { it == null }
        }

        and: "Metric for specified module should be updated based on ab test config"
        def metrics = pbsServiceWithMultipleModules.sendCollectedMetricsRequest()
        assert metrics[NO_INVOCATION_METRIC.formatted(ModuleName.ORTB2_BLOCKING.code, BIDDER_REQUEST.metricValue, ORTB2_BLOCKING_BIDDER_REQUEST.code)] == 1
        assert metrics[NO_INVOCATION_METRIC.formatted(ModuleName.ORTB2_BLOCKING.code, RAW_BIDDER_RESPONSE.metricValue, ORTB2_BLOCKING_RAW_BIDDER_RESPONSE.code)] == 1

        and: "Metric for non specified module should be as default call"
        assert metrics[CALL_METRIC.formatted(PB_RESPONSE_CORRECTION.code, ALL_PROCESSED_BID_RESPONSES.metricValue, RESPONSE_CORRECTION_ALL_PROCESSED_RESPONSES.code)] == 1
        assert metrics[CALL_METRIC.formatted(PB_RESPONSE_CORRECTION.code, ALL_PROCESSED_BID_RESPONSES.metricValue, RESPONSE_CORRECTION_ALL_PROCESSED_RESPONSES.code)] == 1

        assert !metrics[NO_INVOCATION_METRIC.formatted(PB_RESPONSE_CORRECTION.code, ALL_PROCESSED_BID_RESPONSES.metricValue, RESPONSE_CORRECTION_ALL_PROCESSED_RESPONSES.code)]
        assert !metrics[NO_INVOCATION_METRIC.formatted(PB_RESPONSE_CORRECTION.code, ALL_PROCESSED_BID_RESPONSES.metricValue, RESPONSE_CORRECTION_ALL_PROCESSED_RESPONSES.code)]

        cleanup: "Stop and remove pbs container"
        pbsServiceFactory.removeContainer(pbsConfig)
    }

    private static List<InvocationResult> filterInvocationResultsByModule(List<InvocationResult> invocationResults, ModuleName moduleName) {
        invocationResults.findAll { it.hookId.moduleCode == moduleName.code }
    }

    private static BidRequest getBidRequestWithTrace() {
        defaultBidRequest.tap {
            ext.prebid.trace = TraceLevel.VERBOSE
        }
    }
}<|MERGE_RESOLUTION|>--- conflicted
+++ resolved
@@ -217,13 +217,8 @@
             it.status == [SUCCESS, SUCCESS]
             it.action == [NO_ACTION, NO_ACTION]
             it.analyticsTags.activities.name.flatten().sort() == [ORTB2_BLOCKING, AB_TESTING, AB_TESTING].value.sort()
-<<<<<<< HEAD
             it.analyticsTags.activities.status.flatten().sort() == [AnalyticTagStatus.SUCCESS, AnalyticTagStatus.SUCCESS, AnalyticTagStatus.SUCCESS]
-            it.analyticsTags.activities.results.status.flatten().sort() == [AnalyticTagStatus.SUCCESS_ALLOW, AnalyticTagStatus.RUN, AnalyticTagStatus.RUN].value.sort()
-=======
-            it.analyticsTags.activities.status.flatten().sort() == [FetchStatus.SUCCESS, FetchStatus.SUCCESS, FetchStatus.SUCCESS].sort()
-            it.analyticsTags.activities.results.status.flatten().sort() == [FetchStatus.SUCCESS_ALLOW, FetchStatus.RUN, FetchStatus.RUN].sort()
->>>>>>> 439b9c0e
+            it.analyticsTags.activities.results.status.flatten().sort() == [AnalyticTagStatus.SUCCESS_ALLOW, AnalyticTagStatus.RUN, AnalyticTagStatus.RUN].sort()
             it.analyticsTags.activities.results.values.module.flatten() == [ModuleName.ORTB2_BLOCKING, ModuleName.ORTB2_BLOCKING]
         }
 
@@ -233,13 +228,8 @@
             it.status == [SUCCESS]
             it.action == [NO_ACTION]
             it.analyticsTags.activities.name.flatten() == [AB_TESTING].value
-<<<<<<< HEAD
             it.analyticsTags.activities.status.flatten() == [AnalyticTagStatus.SUCCESS]
-            it.analyticsTags.activities.results.status.flatten() == [AnalyticTagStatus.RUN].value
-=======
-            it.analyticsTags.activities.status.flatten() == [FetchStatus.SUCCESS]
-            it.analyticsTags.activities.results.status.flatten() == [FetchStatus.RUN]
->>>>>>> 439b9c0e
+            it.analyticsTags.activities.results.status.flatten() == [AnalyticTagStatus.RUN]
             it.analyticsTags.activities.results.values.module.flatten() == [PB_RESPONSE_CORRECTION]
         }
 
@@ -288,13 +278,8 @@
             it.status == [SUCCESS, SUCCESS]
             it.action == [NO_INVOCATION, NO_INVOCATION]
             it.analyticsTags.activities.name.flatten() == [AB_TESTING, AB_TESTING].value
-<<<<<<< HEAD
             it.analyticsTags.activities.status.flatten() == [AnalyticTagStatus.SUCCESS, AnalyticTagStatus.SUCCESS]
-            it.analyticsTags.activities.results.status.flatten() == [AnalyticTagStatus.SKIPPED, AnalyticTagStatus.SKIPPED].value
-=======
-            it.analyticsTags.activities.status.flatten() == [FetchStatus.SUCCESS, FetchStatus.SUCCESS]
-            it.analyticsTags.activities.results.status.flatten() == [FetchStatus.SKIPPED, FetchStatus.SKIPPED]
->>>>>>> 439b9c0e
+            it.analyticsTags.activities.results.status.flatten() == [AnalyticTagStatus.SKIPPED, AnalyticTagStatus.SKIPPED]
             it.analyticsTags.activities.results.values.module.flatten() == [ModuleName.ORTB2_BLOCKING, ModuleName.ORTB2_BLOCKING]
         }
 
@@ -304,13 +289,8 @@
             it.status == [SUCCESS]
             it.action == [NO_INVOCATION]
             it.analyticsTags.activities.name.flatten() == [AB_TESTING].value
-<<<<<<< HEAD
             it.analyticsTags.activities.status.flatten() == [AnalyticTagStatus.SUCCESS]
-            it.analyticsTags.activities.results.status.flatten() == [AnalyticTagStatus.SKIPPED].value
-=======
-            it.analyticsTags.activities.status.flatten() == [FetchStatus.SUCCESS]
-            it.analyticsTags.activities.results.status.flatten() == [FetchStatus.SKIPPED]
->>>>>>> 439b9c0e
+            it.analyticsTags.activities.results.status.flatten() == [AnalyticTagStatus.SKIPPED]
             it.analyticsTags.activities.results.values.module.flatten() == [PB_RESPONSE_CORRECTION]
         }
 
@@ -359,13 +339,8 @@
             it.status == [SUCCESS, SUCCESS]
             it.action == [NO_INVOCATION, NO_INVOCATION]
             it.analyticsTags.activities.name.flatten() == [AB_TESTING, AB_TESTING].value
-<<<<<<< HEAD
             it.analyticsTags.activities.status.flatten() == [AnalyticTagStatus.SUCCESS, AnalyticTagStatus.SUCCESS]
-            it.analyticsTags.activities.results.status.flatten() == [AnalyticTagStatus.SKIPPED, AnalyticTagStatus.SKIPPED].value
-=======
-            it.analyticsTags.activities.status.flatten() == [FetchStatus.SUCCESS, FetchStatus.SUCCESS]
-            it.analyticsTags.activities.results.status.flatten() == [FetchStatus.SKIPPED, FetchStatus.SKIPPED]
->>>>>>> 439b9c0e
+            it.analyticsTags.activities.results.status.flatten() == [AnalyticTagStatus.SKIPPED, AnalyticTagStatus.SKIPPED]
             it.analyticsTags.activities.results.values.module.flatten() == [ModuleName.ORTB2_BLOCKING, ModuleName.ORTB2_BLOCKING]
         }
 
@@ -375,13 +350,8 @@
             it.status == [SUCCESS]
             it.action == [NO_ACTION]
             it.analyticsTags.activities.name.flatten() == [AB_TESTING].value
-<<<<<<< HEAD
             it.analyticsTags.activities.status.flatten() == [AnalyticTagStatus.SUCCESS]
-            it.analyticsTags.activities.results.status.flatten() == [AnalyticTagStatus.RUN].value
-=======
-            it.analyticsTags.activities.status.flatten() == [FetchStatus.SUCCESS]
-            it.analyticsTags.activities.results.status.flatten() == [FetchStatus.RUN]
->>>>>>> 439b9c0e
+            it.analyticsTags.activities.results.status.flatten() == [AnalyticTagStatus.RUN]
             it.analyticsTags.activities.results.values.module.flatten() == [PB_RESPONSE_CORRECTION]
         }
 
@@ -423,13 +393,8 @@
             it.status == [SUCCESS, SUCCESS]
             it.action == [NO_INVOCATION, NO_INVOCATION]
             it.analyticsTags.activities.name.flatten() == [AB_TESTING, AB_TESTING].value
-<<<<<<< HEAD
             it.analyticsTags.activities.status.flatten() == [AnalyticTagStatus.SUCCESS, AnalyticTagStatus.SUCCESS]
-            it.analyticsTags.activities.results.status.flatten() == [AnalyticTagStatus.SKIPPED, AnalyticTagStatus.SKIPPED].value
-=======
-            it.analyticsTags.activities.status.flatten() == [FetchStatus.SUCCESS, FetchStatus.SUCCESS]
-            it.analyticsTags.activities.results.status.flatten() == [FetchStatus.SKIPPED, FetchStatus.SKIPPED]
->>>>>>> 439b9c0e
+            it.analyticsTags.activities.results.status.flatten() == [AnalyticTagStatus.SKIPPED, AnalyticTagStatus.SKIPPED]
             it.analyticsTags.activities.results.values.module.flatten() == [ModuleName.ORTB2_BLOCKING, ModuleName.ORTB2_BLOCKING]
         }
 
@@ -466,13 +431,8 @@
             it.status == [SUCCESS, SUCCESS]
             it.action == [NO_ACTION, NO_ACTION]
             it.analyticsTags.activities.name.flatten().sort() == [ORTB2_BLOCKING, AB_TESTING, AB_TESTING].value.sort()
-<<<<<<< HEAD
             it.analyticsTags.activities.status.flatten().sort() == [AnalyticTagStatus.SUCCESS, AnalyticTagStatus.SUCCESS, AnalyticTagStatus.SUCCESS]
-            it.analyticsTags.activities.results.status.flatten().sort() == [AnalyticTagStatus.SUCCESS_ALLOW, AnalyticTagStatus.RUN, AnalyticTagStatus.RUN].value.sort()
-=======
-            it.analyticsTags.activities.status.flatten().sort() == [FetchStatus.SUCCESS, FetchStatus.SUCCESS, FetchStatus.SUCCESS].sort()
-            it.analyticsTags.activities.results.status.flatten().sort() == [FetchStatus.SUCCESS_ALLOW, FetchStatus.RUN, FetchStatus.RUN].sort()
->>>>>>> 439b9c0e
+            it.analyticsTags.activities.results.status.flatten().sort() == [AnalyticTagStatus.SUCCESS_ALLOW, AnalyticTagStatus.RUN, AnalyticTagStatus.RUN].sort()
             it.analyticsTags.activities.results.values.module.flatten() == [ModuleName.ORTB2_BLOCKING, ModuleName.ORTB2_BLOCKING]
         }
 
@@ -520,13 +480,8 @@
             it.status == [SUCCESS, SUCCESS]
             it.action == [NO_INVOCATION, NO_INVOCATION]
             it.analyticsTags.activities.name.flatten() == [AB_TESTING, AB_TESTING].value
-<<<<<<< HEAD
             it.analyticsTags.activities.status.flatten() == [AnalyticTagStatus.SUCCESS, AnalyticTagStatus.SUCCESS]
-            it.analyticsTags.activities.results.status.flatten() == [AnalyticTagStatus.SKIPPED, AnalyticTagStatus.SKIPPED].value
-=======
-            it.analyticsTags.activities.status.flatten() == [FetchStatus.SUCCESS, FetchStatus.SUCCESS]
-            it.analyticsTags.activities.results.status.flatten() == [FetchStatus.SKIPPED, FetchStatus.SKIPPED]
->>>>>>> 439b9c0e
+            it.analyticsTags.activities.results.status.flatten() == [AnalyticTagStatus.SKIPPED, AnalyticTagStatus.SKIPPED]
             it.analyticsTags.activities.results.values.module.flatten() == [ModuleName.ORTB2_BLOCKING, ModuleName.ORTB2_BLOCKING]
         }
 
@@ -572,13 +527,8 @@
             it.status == [SUCCESS, SUCCESS]
             it.action == [NO_INVOCATION, NO_INVOCATION]
             it.analyticsTags.activities.name.flatten() == [AB_TESTING, AB_TESTING].value
-<<<<<<< HEAD
             it.analyticsTags.activities.status.flatten() == [AnalyticTagStatus.SUCCESS, AnalyticTagStatus.SUCCESS]
-            it.analyticsTags.activities.results.status.flatten() == [AnalyticTagStatus.SKIPPED, AnalyticTagStatus.SKIPPED].value
-=======
-            it.analyticsTags.activities.status.flatten() == [FetchStatus.SUCCESS, FetchStatus.SUCCESS]
-            it.analyticsTags.activities.results.status.flatten() == [FetchStatus.SKIPPED, FetchStatus.SKIPPED]
->>>>>>> 439b9c0e
+            it.analyticsTags.activities.results.status.flatten() == [AnalyticTagStatus.SKIPPED, AnalyticTagStatus.SKIPPED]
             it.analyticsTags.activities.results.values.module.flatten() == [ModuleName.ORTB2_BLOCKING, ModuleName.ORTB2_BLOCKING]
         }
 
@@ -625,13 +575,8 @@
             it.action == [NO_ACTION, NO_ACTION]
 
             it.analyticsTags.activities.name.flatten().sort() == [ORTB2_BLOCKING, AB_TESTING, AB_TESTING].value.sort()
-<<<<<<< HEAD
             it.analyticsTags.activities.status.flatten().sort() == [AnalyticTagStatus.SUCCESS, AnalyticTagStatus.SUCCESS, AnalyticTagStatus.SUCCESS]
-            it.analyticsTags.activities.results.status.flatten().sort() == [AnalyticTagStatus.SUCCESS_ALLOW, AnalyticTagStatus.RUN, AnalyticTagStatus.RUN].value.sort()
-=======
-            it.analyticsTags.activities.status.flatten().sort() == [FetchStatus.SUCCESS, FetchStatus.SUCCESS, FetchStatus.SUCCESS].sort()
-            it.analyticsTags.activities.results.status.flatten().sort() == [FetchStatus.SUCCESS_ALLOW, FetchStatus.RUN, FetchStatus.RUN].sort()
->>>>>>> 439b9c0e
+            it.analyticsTags.activities.results.status.flatten().sort() == [AnalyticTagStatus.SUCCESS_ALLOW, AnalyticTagStatus.RUN, AnalyticTagStatus.RUN].sort()
             it.analyticsTags.activities.results.values.module.flatten() == [ModuleName.ORTB2_BLOCKING, ModuleName.ORTB2_BLOCKING]
         }
 
@@ -679,13 +624,8 @@
             it.status == [SUCCESS, SUCCESS]
             it.action == [NO_INVOCATION, NO_INVOCATION]
             it.analyticsTags.activities.name.flatten() == [AB_TESTING, AB_TESTING].value
-<<<<<<< HEAD
             it.analyticsTags.activities.status.flatten() == [AnalyticTagStatus.SUCCESS, AnalyticTagStatus.SUCCESS]
-            it.analyticsTags.activities.results.status.flatten() == [AnalyticTagStatus.SKIPPED, AnalyticTagStatus.SKIPPED].value
-=======
-            it.analyticsTags.activities.status.flatten() == [FetchStatus.SUCCESS, FetchStatus.SUCCESS]
-            it.analyticsTags.activities.results.status.flatten() == [FetchStatus.SKIPPED, FetchStatus.SKIPPED]
->>>>>>> 439b9c0e
+            it.analyticsTags.activities.results.status.flatten() == [AnalyticTagStatus.SKIPPED, AnalyticTagStatus.SKIPPED]
             it.analyticsTags.activities.results.values.module.flatten() == [ModuleName.ORTB2_BLOCKING, ModuleName.ORTB2_BLOCKING]
         }
 
@@ -854,13 +794,8 @@
             it.status == [SUCCESS, SUCCESS]
             it.action == [NO_INVOCATION, NO_INVOCATION]
             it.analyticsTags.activities.name.flatten() == [AB_TESTING, AB_TESTING].value
-<<<<<<< HEAD
             it.analyticsTags.activities.status.flatten() == [AnalyticTagStatus.SUCCESS, AnalyticTagStatus.SUCCESS]
-            it.analyticsTags.activities.results.status.flatten() == [AnalyticTagStatus.SKIPPED, AnalyticTagStatus.SKIPPED].value
-=======
-            it.analyticsTags.activities.status.flatten() == [FetchStatus.SUCCESS, FetchStatus.SUCCESS]
-            it.analyticsTags.activities.results.status.flatten() == [FetchStatus.SKIPPED, FetchStatus.SKIPPED]
->>>>>>> 439b9c0e
+            it.analyticsTags.activities.results.status.flatten() == [AnalyticTagStatus.SKIPPED, AnalyticTagStatus.SKIPPED]
             it.analyticsTags.activities.results.values.module.flatten() == [ModuleName.ORTB2_BLOCKING, ModuleName.ORTB2_BLOCKING]
         }
 
@@ -922,13 +857,8 @@
             it.status == [SUCCESS, SUCCESS]
             it.action == [NO_INVOCATION, NO_INVOCATION]
             it.analyticsTags.activities.name.flatten() == [AB_TESTING, AB_TESTING].value
-<<<<<<< HEAD
             it.analyticsTags.activities.status.flatten() == [AnalyticTagStatus.SUCCESS, AnalyticTagStatus.SUCCESS]
-            it.analyticsTags.activities.results.status.flatten() == [AnalyticTagStatus.SKIPPED, AnalyticTagStatus.SKIPPED].value
-=======
-            it.analyticsTags.activities.status.flatten() == [FetchStatus.SUCCESS, FetchStatus.SUCCESS]
-            it.analyticsTags.activities.results.status.flatten() == [FetchStatus.SKIPPED, FetchStatus.SKIPPED]
->>>>>>> 439b9c0e
+            it.analyticsTags.activities.results.status.flatten() == [AnalyticTagStatus.SKIPPED, AnalyticTagStatus.SKIPPED]
             it.analyticsTags.activities.results.values.module.flatten() == [ModuleName.ORTB2_BLOCKING, ModuleName.ORTB2_BLOCKING]
         }
 
@@ -991,13 +921,8 @@
             it.status == [SUCCESS, SUCCESS]
             it.action == [NO_INVOCATION, NO_INVOCATION]
             it.analyticsTags.activities.name.flatten() == [AB_TESTING, AB_TESTING].value
-<<<<<<< HEAD
             it.analyticsTags.activities.status.flatten() == [AnalyticTagStatus.SUCCESS, AnalyticTagStatus.SUCCESS]
-            it.analyticsTags.activities.results.status.flatten() == [AnalyticTagStatus.SKIPPED, AnalyticTagStatus.SKIPPED].value
-=======
-            it.analyticsTags.activities.status.flatten() == [FetchStatus.SUCCESS, FetchStatus.SUCCESS]
-            it.analyticsTags.activities.results.status.flatten() == [FetchStatus.SKIPPED, FetchStatus.SKIPPED]
->>>>>>> 439b9c0e
+            it.analyticsTags.activities.results.status.flatten() == [AnalyticTagStatus.SKIPPED, AnalyticTagStatus.SKIPPED]
             it.analyticsTags.activities.results.values.module.flatten() == [ModuleName.ORTB2_BLOCKING, ModuleName.ORTB2_BLOCKING]
         }
 
@@ -1007,13 +932,8 @@
             it.status == [SUCCESS]
             it.action == [NO_INVOCATION]
             it.analyticsTags.activities.name.flatten() == [AB_TESTING].value
-<<<<<<< HEAD
             it.analyticsTags.activities.status.flatten() == [AnalyticTagStatus.SUCCESS]
-            it.analyticsTags.activities.results.status.flatten() == [AnalyticTagStatus.SKIPPED].value
-=======
-            it.analyticsTags.activities.status.flatten() == [FetchStatus.SUCCESS]
-            it.analyticsTags.activities.results.status.flatten() == [FetchStatus.SKIPPED]
->>>>>>> 439b9c0e
+            it.analyticsTags.activities.results.status.flatten() == [AnalyticTagStatus.SKIPPED]
             it.analyticsTags.activities.results.values.module.flatten() == [PB_RESPONSE_CORRECTION]
         }
 
@@ -1061,13 +981,8 @@
             it.action == [NO_ACTION, NO_ACTION]
 
             it.analyticsTags.activities.name.flatten() == [ORTB2_BLOCKING].value
-<<<<<<< HEAD
             it.analyticsTags.activities.status.flatten() == [AnalyticTagStatus.SUCCESS]
-            it.analyticsTags.activities.results.status.flatten() == [AnalyticTagStatus.SUCCESS_ALLOW].value
-=======
-            it.analyticsTags.activities.status.flatten() == [FetchStatus.SUCCESS]
-            it.analyticsTags.activities.results.status.flatten() == [FetchStatus.SUCCESS_ALLOW]
->>>>>>> 439b9c0e
+            it.analyticsTags.activities.results.status.flatten() == [AnalyticTagStatus.SUCCESS_ALLOW]
             it.analyticsTags.activities.results.values.module.flatten().every { it == null }
         }
 
@@ -1135,13 +1050,8 @@
             it.status == [SUCCESS, SUCCESS, SUCCESS, SUCCESS]
             it.action == [NO_INVOCATION, NO_INVOCATION, NO_INVOCATION, NO_INVOCATION]
             it.analyticsTags.activities.name.flatten() == [AB_TESTING, AB_TESTING, AB_TESTING, AB_TESTING].value
-<<<<<<< HEAD
             it.analyticsTags.activities.status.flatten() == [AnalyticTagStatus.SUCCESS, AnalyticTagStatus.SUCCESS, AnalyticTagStatus.SUCCESS, AnalyticTagStatus.SUCCESS]
-            it.analyticsTags.activities.results.status.flatten() == [AnalyticTagStatus.SKIPPED, AnalyticTagStatus.SKIPPED, AnalyticTagStatus.SKIPPED, AnalyticTagStatus.SKIPPED].value
-=======
-            it.analyticsTags.activities.status.flatten() == [FetchStatus.SUCCESS, FetchStatus.SUCCESS, FetchStatus.SUCCESS, FetchStatus.SUCCESS]
-            it.analyticsTags.activities.results.status.flatten() == [FetchStatus.SKIPPED, FetchStatus.SKIPPED, FetchStatus.SKIPPED, FetchStatus.SKIPPED]
->>>>>>> 439b9c0e
+            it.analyticsTags.activities.results.status.flatten() == [AnalyticTagStatus.SKIPPED, AnalyticTagStatus.SKIPPED, AnalyticTagStatus.SKIPPED, AnalyticTagStatus.SKIPPED]
             it.analyticsTags.activities.results.values.module.flatten() == [ModuleName.ORTB2_BLOCKING, ModuleName.ORTB2_BLOCKING, ModuleName.ORTB2_BLOCKING, ModuleName.ORTB2_BLOCKING]
         }
 
@@ -1209,13 +1119,8 @@
             it.status == [SUCCESS, SUCCESS]
             it.action == [NO_INVOCATION, NO_INVOCATION]
             it.analyticsTags.activities.name.flatten() == [AB_TESTING, AB_TESTING].value
-<<<<<<< HEAD
             it.analyticsTags.activities.status.flatten() == [AnalyticTagStatus.SUCCESS, AnalyticTagStatus.SUCCESS]
-            it.analyticsTags.activities.results.status.flatten() == [AnalyticTagStatus.SKIPPED, AnalyticTagStatus.SKIPPED].value
-=======
-            it.analyticsTags.activities.status.flatten() == [FetchStatus.SUCCESS, FetchStatus.SUCCESS]
-            it.analyticsTags.activities.results.status.flatten() == [FetchStatus.SKIPPED, FetchStatus.SKIPPED]
->>>>>>> 439b9c0e
+            it.analyticsTags.activities.results.status.flatten() == [AnalyticTagStatus.SKIPPED, AnalyticTagStatus.SKIPPED]
             it.analyticsTags.activities.results.values.module.flatten() == [ModuleName.ORTB2_BLOCKING, ModuleName.ORTB2_BLOCKING]
         }
 
