package org.prebid.server.functional.tests

import io.qameta.allure.Issue
import org.prebid.server.functional.model.bidder.Generic
import org.prebid.server.functional.model.bidder.Openx
import org.prebid.server.functional.model.db.Account
import org.prebid.server.functional.model.db.StoredImp
import org.prebid.server.functional.model.db.StoredRequest
import org.prebid.server.functional.model.request.amp.AmpRequest
import org.prebid.server.functional.model.request.auction.Banner
import org.prebid.server.functional.model.request.auction.BidRequest
import org.prebid.server.functional.model.request.auction.Device
import org.prebid.server.functional.model.request.auction.Geo
import org.prebid.server.functional.model.request.auction.Imp
import org.prebid.server.functional.model.request.auction.Native
import org.prebid.server.functional.model.request.auction.PrebidStoredRequest
import org.prebid.server.functional.model.request.auction.RegsExt
import org.prebid.server.functional.model.request.auction.Site
import org.prebid.server.functional.model.request.vtrack.VtrackRequest
import org.prebid.server.functional.model.request.vtrack.xml.Vast
import org.prebid.server.functional.model.response.auction.Bid
import org.prebid.server.functional.model.response.auction.BidResponse
import org.prebid.server.functional.model.response.auction.ErrorType
import org.prebid.server.functional.model.response.auction.OpenxBidResponse
import org.prebid.server.functional.model.response.auction.OpenxBidResponseExt
import org.prebid.server.functional.util.PBSUtils
import org.prebid.server.functional.util.privacy.CcpaConsent

import static org.prebid.server.functional.model.bidder.BidderName.APPNEXUS
import static org.prebid.server.functional.model.bidder.BidderName.GENERIC
import static org.prebid.server.functional.model.bidder.BidderName.ALIAS
import static org.prebid.server.functional.model.bidder.CompressionType.GZIP
import static org.prebid.server.functional.model.bidder.CompressionType.NONE
import static org.prebid.server.functional.model.request.auction.DistributionChannel.APP
import static org.prebid.server.functional.model.request.auction.DistributionChannel.SITE
import static org.prebid.server.functional.model.response.auction.ErrorType.PREBID
import static org.prebid.server.functional.model.response.auction.MediaType.NATIVE
import static org.prebid.server.functional.testcontainers.Dependencies.getNetworkServiceContainer
import static org.prebid.server.functional.util.HttpUtil.CONTENT_ENCODING_HEADER
import static org.prebid.server.functional.util.privacy.CcpaConsent.Signal.ENFORCED

class BidderParamsSpec extends BaseSpec {

    def "PBS should send request to bidder when adapter-defaults.enabled = #adapterDefault and adapters.BIDDER.enabled = #generic"() {
        given: "PBS with adapter configuration"
        def pbsService = pbsServiceFactory.getService(adapterConfig)

        and: "Default basic generic BidRequest"
        def bidRequest = BidRequest.defaultBidRequest

        when: "PBS processes auction request"
        def response = pbsService.sendAuctionRequest(bidRequest)

        then: "Response should contain httpcalls"
        assert response.ext?.debug?.httpcalls[GENERIC.value]

        and: "Response should not contain error"
        assert !response.ext?.errors

        where:
        adapterDefault | generic | adapterConfig
        "true"         | "true"  | ["adapter-defaults.enabled"   : adapterDefault,
                                    "adapters.facebook.enabled"  : "false",
                                    "adapters.brightroll.enabled": "false",
                                    "adapters.generic.enabled"   : generic]
        "false"        | "true"  | ["adapter-defaults.enabled": adapterDefault,
                                    "adapters.generic.enabled": generic]
    }

    def "PBS should not send request to bidder and emit error when adapter-defaults.enabled = #adapterDefault and adapters.BIDDER.enabled = #generic"() {
        given: "PBS with adapter configuration"
        def pbsService = pbsServiceFactory.getService(adapterConfig)

        and: "Default basic generic BidRequest"
        def bidRequest = BidRequest.defaultBidRequest

        when: "PBS processes auction request"
        def response = pbsService.sendAuctionRequest(bidRequest)

        then: "Response should contain error"
        assert response.ext?.errors[ErrorType.GENERIC]*.code == [2]

        where:
        adapterDefault | generic | adapterConfig
        "false"        | "false" | ["adapter-defaults.enabled": adapterDefault,
                                    "adapters.generic.enabled": generic]
        "true"         | "false" | ["adapter-defaults.enabled"   : adapterDefault,
                                    "adapters.facebook.enabled"  : "false",
                                    "adapters.brightroll.enabled": "false",
                                    "adapters.generic.enabled"   : generic]
    }

    def "PBS should modify vast xml when adapter-defaults.modifying-vast-xml-allowed = #adapterDefault and BIDDER.modifying-vast-xml-allowed = #generic"() {
        given: "PBS with adapter configuration"
        def pbsService = pbsServiceFactory.getService(["adapter-defaults.modifying-vast-xml-allowed": adapterDefault,
                                                       "adapters.generic.modifying-vast-xml-allowed": generic])

        and: "Default vtrack request"
        String payload = PBSUtils.randomString
        def request = VtrackRequest.getDefaultVtrackRequest(encodeXml(Vast.getDefaultVastModel(payload)))
        def accountId = PBSUtils.randomNumber

        and: "Account in the DB"
        def account = new Account(uuid: accountId, eventsEnabled: true)
        accountDao.save(account)

        when: "PBS processes vtrack request"
        pbsService.sendVtrackRequest(request, accountId.toString())

        then: "vast xml is modified"
        def prebidCacheRequest = prebidCache.getXmlRecordedRequestsBody(payload)
        assert prebidCacheRequest.size() == 1
        assert prebidCacheRequest.first().contains("/event?t=imp&b=${request.puts[0].bidid}&a=$accountId&bidder=${request.puts[0].bidder}")

        where:
        adapterDefault | generic
        "true"         | "true"
        "false"        | "true"
    }

    def "PBS should not modify vast xml when adapter-defaults.modifying-vast-xml-allowed = #adapterDefault and BIDDER.modifying-vast-xml-allowed = #generic"() {
        given: "PBS with adapter configuration"
        def pbsService = pbsServiceFactory.getService(["adapter-defaults.modifying-vast-xml-allowed": adapterDefault,
                                                       "adapters.generic.modifying-vast-xml-allowed": generic])

        and: "Default VtrackRequest"
        String payload = PBSUtils.randomString
        def request = VtrackRequest.getDefaultVtrackRequest(encodeXml(Vast.getDefaultVastModel(payload)))
        def accountId = PBSUtils.randomNumber

        and: "Account in the DB"
        def account = new Account(uuid: accountId, eventsEnabled: true)
        accountDao.save(account)

        when: "PBS processes vtrack request"
        pbsService.sendVtrackRequest(request, accountId.toString())

        then: "vast xml is not modified"
        def prebidCacheRequest = prebidCache.getXmlRecordedRequestsBody(payload)
        assert prebidCacheRequest.size() == 1
        assert !prebidCacheRequest.first().contains("/event?t=imp&b=${request.puts[0].bidid}&a=$accountId&bidder=${request.puts[0].bidder}")

        where:
        adapterDefault | generic
        "true"         | "false"
        "false"        | "false"
    }

    def "PBS should mask values when adapter-defaults.pbs-enforces-ccpa = #adapterDefault settings when BIDDER.pbs-enforces-ccpa = #generic"() {
        given: "PBS with adapter configuration"
        def pbsService = pbsServiceFactory.getService(["adapter-defaults.pbs-enforces-ccpa": adapterDefault,
                                                       "adapters.generic.pbs-enforces-ccpa": generic])

        and: "Default basic generic BidRequest"
        def bidRequest = BidRequest.defaultBidRequest
        def validCcpa = new CcpaConsent(explicitNotice: ENFORCED, optOutSale: ENFORCED)
        bidRequest.regs.ext = new RegsExt(usPrivacy: validCcpa)
        def lat = PBSUtils.getRandomDecimal(0, 90)
        def lon = PBSUtils.getRandomDecimal(0, 90)
        bidRequest.device = new Device(geo: new Geo(lat: lat, lon: lon))

        when: "PBS processes auction request"
        pbsService.sendAuctionRequest(bidRequest)

        then: "Bidder request should contain masked values"
        def bidderRequests = bidder.getBidderRequest(bidRequest.id)
        assert bidderRequests.device?.geo?.lat as BigDecimal == PBSUtils.roundDecimal(lat, 2)
        assert bidderRequests.device?.geo?.lon as BigDecimal == PBSUtils.roundDecimal(lon, 2)

        where:
        adapterDefault | generic
        "true"         | "true"
        "false"        | "true"
    }

    def "PBS should not mask values when adapter-defaults.pbs-enforces-ccpa = #adapterDefault settings when BIDDER.pbs-enforces-ccpa = #generic"() {
        given: "PBS with adapter configuration"
        def pbsService = pbsServiceFactory.getService(["adapter-defaults.pbs-enforces-ccpa": adapterDefault,
                                                       "adapters.generic.pbs-enforces-ccpa": generic])

        and: "Default basic generic BidRequest"
        def bidRequest = BidRequest.defaultBidRequest
        def validCcpa = new CcpaConsent(explicitNotice: ENFORCED, optOutSale: ENFORCED)
        bidRequest.regs.ext = new RegsExt(usPrivacy: validCcpa)
        def lat = PBSUtils.getRandomDecimal(0, 90) as float
        def lon = PBSUtils.getRandomDecimal(0, 90) as float
        bidRequest.device = new Device(geo: new Geo(lat: lat, lon: lon))

        when: "PBS processes auction request"
        pbsService.sendAuctionRequest(bidRequest)

        then: "Bidder request should contain not masked values"
        def bidderRequests = bidder.getBidderRequest(bidRequest.id)
        assert bidderRequests.device?.geo?.lat == lat
        assert bidderRequests.device?.geo?.lon == lon

        where:
        adapterDefault | generic
        "true"         | "false"
        "false"        | "false"
    }

    def "PBS should prefer bidder params from imp[*].ext.prebid.bidder.BIDDER when ext.prebid.bidderparams.BIDDER is specified"() {
        given: "Default basic BidRequest"
        def bidRequest = BidRequest.defaultBidRequest
        def firstParam = PBSUtils.randomNumber
        bidRequest.imp.first().ext.prebid.bidder.generic = new Generic(firstParam: firstParam)

        and: "Set bidderParam to bidRequest"
        bidRequest.ext.prebid.bidderParams = [(GENERIC): [firstParam: PBSUtils.randomNumber]]

        when: "PBS processes auction request"
        defaultPbsService.sendAuctionRequest(bidRequest)

        then: "Response should contain zoneId value from imp[*].ext.prebid.bidder.BIDDER"
        def bidderRequest = bidder.getBidderRequest(bidRequest.id)
        assert bidderRequest.imp[0]?.ext?.bidder?.firstParam == firstParam
    }

    def "PBS should send bidder params from imp[*].ext.prebid.bidder.BIDDER when ext.prebid.bidderparams.BIDDER isn't specified"() {
        given: "Default basic BidRequest"
        def bidRequest = BidRequest.defaultBidRequest
        def firstParam = PBSUtils.randomNumber
        bidRequest.imp.first().ext.prebid.bidder.generic = new Generic(firstParam: firstParam)

        and: "Set bidderParam = null to bidRequest"
        bidRequest.ext.prebid.bidderParams = null

        when: "PBS processes auction request"
        defaultPbsService.sendAuctionRequest(bidRequest)

        then: "Response should contain zoneId value from imp[*].ext.prebid.bidder.BIDDER"
        def bidderRequest = bidder.getBidderRequest(bidRequest.id)
        assert bidderRequest.imp[0]?.ext?.bidder?.firstParam == firstParam
    }

    def "PBS should merge bidder params from imp[*].ext.prebid.bidder.BIDDER and ext.prebid.bidderparams.BIDDER"() {
        given: "Default basic BidRequest with zoneId = null"
        def bidRequest = BidRequest.defaultBidRequest
        def firstParam = PBSUtils.randomNumber
        bidRequest.imp.first().ext.prebid.bidder.generic = new Generic(firstParam: firstParam)

        and: "Set bidderParam to bidRequest"
        def secondParam = PBSUtils.randomNumber
        bidRequest.ext.prebid.bidderParams = [(GENERIC): [secondParam: secondParam]]

        when: "PBS processes auction request"
        defaultPbsService.sendAuctionRequest(bidRequest)

        then: "Response should merge bidder params"
        def bidderRequest = bidder.getBidderRequest(bidRequest.id)
        assert bidderRequest.imp[0]?.ext?.bidder?.firstParam == firstParam
        assert bidderRequest.imp[0]?.ext?.bidder?.secondParam == secondParam
    }

    def "PBS should only send bidder params from ext.prebid.bidderparams.BIDDER to specified bidder"() {
        given: "Default basic BidRequest"
        def bidRequest = BidRequest.defaultBidRequest
        def firstParam = PBSUtils.randomNumber
        bidRequest.imp.first().ext.prebid.bidder.generic = new Generic(firstParam: firstParam)
        bidRequest.imp.first().ext.prebid.bidder.appNexus = null

        and: "Set bidderParam to bidRequest"
        bidRequest.ext.prebid.bidderParams = [(APPNEXUS): [placement_id: PBSUtils.randomNumber]]

        when: "PBS processes auction request"
        defaultPbsService.sendAuctionRequest(bidRequest)

        then: "Response shouldn't contain bidder param from another bidder"
        bidder.getBidderRequest(bidRequest.id)
    }

    // TODO: create same test for enabled circuit breaker
    @Issue("https://github.com/prebid/prebid-server-java/issues/1478")
    def "PBS should emit warning when bidder endpoint is invalid"() {
        given: "Pbs config"
        def pbsService = pbsServiceFactory.getService(["adapters.generic.enabled"           : "true",
                                                       "adapters.generic.endpoint"          : "https://",
                                                       "http-client.circuit-breaker.enabled": "false"])

        and: "Default basic generic BidRequest"
        def bidRequest = BidRequest.defaultBidRequest

        when: "PBS processes auction request"
        def response = pbsService.sendAuctionRequest(bidRequest)

        then: "Response should contain error"
        assert response.ext?.errors[ErrorType.GENERIC]*.code == [999]
        assert response.ext?.errors[ErrorType.GENERIC]*.message == ["no empty host accepted"]
    }

    def "PBS should reject bidder when bidder params from request doesn't satisfy json-schema for auction request"() {
        given: "BidRequest with bad bidder datatype"
        def bidRequest = BidRequest.defaultBidRequest.tap {
            imp << Imp.defaultImpression
            imp[0].ext.prebid.bidder.generic.exampleProperty = PBSUtils.randomNumber
        }

        when: "PBS processes auction request"
        def response = defaultPbsService.sendAuctionRequest(bidRequest)

        then: "PBS should not fail the entire auction"
        assert response.seatbid[0].bid.size() == 1

        and: "PBS should call bidder"
        assert bidder.getRequestCount(bidRequest.id) == 1

        and: "Bidder with invalid params should be dropped"
        assert response.ext?.warnings[PREBID]*.code == [999, 999]
        assert response.ext?.warnings[PREBID]*.message ==
                ["WARNING: request.imp[0].ext.prebid.bidder.generic was dropped with a reason: " +
                         "request.imp[0].ext.prebid.bidder.generic failed validation.\n" +
                         "\$.exampleProperty: integer found, string expected",
                 "WARNING: request.imp[0].ext must contain at least one valid bidder"]
    }

    def "PBS should reject bidder when bidder params from stored request doesn't satisfy json-schema for auction request"() {
        given: "BidRequest with stored request, without imp"
        def bidRequest = BidRequest.defaultBidRequest.tap {
            ext.prebid.storedRequest = new PrebidStoredRequest(id: PBSUtils.randomNumber)
            imp = null
        }

        and: "Default stored request with bad bidder datatype"
        def storedRequestModel = BidRequest.defaultStoredRequest.tap {
            imp[0].ext.prebid.bidder.generic.exampleProperty = PBSUtils.randomNumber
        }

        and: "Save storedRequest into DB"
        def storedRequest = StoredRequest.getStoredRequest(bidRequest, storedRequestModel)
        storedRequestDao.save(storedRequest)

        when: "PBS processes auction request"
        def response = defaultPbsService.sendAuctionRequest(bidRequest)

        then: "Bidder should be dropped"
        assert response.ext?.warnings[PREBID]*.code == [999, 999]
        assert response.ext?.warnings[PREBID]*.message ==
                ["WARNING: request.imp[0].ext.prebid.bidder.generic was dropped with a reason: " +
                         "request.imp[0].ext.prebid.bidder.generic failed validation.\n" +
                         "\$.exampleProperty: integer found, string expected",
                 "WARNING: request.imp[0].ext must contain at least one valid bidder"]

        and: "PBS should not call bidder"
        assert bidder.getRequestCount(bidRequest.id) == 0

        and: "seatbid should be empty"
        assert response.seatbid.isEmpty()
    }

    def "PBS should reject bidder when bidder params from stored request doesn't satisfy json-schema for amp request"() {
        given: "AmpRequest with bad bidder datatype"
        def ampRequest = AmpRequest.defaultAmpRequest
        def ampStoredRequest = BidRequest.defaultBidRequest.tap {
            site.publisher.id = ampRequest.account
            imp[0].ext.prebid.bidder.generic.exampleProperty = PBSUtils.randomNumber
        }

        and: "Save storedRequest into DB"
        def storedRequest = StoredRequest.getStoredRequest(ampRequest, ampStoredRequest)
        storedRequestDao.save(storedRequest)

        when: "PBS processes amp request"
        def response = defaultPbsService.sendAmpRequest(ampRequest)

        then: "Bidder should be dropped"
        assert response.ext?.warnings[PREBID]*.code == [999, 999]
        assert response.ext?.warnings[PREBID]*.message ==
                ["WARNING: request.imp[0].ext.prebid.bidder.generic was dropped with a reason: " +
                         "request.imp[0].ext.prebid.bidder.generic failed validation.\n" +
                         "\$.exampleProperty: integer found, string expected",
                 "WARNING: request.imp[0].ext must contain at least one valid bidder"]

        and: "PBS should not call bidder"
        assert bidder.getRequestCount(ampStoredRequest.id) == 0

        and: "targeting should be empty"
        assert response.targeting.isEmpty()
    }

    def "PBS should emit error when filter-imp-media-type = true and #configMediaType is empty in bidder config"() {
        given: "Pbs config"
        def pbsService = pbsServiceFactory.getService(
                ["auction.filter-imp-media-type.enabled"                     : "true",
                 ("adapters.generic.meta-info.${configMediaType}".toString()): ""])

        when: "PBS processes auction request"
        def response = pbsService.sendAuctionRequest(bidRequest)

        then: "Response should contain empty seatbid"
        assert response.seatbid.isEmpty()

        and: "Response should contain error"
        assert response.ext?.warnings[ErrorType.GENERIC]*.code == [2]
        assert response.ext?.warnings[ErrorType.GENERIC]*.message == ["Bidder does not support any media types."]

        where:
        configMediaType    | bidRequest
        "app-media-types"  | BidRequest.getDefaultBidRequest(APP)
        "site-media-types" | BidRequest.getDefaultBidRequest(SITE)
    }

    def "PBS should not validate request when filter-imp-media-type = false and #configMediaType is empty in bidder config"() {
        given: "Pbs config"
        def pbsService = pbsServiceFactory.getService(
                ["auction.filter-imp-media-type.enabled"                     : "false",
                 ("adapters.generic.meta-info.${configMediaType}".toString()): ""])

        when: "PBS processes auction request"
        def response = pbsService.sendAuctionRequest(bidRequest)

        then: "Response should contain seatbid"
        assert response.seatbid

        and: "Response should not contain error"
        assert !response.ext?.errors

        where:
        configMediaType    | bidRequest
        "app-media-types"  | BidRequest.getDefaultBidRequest(APP)
        "site-media-types" | BidRequest.getDefaultBidRequest(SITE)
    }

    def "PBS should emit error when filter-imp-media-type = true and request contains media type that is not configured in bidder config"() {
        given: "Pbs config"
        def pbsService = pbsServiceFactory.getService(
                ["auction.filter-imp-media-type.enabled"      : "true",
                 "adapters.generic.meta-info.site-media-types": "native"])

        and: "Default basic BidRequest with banner, native"
        def bidRequest = BidRequest.defaultBidRequest.tap {
            site = Site.defaultSite
            imp[0].banner = Banner.defaultBanner
            imp[0].nativeObj = Native.defaultNative
        }

        and: "Default basic bid with adm"
        def bidResponse = BidResponse.getDefaultBidResponse(bidRequest)

        and: "Set bidder response"
        bidder.setResponse(bidRequest.id, bidResponse)

        when: "PBS processes auction request"
        def response = pbsService.sendAuctionRequest(bidRequest)

        then: "PBS should remove not configured media type from bidder request"
        def bidderRequest = bidder.getBidderRequest(bidRequest.id)
        assert !bidderRequest.imp[0]?.banner
        assert bidderRequest.imp[0]?.nativeObj

        and: "Response should not contain warnings"
        assert !response.ext?.warnings
    }

    def "PBS should not validate request when filter-imp-media-type = false and request contains only media type that is not configured in bidder config"() {
        given: "Pbs config"
        def pbsService = pbsServiceFactory.getService(
                ["auction.filter-imp-media-type.enabled"      : "false",
                 "adapters.generic.meta-info.site-media-types": "native"])

        and: "Default basic BidRequest with banner, native"
        def bidRequest = BidRequest.defaultBidRequest.tap {
            site = Site.defaultSite
            imp[0].banner = Banner.defaultBanner
            imp[0].nativeObj = Native.defaultNative
        }

        when: "PBS processes auction request"
        def response = pbsService.sendAuctionRequest(bidRequest)

        then: "PBS should not remove not configured media type from bidder request"
        def bidderRequest = bidder.getBidderRequest(bidRequest.id)
        assert bidderRequest.imp[0]?.banner
        assert bidderRequest.imp[0]?.nativeObj

        and: "Response should not contain error"
        assert !response.ext?.errors
    }

    def "PBS should emit error for request with multiple impressions when filter-imp-media-type = true, one of imp doesn't contain supported media type"() {
        given: "Pbs config"
        def pbsService = pbsServiceFactory.getService(
                ["auction.filter-imp-media-type.enabled"      : "true",
                 "adapters.generic.meta-info.site-media-types": "native,video"])

        and: "Default basic BidRequest with banner, native"
        def nativeImp = Imp.getDefaultImpression(NATIVE)
        def bidRequest = BidRequest.defaultBidRequest.tap {
            site = Site.defaultSite
            imp = [Imp.defaultImpression, nativeImp]
        }

        and: "Default basic bid with adm"
        def bidResponse = BidResponse.getDefaultBidResponse(bidRequest).tap {
            seatbid.first().bid = [Bid.getDefaultBid(nativeImp)]
        }

        and: "Set bidder response"
        bidder.setResponse(bidRequest.id, bidResponse)

        when: "PBS processes auction request"
        def response = pbsService.sendAuctionRequest(bidRequest)

        then: "PBS should remove banner imp from bidder request"
        def bidderRequest = bidder.getBidderRequest(bidRequest.id)
        assert bidderRequest.imp.size() == 1
        assert !bidderRequest.imp[0].banner
        assert bidderRequest.imp[0].nativeObj

        and: "Response should contain error"
        assert response.ext?.warnings[ErrorType.GENERIC]*.code == [2]
        assert response.ext?.warnings[ErrorType.GENERIC]*.message ==
                ["Imp ${bidRequest.imp[0].id} does not have a supported media type and has been removed from the " +
                         "request for this bidder." as String]

        and: "seatbid should not be empty"
        assert !response.seatbid.isEmpty()
    }

    def "PBS should return empty seatBit when filter-imp-media-type = true, request.imp doesn't contain supported media type"() {
        given: "Pbs config"
        def pbsService = pbsServiceFactory.getService(
                ["auction.filter-imp-media-type.enabled"      : "true",
                 "adapters.generic.meta-info.site-media-types": "native,video"])

        and: "Default basic BidRequest with banner"
        def bidRequest = BidRequest.defaultBidRequest.tap {
            site = Site.defaultSite
            imp.first().banner = Banner.defaultBanner
        }

        when: "PBS processes auction request"
        def response = pbsService.sendAuctionRequest(bidRequest)

        then: "PBS should not call bidder"
        assert bidder.getRequestCount(bidRequest.id) == 0

        and: "Response should contain errors"
        assert response.ext?.warnings[ErrorType.GENERIC]*.code == [2, 2]
        assert response.ext?.warnings[ErrorType.GENERIC]*.message ==
                ["Imp ${bidRequest.imp[0].id} does not have a supported media type and has been removed from " +
                         "the request for this bidder.",
                 "Bid request contains 0 impressions after filtering."]

        and: "seatbid should be empty"
        assert response.seatbid.isEmpty()
    }

    def "PBS should send server specific info to bidder when such is set in PBS config"() {
        given: "PBS with server info configuration"
        def serverDataCenter = PBSUtils.randomString
        def serverExternalUrl = "https://${PBSUtils.randomString}.com/"
        def serverHostVendorId = PBSUtils.randomNumber
        def pbsService = pbsServiceFactory.getService(["datacenter-region"  : serverDataCenter,
                                                       "external-url"       : serverExternalUrl as String,
                                                       "gdpr.host-vendor-id": serverHostVendorId as String])

        and: "Bid request"
        def bidRequest = BidRequest.defaultBidRequest

        when: "PBS auction is requested"
        pbsService.sendAuctionRequest(bidRequest)

        then: "PBS has sent server info to bidder during auction"
        def bidderRequest = bidder.getBidderRequest(bidRequest.id)

        assert bidderRequest?.ext?.prebid?.server?.externalUrl == serverExternalUrl
        assert bidderRequest.ext.prebid.server.datacenter == serverDataCenter
        assert bidderRequest.ext.prebid.server.gvlId == serverHostVendorId
    }

    def "PBS should request to bidder with header Content-Encoding = gzip when adapters.BIDDER.endpoint-compression = gzip"() {
        given: "PBS with adapter configuration"
        def compressionType = GZIP.value
        def pbsService = pbsServiceFactory.getService(["adapters.generic.enabled"             : "true",
                                                       "adapters.generic.endpoint-compression": compressionType])

        and: "Default bid request"
        def bidRequest = BidRequest.defaultBidRequest

        when: "PBS processes auction request"
        def response = pbsService.sendAuctionRequest(bidRequest)

        then: "Bidder request should contain header Content-Encoding = gzip"
        assert response.ext?.debug?.httpcalls?.get(GENERIC.value)?.requestHeaders?.first()
                       ?.get(CONTENT_ENCODING_HEADER)?.first() == compressionType
    }

    def "PBS should send request to bidder without header Content-Encoding when adapters.BIDDER.endpoint-compression = none"() {
        given: "PBS with adapter configuration"
        def pbsService = pbsServiceFactory.getService(["adapters.generic.enabled"             : "true",
                                                       "adapters.generic.endpoint-compression": NONE.value])

        and: "Default bid request"
        def bidRequest = BidRequest.defaultBidRequest

        when: "PBS processes auction request"
        def response = pbsService.sendAuctionRequest(bidRequest)

        then: "Bidder request should not contain header Content-Encoding"
        assert !response.ext?.debug?.httpcalls?.get(GENERIC.value)?.requestHeaders?.first()
                        ?.get(CONTENT_ENCODING_HEADER)
    }

    def "PBS should not treat reserved imp[].ext.tid object as a bidder"() {
        given: "Default basic BidRequest with imp[].ext.tid object"
        def bidRequest = BidRequest.defaultBidRequest
        def tid = PBSUtils.getRandomString()
        bidRequest.imp.first().ext.tid = tid

        when: "PBS processes auction request"
        defaultPbsService.sendAuctionRequest(bidRequest)

        then: "imp[].ext.tid object should be passed to a bidder"
        def bidderRequest = bidder.getBidderRequest(bidRequest.id)
        assert bidderRequest.imp?.first()?.ext?.tid == tid
    }

    def "PBS should apply compression type for bidder alias when adapters.BIDDER.endpoint-compression = gzip"() {
        given: "PBS with adapter configuration"
        def compressionType = GZIP.value
        def pbsService = pbsServiceFactory.getService(
                ["adapters.generic.endpoint-compression": compressionType])

        and: "Default bid request with alias"
        def bidRequest = BidRequest.defaultBidRequest.tap {
            ext.prebid.aliases = [("alias"): GENERIC]
            imp[0].ext.prebid.bidder.alias = new Generic()
        }

        when: "PBS processes auction request"
        def response = pbsService.sendAuctionRequest(bidRequest)

        then: "Bidder request should contain header Content-Encoding = gzip"
        assert response.ext?.debug?.httpcalls?.get(ALIAS.value)?.requestHeaders?.first()
                       ?.get(CONTENT_ENCODING_HEADER)?.first() == compressionType
    }

<<<<<<< HEAD
    def "PBS should return fledge config from biddder when imp[0].ext.ae = 1"() {
        given: "Pbs bidder config"
        def pbsService = pbsServiceFactory.getService(
                ["adapters.openx.enabled" : "true",
                 "adapters.openx.endpoint": "$networkServiceContainer.rootUri/auction".toString()])

        and: "Default basic BidRequest with ae and openx bidder"
        def bidRequest = BidRequest.defaultBidRequest.tap {
            imp[0].ext.ae = 1
            imp[0].ext.prebid.bidder.openx = Openx.defaultOpenx
        }

        and: "Default bid response with fledge config"
        def impId = bidRequest.imp[0].id
        def fledgeConfig = [(PBSUtils.randomString): PBSUtils.randomString]
        def bidResponse = OpenxBidResponse.getDefaultBidResponse(bidRequest).tap {
            ext = new OpenxBidResponseExt().tap {
                fledgeAuctionConfigs = [(impId): fledgeConfig]
            }
        }

        and: "Set bidder response"
        bidder.setResponse(bidRequest.id, bidResponse)

        when: "PBS processes auction request"
        def response = pbsService.sendAuctionRequest(bidRequest)

        then: "PBS should contain response fledge config from bidder"
        def fledgeAuctionConfig = response.ext?.prebid?.fledge?.auctionConfigs[0]
        assert fledgeAuctionConfig.impId == impId
        assert fledgeAuctionConfig.bidder == bidResponse.seatbid[0].seat.value
        assert fledgeAuctionConfig.adapter == bidResponse.seatbid[0].seat.value
        assert fledgeAuctionConfig.config == fledgeConfig
=======
    def "PBS auction should populate imp[0].secure depend which value in imp stored request"() {
        given: "Default bid request"
        def bidRequest = BidRequest.defaultBidRequest.tap {
            imp[0].ext.prebid.storedRequest = new PrebidStoredRequest(id: PBSUtils.randomString)
        }

        and: "Save storedImp into DB"
        def storedImp = StoredImp.getStoredImp(bidRequest).tap {
            impData = Imp.defaultImpression.tap {
                it.secure = secureStoredRequest
            }
        }
        storedImpDao.save(storedImp)

        when: "Requesting PBS auction"
        defaultPbsService.sendAuctionRequest(bidRequest)

        then: "Response should contain imp[0].secure same value as in request"
        def bidderRequest = bidder.getBidderRequest(bidRequest.id)
        assert bidderRequest.imp[0].secure == secureBidderRequest

        where:
        secureStoredRequest | secureBidderRequest
        null                | 1
        1                   | 1
        0                   | 0
    }

    def "PBS auction should populate imp[0].secure depend which value in imp request"() {
        given: "Default bid request"
        def bidRequest = BidRequest.defaultBidRequest.tap {
            imp[0].secure = secureRequest
        }

        when: "Requesting PBS auction"
        defaultPbsService.sendAuctionRequest(bidRequest)

        then: "Response should contain imp[0].secure same value as in request"
        def bidderRequest = bidder.getBidderRequest(bidRequest.id)
        assert bidderRequest.imp[0].secure == secureBidderRequest

        where:
        secureRequest | secureBidderRequest
        null          | 1
        1             | 1
        0             | 0
>>>>>>> a88989b1
    }
}<|MERGE_RESOLUTION|>--- conflicted
+++ resolved
@@ -636,7 +636,54 @@
                        ?.get(CONTENT_ENCODING_HEADER)?.first() == compressionType
     }
 
-<<<<<<< HEAD
+    def "PBS auction should populate imp[0].secure depend which value in imp stored request"() {
+        given: "Default bid request"
+        def bidRequest = BidRequest.defaultBidRequest.tap {
+            imp[0].ext.prebid.storedRequest = new PrebidStoredRequest(id: PBSUtils.randomString)
+        }
+
+        and: "Save storedImp into DB"
+        def storedImp = StoredImp.getStoredImp(bidRequest).tap {
+            impData = Imp.defaultImpression.tap {
+                it.secure = secureStoredRequest
+            }
+        }
+        storedImpDao.save(storedImp)
+
+        when: "Requesting PBS auction"
+        defaultPbsService.sendAuctionRequest(bidRequest)
+
+        then: "Response should contain imp[0].secure same value as in request"
+        def bidderRequest = bidder.getBidderRequest(bidRequest.id)
+        assert bidderRequest.imp[0].secure == secureBidderRequest
+
+        where:
+        secureStoredRequest | secureBidderRequest
+        null                | 1
+        1                   | 1
+        0                   | 0
+    }
+
+    def "PBS auction should populate imp[0].secure depend which value in imp request"() {
+        given: "Default bid request"
+        def bidRequest = BidRequest.defaultBidRequest.tap {
+            imp[0].secure = secureRequest
+        }
+
+        when: "Requesting PBS auction"
+        defaultPbsService.sendAuctionRequest(bidRequest)
+
+        then: "Response should contain imp[0].secure same value as in request"
+        def bidderRequest = bidder.getBidderRequest(bidRequest.id)
+        assert bidderRequest.imp[0].secure == secureBidderRequest
+
+        where:
+        secureRequest | secureBidderRequest
+        null          | 1
+        1             | 1
+        0             | 0
+    }
+
     def "PBS should return fledge config from biddder when imp[0].ext.ae = 1"() {
         given: "Pbs bidder config"
         def pbsService = pbsServiceFactory.getService(
@@ -670,53 +717,5 @@
         assert fledgeAuctionConfig.bidder == bidResponse.seatbid[0].seat.value
         assert fledgeAuctionConfig.adapter == bidResponse.seatbid[0].seat.value
         assert fledgeAuctionConfig.config == fledgeConfig
-=======
-    def "PBS auction should populate imp[0].secure depend which value in imp stored request"() {
-        given: "Default bid request"
-        def bidRequest = BidRequest.defaultBidRequest.tap {
-            imp[0].ext.prebid.storedRequest = new PrebidStoredRequest(id: PBSUtils.randomString)
-        }
-
-        and: "Save storedImp into DB"
-        def storedImp = StoredImp.getStoredImp(bidRequest).tap {
-            impData = Imp.defaultImpression.tap {
-                it.secure = secureStoredRequest
-            }
-        }
-        storedImpDao.save(storedImp)
-
-        when: "Requesting PBS auction"
-        defaultPbsService.sendAuctionRequest(bidRequest)
-
-        then: "Response should contain imp[0].secure same value as in request"
-        def bidderRequest = bidder.getBidderRequest(bidRequest.id)
-        assert bidderRequest.imp[0].secure == secureBidderRequest
-
-        where:
-        secureStoredRequest | secureBidderRequest
-        null                | 1
-        1                   | 1
-        0                   | 0
-    }
-
-    def "PBS auction should populate imp[0].secure depend which value in imp request"() {
-        given: "Default bid request"
-        def bidRequest = BidRequest.defaultBidRequest.tap {
-            imp[0].secure = secureRequest
-        }
-
-        when: "Requesting PBS auction"
-        defaultPbsService.sendAuctionRequest(bidRequest)
-
-        then: "Response should contain imp[0].secure same value as in request"
-        def bidderRequest = bidder.getBidderRequest(bidRequest.id)
-        assert bidderRequest.imp[0].secure == secureBidderRequest
-
-        where:
-        secureRequest | secureBidderRequest
-        null          | 1
-        1             | 1
-        0             | 0
->>>>>>> a88989b1
     }
 }