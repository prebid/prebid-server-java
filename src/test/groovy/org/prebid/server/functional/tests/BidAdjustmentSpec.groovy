package org.prebid.server.functional.tests


import org.prebid.server.functional.model.bidder.Generic
import org.prebid.server.functional.model.config.AccountAuctionConfig
import org.prebid.server.functional.model.config.AccountConfig
import org.prebid.server.functional.model.config.AlternateBidderCodes
import org.prebid.server.functional.model.config.BidderConfig
import org.prebid.server.functional.model.db.Account
import org.prebid.server.functional.model.request.auction.AdjustmentRule
import org.prebid.server.functional.model.request.auction.AdjustmentType
import org.prebid.server.functional.model.request.auction.Amx
import org.prebid.server.functional.model.request.auction.BidAdjustment
import org.prebid.server.functional.model.request.auction.BidAdjustmentFactors
import org.prebid.server.functional.model.request.auction.BidAdjustmentRule
import org.prebid.server.functional.model.request.auction.BidRequest
import org.prebid.server.functional.model.request.auction.Imp
import org.prebid.server.functional.model.request.auction.VideoPlacementSubtypes
import org.prebid.server.functional.model.request.auction.VideoPlcmtSubtype
import org.prebid.server.functional.model.response.auction.BidExt
import org.prebid.server.functional.model.response.auction.BidResponse
import org.prebid.server.functional.service.PrebidServerException
import org.prebid.server.functional.service.PrebidServerService
import org.prebid.server.functional.testcontainers.PbsConfig
import org.prebid.server.functional.testcontainers.scaffolding.CurrencyConversion
import org.prebid.server.functional.util.CurrencyUtil
import org.prebid.server.functional.util.PBSUtils

import static io.netty.handler.codec.http.HttpResponseStatus.BAD_REQUEST
import static org.prebid.server.functional.model.Currency.EUR
import static org.prebid.server.functional.model.Currency.GBP
import static org.prebid.server.functional.model.Currency.USD
import static org.prebid.server.functional.model.bidder.BidderName.ACUITYADS
import static org.prebid.server.functional.model.bidder.BidderName.ALIAS
import static org.prebid.server.functional.model.bidder.BidderName.AMX
import static org.prebid.server.functional.model.bidder.BidderName.APPNEXUS
import static org.prebid.server.functional.model.bidder.BidderName.GENERIC
import static org.prebid.server.functional.model.bidder.BidderName.RUBICON
import static org.prebid.server.functional.model.request.auction.AdjustmentType.CPM
import static org.prebid.server.functional.model.request.auction.AdjustmentType.MULTIPLIER
import static org.prebid.server.functional.model.request.auction.AdjustmentType.STATIC
import static org.prebid.server.functional.model.request.auction.BidAdjustmentMediaType.ANY
import static org.prebid.server.functional.model.request.auction.BidAdjustmentMediaType.AUDIO
import static org.prebid.server.functional.model.request.auction.BidAdjustmentMediaType.BANNER
import static org.prebid.server.functional.model.request.auction.BidAdjustmentMediaType.NATIVE
import static org.prebid.server.functional.model.request.auction.BidAdjustmentMediaType.UNKNOWN
import static org.prebid.server.functional.model.request.auction.BidAdjustmentMediaType.VIDEO
import static org.prebid.server.functional.model.request.auction.BidAdjustmentMediaType.VIDEO_IN_STREAM
import static org.prebid.server.functional.model.request.auction.BidAdjustmentMediaType.VIDEO_OUT_STREAM
import static org.prebid.server.functional.model.request.auction.DistributionChannel.SITE
import static org.prebid.server.functional.model.request.auction.VideoPlacementSubtypes.IN_STREAM as IN_PLACEMENT_STREAM
import static org.prebid.server.functional.model.request.auction.VideoPlcmtSubtype.IN_STREAM as IN_PLCMT_STREAM
import static org.prebid.server.functional.model.response.auction.ErrorType.PREBID
import static org.prebid.server.functional.testcontainers.Dependencies.getNetworkServiceContainer
import static org.prebid.server.functional.util.PBSUtils.getRandomDecimal

class BidAdjustmentSpec extends BaseSpec {

    private static final String WILDCARD = '*'
    private static final BigDecimal MIN_ADJUST_VALUE = 0
    private static final BigDecimal MAX_MULTIPLIER_ADJUST_VALUE = 99
    private static final BigDecimal MAX_CPM_ADJUST_VALUE = Integer.MAX_VALUE
    private static final BigDecimal MAX_STATIC_ADJUST_VALUE = Integer.MAX_VALUE
    private static final int BID_ADJUST_PRECISION = 4
    private static final VideoPlacementSubtypes RANDOM_VIDEO_PLACEMENT_EXCEPT_IN_STREAM = PBSUtils.getRandomEnum(VideoPlacementSubtypes, [IN_PLACEMENT_STREAM])
    private static final VideoPlcmtSubtype RANDOM_VIDEO_PLCMT_EXCEPT_IN_STREAM = PBSUtils.getRandomEnum(VideoPlcmtSubtype, [IN_PLCMT_STREAM])
    private static final CurrencyConversion currencyConversion = new CurrencyConversion(networkServiceContainer)
    private static final Map AMX_CONFIG = ["adapters.amx.enabled" : "true",
                                           "adapters.amx.endpoint": "$networkServiceContainer.rootUri/auction".toString()]
    private static PrebidServerService pbsService

    def setupSpec() {
        currencyConversion.setCurrencyConversionRatesResponse()
        pbsService = pbsServiceFactory.getService(PbsConfig.currencyConverterConfig + AMX_CONFIG)
    }

    @Override
    def cleanupSpec() {
        pbsServiceFactory.removeContainer(PbsConfig.currencyConverterConfig + AMX_CONFIG)
    }

    def "PBS should adjust bid price for matching bidder when request has per-bidder bid adjustment factors"() {
        given: "Default bid request with bid adjustment"
        def bidRequest = BidRequest.getDefaultBidRequest(SITE).tap {
            ext.prebid.bidAdjustmentFactors = new BidAdjustmentFactors(adjustments: [(GENERIC): bidAdjustmentFactor])
        }

        and: "Default bid response"
        def bidResponse = BidResponse.getDefaultBidResponse(bidRequest)
        bidder.setResponse(bidRequest.id, bidResponse)

        when: "PBS processes auction request"
        def response = pbsService.sendAuctionRequest(bidRequest)

        then: "Final bid price should be adjusted"
        assert response?.seatbid?.first?.bid?.first?.price == bidResponse.seatbid.first.bid.first.price *
                bidAdjustmentFactor

        where:
        bidAdjustmentFactor << [0.9, 1.1]
    }

    def "PBS should prefer bid price adjustment based on media type when request has per-media-type bid adjustment factors"() {
        given: "Default bid request with bid adjustment"
        def bidAdjustment = randomDecimal
        def mediaTypeBidAdjustment = bidAdjustmentFactor
        def bidRequest = BidRequest.getDefaultBidRequest(SITE).tap {
            ext.prebid.bidAdjustmentFactors = new BidAdjustmentFactors().tap {
                adjustments = [(GENERIC): bidAdjustment]
                mediaTypes = [(BANNER): [(GENERIC): mediaTypeBidAdjustment]]
            }
        }

        and: "Default bid response"
        def bidResponse = BidResponse.getDefaultBidResponse(bidRequest)
        bidder.setResponse(bidRequest.id, bidResponse)

        when: "PBS processes auction request"
        def response = pbsService.sendAuctionRequest(bidRequest)

        then: "Final bid price should be adjusted"
        assert response?.seatbid?.first?.bid?.first?.price == bidResponse.seatbid.first.bid.first.price *
                mediaTypeBidAdjustment

        where:
        bidAdjustmentFactor << [0.9, 1.1]
    }

    def "PBS should adjust bid price for bidder only when request contains bid adjustment for corresponding bidder"() {
        given: "Default bid request with bid adjustment"
        def bidAdjustment = randomDecimal
        def bidRequest = BidRequest.getDefaultBidRequest(SITE).tap {
            ext.prebid.bidAdjustmentFactors = new BidAdjustmentFactors().tap {
                adjustments = [(adjustmentBidder): bidAdjustment]
            }
        }

        and: "Default bid response"
        def bidResponse = BidResponse.getDefaultBidResponse(bidRequest)
        bidder.setResponse(bidRequest.id, bidResponse)

        when: "PBS processes auction request"
        def response = pbsService.sendAuctionRequest(bidRequest)

        then: "Final bid price should not be adjusted"
        assert response?.seatbid?.first?.bid?.first?.price == bidResponse.seatbid.first.bid.first.price

        where:
        adjustmentBidder << [RUBICON, APPNEXUS]
    }

    def "PBS should adjust bid price based on media type only when request contains corresponding media type adjustment for bidder"() {
        given: "Default bid request with bid adjustment"
        def bidAdjustment = 0.1
        def mediaTypeBidAdjustment = bidAdjustment + 1
        def bidRequest = BidRequest.getDefaultBidRequest(SITE).tap {
            ext.prebid.bidAdjustmentFactors = new BidAdjustmentFactors().tap {
                mediaTypes = [(adjustmentMediaType): [(GENERIC): mediaTypeBidAdjustment]]
            }
        }

        and: "Default bid response"
        def bidResponse = BidResponse.getDefaultBidResponse(bidRequest)
        bidder.setResponse(bidRequest.id, bidResponse)

        when: "PBS processes auction request"
        def response = pbsService.sendAuctionRequest(bidRequest)

        then: "Final bid price should not be adjusted"
        assert response?.seatbid?.first?.bid?.first?.price == bidResponse.seatbid.first.bid.first.price

        where:
        adjustmentMediaType << [VIDEO, NATIVE]
    }

    def "PBS should only accept positive number as a bid adjustment factor"() {
        given: "Default bid request with bid adjustment"
        def bidderName = GENERIC
        def bidRequest = BidRequest.getDefaultBidRequest(SITE).tap {
            ext.prebid.bidAdjustmentFactors = new BidAdjustmentFactors().tap {
                adjustments = [(bidderName): bidAdjustmentFactor as BigDecimal]
            }
        }

        and: "Default bid response"
        def bidResponse = BidResponse.getDefaultBidResponse(bidRequest)
        bidder.setResponse(bidRequest.id, bidResponse)

        when: "PBS processes auction request"
        pbsService.sendAuctionRequest(bidRequest)

        then: "PBS should fail the request"
        def exception = thrown(PrebidServerException)
        assert exception.statusCode == BAD_REQUEST.code()
        assert exception.responseBody.contains("Invalid request format: request.ext.prebid.bidadjustmentfactors.$bidderName.value must be a positive number")

        where:
        bidAdjustmentFactor << [MIN_ADJUST_VALUE, PBSUtils.randomNegativeNumber]
    }

    def "PBS should adjust bid price for matching bidder when request has bidAdjustments config"() {
        given: "Default BidRequest with ext.prebid.bidAdjustments"
        def currency = USD
        def impPrice = PBSUtils.randomPrice
        def rule = new BidAdjustmentRule(generic: [(WILDCARD): [new AdjustmentRule(adjustmentType: adjustmentType, value: ruleValue, currency: currency)]])
        bidRequest.ext.prebid.bidAdjustments = BidAdjustment.getDefaultWithSingleMediaTypeRule(mediaType, rule)
        bidRequest.cur = [currency]
        bidRequest.imp.first.bidFloor = impPrice
        bidRequest.imp.first.bidFloorCur = currency

        and: "Default bid response"
        def originalPrice = PBSUtils.randomPrice
        def bidResponse = BidResponse.getDefaultBidResponse(bidRequest).tap {
            cur = currency
            seatbid.first.bid.first.price = originalPrice
        }
        bidder.setResponse(bidRequest.id, bidResponse)

        when: "PBS processes auction request"
        def response = pbsService.sendAuctionRequest(bidRequest)

        then: "Final bid price should be adjusted"
        assert response.seatbid.first.bid.first.price == getAdjustedPrice(originalPrice, ruleValue as BigDecimal, adjustmentType)
        assert response.cur == bidResponse.cur

        and: "Original bid price and currency should be presented in bid.ext"
        verifyAll(response.seatbid.first.bid.first.ext) {
            origbidcpm == originalPrice
            origbidcur == bidResponse.cur
        }

        and: "Bidder request should contain original imp.floors"
        def bidderRequest = bidder.getBidderRequest(bidRequest.id)
        assert bidderRequest.cur == [currency]
        assert bidderRequest.imp.bidFloorCur == [currency]
        assert bidderRequest.imp.bidFloor == [impPrice]

        where:
        adjustmentType | ruleValue                                                       | mediaType        | bidRequest
        MULTIPLIER     | getRandomDecimal(MIN_ADJUST_VALUE, MAX_MULTIPLIER_ADJUST_VALUE) | BANNER           | BidRequest.defaultBidRequest
        MULTIPLIER     | getRandomDecimal(MIN_ADJUST_VALUE, MAX_MULTIPLIER_ADJUST_VALUE) | VIDEO_IN_STREAM  | getDefaultVideoRequestWithPlacement(IN_PLACEMENT_STREAM)
        MULTIPLIER     | getRandomDecimal(MIN_ADJUST_VALUE, MAX_MULTIPLIER_ADJUST_VALUE) | VIDEO_IN_STREAM  | getDefaultVideoRequestWithPlcmt(IN_PLCMT_STREAM)
        MULTIPLIER     | getRandomDecimal(MIN_ADJUST_VALUE, MAX_MULTIPLIER_ADJUST_VALUE) | VIDEO_IN_STREAM  | getDefaultVideoRequestWithPlcmtAndPlacement(IN_PLCMT_STREAM, IN_PLACEMENT_STREAM)
        MULTIPLIER     | getRandomDecimal(MIN_ADJUST_VALUE, MAX_MULTIPLIER_ADJUST_VALUE) | VIDEO_IN_STREAM  | getDefaultVideoRequestWithPlcmtAndPlacement(RANDOM_VIDEO_PLCMT_EXCEPT_IN_STREAM, IN_PLACEMENT_STREAM)
        MULTIPLIER     | getRandomDecimal(MIN_ADJUST_VALUE, MAX_MULTIPLIER_ADJUST_VALUE) | VIDEO_IN_STREAM  | getDefaultVideoRequestWithPlcmtAndPlacement(IN_PLCMT_STREAM, RANDOM_VIDEO_PLACEMENT_EXCEPT_IN_STREAM)
        MULTIPLIER     | getRandomDecimal(MIN_ADJUST_VALUE, MAX_MULTIPLIER_ADJUST_VALUE) | VIDEO_OUT_STREAM | getDefaultVideoRequestWithPlcmtAndPlacement(RANDOM_VIDEO_PLCMT_EXCEPT_IN_STREAM, RANDOM_VIDEO_PLACEMENT_EXCEPT_IN_STREAM)
        MULTIPLIER     | getRandomDecimal(MIN_ADJUST_VALUE, MAX_MULTIPLIER_ADJUST_VALUE) | VIDEO_OUT_STREAM | getDefaultVideoRequestWithPlcmtAndPlacement(null, null)
        MULTIPLIER     | getRandomDecimal(MIN_ADJUST_VALUE, MAX_MULTIPLIER_ADJUST_VALUE) | VIDEO_OUT_STREAM | getDefaultVideoRequestWithPlacement(RANDOM_VIDEO_PLACEMENT_EXCEPT_IN_STREAM)
        MULTIPLIER     | getRandomDecimal(MIN_ADJUST_VALUE, MAX_MULTIPLIER_ADJUST_VALUE) | VIDEO_OUT_STREAM | getDefaultVideoRequestWithPlcmt(RANDOM_VIDEO_PLCMT_EXCEPT_IN_STREAM)
        MULTIPLIER     | getRandomDecimal(MIN_ADJUST_VALUE, MAX_MULTIPLIER_ADJUST_VALUE) | AUDIO            | BidRequest.defaultAudioRequest
        MULTIPLIER     | getRandomDecimal(MIN_ADJUST_VALUE, MAX_MULTIPLIER_ADJUST_VALUE) | NATIVE           | BidRequest.defaultNativeRequest
        MULTIPLIER     | getRandomDecimal(MIN_ADJUST_VALUE, MAX_MULTIPLIER_ADJUST_VALUE) | ANY              | BidRequest.defaultBidRequest

        CPM            | getRandomDecimal(MIN_ADJUST_VALUE, MAX_CPM_ADJUST_VALUE)        | BANNER           | BidRequest.defaultBidRequest
        CPM            | getRandomDecimal(MIN_ADJUST_VALUE, MAX_CPM_ADJUST_VALUE)        | VIDEO_IN_STREAM  | getDefaultVideoRequestWithPlacement(IN_PLACEMENT_STREAM)
        CPM            | getRandomDecimal(MIN_ADJUST_VALUE, MAX_CPM_ADJUST_VALUE)        | VIDEO_IN_STREAM  | getDefaultVideoRequestWithPlcmt(IN_PLCMT_STREAM)
        CPM            | getRandomDecimal(MIN_ADJUST_VALUE, MAX_CPM_ADJUST_VALUE)        | VIDEO_IN_STREAM  | getDefaultVideoRequestWithPlcmtAndPlacement(IN_PLCMT_STREAM, IN_PLACEMENT_STREAM)
        CPM            | getRandomDecimal(MIN_ADJUST_VALUE, MAX_CPM_ADJUST_VALUE)        | VIDEO_IN_STREAM  | getDefaultVideoRequestWithPlcmtAndPlacement(RANDOM_VIDEO_PLCMT_EXCEPT_IN_STREAM, IN_PLACEMENT_STREAM)
        CPM            | getRandomDecimal(MIN_ADJUST_VALUE, MAX_CPM_ADJUST_VALUE)        | VIDEO_IN_STREAM  | getDefaultVideoRequestWithPlcmtAndPlacement(IN_PLCMT_STREAM, RANDOM_VIDEO_PLACEMENT_EXCEPT_IN_STREAM)
        CPM            | getRandomDecimal(MIN_ADJUST_VALUE, MAX_CPM_ADJUST_VALUE)        | VIDEO_OUT_STREAM | getDefaultVideoRequestWithPlcmtAndPlacement(RANDOM_VIDEO_PLCMT_EXCEPT_IN_STREAM, RANDOM_VIDEO_PLACEMENT_EXCEPT_IN_STREAM)
        CPM            | getRandomDecimal(MIN_ADJUST_VALUE, MAX_CPM_ADJUST_VALUE)        | VIDEO_OUT_STREAM | getDefaultVideoRequestWithPlcmtAndPlacement(null, null)
        CPM            | getRandomDecimal(MIN_ADJUST_VALUE, MAX_CPM_ADJUST_VALUE)        | VIDEO_OUT_STREAM | getDefaultVideoRequestWithPlacement(RANDOM_VIDEO_PLACEMENT_EXCEPT_IN_STREAM)
        CPM            | getRandomDecimal(MIN_ADJUST_VALUE, MAX_CPM_ADJUST_VALUE)        | VIDEO_OUT_STREAM | getDefaultVideoRequestWithPlcmt(RANDOM_VIDEO_PLCMT_EXCEPT_IN_STREAM)
        CPM            | getRandomDecimal(MIN_ADJUST_VALUE, MAX_CPM_ADJUST_VALUE)        | AUDIO            | BidRequest.defaultAudioRequest
        CPM            | getRandomDecimal(MIN_ADJUST_VALUE, MAX_CPM_ADJUST_VALUE)        | NATIVE           | BidRequest.defaultNativeRequest
        CPM            | getRandomDecimal(MIN_ADJUST_VALUE, MAX_CPM_ADJUST_VALUE)        | ANY              | BidRequest.defaultBidRequest

        STATIC         | getRandomDecimal(MIN_ADJUST_VALUE, MAX_STATIC_ADJUST_VALUE)     | BANNER           | BidRequest.defaultBidRequest
        STATIC         | getRandomDecimal(MIN_ADJUST_VALUE, MAX_STATIC_ADJUST_VALUE)     | VIDEO_IN_STREAM  | getDefaultVideoRequestWithPlacement(IN_PLACEMENT_STREAM)
        STATIC         | getRandomDecimal(MIN_ADJUST_VALUE, MAX_STATIC_ADJUST_VALUE)     | VIDEO_IN_STREAM  | getDefaultVideoRequestWithPlcmt(IN_PLCMT_STREAM)
        STATIC         | getRandomDecimal(MIN_ADJUST_VALUE, MAX_STATIC_ADJUST_VALUE)     | VIDEO_IN_STREAM  | getDefaultVideoRequestWithPlcmtAndPlacement(IN_PLCMT_STREAM, IN_PLACEMENT_STREAM)
        STATIC         | getRandomDecimal(MIN_ADJUST_VALUE, MAX_STATIC_ADJUST_VALUE)     | VIDEO_IN_STREAM  | getDefaultVideoRequestWithPlcmtAndPlacement(RANDOM_VIDEO_PLCMT_EXCEPT_IN_STREAM, IN_PLACEMENT_STREAM)
        STATIC         | getRandomDecimal(MIN_ADJUST_VALUE, MAX_STATIC_ADJUST_VALUE)     | VIDEO_IN_STREAM  | getDefaultVideoRequestWithPlcmtAndPlacement(IN_PLCMT_STREAM, RANDOM_VIDEO_PLACEMENT_EXCEPT_IN_STREAM)
        STATIC         | getRandomDecimal(MIN_ADJUST_VALUE, MAX_STATIC_ADJUST_VALUE)     | VIDEO_OUT_STREAM | getDefaultVideoRequestWithPlcmtAndPlacement(RANDOM_VIDEO_PLCMT_EXCEPT_IN_STREAM, RANDOM_VIDEO_PLACEMENT_EXCEPT_IN_STREAM)
        STATIC         | getRandomDecimal(MIN_ADJUST_VALUE, MAX_STATIC_ADJUST_VALUE)     | VIDEO_OUT_STREAM | getDefaultVideoRequestWithPlcmtAndPlacement(null, null)
        STATIC         | getRandomDecimal(MIN_ADJUST_VALUE, MAX_STATIC_ADJUST_VALUE)     | VIDEO_OUT_STREAM | getDefaultVideoRequestWithPlacement(RANDOM_VIDEO_PLACEMENT_EXCEPT_IN_STREAM)
        STATIC         | getRandomDecimal(MIN_ADJUST_VALUE, MAX_STATIC_ADJUST_VALUE)     | VIDEO_OUT_STREAM | getDefaultVideoRequestWithPlcmt(RANDOM_VIDEO_PLCMT_EXCEPT_IN_STREAM)
        STATIC         | getRandomDecimal(MIN_ADJUST_VALUE, MAX_STATIC_ADJUST_VALUE)     | AUDIO            | BidRequest.defaultAudioRequest
        STATIC         | getRandomDecimal(MIN_ADJUST_VALUE, MAX_STATIC_ADJUST_VALUE)     | NATIVE           | BidRequest.defaultNativeRequest
        STATIC         | getRandomDecimal(MIN_ADJUST_VALUE, MAX_STATIC_ADJUST_VALUE)     | ANY              | BidRequest.defaultBidRequest
    }

    def "PBS should adjust bid price for matching bidder and left original bidderRequest with null floors when request has bidAdjustments config"() {
        given: "Default BidRequest with ext.prebid.bidAdjustments"
        def currency = USD
        def rule = new BidAdjustmentRule(generic: [(WILDCARD): [new AdjustmentRule(adjustmentType: adjustmentType, value: ruleValue, currency: currency)]])
        bidRequest.ext.prebid.bidAdjustments = BidAdjustment.getDefaultWithSingleMediaTypeRule(mediaType, rule)
        bidRequest.cur = [currency]
        bidRequest.imp.first.bidFloor = null
        bidRequest.imp.first.bidFloorCur = currency

        and: "Default bid response"
        def originalPrice = PBSUtils.randomPrice
        def bidResponse = BidResponse.getDefaultBidResponse(bidRequest).tap {
            cur = currency
            seatbid.first.bid.first.price = originalPrice
        }
        bidder.setResponse(bidRequest.id, bidResponse)

        when: "PBS processes auction request"
        def response = pbsService.sendAuctionRequest(bidRequest)

        then: "Final bid price should be adjusted"
        assert response.seatbid.first.bid.first.price == getAdjustedPrice(originalPrice, ruleValue as BigDecimal, adjustmentType)
        assert response.cur == bidResponse.cur

        and: "Original bid price and currency should be presented in bid.ext"
        verifyAll(response.seatbid.first.bid.first.ext) {
            origbidcpm == originalPrice
            origbidcur == bidResponse.cur
        }

        and: "Bidder request should contain original imp.floors"
        def bidderRequest = bidder.getBidderRequest(bidRequest.id)
        assert bidderRequest.cur == [currency]
        assert bidderRequest.imp.bidFloorCur == [currency]
        assert bidderRequest.imp.bidFloor == [null]

        where:
        adjustmentType | ruleValue                                                       | mediaType        | bidRequest
        MULTIPLIER     | getRandomDecimal(MIN_ADJUST_VALUE, MAX_MULTIPLIER_ADJUST_VALUE) | BANNER           | BidRequest.defaultBidRequest
        MULTIPLIER     | getRandomDecimal(MIN_ADJUST_VALUE, MAX_MULTIPLIER_ADJUST_VALUE) | VIDEO_IN_STREAM  | getDefaultVideoRequestWithPlacement(IN_PLACEMENT_STREAM)
        MULTIPLIER     | getRandomDecimal(MIN_ADJUST_VALUE, MAX_MULTIPLIER_ADJUST_VALUE) | VIDEO_IN_STREAM  | getDefaultVideoRequestWithPlcmt(IN_PLCMT_STREAM)
        MULTIPLIER     | getRandomDecimal(MIN_ADJUST_VALUE, MAX_MULTIPLIER_ADJUST_VALUE) | VIDEO_IN_STREAM  | getDefaultVideoRequestWithPlcmtAndPlacement(IN_PLCMT_STREAM, IN_PLACEMENT_STREAM)
        MULTIPLIER     | getRandomDecimal(MIN_ADJUST_VALUE, MAX_MULTIPLIER_ADJUST_VALUE) | VIDEO_IN_STREAM  | getDefaultVideoRequestWithPlcmtAndPlacement(RANDOM_VIDEO_PLCMT_EXCEPT_IN_STREAM, IN_PLACEMENT_STREAM)
        MULTIPLIER     | getRandomDecimal(MIN_ADJUST_VALUE, MAX_MULTIPLIER_ADJUST_VALUE) | VIDEO_IN_STREAM  | getDefaultVideoRequestWithPlcmtAndPlacement(IN_PLCMT_STREAM, RANDOM_VIDEO_PLACEMENT_EXCEPT_IN_STREAM)
        MULTIPLIER     | getRandomDecimal(MIN_ADJUST_VALUE, MAX_MULTIPLIER_ADJUST_VALUE) | VIDEO_OUT_STREAM | getDefaultVideoRequestWithPlcmtAndPlacement(RANDOM_VIDEO_PLCMT_EXCEPT_IN_STREAM, RANDOM_VIDEO_PLACEMENT_EXCEPT_IN_STREAM)
        MULTIPLIER     | getRandomDecimal(MIN_ADJUST_VALUE, MAX_MULTIPLIER_ADJUST_VALUE) | VIDEO_OUT_STREAM | getDefaultVideoRequestWithPlcmtAndPlacement(null, null)
        MULTIPLIER     | getRandomDecimal(MIN_ADJUST_VALUE, MAX_MULTIPLIER_ADJUST_VALUE) | VIDEO_OUT_STREAM | getDefaultVideoRequestWithPlacement(RANDOM_VIDEO_PLACEMENT_EXCEPT_IN_STREAM)
        MULTIPLIER     | getRandomDecimal(MIN_ADJUST_VALUE, MAX_MULTIPLIER_ADJUST_VALUE) | VIDEO_OUT_STREAM | getDefaultVideoRequestWithPlcmt(RANDOM_VIDEO_PLCMT_EXCEPT_IN_STREAM)
        MULTIPLIER     | getRandomDecimal(MIN_ADJUST_VALUE, MAX_MULTIPLIER_ADJUST_VALUE) | AUDIO            | BidRequest.defaultAudioRequest
        MULTIPLIER     | getRandomDecimal(MIN_ADJUST_VALUE, MAX_MULTIPLIER_ADJUST_VALUE) | NATIVE           | BidRequest.defaultNativeRequest
        MULTIPLIER     | getRandomDecimal(MIN_ADJUST_VALUE, MAX_MULTIPLIER_ADJUST_VALUE) | ANY              | BidRequest.defaultBidRequest

        CPM            | getRandomDecimal(MIN_ADJUST_VALUE, MAX_CPM_ADJUST_VALUE)        | BANNER           | BidRequest.defaultBidRequest
        CPM            | getRandomDecimal(MIN_ADJUST_VALUE, MAX_CPM_ADJUST_VALUE)        | VIDEO_IN_STREAM  | getDefaultVideoRequestWithPlacement(IN_PLACEMENT_STREAM)
        CPM            | getRandomDecimal(MIN_ADJUST_VALUE, MAX_CPM_ADJUST_VALUE)        | VIDEO_IN_STREAM  | getDefaultVideoRequestWithPlcmt(IN_PLCMT_STREAM)
        CPM            | getRandomDecimal(MIN_ADJUST_VALUE, MAX_CPM_ADJUST_VALUE)        | VIDEO_IN_STREAM  | getDefaultVideoRequestWithPlcmtAndPlacement(IN_PLCMT_STREAM, IN_PLACEMENT_STREAM)
        CPM            | getRandomDecimal(MIN_ADJUST_VALUE, MAX_CPM_ADJUST_VALUE)        | VIDEO_IN_STREAM  | getDefaultVideoRequestWithPlcmtAndPlacement(RANDOM_VIDEO_PLCMT_EXCEPT_IN_STREAM, IN_PLACEMENT_STREAM)
        CPM            | getRandomDecimal(MIN_ADJUST_VALUE, MAX_CPM_ADJUST_VALUE)        | VIDEO_IN_STREAM  | getDefaultVideoRequestWithPlcmtAndPlacement(IN_PLCMT_STREAM, RANDOM_VIDEO_PLACEMENT_EXCEPT_IN_STREAM)
        CPM            | getRandomDecimal(MIN_ADJUST_VALUE, MAX_CPM_ADJUST_VALUE)        | VIDEO_OUT_STREAM | getDefaultVideoRequestWithPlcmtAndPlacement(RANDOM_VIDEO_PLCMT_EXCEPT_IN_STREAM, RANDOM_VIDEO_PLACEMENT_EXCEPT_IN_STREAM)
        CPM            | getRandomDecimal(MIN_ADJUST_VALUE, MAX_CPM_ADJUST_VALUE)        | VIDEO_OUT_STREAM | getDefaultVideoRequestWithPlcmtAndPlacement(null, null)
        CPM            | getRandomDecimal(MIN_ADJUST_VALUE, MAX_CPM_ADJUST_VALUE)        | VIDEO_OUT_STREAM | getDefaultVideoRequestWithPlacement(RANDOM_VIDEO_PLACEMENT_EXCEPT_IN_STREAM)
        CPM            | getRandomDecimal(MIN_ADJUST_VALUE, MAX_CPM_ADJUST_VALUE)        | VIDEO_OUT_STREAM | getDefaultVideoRequestWithPlcmt(RANDOM_VIDEO_PLCMT_EXCEPT_IN_STREAM)
        CPM            | getRandomDecimal(MIN_ADJUST_VALUE, MAX_CPM_ADJUST_VALUE)        | AUDIO            | BidRequest.defaultAudioRequest
        CPM            | getRandomDecimal(MIN_ADJUST_VALUE, MAX_CPM_ADJUST_VALUE)        | NATIVE           | BidRequest.defaultNativeRequest
        CPM            | getRandomDecimal(MIN_ADJUST_VALUE, MAX_CPM_ADJUST_VALUE)        | ANY              | BidRequest.defaultBidRequest

        STATIC         | getRandomDecimal(MIN_ADJUST_VALUE, MAX_STATIC_ADJUST_VALUE)     | BANNER           | BidRequest.defaultBidRequest
        STATIC         | getRandomDecimal(MIN_ADJUST_VALUE, MAX_STATIC_ADJUST_VALUE)     | VIDEO_IN_STREAM  | getDefaultVideoRequestWithPlacement(IN_PLACEMENT_STREAM)
        STATIC         | getRandomDecimal(MIN_ADJUST_VALUE, MAX_STATIC_ADJUST_VALUE)     | VIDEO_IN_STREAM  | getDefaultVideoRequestWithPlcmt(IN_PLCMT_STREAM)
        STATIC         | getRandomDecimal(MIN_ADJUST_VALUE, MAX_STATIC_ADJUST_VALUE)     | VIDEO_IN_STREAM  | getDefaultVideoRequestWithPlcmtAndPlacement(IN_PLCMT_STREAM, IN_PLACEMENT_STREAM)
        STATIC         | getRandomDecimal(MIN_ADJUST_VALUE, MAX_STATIC_ADJUST_VALUE)     | VIDEO_IN_STREAM  | getDefaultVideoRequestWithPlcmtAndPlacement(RANDOM_VIDEO_PLCMT_EXCEPT_IN_STREAM, IN_PLACEMENT_STREAM)
        STATIC         | getRandomDecimal(MIN_ADJUST_VALUE, MAX_STATIC_ADJUST_VALUE)     | VIDEO_IN_STREAM  | getDefaultVideoRequestWithPlcmtAndPlacement(IN_PLCMT_STREAM, RANDOM_VIDEO_PLACEMENT_EXCEPT_IN_STREAM)
        STATIC         | getRandomDecimal(MIN_ADJUST_VALUE, MAX_STATIC_ADJUST_VALUE)     | VIDEO_OUT_STREAM | getDefaultVideoRequestWithPlcmtAndPlacement(RANDOM_VIDEO_PLCMT_EXCEPT_IN_STREAM, RANDOM_VIDEO_PLACEMENT_EXCEPT_IN_STREAM)
        STATIC         | getRandomDecimal(MIN_ADJUST_VALUE, MAX_STATIC_ADJUST_VALUE)     | VIDEO_OUT_STREAM | getDefaultVideoRequestWithPlcmtAndPlacement(null, null)
        STATIC         | getRandomDecimal(MIN_ADJUST_VALUE, MAX_STATIC_ADJUST_VALUE)     | VIDEO_OUT_STREAM | getDefaultVideoRequestWithPlacement(RANDOM_VIDEO_PLACEMENT_EXCEPT_IN_STREAM)
        STATIC         | getRandomDecimal(MIN_ADJUST_VALUE, MAX_STATIC_ADJUST_VALUE)     | VIDEO_OUT_STREAM | getDefaultVideoRequestWithPlcmt(RANDOM_VIDEO_PLCMT_EXCEPT_IN_STREAM)
        STATIC         | getRandomDecimal(MIN_ADJUST_VALUE, MAX_STATIC_ADJUST_VALUE)     | AUDIO            | BidRequest.defaultAudioRequest
        STATIC         | getRandomDecimal(MIN_ADJUST_VALUE, MAX_STATIC_ADJUST_VALUE)     | NATIVE           | BidRequest.defaultNativeRequest
        STATIC         | getRandomDecimal(MIN_ADJUST_VALUE, MAX_STATIC_ADJUST_VALUE)     | ANY              | BidRequest.defaultBidRequest
    }

    def "PBS should adjust bid price for matching bidder with specific dealId when request has bidAdjustments config"() {
        given: "Default BidRequest with ext.prebid.bidAdjustments"
        def dealId = PBSUtils.randomString
        def currency = USD
        def firstImpPrice = PBSUtils.randomPrice
        def secondImpPrice = PBSUtils.randomPrice
        def rule = new BidAdjustmentRule(generic: [(dealId): [new AdjustmentRule(adjustmentType: adjustmentType, value: ruleValue, currency: currency)]])
        bidRequest.ext.prebid.bidAdjustments = BidAdjustment.getDefaultWithSingleMediaTypeRule(mediaType, rule)
        bidRequest.cur = [currency]
        bidRequest.imp.first.bidFloor = firstImpPrice
        bidRequest.imp.first.bidFloorCur = currency
        def secondImp = Imp.defaultImpression.tap {
            bidFloor = secondImpPrice
            bidFloorCur = currency
        }
        bidRequest.imp.add(secondImp)

        and: "Default bid response"
        def originalPrice = PBSUtils.randomPrice
        def bidResponse = BidResponse.getDefaultBidResponse(bidRequest).tap {
            cur = currency
            seatbid.first.bid.first.price = originalPrice
            seatbid.first.bid.first.dealid = dealId
        }
        bidder.setResponse(bidRequest.id, bidResponse)

        when: "PBS processes auction request"
        def response = pbsService.sendAuctionRequest(bidRequest)

        then: "Final bid price should be adjusted for big with dealId"
        assert response.seatbid.first.bid.findAll() { it.dealid == dealId }.price == [getAdjustedPrice(originalPrice, ruleValue as BigDecimal, adjustmentType)]

        and: "Price shouldn't be updated for bid with different dealId"
        assert response.seatbid.first.bid.findAll() { it.dealid != dealId }.price == bidResponse.seatbid.first.bid.findAll() { it.dealid != dealId }.price

        and: "Response currency should stay the same"
        assert response.cur == bidResponse.cur

        and: "Original bid price and currency should be presented in bid.ext"
        assert response.seatbid.first.bid.ext.origbidcpm.sort() == bidResponse.seatbid.first.bid.price.sort()
        assert response.seatbid.first.bid.ext.first.origbidcur == bidResponse.cur
        assert response.seatbid.first.bid.ext.last.origbidcur == bidResponse.cur

        and: "Bidder request should contain original imp.floors"
        def bidderRequest = bidder.getBidderRequest(bidRequest.id)
        assert bidderRequest.cur == [currency]
        assert bidderRequest.imp.bidFloorCur == [currency, currency]
        assert bidderRequest.imp.bidFloor.sort() == [firstImpPrice, secondImpPrice].sort()

        where:
        adjustmentType | ruleValue                                                       | mediaType        | bidRequest
        MULTIPLIER     | getRandomDecimal(MIN_ADJUST_VALUE, MAX_MULTIPLIER_ADJUST_VALUE) | BANNER           | BidRequest.defaultBidRequest
        MULTIPLIER     | getRandomDecimal(MIN_ADJUST_VALUE, MAX_MULTIPLIER_ADJUST_VALUE) | VIDEO_IN_STREAM  | getDefaultVideoRequestWithPlacement(IN_PLACEMENT_STREAM)
        MULTIPLIER     | getRandomDecimal(MIN_ADJUST_VALUE, MAX_MULTIPLIER_ADJUST_VALUE) | VIDEO_IN_STREAM  | getDefaultVideoRequestWithPlcmt(IN_PLCMT_STREAM)
        MULTIPLIER     | getRandomDecimal(MIN_ADJUST_VALUE, MAX_MULTIPLIER_ADJUST_VALUE) | VIDEO_IN_STREAM  | getDefaultVideoRequestWithPlcmtAndPlacement(IN_PLCMT_STREAM, IN_PLACEMENT_STREAM)
        MULTIPLIER     | getRandomDecimal(MIN_ADJUST_VALUE, MAX_MULTIPLIER_ADJUST_VALUE) | VIDEO_IN_STREAM  | getDefaultVideoRequestWithPlcmtAndPlacement(RANDOM_VIDEO_PLCMT_EXCEPT_IN_STREAM, IN_PLACEMENT_STREAM)
        MULTIPLIER     | getRandomDecimal(MIN_ADJUST_VALUE, MAX_MULTIPLIER_ADJUST_VALUE) | VIDEO_IN_STREAM  | getDefaultVideoRequestWithPlcmtAndPlacement(IN_PLCMT_STREAM, RANDOM_VIDEO_PLACEMENT_EXCEPT_IN_STREAM)
        MULTIPLIER     | getRandomDecimal(MIN_ADJUST_VALUE, MAX_MULTIPLIER_ADJUST_VALUE) | VIDEO_OUT_STREAM | getDefaultVideoRequestWithPlcmtAndPlacement(RANDOM_VIDEO_PLCMT_EXCEPT_IN_STREAM, RANDOM_VIDEO_PLACEMENT_EXCEPT_IN_STREAM)
        MULTIPLIER     | getRandomDecimal(MIN_ADJUST_VALUE, MAX_MULTIPLIER_ADJUST_VALUE) | VIDEO_OUT_STREAM | getDefaultVideoRequestWithPlcmtAndPlacement(null, null)
        MULTIPLIER     | getRandomDecimal(MIN_ADJUST_VALUE, MAX_MULTIPLIER_ADJUST_VALUE) | VIDEO_OUT_STREAM | getDefaultVideoRequestWithPlacement(RANDOM_VIDEO_PLACEMENT_EXCEPT_IN_STREAM)
        MULTIPLIER     | getRandomDecimal(MIN_ADJUST_VALUE, MAX_MULTIPLIER_ADJUST_VALUE) | VIDEO_OUT_STREAM | getDefaultVideoRequestWithPlcmt(RANDOM_VIDEO_PLCMT_EXCEPT_IN_STREAM)
        MULTIPLIER     | getRandomDecimal(MIN_ADJUST_VALUE, MAX_MULTIPLIER_ADJUST_VALUE) | AUDIO            | BidRequest.defaultAudioRequest
        MULTIPLIER     | getRandomDecimal(MIN_ADJUST_VALUE, MAX_MULTIPLIER_ADJUST_VALUE) | NATIVE           | BidRequest.defaultNativeRequest
        MULTIPLIER     | getRandomDecimal(MIN_ADJUST_VALUE, MAX_MULTIPLIER_ADJUST_VALUE) | ANY              | BidRequest.defaultBidRequest

        CPM            | getRandomDecimal(MIN_ADJUST_VALUE, MAX_CPM_ADJUST_VALUE)        | BANNER           | BidRequest.defaultBidRequest
        CPM            | getRandomDecimal(MIN_ADJUST_VALUE, MAX_CPM_ADJUST_VALUE)        | VIDEO_IN_STREAM  | getDefaultVideoRequestWithPlacement(IN_PLACEMENT_STREAM)
        CPM            | getRandomDecimal(MIN_ADJUST_VALUE, MAX_CPM_ADJUST_VALUE)        | VIDEO_IN_STREAM  | getDefaultVideoRequestWithPlcmt(IN_PLCMT_STREAM)
        CPM            | getRandomDecimal(MIN_ADJUST_VALUE, MAX_CPM_ADJUST_VALUE)        | VIDEO_IN_STREAM  | getDefaultVideoRequestWithPlcmtAndPlacement(IN_PLCMT_STREAM, IN_PLACEMENT_STREAM)
        CPM            | getRandomDecimal(MIN_ADJUST_VALUE, MAX_CPM_ADJUST_VALUE)        | VIDEO_IN_STREAM  | getDefaultVideoRequestWithPlcmtAndPlacement(RANDOM_VIDEO_PLCMT_EXCEPT_IN_STREAM, IN_PLACEMENT_STREAM)
        CPM            | getRandomDecimal(MIN_ADJUST_VALUE, MAX_CPM_ADJUST_VALUE)        | VIDEO_IN_STREAM  | getDefaultVideoRequestWithPlcmtAndPlacement(IN_PLCMT_STREAM, RANDOM_VIDEO_PLACEMENT_EXCEPT_IN_STREAM)
        CPM            | getRandomDecimal(MIN_ADJUST_VALUE, MAX_CPM_ADJUST_VALUE)        | VIDEO_OUT_STREAM | getDefaultVideoRequestWithPlcmtAndPlacement(RANDOM_VIDEO_PLCMT_EXCEPT_IN_STREAM, RANDOM_VIDEO_PLACEMENT_EXCEPT_IN_STREAM)
        CPM            | getRandomDecimal(MIN_ADJUST_VALUE, MAX_CPM_ADJUST_VALUE)        | VIDEO_OUT_STREAM | getDefaultVideoRequestWithPlcmtAndPlacement(null, null)
        CPM            | getRandomDecimal(MIN_ADJUST_VALUE, MAX_CPM_ADJUST_VALUE)        | VIDEO_OUT_STREAM | getDefaultVideoRequestWithPlacement(RANDOM_VIDEO_PLACEMENT_EXCEPT_IN_STREAM)
        CPM            | getRandomDecimal(MIN_ADJUST_VALUE, MAX_CPM_ADJUST_VALUE)        | VIDEO_OUT_STREAM | getDefaultVideoRequestWithPlcmt(RANDOM_VIDEO_PLCMT_EXCEPT_IN_STREAM)
        CPM            | getRandomDecimal(MIN_ADJUST_VALUE, MAX_CPM_ADJUST_VALUE)        | AUDIO            | BidRequest.defaultAudioRequest
        CPM            | getRandomDecimal(MIN_ADJUST_VALUE, MAX_CPM_ADJUST_VALUE)        | NATIVE           | BidRequest.defaultNativeRequest
        CPM            | getRandomDecimal(MIN_ADJUST_VALUE, MAX_CPM_ADJUST_VALUE)        | ANY              | BidRequest.defaultBidRequest

        STATIC         | getRandomDecimal(MIN_ADJUST_VALUE, MAX_STATIC_ADJUST_VALUE)     | BANNER           | BidRequest.defaultBidRequest
        STATIC         | getRandomDecimal(MIN_ADJUST_VALUE, MAX_STATIC_ADJUST_VALUE)     | VIDEO_IN_STREAM  | getDefaultVideoRequestWithPlacement(IN_PLACEMENT_STREAM)
        STATIC         | getRandomDecimal(MIN_ADJUST_VALUE, MAX_STATIC_ADJUST_VALUE)     | VIDEO_IN_STREAM  | getDefaultVideoRequestWithPlcmt(IN_PLCMT_STREAM)
        STATIC         | getRandomDecimal(MIN_ADJUST_VALUE, MAX_STATIC_ADJUST_VALUE)     | VIDEO_IN_STREAM  | getDefaultVideoRequestWithPlcmtAndPlacement(IN_PLCMT_STREAM, IN_PLACEMENT_STREAM)
        STATIC         | getRandomDecimal(MIN_ADJUST_VALUE, MAX_STATIC_ADJUST_VALUE)     | VIDEO_IN_STREAM  | getDefaultVideoRequestWithPlcmtAndPlacement(RANDOM_VIDEO_PLCMT_EXCEPT_IN_STREAM, IN_PLACEMENT_STREAM)
        STATIC         | getRandomDecimal(MIN_ADJUST_VALUE, MAX_STATIC_ADJUST_VALUE)     | VIDEO_IN_STREAM  | getDefaultVideoRequestWithPlcmtAndPlacement(IN_PLCMT_STREAM, RANDOM_VIDEO_PLACEMENT_EXCEPT_IN_STREAM)
        STATIC         | getRandomDecimal(MIN_ADJUST_VALUE, MAX_STATIC_ADJUST_VALUE)     | VIDEO_OUT_STREAM | getDefaultVideoRequestWithPlcmtAndPlacement(RANDOM_VIDEO_PLCMT_EXCEPT_IN_STREAM, RANDOM_VIDEO_PLACEMENT_EXCEPT_IN_STREAM)
        STATIC         | getRandomDecimal(MIN_ADJUST_VALUE, MAX_STATIC_ADJUST_VALUE)     | VIDEO_OUT_STREAM | getDefaultVideoRequestWithPlcmtAndPlacement(null, null)
        STATIC         | getRandomDecimal(MIN_ADJUST_VALUE, MAX_STATIC_ADJUST_VALUE)     | VIDEO_OUT_STREAM | getDefaultVideoRequestWithPlacement(RANDOM_VIDEO_PLACEMENT_EXCEPT_IN_STREAM)
        STATIC         | getRandomDecimal(MIN_ADJUST_VALUE, MAX_STATIC_ADJUST_VALUE)     | VIDEO_OUT_STREAM | getDefaultVideoRequestWithPlcmt(RANDOM_VIDEO_PLCMT_EXCEPT_IN_STREAM)
        STATIC         | getRandomDecimal(MIN_ADJUST_VALUE, MAX_STATIC_ADJUST_VALUE)     | AUDIO            | BidRequest.defaultAudioRequest
        STATIC         | getRandomDecimal(MIN_ADJUST_VALUE, MAX_STATIC_ADJUST_VALUE)     | NATIVE           | BidRequest.defaultNativeRequest
        STATIC         | getRandomDecimal(MIN_ADJUST_VALUE, MAX_STATIC_ADJUST_VALUE)     | ANY              | BidRequest.defaultBidRequest
    }

    def "PBS should adjust bid price for matching bidder when account config has bidAdjustments"() {
        given: "BidRequest with floors"
        def impPrice = PBSUtils.randomPrice
        def currency = USD
        bidRequest.imp.first.bidFloor = impPrice
        bidRequest.imp.first.bidFloorCur = currency

        and: "Default bid response"
        def originalPrice = PBSUtils.randomPrice
        def bidResponse = BidResponse.getDefaultBidResponse(bidRequest).tap {
            cur = currency
            seatbid.first.bid.first.price = originalPrice
        }
        bidder.setResponse(bidRequest.id, bidResponse)

        and: "Account in the DB with bidAdjustments"
        def rule = new BidAdjustmentRule(generic: [(WILDCARD): [new AdjustmentRule(adjustmentType: adjustmentType, value: ruleValue, currency: currency)]])
        def accountConfig = new AccountAuctionConfig(bidAdjustments: BidAdjustment.getDefaultWithSingleMediaTypeRule(mediaType, rule))
        def account = new Account(uuid: bidRequest.accountId, config: new AccountConfig(auction: accountConfig))
        accountDao.save(account)

        when: "PBS processes auction request"
        def response = pbsService.sendAuctionRequest(bidRequest)

        then: "Final bid price should be adjusted"
        assert response.seatbid.first.bid.first.price == getAdjustedPrice(originalPrice, ruleValue as BigDecimal, adjustmentType)
        assert response.cur == bidResponse.cur

        and: "Original bid price and currency should be presented in bid.ext"
        verifyAll(response.seatbid.first.bid.first.ext) {
            origbidcpm == originalPrice
            origbidcur == bidResponse.cur
        }

        and: "Bidder request should contain original imp.floors"
        def bidderRequest = bidder.getBidderRequest(bidRequest.id)
        assert bidderRequest.cur == [currency]
        assert bidderRequest.imp.bidFloorCur == [currency]
        assert bidderRequest.imp.bidFloor == [impPrice]

        where:
        adjustmentType | ruleValue                                                       | mediaType        | bidRequest
        MULTIPLIER     | getRandomDecimal(MIN_ADJUST_VALUE, MAX_MULTIPLIER_ADJUST_VALUE) | BANNER           | BidRequest.defaultBidRequest
        MULTIPLIER     | getRandomDecimal(MIN_ADJUST_VALUE, MAX_MULTIPLIER_ADJUST_VALUE) | VIDEO_IN_STREAM  | getDefaultVideoRequestWithPlacement(IN_PLACEMENT_STREAM)
        MULTIPLIER     | getRandomDecimal(MIN_ADJUST_VALUE, MAX_MULTIPLIER_ADJUST_VALUE) | VIDEO_IN_STREAM  | getDefaultVideoRequestWithPlcmt(IN_PLCMT_STREAM)
        MULTIPLIER     | getRandomDecimal(MIN_ADJUST_VALUE, MAX_MULTIPLIER_ADJUST_VALUE) | VIDEO_IN_STREAM  | getDefaultVideoRequestWithPlcmtAndPlacement(IN_PLCMT_STREAM, IN_PLACEMENT_STREAM)
        MULTIPLIER     | getRandomDecimal(MIN_ADJUST_VALUE, MAX_MULTIPLIER_ADJUST_VALUE) | VIDEO_IN_STREAM  | getDefaultVideoRequestWithPlcmtAndPlacement(RANDOM_VIDEO_PLCMT_EXCEPT_IN_STREAM, IN_PLACEMENT_STREAM)
        MULTIPLIER     | getRandomDecimal(MIN_ADJUST_VALUE, MAX_MULTIPLIER_ADJUST_VALUE) | VIDEO_IN_STREAM  | getDefaultVideoRequestWithPlcmtAndPlacement(IN_PLCMT_STREAM, RANDOM_VIDEO_PLACEMENT_EXCEPT_IN_STREAM)
        MULTIPLIER     | getRandomDecimal(MIN_ADJUST_VALUE, MAX_MULTIPLIER_ADJUST_VALUE) | VIDEO_OUT_STREAM | getDefaultVideoRequestWithPlcmtAndPlacement(RANDOM_VIDEO_PLCMT_EXCEPT_IN_STREAM, RANDOM_VIDEO_PLACEMENT_EXCEPT_IN_STREAM)
        MULTIPLIER     | getRandomDecimal(MIN_ADJUST_VALUE, MAX_MULTIPLIER_ADJUST_VALUE) | VIDEO_OUT_STREAM | getDefaultVideoRequestWithPlcmtAndPlacement(null, null)
        MULTIPLIER     | getRandomDecimal(MIN_ADJUST_VALUE, MAX_MULTIPLIER_ADJUST_VALUE) | VIDEO_OUT_STREAM | getDefaultVideoRequestWithPlacement(RANDOM_VIDEO_PLACEMENT_EXCEPT_IN_STREAM)
        MULTIPLIER     | getRandomDecimal(MIN_ADJUST_VALUE, MAX_MULTIPLIER_ADJUST_VALUE) | VIDEO_OUT_STREAM | getDefaultVideoRequestWithPlcmt(RANDOM_VIDEO_PLCMT_EXCEPT_IN_STREAM)
        MULTIPLIER     | getRandomDecimal(MIN_ADJUST_VALUE, MAX_MULTIPLIER_ADJUST_VALUE) | AUDIO            | BidRequest.defaultAudioRequest
        MULTIPLIER     | getRandomDecimal(MIN_ADJUST_VALUE, MAX_MULTIPLIER_ADJUST_VALUE) | NATIVE           | BidRequest.defaultNativeRequest
        MULTIPLIER     | getRandomDecimal(MIN_ADJUST_VALUE, MAX_MULTIPLIER_ADJUST_VALUE) | ANY              | BidRequest.defaultBidRequest

        CPM            | getRandomDecimal(MIN_ADJUST_VALUE, MAX_CPM_ADJUST_VALUE)        | BANNER           | BidRequest.defaultBidRequest
        CPM            | getRandomDecimal(MIN_ADJUST_VALUE, MAX_CPM_ADJUST_VALUE)        | VIDEO_IN_STREAM  | getDefaultVideoRequestWithPlacement(IN_PLACEMENT_STREAM)
        CPM            | getRandomDecimal(MIN_ADJUST_VALUE, MAX_CPM_ADJUST_VALUE)        | VIDEO_IN_STREAM  | getDefaultVideoRequestWithPlcmt(IN_PLCMT_STREAM)
        CPM            | getRandomDecimal(MIN_ADJUST_VALUE, MAX_CPM_ADJUST_VALUE)        | VIDEO_IN_STREAM  | getDefaultVideoRequestWithPlcmtAndPlacement(IN_PLCMT_STREAM, IN_PLACEMENT_STREAM)
        CPM            | getRandomDecimal(MIN_ADJUST_VALUE, MAX_CPM_ADJUST_VALUE)        | VIDEO_IN_STREAM  | getDefaultVideoRequestWithPlcmtAndPlacement(RANDOM_VIDEO_PLCMT_EXCEPT_IN_STREAM, IN_PLACEMENT_STREAM)
        CPM            | getRandomDecimal(MIN_ADJUST_VALUE, MAX_CPM_ADJUST_VALUE)        | VIDEO_IN_STREAM  | getDefaultVideoRequestWithPlcmtAndPlacement(IN_PLCMT_STREAM, RANDOM_VIDEO_PLACEMENT_EXCEPT_IN_STREAM)
        CPM            | getRandomDecimal(MIN_ADJUST_VALUE, MAX_CPM_ADJUST_VALUE)        | VIDEO_OUT_STREAM | getDefaultVideoRequestWithPlcmtAndPlacement(RANDOM_VIDEO_PLCMT_EXCEPT_IN_STREAM, RANDOM_VIDEO_PLACEMENT_EXCEPT_IN_STREAM)
        CPM            | getRandomDecimal(MIN_ADJUST_VALUE, MAX_CPM_ADJUST_VALUE)        | VIDEO_OUT_STREAM | getDefaultVideoRequestWithPlcmtAndPlacement(null, null)
        CPM            | getRandomDecimal(MIN_ADJUST_VALUE, MAX_CPM_ADJUST_VALUE)        | VIDEO_OUT_STREAM | getDefaultVideoRequestWithPlacement(RANDOM_VIDEO_PLACEMENT_EXCEPT_IN_STREAM)
        CPM            | getRandomDecimal(MIN_ADJUST_VALUE, MAX_CPM_ADJUST_VALUE)        | VIDEO_OUT_STREAM | getDefaultVideoRequestWithPlcmt(RANDOM_VIDEO_PLCMT_EXCEPT_IN_STREAM)
        CPM            | getRandomDecimal(MIN_ADJUST_VALUE, MAX_CPM_ADJUST_VALUE)        | AUDIO            | BidRequest.defaultAudioRequest
        CPM            | getRandomDecimal(MIN_ADJUST_VALUE, MAX_CPM_ADJUST_VALUE)        | NATIVE           | BidRequest.defaultNativeRequest
        CPM            | getRandomDecimal(MIN_ADJUST_VALUE, MAX_CPM_ADJUST_VALUE)        | ANY              | BidRequest.defaultBidRequest

        STATIC         | getRandomDecimal(MIN_ADJUST_VALUE, MAX_STATIC_ADJUST_VALUE)     | BANNER           | BidRequest.defaultBidRequest
        STATIC         | getRandomDecimal(MIN_ADJUST_VALUE, MAX_STATIC_ADJUST_VALUE)     | VIDEO_IN_STREAM  | getDefaultVideoRequestWithPlacement(IN_PLACEMENT_STREAM)
        STATIC         | getRandomDecimal(MIN_ADJUST_VALUE, MAX_STATIC_ADJUST_VALUE)     | VIDEO_IN_STREAM  | getDefaultVideoRequestWithPlcmt(IN_PLCMT_STREAM)
        STATIC         | getRandomDecimal(MIN_ADJUST_VALUE, MAX_STATIC_ADJUST_VALUE)     | VIDEO_IN_STREAM  | getDefaultVideoRequestWithPlcmtAndPlacement(IN_PLCMT_STREAM, IN_PLACEMENT_STREAM)
        STATIC         | getRandomDecimal(MIN_ADJUST_VALUE, MAX_STATIC_ADJUST_VALUE)     | VIDEO_IN_STREAM  | getDefaultVideoRequestWithPlcmtAndPlacement(RANDOM_VIDEO_PLCMT_EXCEPT_IN_STREAM, IN_PLACEMENT_STREAM)
        STATIC         | getRandomDecimal(MIN_ADJUST_VALUE, MAX_STATIC_ADJUST_VALUE)     | VIDEO_IN_STREAM  | getDefaultVideoRequestWithPlcmtAndPlacement(IN_PLCMT_STREAM, RANDOM_VIDEO_PLACEMENT_EXCEPT_IN_STREAM)
        STATIC         | getRandomDecimal(MIN_ADJUST_VALUE, MAX_STATIC_ADJUST_VALUE)     | VIDEO_OUT_STREAM | getDefaultVideoRequestWithPlcmtAndPlacement(RANDOM_VIDEO_PLCMT_EXCEPT_IN_STREAM, RANDOM_VIDEO_PLACEMENT_EXCEPT_IN_STREAM)
        STATIC         | getRandomDecimal(MIN_ADJUST_VALUE, MAX_STATIC_ADJUST_VALUE)     | VIDEO_OUT_STREAM | getDefaultVideoRequestWithPlcmtAndPlacement(null, null)
        STATIC         | getRandomDecimal(MIN_ADJUST_VALUE, MAX_STATIC_ADJUST_VALUE)     | VIDEO_OUT_STREAM | getDefaultVideoRequestWithPlacement(RANDOM_VIDEO_PLACEMENT_EXCEPT_IN_STREAM)
        STATIC         | getRandomDecimal(MIN_ADJUST_VALUE, MAX_STATIC_ADJUST_VALUE)     | VIDEO_OUT_STREAM | getDefaultVideoRequestWithPlcmt(RANDOM_VIDEO_PLCMT_EXCEPT_IN_STREAM)
        STATIC         | getRandomDecimal(MIN_ADJUST_VALUE, MAX_STATIC_ADJUST_VALUE)     | AUDIO            | BidRequest.defaultAudioRequest
        STATIC         | getRandomDecimal(MIN_ADJUST_VALUE, MAX_STATIC_ADJUST_VALUE)     | NATIVE           | BidRequest.defaultNativeRequest
        STATIC         | getRandomDecimal(MIN_ADJUST_VALUE, MAX_STATIC_ADJUST_VALUE)     | ANY              | BidRequest.defaultBidRequest
    }

    def "PBS should prioritize BidAdjustmentRule from request when account and request config bidAdjustments conflict"() {
        given: "BidRequest with floors"
        def impPrice = PBSUtils.randomPrice
        def currency = USD
        bidRequest.imp.first.bidFloor = impPrice
        bidRequest.imp.first.bidFloorCur = currency

        and: "Default BidRequest with ext.prebid.bidAdjustments"
        def rule = new BidAdjustmentRule(generic: [(WILDCARD): [new AdjustmentRule(adjustmentType: adjustmentType, value: ruleValue, currency: currency)]])
        bidRequest.ext.prebid.bidAdjustments = BidAdjustment.getDefaultWithSingleMediaTypeRule(mediaType, rule)
        bidRequest.cur = [currency]

        and: "Account in the DB with bidAdjustments"
        def accountRule = new BidAdjustmentRule(generic: [(WILDCARD): [new AdjustmentRule(adjustmentType: adjustmentType, value: ruleValue, currency: currency)]])
        def accountConfig = new AccountAuctionConfig(bidAdjustments: BidAdjustment.getDefaultWithSingleMediaTypeRule(mediaType, accountRule))
        def account = new Account(uuid: bidRequest.accountId, config: new AccountConfig(auction: accountConfig))
        accountDao.save(account)

        and: "Default bid response"
        def originalPrice = PBSUtils.randomPrice
        def bidResponse = BidResponse.getDefaultBidResponse(bidRequest).tap {
            cur = currency
            seatbid.first.bid.first.price = originalPrice
        }
        bidder.setResponse(bidRequest.id, bidResponse)

        when: "PBS processes auction request"
        def response = pbsService.sendAuctionRequest(bidRequest)

        then: "Final bid price should be adjusted according to request config"
        assert response.seatbid.first.bid.first.price == getAdjustedPrice(originalPrice, ruleValue as BigDecimal, adjustmentType)
        assert response.cur == bidResponse.cur

        and: "Original bid price and currency should be presented in bid.ext"
        verifyAll(response.seatbid.first.bid.first.ext) {
            origbidcpm == originalPrice
            origbidcur == bidResponse.cur
        }

        and: "Bidder request should contain original imp.floors"
        def bidderRequest = bidder.getBidderRequest(bidRequest.id)
        assert bidderRequest.cur == [currency]
        assert bidderRequest.imp.bidFloorCur == [currency]
        assert bidderRequest.imp.bidFloor == [impPrice]

        where:
        adjustmentType | ruleValue                                                       | mediaType        | bidRequest
        MULTIPLIER     | getRandomDecimal(MIN_ADJUST_VALUE, MAX_MULTIPLIER_ADJUST_VALUE) | BANNER           | BidRequest.defaultBidRequest
        MULTIPLIER     | getRandomDecimal(MIN_ADJUST_VALUE, MAX_MULTIPLIER_ADJUST_VALUE) | VIDEO_IN_STREAM  | getDefaultVideoRequestWithPlacement(IN_PLACEMENT_STREAM)
        MULTIPLIER     | getRandomDecimal(MIN_ADJUST_VALUE, MAX_MULTIPLIER_ADJUST_VALUE) | VIDEO_IN_STREAM  | getDefaultVideoRequestWithPlcmt(IN_PLCMT_STREAM)
        MULTIPLIER     | getRandomDecimal(MIN_ADJUST_VALUE, MAX_MULTIPLIER_ADJUST_VALUE) | VIDEO_IN_STREAM  | getDefaultVideoRequestWithPlcmtAndPlacement(IN_PLCMT_STREAM, IN_PLACEMENT_STREAM)
        MULTIPLIER     | getRandomDecimal(MIN_ADJUST_VALUE, MAX_MULTIPLIER_ADJUST_VALUE) | VIDEO_IN_STREAM  | getDefaultVideoRequestWithPlcmtAndPlacement(RANDOM_VIDEO_PLCMT_EXCEPT_IN_STREAM, IN_PLACEMENT_STREAM)
        MULTIPLIER     | getRandomDecimal(MIN_ADJUST_VALUE, MAX_MULTIPLIER_ADJUST_VALUE) | VIDEO_IN_STREAM  | getDefaultVideoRequestWithPlcmtAndPlacement(IN_PLCMT_STREAM, RANDOM_VIDEO_PLACEMENT_EXCEPT_IN_STREAM)
        MULTIPLIER     | getRandomDecimal(MIN_ADJUST_VALUE, MAX_MULTIPLIER_ADJUST_VALUE) | VIDEO_OUT_STREAM | getDefaultVideoRequestWithPlcmtAndPlacement(RANDOM_VIDEO_PLCMT_EXCEPT_IN_STREAM, RANDOM_VIDEO_PLACEMENT_EXCEPT_IN_STREAM)
        MULTIPLIER     | getRandomDecimal(MIN_ADJUST_VALUE, MAX_MULTIPLIER_ADJUST_VALUE) | VIDEO_OUT_STREAM | getDefaultVideoRequestWithPlcmtAndPlacement(null, null)
        MULTIPLIER     | getRandomDecimal(MIN_ADJUST_VALUE, MAX_MULTIPLIER_ADJUST_VALUE) | VIDEO_OUT_STREAM | getDefaultVideoRequestWithPlacement(RANDOM_VIDEO_PLACEMENT_EXCEPT_IN_STREAM)
        MULTIPLIER     | getRandomDecimal(MIN_ADJUST_VALUE, MAX_MULTIPLIER_ADJUST_VALUE) | VIDEO_OUT_STREAM | getDefaultVideoRequestWithPlcmt(RANDOM_VIDEO_PLCMT_EXCEPT_IN_STREAM)
        MULTIPLIER     | getRandomDecimal(MIN_ADJUST_VALUE, MAX_MULTIPLIER_ADJUST_VALUE) | AUDIO            | BidRequest.defaultAudioRequest
        MULTIPLIER     | getRandomDecimal(MIN_ADJUST_VALUE, MAX_MULTIPLIER_ADJUST_VALUE) | NATIVE           | BidRequest.defaultNativeRequest
        MULTIPLIER     | getRandomDecimal(MIN_ADJUST_VALUE, MAX_MULTIPLIER_ADJUST_VALUE) | ANY              | BidRequest.defaultBidRequest

        CPM            | getRandomDecimal(MIN_ADJUST_VALUE, MAX_CPM_ADJUST_VALUE)        | BANNER           | BidRequest.defaultBidRequest
        CPM            | getRandomDecimal(MIN_ADJUST_VALUE, MAX_CPM_ADJUST_VALUE)        | VIDEO_IN_STREAM  | getDefaultVideoRequestWithPlacement(IN_PLACEMENT_STREAM)
        CPM            | getRandomDecimal(MIN_ADJUST_VALUE, MAX_CPM_ADJUST_VALUE)        | VIDEO_IN_STREAM  | getDefaultVideoRequestWithPlcmt(IN_PLCMT_STREAM)
        CPM            | getRandomDecimal(MIN_ADJUST_VALUE, MAX_CPM_ADJUST_VALUE)        | VIDEO_IN_STREAM  | getDefaultVideoRequestWithPlcmtAndPlacement(IN_PLCMT_STREAM, IN_PLACEMENT_STREAM)
        CPM            | getRandomDecimal(MIN_ADJUST_VALUE, MAX_CPM_ADJUST_VALUE)        | VIDEO_IN_STREAM  | getDefaultVideoRequestWithPlcmtAndPlacement(RANDOM_VIDEO_PLCMT_EXCEPT_IN_STREAM, IN_PLACEMENT_STREAM)
        CPM            | getRandomDecimal(MIN_ADJUST_VALUE, MAX_CPM_ADJUST_VALUE)        | VIDEO_IN_STREAM  | getDefaultVideoRequestWithPlcmtAndPlacement(IN_PLCMT_STREAM, RANDOM_VIDEO_PLACEMENT_EXCEPT_IN_STREAM)
        CPM            | getRandomDecimal(MIN_ADJUST_VALUE, MAX_CPM_ADJUST_VALUE)        | VIDEO_OUT_STREAM | getDefaultVideoRequestWithPlcmtAndPlacement(RANDOM_VIDEO_PLCMT_EXCEPT_IN_STREAM, RANDOM_VIDEO_PLACEMENT_EXCEPT_IN_STREAM)
        CPM            | getRandomDecimal(MIN_ADJUST_VALUE, MAX_CPM_ADJUST_VALUE)        | VIDEO_OUT_STREAM | getDefaultVideoRequestWithPlcmtAndPlacement(null, null)
        CPM            | getRandomDecimal(MIN_ADJUST_VALUE, MAX_CPM_ADJUST_VALUE)        | VIDEO_OUT_STREAM | getDefaultVideoRequestWithPlacement(RANDOM_VIDEO_PLACEMENT_EXCEPT_IN_STREAM)
        CPM            | getRandomDecimal(MIN_ADJUST_VALUE, MAX_CPM_ADJUST_VALUE)        | VIDEO_OUT_STREAM | getDefaultVideoRequestWithPlcmt(RANDOM_VIDEO_PLCMT_EXCEPT_IN_STREAM)
        CPM            | getRandomDecimal(MIN_ADJUST_VALUE, MAX_CPM_ADJUST_VALUE)        | AUDIO            | BidRequest.defaultAudioRequest
        CPM            | getRandomDecimal(MIN_ADJUST_VALUE, MAX_CPM_ADJUST_VALUE)        | NATIVE           | BidRequest.defaultNativeRequest
        CPM            | getRandomDecimal(MIN_ADJUST_VALUE, MAX_CPM_ADJUST_VALUE)        | ANY              | BidRequest.defaultBidRequest

        STATIC         | getRandomDecimal(MIN_ADJUST_VALUE, MAX_STATIC_ADJUST_VALUE)     | BANNER           | BidRequest.defaultBidRequest
        STATIC         | getRandomDecimal(MIN_ADJUST_VALUE, MAX_STATIC_ADJUST_VALUE)     | VIDEO_IN_STREAM  | getDefaultVideoRequestWithPlacement(IN_PLACEMENT_STREAM)
        STATIC         | getRandomDecimal(MIN_ADJUST_VALUE, MAX_STATIC_ADJUST_VALUE)     | VIDEO_IN_STREAM  | getDefaultVideoRequestWithPlcmt(IN_PLCMT_STREAM)
        STATIC         | getRandomDecimal(MIN_ADJUST_VALUE, MAX_STATIC_ADJUST_VALUE)     | VIDEO_IN_STREAM  | getDefaultVideoRequestWithPlcmtAndPlacement(IN_PLCMT_STREAM, IN_PLACEMENT_STREAM)
        STATIC         | getRandomDecimal(MIN_ADJUST_VALUE, MAX_STATIC_ADJUST_VALUE)     | VIDEO_IN_STREAM  | getDefaultVideoRequestWithPlcmtAndPlacement(RANDOM_VIDEO_PLCMT_EXCEPT_IN_STREAM, IN_PLACEMENT_STREAM)
        STATIC         | getRandomDecimal(MIN_ADJUST_VALUE, MAX_STATIC_ADJUST_VALUE)     | VIDEO_IN_STREAM  | getDefaultVideoRequestWithPlcmtAndPlacement(IN_PLCMT_STREAM, RANDOM_VIDEO_PLACEMENT_EXCEPT_IN_STREAM)
        STATIC         | getRandomDecimal(MIN_ADJUST_VALUE, MAX_STATIC_ADJUST_VALUE)     | VIDEO_OUT_STREAM | getDefaultVideoRequestWithPlcmtAndPlacement(RANDOM_VIDEO_PLCMT_EXCEPT_IN_STREAM, RANDOM_VIDEO_PLACEMENT_EXCEPT_IN_STREAM)
        STATIC         | getRandomDecimal(MIN_ADJUST_VALUE, MAX_STATIC_ADJUST_VALUE)     | VIDEO_OUT_STREAM | getDefaultVideoRequestWithPlcmtAndPlacement(null, null)
        STATIC         | getRandomDecimal(MIN_ADJUST_VALUE, MAX_STATIC_ADJUST_VALUE)     | VIDEO_OUT_STREAM | getDefaultVideoRequestWithPlacement(RANDOM_VIDEO_PLACEMENT_EXCEPT_IN_STREAM)
        STATIC         | getRandomDecimal(MIN_ADJUST_VALUE, MAX_STATIC_ADJUST_VALUE)     | VIDEO_OUT_STREAM | getDefaultVideoRequestWithPlcmt(RANDOM_VIDEO_PLCMT_EXCEPT_IN_STREAM)
        STATIC         | getRandomDecimal(MIN_ADJUST_VALUE, MAX_STATIC_ADJUST_VALUE)     | AUDIO            | BidRequest.defaultAudioRequest
        STATIC         | getRandomDecimal(MIN_ADJUST_VALUE, MAX_STATIC_ADJUST_VALUE)     | NATIVE           | BidRequest.defaultNativeRequest
        STATIC         | getRandomDecimal(MIN_ADJUST_VALUE, MAX_STATIC_ADJUST_VALUE)     | ANY              | BidRequest.defaultBidRequest
    }

    def "PBS should prioritize exact bid price adjustment for matching bidder when request has exact and general bidAdjustment"() {
        given: "Default BidRequest with ext.prebid.bidAdjustments"
        def exactRulePrice = PBSUtils.randomPrice
        def impPrice = PBSUtils.randomPrice
        def currency = USD
        def exactRule = new BidAdjustmentRule(generic: [(WILDCARD): [new AdjustmentRule(adjustmentType: STATIC, value: exactRulePrice, currency: currency)]])
        def generalRule = new BidAdjustmentRule(generic: [(WILDCARD): [new AdjustmentRule(adjustmentType: STATIC, value: PBSUtils.randomPrice, currency: currency)]])
        def bidRequest = BidRequest.defaultBidRequest.tap {
            cur = [currency]
            imp.first.bidFloor = impPrice
            imp.first.bidFloorCur = currency
            ext.prebid.bidAdjustments = new BidAdjustment(mediaType: [(BANNER): exactRule, (ANY): generalRule])
        }

        and: "Default bid response"
        def originalPrice = PBSUtils.randomPrice
        def bidResponse = BidResponse.getDefaultBidResponse(bidRequest).tap {
            cur = currency
            seatbid.first.bid.first.price = originalPrice
        }
        bidder.setResponse(bidRequest.id, bidResponse)

        when: "PBS processes auction request"
        def response = pbsService.sendAuctionRequest(bidRequest)

        then: "Final bid price should be adjusted according to exact rule"
        assert response.seatbid.first.bid.first.price == getAdjustedPrice(originalPrice, exactRulePrice, STATIC)
        assert response.cur == bidResponse.cur

        and: "Original bid price and currency should be presented in bid.ext"
        verifyAll(response.seatbid.first.bid.first.ext) {
            origbidcpm == originalPrice
            origbidcur == bidResponse.cur
        }

        and: "Bidder request should contain original imp.floors"
        def bidderRequest = bidder.getBidderRequest(bidRequest.id)
        assert bidderRequest.cur == [currency]
        assert bidderRequest.imp.bidFloorCur == [currency]
        assert bidderRequest.imp.bidFloor == [impPrice]
    }

    def "PBS should adjust bid price for matching bidder in provided order when bidAdjustments have multiple matching rules"() {
        given: "Default BidRequest with ext.prebid.bidAdjustments"
        def currency = USD
        def impPrice = PBSUtils.randomPrice
        def firstRule = new AdjustmentRule(adjustmentType: firstRuleType, value: PBSUtils.randomPrice, currency: currency)
        def secondRule = new AdjustmentRule(adjustmentType: secondRuleType, value: PBSUtils.randomPrice, currency: currency)
        def bidAdjustmentMultyRule = new BidAdjustmentRule(generic: [(WILDCARD): [firstRule, secondRule]])
        def bidRequest = BidRequest.defaultBidRequest.tap {
            cur = [currency]
            imp.first.bidFloor = impPrice
            imp.first.bidFloorCur = currency
            ext.prebid.bidAdjustments = BidAdjustment.getDefaultWithSingleMediaTypeRule(BANNER, bidAdjustmentMultyRule)
        }

        and: "Default bid response"
        def originalPrice = PBSUtils.randomPrice
        def bidResponse = BidResponse.getDefaultBidResponse(bidRequest).tap {
            cur = currency
            seatbid.first.bid.first.price = originalPrice
        }
        bidder.setResponse(bidRequest.id, bidResponse)

        when: "PBS processes auction request"
        def response = pbsService.sendAuctionRequest(bidRequest)

        then: "Final bid price should be adjusted"
        def rawAdjustedBidPrice = getAdjustedPrice(originalPrice, firstRule.value as BigDecimal, firstRule.adjustmentType)
        def adjustedBidPrice = getAdjustedPrice(rawAdjustedBidPrice, secondRule.value as BigDecimal, secondRule.adjustmentType)
        assert response.seatbid.first.bid.first.price == adjustedBidPrice
        assert response.cur == bidResponse.cur

        and: "Original bid price and currency should be presented in bid.ext"
        verifyAll(response.seatbid.first.bid.first.ext) {
            origbidcpm == originalPrice
            origbidcur == bidResponse.cur
        }

        and: "Bidder request should contain original imp.floors"
        def bidderRequest = bidder.getBidderRequest(bidRequest.id)
        assert bidderRequest.cur == [currency]
        assert bidderRequest.imp.bidFloorCur == [currency]
        assert bidderRequest.imp.bidFloor == [impPrice]

        where:
        firstRuleType | secondRuleType
        MULTIPLIER    | CPM
        MULTIPLIER    | STATIC
        MULTIPLIER    | MULTIPLIER
        CPM           | CPM
        CPM           | STATIC
        CPM           | MULTIPLIER
        STATIC        | CPM
        STATIC        | STATIC
        STATIC        | MULTIPLIER
    }

    def "PBS should convert CPM currency before adjustment when it different from original response currency"() {
        given: "Default BidRequest with ext.prebid.bidAdjustments"
        def adjustmentRule = new AdjustmentRule(adjustmentType: CPM, value: PBSUtils.randomPrice, currency: GBP)
        def bidAdjustmentMultyRule = new BidAdjustmentRule(generic: [(WILDCARD): [adjustmentRule]])
        def currency = EUR
        def impPrice = PBSUtils.randomPrice
        def bidRequest = BidRequest.defaultBidRequest.tap {
            cur = [EUR]
            imp.first.bidFloor = impPrice
            imp.first.bidFloorCur = currency
            ext.prebid.bidAdjustments = BidAdjustment.getDefaultWithSingleMediaTypeRule(BANNER, bidAdjustmentMultyRule)
        }

        and: "Default bid response"
        def originalPrice = PBSUtils.randomPrice
        def bidResponse = BidResponse.getDefaultBidResponse(bidRequest).tap {
            cur = USD
            seatbid.first.bid.first.price = originalPrice
        }
        bidder.setResponse(bidRequest.id, bidResponse)

        when: "PBS processes auction request"
        def response = pbsService.sendAuctionRequest(bidRequest)

        then: "Final bid price should be adjusted"
        def convertedAdjustment = CurrencyUtil.convertCurrency(adjustmentRule.value, adjustmentRule.currency, bidResponse.cur)
        def adjustedBidPrice = getAdjustedPrice(originalPrice, convertedAdjustment, adjustmentRule.adjustmentType)
        assert response.seatbid.first.bid.first.price == CurrencyUtil.convertCurrency(adjustedBidPrice, bidResponse.cur, currency)

        and: "Original bid price and currency should be presented in bid.ext"
        verifyAll(response.seatbid.first.bid.first.ext) {
            origbidcpm == originalPrice
            origbidcur == bidResponse.cur
        }

        and: "Bidder request should contain original imp.floors"
        def bidderRequest = bidder.getBidderRequest(bidRequest.id)
        assert bidderRequest.cur == [currency]
        assert bidderRequest.imp.bidFloorCur == [currency]
        assert bidderRequest.imp.bidFloor == [impPrice]
    }

    def "PBS should change original currency when static bidAdjustments and original response have different currencies"() {
        given: "Default BidRequest with ext.prebid.bidAdjustments"
        def adjustmentRule = new AdjustmentRule(adjustmentType: STATIC, value: PBSUtils.randomPrice, currency: GBP)
        def bidAdjustmentMultyRule = new BidAdjustmentRule(generic: [(WILDCARD): [adjustmentRule]])
        def currency = EUR
        def impPrice = PBSUtils.randomPrice
        def bidRequest = BidRequest.defaultBidRequest.tap {
            cur = [currency]
            imp.first.bidFloor = impPrice
            imp.first.bidFloorCur = currency
            ext.prebid.bidAdjustments = BidAdjustment.getDefaultWithSingleMediaTypeRule(BANNER, bidAdjustmentMultyRule)
        }

        and: "Default bid response with USD currency"
        def originalPrice = PBSUtils.randomPrice
        def bidResponse = BidResponse.getDefaultBidResponse(bidRequest).tap {
            cur = USD
            seatbid.first.bid.first.price = originalPrice
        }
        bidder.setResponse(bidRequest.id, bidResponse)

        when: "PBS processes auction request"
        def response = pbsService.sendAuctionRequest(bidRequest)

        then: "Final bid price should be adjusted and converted to original request cur"
        assert response.seatbid.first.bid.first.price == CurrencyUtil.convertCurrency(adjustmentRule.value, adjustmentRule.currency, currency)
        assert response.cur == bidRequest.cur.first

        and: "Original bid price and currency should be presented in bid.ext"
        verifyAll(response.seatbid.first.bid.first.ext) {
            origbidcpm == originalPrice
            origbidcur == bidResponse.cur
        }

        and: "Bidder request should contain original imp.floors"
        def bidderRequest = bidder.getBidderRequest(bidRequest.id)
        assert bidderRequest.cur == [currency]
        assert bidderRequest.imp.bidFloorCur == [currency]
        assert bidderRequest.imp.bidFloor == [impPrice]
    }

    def "PBS should apply bidAdjustments after bidAdjustmentFactors when both are present"() {
        given: "Default BidRequest with ext.prebid.bidAdjustments"
        def currency = USD
        def impPrice = PBSUtils.randomPrice
        def bidAdjustmentFactorsPrice = PBSUtils.randomPrice
        def adjustmentRule = new AdjustmentRule(adjustmentType: adjustmentType, value: PBSUtils.randomPrice, currency: currency)
        def bidAdjustmentMultyRule = new BidAdjustmentRule(generic: [(WILDCARD): [adjustmentRule]])
        def bidRequest = BidRequest.defaultBidRequest.tap {
            cur = [currency]
            imp.first.bidFloor = impPrice
            imp.first.bidFloorCur = currency
            ext.prebid.bidAdjustments = BidAdjustment.getDefaultWithSingleMediaTypeRule(BANNER, bidAdjustmentMultyRule)
            ext.prebid.bidAdjustmentFactors = new BidAdjustmentFactors(adjustments: [(GENERIC): bidAdjustmentFactorsPrice])
        }

        and: "Default bid response"
        def originalPrice = PBSUtils.randomPrice
        def bidResponse = BidResponse.getDefaultBidResponse(bidRequest).tap {
            cur = currency
            seatbid.first.bid.first.price = originalPrice
        }
        bidder.setResponse(bidRequest.id, bidResponse)

        when: "PBS processes auction request"
        def response = pbsService.sendAuctionRequest(bidRequest)

        then: "Final bid price should be adjusted"
        def bidAdjustedPrice = originalPrice * bidAdjustmentFactorsPrice
        assert response.seatbid.first.bid.first.price == getAdjustedPrice(bidAdjustedPrice, adjustmentRule.value, adjustmentType)
        assert response.cur == bidResponse.cur

        and: "Original bid price and currency should be presented in bid.ext"
        verifyAll(response.seatbid.first.bid.first.ext) {
            origbidcpm == originalPrice
            origbidcur == bidResponse.cur
        }

        and: "Bidder request should contain original imp.floors"
        def bidderRequest = bidder.getBidderRequest(bidRequest.id)
        assert bidderRequest.cur == [currency]
        assert bidderRequest.imp.bidFloorCur == [currency]
        assert bidderRequest.imp.bidFloor == [impPrice]

        where:
        adjustmentType << [MULTIPLIER, CPM, STATIC]
    }

    def "PBS shouldn't adjust bid price for matching bidder when request has invalid value bidAdjustments config"() {
        given: "Default BidRequest with ext.prebid.bidAdjustments"
        def currency = USD
        def impPrice = PBSUtils.randomPrice
        def rule = new BidAdjustmentRule(generic: [(WILDCARD): [new AdjustmentRule(adjustmentType: adjustmentType, value: ruleValue, currency: currency)]])
        bidRequest.ext.prebid.bidAdjustments = BidAdjustment.getDefaultWithSingleMediaTypeRule(mediaType, rule)
        bidRequest.cur = [currency]
        bidRequest.imp.first.bidFloor = impPrice
        bidRequest.imp.first.bidFloorCur = currency

        and: "Default bid response"
        def originalPrice = PBSUtils.randomPrice
        def bidResponse = BidResponse.getDefaultBidResponse(bidRequest).tap {
            cur = currency
            seatbid.first.bid.first.price = originalPrice
        }
        bidder.setResponse(bidRequest.id, bidResponse)

        when: "PBS processes auction request"
        def response = pbsService.sendAuctionRequest(bidRequest)

        then: "PBS should ignore bidAdjustments for this request"
        assert response.seatbid.first.bid.first.price == originalPrice
        assert response.cur == bidResponse.cur

        and: "Should add a warning when in debug mode"
        def errorMessage = "bid adjustment from request was invalid: the found rule [adjtype=${adjustmentType}, " +
                "value=${ruleValue}, currency=${currency}] in ${mediaType.value}.generic.* is invalid" as String
        assert response.ext.warnings[PREBID]?.code == [999]
        assert response.ext.warnings[PREBID]?.message == [errorMessage]

        and: "Original bid price and currency should be presented in bid.ext"
        verifyAll(response.seatbid.first.bid.first.ext) {
            origbidcpm == originalPrice
            origbidcur == bidResponse.cur
        }

        and: "PBS log should contain error"
        assert pbsService.isContainLogsByValue(errorMessage)

        and: "Bidder request should contain original imp.floors"
        def bidderRequest = bidder.getBidderRequest(bidRequest.id)
        assert bidderRequest.cur == [currency]
        assert bidderRequest.imp.bidFloorCur == [currency]
        assert bidderRequest.imp.bidFloor == [impPrice]

        where:
        adjustmentType | ruleValue                       | mediaType        | bidRequest
        MULTIPLIER     | MIN_ADJUST_VALUE - 1            | BANNER           | BidRequest.defaultBidRequest
        MULTIPLIER     | MIN_ADJUST_VALUE - 1            | VIDEO_IN_STREAM  | getDefaultVideoRequestWithPlacement(IN_PLACEMENT_STREAM)
        MULTIPLIER     | MIN_ADJUST_VALUE - 1            | VIDEO_IN_STREAM  | getDefaultVideoRequestWithPlcmt(IN_PLCMT_STREAM)
        MULTIPLIER     | MIN_ADJUST_VALUE - 1            | VIDEO_IN_STREAM  | getDefaultVideoRequestWithPlcmtAndPlacement(IN_PLCMT_STREAM, IN_PLACEMENT_STREAM)
        MULTIPLIER     | MIN_ADJUST_VALUE - 1            | VIDEO_IN_STREAM  | getDefaultVideoRequestWithPlcmtAndPlacement(RANDOM_VIDEO_PLCMT_EXCEPT_IN_STREAM, IN_PLACEMENT_STREAM)
        MULTIPLIER     | MIN_ADJUST_VALUE - 1            | VIDEO_IN_STREAM  | getDefaultVideoRequestWithPlcmtAndPlacement(IN_PLCMT_STREAM, RANDOM_VIDEO_PLACEMENT_EXCEPT_IN_STREAM)
        MULTIPLIER     | MIN_ADJUST_VALUE - 1            | VIDEO_OUT_STREAM | getDefaultVideoRequestWithPlcmtAndPlacement(RANDOM_VIDEO_PLCMT_EXCEPT_IN_STREAM, RANDOM_VIDEO_PLACEMENT_EXCEPT_IN_STREAM)
        MULTIPLIER     | MIN_ADJUST_VALUE - 1            | VIDEO_OUT_STREAM | getDefaultVideoRequestWithPlcmtAndPlacement(null, null)
        MULTIPLIER     | MIN_ADJUST_VALUE - 1            | VIDEO_OUT_STREAM | getDefaultVideoRequestWithPlacement(RANDOM_VIDEO_PLACEMENT_EXCEPT_IN_STREAM)
        MULTIPLIER     | MIN_ADJUST_VALUE - 1            | VIDEO_OUT_STREAM | getDefaultVideoRequestWithPlcmt(RANDOM_VIDEO_PLCMT_EXCEPT_IN_STREAM)
        MULTIPLIER     | MIN_ADJUST_VALUE - 1            | AUDIO            | BidRequest.defaultAudioRequest
        MULTIPLIER     | MIN_ADJUST_VALUE - 1            | NATIVE           | BidRequest.defaultNativeRequest
        MULTIPLIER     | MIN_ADJUST_VALUE - 1            | ANY              | BidRequest.defaultNativeRequest
        MULTIPLIER     | MAX_MULTIPLIER_ADJUST_VALUE + 1 | BANNER           | BidRequest.defaultBidRequest
        MULTIPLIER     | MAX_MULTIPLIER_ADJUST_VALUE + 1 | VIDEO_IN_STREAM  | getDefaultVideoRequestWithPlacement(IN_PLACEMENT_STREAM)
        MULTIPLIER     | MAX_MULTIPLIER_ADJUST_VALUE + 1 | VIDEO_IN_STREAM  | getDefaultVideoRequestWithPlcmt(IN_PLCMT_STREAM)
        MULTIPLIER     | MAX_MULTIPLIER_ADJUST_VALUE + 1 | VIDEO_IN_STREAM  | getDefaultVideoRequestWithPlcmtAndPlacement(IN_PLCMT_STREAM, IN_PLACEMENT_STREAM)
        MULTIPLIER     | MAX_MULTIPLIER_ADJUST_VALUE + 1 | VIDEO_IN_STREAM  | getDefaultVideoRequestWithPlcmtAndPlacement(RANDOM_VIDEO_PLCMT_EXCEPT_IN_STREAM, IN_PLACEMENT_STREAM)
        MULTIPLIER     | MAX_MULTIPLIER_ADJUST_VALUE + 1 | VIDEO_IN_STREAM  | getDefaultVideoRequestWithPlcmtAndPlacement(IN_PLCMT_STREAM, RANDOM_VIDEO_PLACEMENT_EXCEPT_IN_STREAM)
        MULTIPLIER     | MAX_MULTIPLIER_ADJUST_VALUE + 1 | VIDEO_OUT_STREAM | getDefaultVideoRequestWithPlcmtAndPlacement(RANDOM_VIDEO_PLCMT_EXCEPT_IN_STREAM, RANDOM_VIDEO_PLACEMENT_EXCEPT_IN_STREAM)
        MULTIPLIER     | MAX_MULTIPLIER_ADJUST_VALUE + 1 | VIDEO_OUT_STREAM | getDefaultVideoRequestWithPlcmtAndPlacement(null, null)
        MULTIPLIER     | MAX_MULTIPLIER_ADJUST_VALUE + 1 | VIDEO_OUT_STREAM | getDefaultVideoRequestWithPlacement(RANDOM_VIDEO_PLACEMENT_EXCEPT_IN_STREAM)
        MULTIPLIER     | MAX_MULTIPLIER_ADJUST_VALUE + 1 | VIDEO_OUT_STREAM | getDefaultVideoRequestWithPlcmt(RANDOM_VIDEO_PLCMT_EXCEPT_IN_STREAM)
        MULTIPLIER     | MAX_MULTIPLIER_ADJUST_VALUE + 1 | AUDIO            | BidRequest.defaultAudioRequest
        MULTIPLIER     | MAX_MULTIPLIER_ADJUST_VALUE + 1 | NATIVE           | BidRequest.defaultNativeRequest
        MULTIPLIER     | MAX_MULTIPLIER_ADJUST_VALUE + 1 | ANY              | BidRequest.defaultNativeRequest

        CPM            | MIN_ADJUST_VALUE - 1            | BANNER           | BidRequest.defaultBidRequest
        CPM            | MIN_ADJUST_VALUE - 1            | VIDEO_IN_STREAM  | getDefaultVideoRequestWithPlacement(IN_PLACEMENT_STREAM)
        CPM            | MIN_ADJUST_VALUE - 1            | VIDEO_IN_STREAM  | getDefaultVideoRequestWithPlcmt(IN_PLCMT_STREAM)
        CPM            | MIN_ADJUST_VALUE - 1            | VIDEO_IN_STREAM  | getDefaultVideoRequestWithPlcmtAndPlacement(IN_PLCMT_STREAM, IN_PLACEMENT_STREAM)
        CPM            | MIN_ADJUST_VALUE - 1            | VIDEO_IN_STREAM  | getDefaultVideoRequestWithPlcmtAndPlacement(RANDOM_VIDEO_PLCMT_EXCEPT_IN_STREAM, IN_PLACEMENT_STREAM)
        CPM            | MIN_ADJUST_VALUE - 1            | VIDEO_IN_STREAM  | getDefaultVideoRequestWithPlcmtAndPlacement(IN_PLCMT_STREAM, RANDOM_VIDEO_PLACEMENT_EXCEPT_IN_STREAM)
        CPM            | MIN_ADJUST_VALUE - 1            | VIDEO_OUT_STREAM | getDefaultVideoRequestWithPlcmtAndPlacement(RANDOM_VIDEO_PLCMT_EXCEPT_IN_STREAM, RANDOM_VIDEO_PLACEMENT_EXCEPT_IN_STREAM)
        CPM            | MIN_ADJUST_VALUE - 1            | VIDEO_OUT_STREAM | getDefaultVideoRequestWithPlcmtAndPlacement(null, null)
        CPM            | MIN_ADJUST_VALUE - 1            | VIDEO_OUT_STREAM | getDefaultVideoRequestWithPlacement(RANDOM_VIDEO_PLACEMENT_EXCEPT_IN_STREAM)
        CPM            | MIN_ADJUST_VALUE - 1            | VIDEO_OUT_STREAM | getDefaultVideoRequestWithPlcmt(RANDOM_VIDEO_PLCMT_EXCEPT_IN_STREAM)
        CPM            | MIN_ADJUST_VALUE - 1            | AUDIO            | BidRequest.defaultAudioRequest
        CPM            | MIN_ADJUST_VALUE - 1            | NATIVE           | BidRequest.defaultNativeRequest
        CPM            | MIN_ADJUST_VALUE - 1            | ANY              | BidRequest.defaultNativeRequest
        CPM            | MAX_CPM_ADJUST_VALUE + 1        | BANNER           | BidRequest.defaultBidRequest
        CPM            | MAX_CPM_ADJUST_VALUE + 1        | VIDEO_IN_STREAM  | getDefaultVideoRequestWithPlacement(IN_PLACEMENT_STREAM)
        CPM            | MAX_CPM_ADJUST_VALUE + 1        | VIDEO_IN_STREAM  | getDefaultVideoRequestWithPlcmt(IN_PLCMT_STREAM)
        CPM            | MAX_CPM_ADJUST_VALUE + 1        | VIDEO_IN_STREAM  | getDefaultVideoRequestWithPlcmtAndPlacement(IN_PLCMT_STREAM, IN_PLACEMENT_STREAM)
        CPM            | MAX_CPM_ADJUST_VALUE + 1        | VIDEO_IN_STREAM  | getDefaultVideoRequestWithPlcmtAndPlacement(RANDOM_VIDEO_PLCMT_EXCEPT_IN_STREAM, IN_PLACEMENT_STREAM)
        CPM            | MAX_CPM_ADJUST_VALUE + 1        | VIDEO_IN_STREAM  | getDefaultVideoRequestWithPlcmtAndPlacement(IN_PLCMT_STREAM, RANDOM_VIDEO_PLACEMENT_EXCEPT_IN_STREAM)
        CPM            | MAX_CPM_ADJUST_VALUE + 1        | VIDEO_OUT_STREAM | getDefaultVideoRequestWithPlcmtAndPlacement(RANDOM_VIDEO_PLCMT_EXCEPT_IN_STREAM, RANDOM_VIDEO_PLACEMENT_EXCEPT_IN_STREAM)
        CPM            | MAX_CPM_ADJUST_VALUE + 1        | VIDEO_OUT_STREAM | getDefaultVideoRequestWithPlcmtAndPlacement(null, null)
        CPM            | MAX_CPM_ADJUST_VALUE + 1        | VIDEO_OUT_STREAM | getDefaultVideoRequestWithPlacement(RANDOM_VIDEO_PLACEMENT_EXCEPT_IN_STREAM)
        CPM            | MAX_CPM_ADJUST_VALUE + 1        | VIDEO_OUT_STREAM | getDefaultVideoRequestWithPlcmt(RANDOM_VIDEO_PLCMT_EXCEPT_IN_STREAM)
        CPM            | MAX_CPM_ADJUST_VALUE + 1        | AUDIO            | BidRequest.defaultAudioRequest
        CPM            | MAX_CPM_ADJUST_VALUE + 1        | NATIVE           | BidRequest.defaultNativeRequest
        CPM            | MAX_CPM_ADJUST_VALUE + 1        | ANY              | BidRequest.defaultNativeRequest

        STATIC         | MIN_ADJUST_VALUE - 1            | BANNER           | BidRequest.defaultBidRequest
        STATIC         | MIN_ADJUST_VALUE - 1            | VIDEO_IN_STREAM  | getDefaultVideoRequestWithPlacement(IN_PLACEMENT_STREAM)
        STATIC         | MIN_ADJUST_VALUE - 1            | VIDEO_IN_STREAM  | getDefaultVideoRequestWithPlcmt(IN_PLCMT_STREAM)
        STATIC         | MIN_ADJUST_VALUE - 1            | VIDEO_IN_STREAM  | getDefaultVideoRequestWithPlcmtAndPlacement(IN_PLCMT_STREAM, IN_PLACEMENT_STREAM)
        STATIC         | MIN_ADJUST_VALUE - 1            | VIDEO_IN_STREAM  | getDefaultVideoRequestWithPlcmtAndPlacement(RANDOM_VIDEO_PLCMT_EXCEPT_IN_STREAM, IN_PLACEMENT_STREAM)
        STATIC         | MIN_ADJUST_VALUE - 1            | VIDEO_IN_STREAM  | getDefaultVideoRequestWithPlcmtAndPlacement(IN_PLCMT_STREAM, RANDOM_VIDEO_PLACEMENT_EXCEPT_IN_STREAM)
        STATIC         | MIN_ADJUST_VALUE - 1            | VIDEO_OUT_STREAM | getDefaultVideoRequestWithPlcmtAndPlacement(RANDOM_VIDEO_PLCMT_EXCEPT_IN_STREAM, RANDOM_VIDEO_PLACEMENT_EXCEPT_IN_STREAM)
        STATIC         | MIN_ADJUST_VALUE - 1            | VIDEO_OUT_STREAM | getDefaultVideoRequestWithPlcmtAndPlacement(null, null)
        STATIC         | MIN_ADJUST_VALUE - 1            | VIDEO_OUT_STREAM | getDefaultVideoRequestWithPlacement(RANDOM_VIDEO_PLACEMENT_EXCEPT_IN_STREAM)
        STATIC         | MIN_ADJUST_VALUE - 1            | VIDEO_OUT_STREAM | getDefaultVideoRequestWithPlcmt(RANDOM_VIDEO_PLCMT_EXCEPT_IN_STREAM)
        STATIC         | MIN_ADJUST_VALUE - 1            | AUDIO            | BidRequest.defaultAudioRequest
        STATIC         | MIN_ADJUST_VALUE - 1            | NATIVE           | BidRequest.defaultNativeRequest
        STATIC         | MIN_ADJUST_VALUE - 1            | ANY              | BidRequest.defaultNativeRequest
        STATIC         | MAX_STATIC_ADJUST_VALUE + 1     | BANNER           | BidRequest.defaultBidRequest
        STATIC         | MAX_STATIC_ADJUST_VALUE + 1     | VIDEO_IN_STREAM  | getDefaultVideoRequestWithPlacement(IN_PLACEMENT_STREAM)
        STATIC         | MAX_STATIC_ADJUST_VALUE + 1     | VIDEO_IN_STREAM  | getDefaultVideoRequestWithPlcmt(IN_PLCMT_STREAM)
        STATIC         | MAX_STATIC_ADJUST_VALUE + 1     | VIDEO_IN_STREAM  | getDefaultVideoRequestWithPlcmtAndPlacement(IN_PLCMT_STREAM, IN_PLACEMENT_STREAM)
        STATIC         | MAX_STATIC_ADJUST_VALUE + 1     | VIDEO_IN_STREAM  | getDefaultVideoRequestWithPlcmtAndPlacement(RANDOM_VIDEO_PLCMT_EXCEPT_IN_STREAM, IN_PLACEMENT_STREAM)
        STATIC         | MAX_STATIC_ADJUST_VALUE + 1     | VIDEO_IN_STREAM  | getDefaultVideoRequestWithPlcmtAndPlacement(IN_PLCMT_STREAM, RANDOM_VIDEO_PLACEMENT_EXCEPT_IN_STREAM)
        STATIC         | MAX_STATIC_ADJUST_VALUE + 1     | VIDEO_OUT_STREAM | getDefaultVideoRequestWithPlcmtAndPlacement(RANDOM_VIDEO_PLCMT_EXCEPT_IN_STREAM, RANDOM_VIDEO_PLACEMENT_EXCEPT_IN_STREAM)
        STATIC         | MAX_STATIC_ADJUST_VALUE + 1     | VIDEO_OUT_STREAM | getDefaultVideoRequestWithPlcmtAndPlacement(null, null)
        STATIC         | MAX_STATIC_ADJUST_VALUE + 1     | VIDEO_OUT_STREAM | getDefaultVideoRequestWithPlacement(RANDOM_VIDEO_PLACEMENT_EXCEPT_IN_STREAM)
        STATIC         | MAX_STATIC_ADJUST_VALUE + 1     | VIDEO_OUT_STREAM | getDefaultVideoRequestWithPlcmt(RANDOM_VIDEO_PLCMT_EXCEPT_IN_STREAM)
        STATIC         | MAX_STATIC_ADJUST_VALUE + 1     | AUDIO            | BidRequest.defaultAudioRequest
        STATIC         | MAX_STATIC_ADJUST_VALUE + 1     | NATIVE           | BidRequest.defaultNativeRequest
        STATIC         | MAX_STATIC_ADJUST_VALUE + 1     | ANY              | BidRequest.defaultNativeRequest
    }

    def "PBS shouldn't adjust bid price for matching bidder when request has different bidder name in bidAdjustments config"() {
        given: "Default BidRequest with ext.prebid.bidAdjustments"
        def currency = USD
        def impPrice = PBSUtils.randomPrice
        def rule = new BidAdjustmentRule(alias: [(WILDCARD): [new AdjustmentRule(adjustmentType: adjustmentType, value: PBSUtils.randomPrice, currency: currency)]])
        def bidRequest = BidRequest.defaultBidRequest.tap {
            cur = [currency]
            imp.first.bidFloor = impPrice
            imp.first.bidFloorCur = currency
            ext.prebid.bidAdjustments = BidAdjustment.getDefaultWithSingleMediaTypeRule(BANNER, rule)
        }

        and: "Default bid response"
        def originalPrice = PBSUtils.randomPrice
        def bidResponse = BidResponse.getDefaultBidResponse(bidRequest).tap {
            cur = currency
            seatbid.first.bid.first.price = originalPrice
        }
        bidder.setResponse(bidRequest.id, bidResponse)

        when: "PBS processes auction request"
        def response = pbsService.sendAuctionRequest(bidRequest)

        then: "PBS should ignore bidAdjustments for this request"
        assert response.seatbid.first.bid.first.price == originalPrice
        assert response.cur == bidResponse.cur

        and: "Response shouldn't contain any warnings"
        assert !response.ext.warnings

        and: "Original bid price and currency should be presented in bid.ext"
        verifyAll(response.seatbid.first.bid.first.ext) {
            origbidcpm == originalPrice
            origbidcur == bidResponse.cur
        }

        and: "Bidder request should contain original imp.floors"
        def bidderRequest = bidder.getBidderRequest(bidRequest.id)
        assert bidderRequest.cur == [currency]
        assert bidderRequest.imp.bidFloorCur == [currency]
        assert bidderRequest.imp.bidFloor == [impPrice]

        where:
        adjustmentType << [MULTIPLIER, CPM, STATIC]
    }

    def "PBS shouldn't adjust bid price for matching bidder when cpm or static bidAdjustments doesn't have currency value"() {
        given: "Default BidRequest with ext.prebid.bidAdjustments"
        def currency = USD
        def impPrice = PBSUtils.randomPrice
        def adjustmentPrice = PBSUtils.randomPrice.toDouble()
        def rule = new BidAdjustmentRule(generic: [(WILDCARD): [new AdjustmentRule(adjustmentType: adjustmentType, value: adjustmentPrice, currency: null)]])
        def bidRequest = BidRequest.defaultBidRequest.tap {
            cur = [currency]
            imp.first.bidFloor = impPrice
            imp.first.bidFloorCur = currency
            ext.prebid.bidAdjustments = BidAdjustment.getDefaultWithSingleMediaTypeRule(BANNER, rule)
        }

        and: "Default bid response"
        def originalPrice = PBSUtils.randomPrice
        def bidResponse = BidResponse.getDefaultBidResponse(bidRequest).tap {
            cur = currency
            seatbid.first.bid.first.price = originalPrice
        }
        bidder.setResponse(bidRequest.id, bidResponse)

        when: "PBS processes auction request"
        def response = pbsService.sendAuctionRequest(bidRequest)

        then: "PBS should ignore bidAdjustments for this request"
        assert response.seatbid.first.bid.first.price == originalPrice
        assert response.cur == bidResponse.cur

        and: "Should add a warning when in debug mode"
        def errorMessage = "bid adjustment from request was invalid: the found rule [adjtype=${adjustmentType}, " +
                "value=${adjustmentPrice}, currency=null] in banner.generic.* is invalid" as String
        assert response.ext.warnings[PREBID]?.code == [999]
        assert response.ext.warnings[PREBID]?.message == [errorMessage]

        and: "Original bid price and currency should be presented in bid.ext"
        verifyAll(response.seatbid.first.bid.first.ext) {
            origbidcpm == originalPrice
            origbidcur == bidResponse.cur
        }

        and: "PBS log should contain error"
        assert pbsService.isContainLogsByValue(errorMessage)

        and: "Bidder request should contain original imp.floors"
        def bidderRequest = bidder.getBidderRequest(bidRequest.id)
        assert bidderRequest.cur == [currency]
        assert bidderRequest.imp.bidFloorCur == [currency]
        assert bidderRequest.imp.bidFloor == [impPrice]

        where:
        adjustmentType << [CPM, STATIC]
    }

    def "PBS shouldn't adjust bid price for matching bidder when bidAdjustments have unknown mediatype"() {
        given: "Default BidRequest with ext.prebid.bidAdjustments"
        def adjustmentPrice = PBSUtils.randomPrice
        def currency = USD
        def impPrice = PBSUtils.randomPrice
        def rule = new BidAdjustmentRule(generic: [(WILDCARD): [new AdjustmentRule(adjustmentType: adjustmentType, value: adjustmentPrice, currency: null)]])
        def bidRequest = BidRequest.defaultBidRequest.tap {
            cur = [currency]
            imp.first.bidFloor = impPrice
            imp.first.bidFloorCur = currency
            ext.prebid.bidAdjustments = BidAdjustment.getDefaultWithSingleMediaTypeRule(UNKNOWN, rule)
        }

        and: "Default bid response"
        def originalPrice = PBSUtils.randomPrice
        def bidResponse = BidResponse.getDefaultBidResponse(bidRequest).tap {
            cur = currency
            seatbid.first.bid.first.price = originalPrice
        }
        bidder.setResponse(bidRequest.id, bidResponse)

        when: "PBS processes auction request"
        def response = pbsService.sendAuctionRequest(bidRequest)

        then: "PBS should ignore bidAdjustments for this request"
        assert response.seatbid.first.bid.first.price == originalPrice
        assert response.cur == bidResponse.cur

        and: "Response shouldn't contain any warnings"
        assert !response.ext.warnings

        and: "Original bid price and currency should be presented in bid.ext"
        verifyAll(response.seatbid.first.bid.first.ext) {
            origbidcpm == originalPrice
            origbidcur == bidResponse.cur
        }

        and: "Bidder request should contain original imp.floors"
        def bidderRequest = bidder.getBidderRequest(bidRequest.id)
        assert bidderRequest.cur == [currency]
        assert bidderRequest.imp.bidFloorCur == [currency]
        assert bidderRequest.imp.bidFloor == [impPrice]

        where:
        adjustmentType << [MULTIPLIER, CPM, STATIC]
    }

    def "PBS shouldn't adjust bid price for matching bidder when bidAdjustments have unknown adjustmentType"() {
        given: "Default BidRequest with ext.prebid.bidAdjustments"
        def currency = USD
        def impPrice = PBSUtils.randomPrice
        def adjustmentPrice = PBSUtils.randomPrice.toDouble()
        def rule = new BidAdjustmentRule(generic: [(WILDCARD): [new AdjustmentRule(adjustmentType: AdjustmentType.UNKNOWN, value: adjustmentPrice, currency: currency)]])
        def bidRequest = BidRequest.defaultBidRequest.tap {
            cur = [currency]
            imp.first.bidFloor = impPrice
            imp.first.bidFloorCur = currency
            ext.prebid.bidAdjustments = BidAdjustment.getDefaultWithSingleMediaTypeRule(BANNER, rule)
        }

        and: "Default bid response"
        def originalPrice = PBSUtils.randomPrice
        def bidResponse = BidResponse.getDefaultBidResponse(bidRequest).tap {
            cur = currency
            seatbid.first.bid.first.price = originalPrice
        }
        bidder.setResponse(bidRequest.id, bidResponse)

        when: "PBS processes auction request"
        def response = pbsService.sendAuctionRequest(bidRequest)

        then: "PBS should ignore bidAdjustments for this request"
        assert response.seatbid.first.bid.first.price == originalPrice
        assert response.cur == bidResponse.cur

        and: "Should add a warning when in debug mode"
        def errorMessage = "bid adjustment from request was invalid: the found rule [adjtype=UNKNOWN, " +
                "value=$adjustmentPrice, currency=$currency] in banner.generic.* is invalid" as String
        assert response.ext.warnings[PREBID]?.code == [999]
        assert response.ext.warnings[PREBID]?.message == [errorMessage]

        and: "Original bid price and currency should be presented in bid.ext"
        verifyAll(response.seatbid.first.bid.first.ext) {
            origbidcpm == originalPrice
            origbidcur == bidResponse.cur
        }

        and: "PBS log should contain error"
        assert pbsService.isContainLogsByValue(errorMessage)

        and: "Bidder request should contain currency from request"
        def bidderRequest = bidder.getBidderRequest(bidRequest.id)
        assert bidderRequest.cur == [currency]
    }

    def "PBS shouldn't adjust bid price for matching bidder when multiplier bidAdjustments doesn't have currency value"() {
        given: "Default BidRequest with ext.prebid.bidAdjustments"
        def currency = USD
        def adjustmentPrice = PBSUtils.randomPrice
        def impPrice = PBSUtils.randomPrice
        def rule = new BidAdjustmentRule(generic: [(WILDCARD): [new AdjustmentRule(adjustmentType: MULTIPLIER, value: adjustmentPrice, currency: null)]])
        def bidRequest = BidRequest.defaultBidRequest.tap {
            cur = [currency]
            imp.first.tap {
                bidFloor = impPrice
                bidFloorCur = currency
            }
            ext.prebid.bidAdjustments = BidAdjustment.getDefaultWithSingleMediaTypeRule(BANNER, rule)
        }

        and: "Default bid response"
        def originalPrice = PBSUtils.randomPrice
        def bidResponse = BidResponse.getDefaultBidResponse(bidRequest).tap {
            cur = currency
            seatbid.first.bid.first.price = originalPrice
        }
        bidder.setResponse(bidRequest.id, bidResponse)

        when: "PBS processes auction request"
        def response = pbsService.sendAuctionRequest(bidRequest)

        then: "Final bid price should be adjusted"
        assert response.seatbid.first.bid.first.price == getAdjustedPrice(originalPrice, adjustmentPrice, MULTIPLIER)
        assert response.cur == bidResponse.cur

        and: "Original bid price and currency should be presented in bid.ext"
        verifyAll(response.seatbid.first.bid.first.ext) {
            origbidcpm == originalPrice
            origbidcur == bidResponse.cur
        }

        and: "Response shouldn't contain any warnings"
        assert !response.ext.warnings

        and: "Original bid price and currency should be presented in bid.ext"
        verifyAll(response.seatbid.first.bid.first.ext) {
            origbidcpm == originalPrice
            origbidcur == bidResponse.cur
        }

        and: "Bidder request should contain original imp.floors"
        def bidderRequest = bidder.getBidderRequest(bidRequest.id)
        assert bidderRequest.cur == [currency]
        assert bidderRequest.imp.bidFloorCur == [currency]
        assert bidderRequest.imp.bidFloor == [impPrice]

        where:
        adjustmentType << [CPM, STATIC]
    }

    def "PBS should adjust bid price for matching bidder and alternate bidder code when request has per-bidder bid adjustment factors"() {
        given: "Default bid request with bid adjustment and amx bidder"
        def bidRequest = BidRequest.getDefaultBidRequest(SITE).tap {
            imp[0].ext.prebid.bidder.generic = null
            imp[0].ext.prebid.bidder.amx = new Amx()
            it.ext.prebid.tap {
                alternateBidderCodes = new AlternateBidderCodes().tap {
                    enabled = true
                    bidders = [(AMX): new BidderConfig(enabled: true, allowedBidderCodes: [GENERIC])]
                }
                bidAdjustmentFactors = new BidAdjustmentFactors(adjustments: [(GENERIC): bidAdjustmentFactor])
            }
        }

        and: "Bid response with bidder code"
        def bidResponse = BidResponse.getDefaultBidResponse(bidRequest, AMX).tap {
            it.seatbid[0].bid[0].ext = new BidExt(bidderCode: GENERIC)
        }
        bidder.setResponse(bidRequest.id, bidResponse)

        when: "PBS processes auction request"
        def response = pbsService.sendAuctionRequest(bidRequest)

        then: "Final bid price should be adjusted"
        assert response?.seatbid?.first?.bid?.first?.price == bidResponse.seatbid.first.bid.first.price *
                bidAdjustmentFactor

        and: "Response should contain repose millis with corresponding bidder"
        assert response.ext.responsetimemillis.containsKey(GENERIC.value)

        where:
        bidAdjustmentFactor << [0.9, 1.1]
    }

    def "PBS should prefer bid price adjustment based on media type and alternate bidder code when request has per-media-type bid adjustment factors"() {
        given: "Default bid request with bid adjustment"
        def bidRequest = BidRequest.getDefaultBidRequest(SITE).tap {
            imp[0].ext.prebid.bidder.generic = null
            imp[0].ext.prebid.bidder.amx = new Amx()
            ext.prebid.tap {
                bidAdjustmentFactors = new BidAdjustmentFactors().tap {
                    adjustments = [(GENERIC): randomDecimal]
                    mediaTypes = [(BANNER): [(GENERIC): bidAdjustmentFactor]]
                }
                alternateBidderCodes = new AlternateBidderCodes().tap {
                    enabled = true
                    bidders = [(AMX): new BidderConfig(enabled: true, allowedBidderCodes: [GENERIC])]
                }
            }
        }

        and: "Bid response with bidder code"
        def bidResponse = BidResponse.getDefaultBidResponse(bidRequest, AMX).tap {
            it.seatbid[0].bid[0].ext = new BidExt(bidderCode: GENERIC)
        }
        bidder.setResponse(bidRequest.id, bidResponse)

        when: "PBS processes auction request"
        def response = pbsService.sendAuctionRequest(bidRequest)

        then: "Final bid price should be adjusted"
        assert response?.seatbid?.first?.bid?.first?.price == bidResponse.seatbid.first.bid.first.price *
                bidAdjustmentFactor

        and: "Response should contain repose millis with corresponding bidder"
        assert response.ext.responsetimemillis.containsKey(GENERIC.value)

        where:
        bidAdjustmentFactor << [0.9, 1.1]
    }

    def "PBS should prefer bid price adjustment based on media type and alternate bidder code when request has per-media-type bid adjustment factors with soft alias"() {
        given: "Default bid request with bid adjustment"
        def bidRequest = BidRequest.getDefaultBidRequest(SITE).tap {
            ext.prebid.aliases = [(ALIAS.value): AMX]
            imp[0].ext.prebid.bidder.generic = null
            imp[0].ext.prebid.bidder.amx = null
            imp[0].ext.prebid.bidder.alias = new Generic()
            ext.prebid.tap {
                bidAdjustmentFactors = new BidAdjustmentFactors().tap {
                    adjustments = [(GENERIC): randomDecimal]
                    mediaTypes = [(BANNER): [(GENERIC): bidAdjustmentFactor]]
                }
                alternateBidderCodes = new AlternateBidderCodes().tap {
                    enabled = true
                    bidders = [(AMX): new BidderConfig(enabled: true, allowedBidderCodes: [GENERIC])]
                }
            }
        }

        and: "Bid response with bidder code"
        def bidResponse = BidResponse.getDefaultBidResponse(bidRequest, AMX).tap {
            it.seatbid[0].bid[0].ext = new BidExt(bidderCode: GENERIC)
        }
        bidder.setResponse(bidRequest.id, bidResponse)

        when: "PBS processes auction request"
        def response = pbsService.sendAuctionRequest(bidRequest)

        then: "Final bid price should be adjusted"
        assert response?.seatbid?.first?.bid?.first?.price == bidResponse.seatbid.first.bid.first.price *
                bidAdjustmentFactor

        and: "Response should contain repose millis with corresponding bidder"
        assert response.ext.responsetimemillis.containsKey(GENERIC.value)

        where:
        bidAdjustmentFactor << [0.9, 1.1]
    }

<<<<<<< HEAD
    def "PBS shouldn't adjust bid price when bid adjustment rule doesn't match with bidder code"() {
        given: "Bid request with ext.prebid.bidAdjustments and ext.prebid.alternateBidderCode"
        def exactRulePrice = PBSUtils.randomPrice
        def currency = USD
        def adjustmentRule = new AdjustmentRule(adjustmentType: STATIC, value: exactRulePrice, currency: currency)
        def bidAdjustmentRule = new BidAdjustmentRule((bidAdjustmentRuleBidder): [(WILDCARD): [adjustmentRule]])
        def bidRequest = BidRequest.defaultBidRequest.tap {
            cur = [currency]
            imp[0].ext.prebid.bidder.generic = null
            imp[0].ext.prebid.bidder.amx = new Amx()
            ext.prebid.tap {
                bidAdjustments = new BidAdjustment(mediaType: [(BANNER): bidAdjustmentRule])
                alternateBidderCodes = new AlternateBidderCodes().tap {
                    enabled = true
                    bidders = [(AMX): new BidderConfig(enabled: true, allowedBidderCodes: [AMX])]
                }
            }
        }

        and: "Default bid response with price and bidder code"
        def originalPrice = PBSUtils.randomPrice
        def bidResponse = BidResponse.getDefaultBidResponse(bidRequest, AMX).tap {
            cur = currency
            seatbid.first.bid.first.price = originalPrice
            seatbid.first.bid.first.ext = new BidExt(bidderCode: ACUITYADS)
        }
        bidder.setResponse(bidRequest.id, bidResponse)

        when: "PBS processes auction request"
        def response = pbsService.sendAuctionRequest(bidRequest)

        then: "Final bid price should be adjusted according to exact rule"
        assert response.seatbid.first.bid.first.price == originalPrice
        assert response.cur == bidResponse.cur

        and: "Original bid price and currency should be presented in bid.ext"
        verifyAll(response.seatbid.first.bid.first.ext) {
            origbidcpm == originalPrice
            origbidcur == bidResponse.cur
        }

        and: "Bidder request should contain currency from request"
        def bidderRequest = bidder.getBidderRequest(bidRequest.id)
        assert bidderRequest.cur == [currency]

        and: "Response should contain adapter code"
        assert response.seatbid.bid.ext.prebid.meta.adapterCode.flatten() == [AMX]

        and: "Response should contain seatbid.seat"
        assert response.seatbid[0].seat == ACUITYADS

        where:
        bidAdjustmentRuleBidder << ["alias", "aliasUpperCase", "aliasCamelCase"]
    }

    def "PBS should adjust bid price when two bid adjustment rules are compatible"() {
        given: "Bid request with ext.prebid.bidAdjustments and ext.prebid.alternateBidderCode"
        def exactRulePrice = PBSUtils.randomPrice
        def currency = USD
        def dealId = PBSUtils.randomString
        def adjustmentRule = new AdjustmentRule(adjustmentType: STATIC, value: exactRulePrice, currency: currency)
        def firstBidAdjustmentRule = new BidAdjustmentRule(amx: [(dealId): [adjustmentRule]])
        def secondBidAdjustmentRule = new BidAdjustmentRule(amx: [(WILDCARD): [adjustmentRule]])
        def bidRequest = BidRequest.defaultBidRequest.tap {
            cur = [currency]
            imp[0].ext.prebid.bidder.generic = null
            imp[0].ext.prebid.bidder.amx = new Amx()
            ext.prebid.tap {
                bidAdjustments = new BidAdjustment(mediaType: [(BANNER): firstBidAdjustmentRule,
                                                               (ANY)   : secondBidAdjustmentRule])
                alternateBidderCodes = new AlternateBidderCodes().tap {
                    enabled = true
                    bidders = [(AMX): new BidderConfig(enabled: true, allowedBidderCodes: [AMX])]
                }
            }
        }

        and: "Default bid response with price and bidder code and dealId"
        def originalPrice = PBSUtils.randomPrice
        def bidResponse = BidResponse.getDefaultBidResponse(bidRequest, AMX).tap {
            cur = currency
            seatbid.first.bid.first.price = originalPrice
            seatbid.first.bid.first.ext = new BidExt(bidderCode: AMX)
            seatbid.first.bid.first.dealid = dealId
        }
        bidder.setResponse(bidRequest.id, bidResponse)

        when: "PBS processes auction request"
        def response = pbsService.sendAuctionRequest(bidRequest)

        then: "Final bid price should be adjusted according to exact rule"
        assert response.seatbid.first.bid.first.price == getAdjustedPrice(originalPrice, exactRulePrice, STATIC)
        assert response.cur == bidResponse.cur

        and: "Original bid price and currency should be presented in bid.ext"
        verifyAll(response.seatbid.first.bid.first.ext) {
            origbidcpm == originalPrice
            origbidcur == bidResponse.cur
        }

        and: "Bidder request should contain currency from request"
        def bidderRequest = bidder.getBidderRequest(bidRequest.id)
        assert bidderRequest.cur == [currency]

        and: "Response should contain adapter code"
        assert response.seatbid.bid.ext.prebid.meta.adapterCode.flatten() == [AMX]

        and: "Response should contain seatbid.seat"
        assert response.seatbid[0].seat == AMX
    }

    def "PBS should adjust bid price when bid adjustment bidder and bidder code different"() {
        given: "Bid request with ext.prebid.bidAdjustments and ext.prebid.alternateBidderCode"
        def exactRulePrice = PBSUtils.randomPrice
        def currency = USD
        def adjustmentRule = new AdjustmentRule(adjustmentType: STATIC, value: exactRulePrice, currency: currency)
        def bidAdjustmentRule = new BidAdjustmentRule((bidAdjustmentRuleBidder): [(WILDCARD): [adjustmentRule]])
        def bidRequest = BidRequest.defaultBidRequest.tap {
            cur = [currency]
            imp[0].ext.prebid.bidder.generic = null
            imp[0].ext.prebid.bidder.amx = new Amx()
            ext.prebid.tap {
                bidAdjustments = new BidAdjustment(mediaType: [(BANNER): bidAdjustmentRule])
                alternateBidderCodes = new AlternateBidderCodes().tap {
                    enabled = true
                    bidders = [(AMX): new BidderConfig(enabled: true, allowedBidderCodes: [AMX])]
                }
            }
        }

        and: "Default bid response with price and bidder code"
        def originalPrice = PBSUtils.randomPrice
        def bidResponse = BidResponse.getDefaultBidResponse(bidRequest, AMX).tap {
            cur = currency
            seatbid.first.bid.first.price = originalPrice
            seatbid.first.bid.first.ext = new BidExt(bidderCode: ALIAS)
        }
        bidder.setResponse(bidRequest.id, bidResponse)

        when: "PBS processes auction request"
        def response = pbsService.sendAuctionRequest(bidRequest)

        then: "Final bid price should be adjusted according to exact rule"
        assert response.seatbid.first.bid.first.price == getAdjustedPrice(originalPrice, exactRulePrice, STATIC)
        assert response.cur == bidResponse.cur

        and: "Original bid price and currency should be presented in bid.ext"
        verifyAll(response.seatbid.first.bid.first.ext) {
            origbidcpm == originalPrice
            origbidcur == bidResponse.cur
        }

        and: "Bidder request should contain currency from request"
        def bidderRequest = bidder.getBidderRequest(bidRequest.id)
        assert bidderRequest.cur == [currency]

        and: "Response should contain adapter code"
        assert response.seatbid.bid.ext.prebid.meta.adapterCode.flatten() == [AMX]

        and: "Response should contain seatbid.seat"
        assert response.seatbid[0].seat == ALIAS

        where:
        bidAdjustmentRuleBidder << ["alias", "aliasUpperCase", "aliasCamelCase"]
    }

    def "PBS should adjust bid price when bid adjustment bidder and bidder code same as requested"() {
        given: "Bid request with ext.prebid.bidAdjustments and ext.prebid.alternateBidderCode"
        def exactRulePrice = PBSUtils.randomPrice
        def currency = USD
        def exactRule = new BidAdjustmentRule(amx: [(WILDCARD): [new AdjustmentRule(adjustmentType: STATIC, value: exactRulePrice, currency: currency)]])
        def bidRequest = BidRequest.defaultBidRequest.tap {
            cur = [currency]
            imp[0].ext.prebid.bidder.generic = null
            imp[0].ext.prebid.bidder.amx = new Amx()
            ext.prebid.tap {
                bidAdjustments = new BidAdjustment(mediaType: [(BANNER): exactRule])
                alternateBidderCodes = new AlternateBidderCodes().tap {
                    enabled = true
                    bidders = [(AMX): new BidderConfig(enabled: true, allowedBidderCodes: [AMX])]
                }
            }
        }

        and: "Default bid response with price and bidder code"
        def originalPrice = PBSUtils.randomPrice
        def bidResponse = BidResponse.getDefaultBidResponse(bidRequest, AMX).tap {
            cur = currency
            seatbid.first.bid.first.price = originalPrice
            seatbid.first.bid.first.ext = new BidExt(bidderCode: AMX)
        }
        bidder.setResponse(bidRequest.id, bidResponse)

        when: "PBS processes auction request"
        def response = pbsService.sendAuctionRequest(bidRequest)

        then: "Final bid price should be adjusted according to exact rule"
        assert response.seatbid.first.bid.first.price == getAdjustedPrice(originalPrice, exactRulePrice, STATIC)
        assert response.cur == bidResponse.cur

        and: "Original bid price and currency should be presented in bid.ext"
        verifyAll(response.seatbid.first.bid.first.ext) {
            origbidcpm == originalPrice
            origbidcur == bidResponse.cur
        }

        and: "Bidder request should contain currency from request"
        def bidderRequest = bidder.getBidderRequest(bidRequest.id)
        assert bidderRequest.cur == [currency]

        and: "Response should contain adapter code"
        assert response.seatbid.bid.ext.prebid.meta.adapterCode.flatten() == [AMX]

        and: "Response should contain seatbid.seat"
        assert response.seatbid[0].seat == AMX
    }

    def "PBS should adjust bid price when bid adjustment bidder is the same as bidder code"() {
        given: "Bid request with ext.prebid.bidAdjustments and ext.prebid.alternateBidderCode"
        def exactRulePrice = PBSUtils.randomPrice
        def currency = USD
        def exactRule = new BidAdjustmentRule(alias: [(WILDCARD): [new AdjustmentRule(adjustmentType: STATIC, value: exactRulePrice, currency: currency)]])
        def bidRequest = BidRequest.defaultBidRequest.tap {
            cur = [currency]
            imp[0].ext.prebid.bidder.generic = null
            imp[0].ext.prebid.bidder.amx = new Amx()
            ext.prebid.tap {
                bidAdjustments = new BidAdjustment(mediaType: [(BANNER): exactRule])
                alternateBidderCodes = new AlternateBidderCodes().tap {
                    enabled = true
                    bidders = [(AMX): new BidderConfig(enabled: true, allowedBidderCodes: [AMX])]
                }
            }
        }

        and: "Default bid response with price and bidder code"
        def originalPrice = PBSUtils.randomPrice
        def bidResponse = BidResponse.getDefaultBidResponse(bidRequest, AMX).tap {
            cur = currency
            seatbid.first.bid.first.price = originalPrice
            seatbid.first.bid.first.ext = new BidExt(bidderCode: ALIAS)
        }
        bidder.setResponse(bidRequest.id, bidResponse)

        when: "PBS processes auction request"
        def response = pbsService.sendAuctionRequest(bidRequest)

        then: "Final bid price should be adjusted according to exact rule"
        assert response.seatbid.first.bid.first.price == getAdjustedPrice(originalPrice, exactRulePrice, STATIC)
        assert response.cur == bidResponse.cur

        and: "Original bid price and currency should be presented in bid.ext"
        verifyAll(response.seatbid.first.bid.first.ext) {
            origbidcpm == originalPrice
            origbidcur == bidResponse.cur
        }

        and: "Bidder request should contain currency from request"
        def bidderRequest = bidder.getBidderRequest(bidRequest.id)
        assert bidderRequest.cur == [currency]

        and: "Response should contain adapter code"
        assert response.seatbid.bid.ext.prebid.meta.adapterCode.flatten() == [AMX]

        and: "Response should contain seatbid.seat"
        assert response.seatbid[0].seat == ALIAS
    }

    def "PBS should adjust bid price when bid adjustment wildcard bidder and bidder code specified"() {
        given: "Bid request with ext.prebid.bidAdjustments and ext.prebid.alternateBidderCode"
        def exactRulePrice = PBSUtils.randomPrice
        def currency = USD
        def exactRule = new BidAdjustmentRule(wildcardBidder: [(WILDCARD): [new AdjustmentRule(adjustmentType: STATIC, value: exactRulePrice, currency: currency)]])
        def bidRequest = BidRequest.defaultBidRequest.tap {
            cur = [currency]
            imp[0].ext.prebid.bidder.generic = null
            imp[0].ext.prebid.bidder.amx = new Amx()
            ext.prebid.tap {
                bidAdjustments = new BidAdjustment(mediaType: [(BANNER): exactRule])
                alternateBidderCodes = new AlternateBidderCodes().tap {
                    enabled = true
                    bidders = [(AMX): new BidderConfig(enabled: true, allowedBidderCodes: [AMX])]
                }
            }
        }

        and: "Default bid response with price and bidder code"
        def originalPrice = PBSUtils.randomPrice
        def bidResponse = BidResponse.getDefaultBidResponse(bidRequest, AMX).tap {
            cur = currency
            seatbid.first.bid.first.price = originalPrice
            seatbid.first.bid.first.ext = new BidExt(bidderCode: ALIAS)
        }
        bidder.setResponse(bidRequest.id, bidResponse)

        when: "PBS processes auction request"
        def response = pbsService.sendAuctionRequest(bidRequest)

        then: "Final bid price should be adjusted according to exact rule"
        assert response.seatbid.first.bid.first.price == getAdjustedPrice(originalPrice, exactRulePrice, STATIC)
        assert response.cur == bidResponse.cur

        and: "Original bid price and currency should be presented in bid.ext"
        verifyAll(response.seatbid.first.bid.first.ext) {
            origbidcpm == originalPrice
            origbidcur == bidResponse.cur
        }

        and: "Bidder request should contain currency from request"
        def bidderRequest = bidder.getBidderRequest(bidRequest.id)
        assert bidderRequest.cur == [currency]

        and: "Response should contain adapter code"
        assert response.seatbid.bid.ext.prebid.meta.adapterCode.flatten() == [AMX]

        and: "Response should contain seatbid.seat"
        assert response.seatbid[0].seat == ALIAS
    }

    private static Map<String, String> getExternalCurrencyConverterConfig() {
        ["auction.ad-server-currency"                          : DEFAULT_CURRENCY as String,
         "currency-converter.external-rates.enabled"           : "true",
         "currency-converter.external-rates.url"               : "$networkServiceContainer.rootUri/currency".toString(),
         "currency-converter.external-rates.default-timeout-ms": "4000",
         "currency-converter.external-rates.refresh-period-ms" : "900000"]
    }

    private static BigDecimal convertCurrency(BigDecimal price, Currency fromCurrency, Currency toCurrency) {
        return (price * getConversionRate(fromCurrency, toCurrency)).setScale(PRICE_PRECISION, RoundingMode.HALF_EVEN)
    }

    private static BigDecimal getConversionRate(Currency fromCurrency, Currency toCurrency) {
        def conversionRate
        if (fromCurrency == toCurrency) {
            conversionRate = 1
        } else if (toCurrency in DEFAULT_CURRENCY_RATES?[fromCurrency]) {
            conversionRate = DEFAULT_CURRENCY_RATES[fromCurrency][toCurrency]
        } else if (fromCurrency in DEFAULT_CURRENCY_RATES?[toCurrency]) {
            conversionRate = 1 / DEFAULT_CURRENCY_RATES[toCurrency][fromCurrency]
        } else {
            conversionRate = getCrossConversionRate(fromCurrency, toCurrency)
        }
        conversionRate
    }

    private static BigDecimal getCrossConversionRate(Currency fromCurrency, Currency toCurrency) {
        for (Map<Currency, BigDecimal> rates : DEFAULT_CURRENCY_RATES.values()) {
            def fromRate = rates?[fromCurrency]
            def toRate = rates?[toCurrency]

            if (fromRate && toRate) {
                return toRate / fromRate
            }
        }

        null
    }

=======
>>>>>>> b06f2484
    private static BigDecimal getAdjustedPrice(BigDecimal originalPrice,
                                               BigDecimal adjustedValue,
                                               AdjustmentType adjustmentType) {
        switch (adjustmentType) {
            case MULTIPLIER:
                return PBSUtils.roundDecimal(originalPrice * adjustedValue, BID_ADJUST_PRECISION)
            case CPM:
                return PBSUtils.roundDecimal(originalPrice - adjustedValue, BID_ADJUST_PRECISION)
            case STATIC:
                return adjustedValue
            default:
                return originalPrice
        }
    }

    private static BidRequest getDefaultVideoRequestWithPlacement(VideoPlacementSubtypes videoPlacementSubtypes) {
        getDefaultVideoRequestWithPlcmtAndPlacement(null, videoPlacementSubtypes)
    }

    private static BidRequest getDefaultVideoRequestWithPlcmt(VideoPlcmtSubtype videoPlcmtSubtype) {
        getDefaultVideoRequestWithPlcmtAndPlacement(videoPlcmtSubtype, null)
    }

    private static BidRequest getDefaultVideoRequestWithPlcmtAndPlacement(VideoPlcmtSubtype videoPlcmtSubtype,
                                                                          VideoPlacementSubtypes videoPlacementSubtypes) {
        BidRequest.defaultVideoRequest.tap {
            imp.first.video.tap {
                plcmt = videoPlcmtSubtype
                placement = videoPlacementSubtypes
            }
        }
    }
}<|MERGE_RESOLUTION|>--- conflicted
+++ resolved
@@ -1347,7 +1347,6 @@
         bidAdjustmentFactor << [0.9, 1.1]
     }
 
-<<<<<<< HEAD
     def "PBS shouldn't adjust bid price when bid adjustment rule doesn't match with bidder code"() {
         given: "Bid request with ext.prebid.bidAdjustments and ext.prebid.alternateBidderCode"
         def exactRulePrice = PBSUtils.randomPrice
@@ -1667,47 +1666,6 @@
         assert response.seatbid[0].seat == ALIAS
     }
 
-    private static Map<String, String> getExternalCurrencyConverterConfig() {
-        ["auction.ad-server-currency"                          : DEFAULT_CURRENCY as String,
-         "currency-converter.external-rates.enabled"           : "true",
-         "currency-converter.external-rates.url"               : "$networkServiceContainer.rootUri/currency".toString(),
-         "currency-converter.external-rates.default-timeout-ms": "4000",
-         "currency-converter.external-rates.refresh-period-ms" : "900000"]
-    }
-
-    private static BigDecimal convertCurrency(BigDecimal price, Currency fromCurrency, Currency toCurrency) {
-        return (price * getConversionRate(fromCurrency, toCurrency)).setScale(PRICE_PRECISION, RoundingMode.HALF_EVEN)
-    }
-
-    private static BigDecimal getConversionRate(Currency fromCurrency, Currency toCurrency) {
-        def conversionRate
-        if (fromCurrency == toCurrency) {
-            conversionRate = 1
-        } else if (toCurrency in DEFAULT_CURRENCY_RATES?[fromCurrency]) {
-            conversionRate = DEFAULT_CURRENCY_RATES[fromCurrency][toCurrency]
-        } else if (fromCurrency in DEFAULT_CURRENCY_RATES?[toCurrency]) {
-            conversionRate = 1 / DEFAULT_CURRENCY_RATES[toCurrency][fromCurrency]
-        } else {
-            conversionRate = getCrossConversionRate(fromCurrency, toCurrency)
-        }
-        conversionRate
-    }
-
-    private static BigDecimal getCrossConversionRate(Currency fromCurrency, Currency toCurrency) {
-        for (Map<Currency, BigDecimal> rates : DEFAULT_CURRENCY_RATES.values()) {
-            def fromRate = rates?[fromCurrency]
-            def toRate = rates?[toCurrency]
-
-            if (fromRate && toRate) {
-                return toRate / fromRate
-            }
-        }
-
-        null
-    }
-
-=======
->>>>>>> b06f2484
     private static BigDecimal getAdjustedPrice(BigDecimal originalPrice,
                                                BigDecimal adjustedValue,
                                                AdjustmentType adjustmentType) {
