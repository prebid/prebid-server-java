--- conflicted
+++ resolved
@@ -33,14 +33,7 @@
     private static final String PBS_DELIVERY_CLIENT_ERROR = "pbs-delivery-stats-client-error"
     private static final Integer DEFAULT_ALERT_PERIOD = 15
 
-<<<<<<< HEAD
-    def setup() {
-        alert.reset()
-    }
-
-=======
     @Ignore
->>>>>>> 5fb83f69
     def "PBS should send alert request when the threshold is reached"() {
         given: "Changed Planner Register endpoint response to return bad status code"
         generalPlanner.initRegisterResponse(NOT_FOUND_404)
