package org.prebid.server.functional.tests

import org.prebid.server.functional.model.config.AccountAuctionConfig
import org.prebid.server.functional.model.config.AccountCacheConfig
import org.prebid.server.functional.model.config.AccountConfig
import org.prebid.server.functional.model.config.AccountEventsConfig
import org.prebid.server.functional.model.db.Account
import org.prebid.server.functional.model.request.auction.Asset
import org.prebid.server.functional.model.request.auction.BidRequest
import org.prebid.server.functional.model.request.auction.Imp
import org.prebid.server.functional.model.request.auction.Targeting
import org.prebid.server.functional.model.request.vtrack.VtrackRequest
import org.prebid.server.functional.model.request.vtrack.xml.Vast
import org.prebid.server.functional.model.response.auction.Adm
import org.prebid.server.functional.model.response.auction.BidResponse
import org.prebid.server.functional.util.PBSUtils

<<<<<<< HEAD
import static org.prebid.server.functional.model.response.auction.ErrorType.CACHE
=======
import static org.prebid.server.functional.model.AccountStatus.ACTIVE
import static org.prebid.server.functional.model.bidder.BidderName.GENERIC
>>>>>>> 8a86567e
import static org.prebid.server.functional.model.response.auction.MediaType.BANNER
import static org.prebid.server.functional.model.response.auction.MediaType.VIDEO
import static org.prebid.server.functional.testcontainers.Dependencies.getNetworkServiceContainer

class CacheSpec extends BaseSpec {

    private static final String PBS_API_HEADER = 'x-pbc-api-key'
    private static final Integer MAX_DATACENTER_REGION_LENGTH = 4
    private static final Integer DEFAULT_UUID_LENGTH = 36
    private static final Integer TARGETING_PARAM_NAME_MAX_LENGTH = 20

    private static final String XML_CREATIVE_SIZE_ACCOUNT_METRIC = "account.%s.prebid_cache.creative_size.xml"
    private static final String JSON_CREATIVE_SIZE_ACCOUNT_METRIC = "account.%s.prebid_cache.creative_size.json"
    private static final String XML_CREATIVE_TTL_ACCOUNT_METRIC = "account.%s.prebid_cache.creative_ttl.xml"
    private static final String JSON_CREATIVE_TTL_ACCOUNT_METRIC = "account.%s.prebid_cache.creative_ttl.json"
    private static final String CACHE_REQUEST_OK_ACCOUNT_METRIC = "account.%s.prebid_cache.requests.ok"

    private static final String XML_CREATIVE_SIZE_GLOBAL_METRIC = "prebid_cache.creative_size.xml"
    private static final String JSON_CREATIVE_SIZE_GLOBAL_METRIC = "prebid_cache.creative_size.json"
    private static final String CACHE_REQUEST_OK_GLOBAL_METRIC = "prebid_cache.requests.ok"

    private static final String CACHE_PATH = "/${PBSUtils.randomString}".toString()
    private static final String CACHE_HOST = "${PBSUtils.randomString}:${PBSUtils.getRandomNumber(0, 65535)}".toString()
    private static final String INTERNAL_CACHE_PATH = '/cache'
    private static final String HTTP_SCHEME = 'http'
    private static final String HTTPS_SCHEME = 'https'

    def "PBS should update prebid_cache.creative_size.xml metric when xml creative is received"() {
        given: "Current value of metric prebid_cache.requests.ok"
        def initialValue = getCurrentMetricValue(defaultPbsService, CACHE_REQUEST_OK_GLOBAL_METRIC)

        and: "Default VtrackRequest"
        def accountId = PBSUtils.randomNumber.toString()
        def creative = encodeXml(Vast.getDefaultVastModel(PBSUtils.randomString))
        def request = VtrackRequest.getDefaultVtrackRequest(creative)

        and: "Flush metrics"
        flushMetrics(defaultPbsService)

        when: "PBS processes vtrack request"
        defaultPbsService.sendVtrackRequest(request, accountId)

        then: "prebid_cache.creative_size.xml metric should be updated"
        def metrics = defaultPbsService.sendCollectedMetricsRequest()
        def creativeSize = creative.bytes.length
        assert metrics[CACHE_REQUEST_OK_GLOBAL_METRIC] == initialValue + 1
        assert metrics[XML_CREATIVE_SIZE_GLOBAL_METRIC] == creativeSize

        and: "account.<account-id>.prebid_cache.creative_size.xml should be updated"
        assert metrics[CACHE_REQUEST_OK_ACCOUNT_METRIC.formatted(accountId)] == 1
        assert metrics[XML_CREATIVE_SIZE_ACCOUNT_METRIC.formatted(accountId)] == creativeSize
    }

    def "PBS should update prebid_cache.creative_size.json metric when json creative is received"() {
        given: "Current value of metric prebid_cache.requests.ok"
        def initialValue = getCurrentMetricValue(defaultPbsService, CACHE_REQUEST_OK_GLOBAL_METRIC)

        and: "Default BidRequest with cache, targeting"
        def bidRequest = BidRequest.defaultBidRequest.tap {
            it.enableCache()
        }

        and: "Default basic bid with banner creative"
        def asset = new Asset(id: PBSUtils.randomNumber)
        def bidResponse = BidResponse.getDefaultBidResponse(bidRequest).tap {
            seatbid[0].bid[0].adm = new Adm(assets: [asset])
        }

        and: "Set bidder response"
        bidder.setResponse(bidRequest.id, bidResponse)

        when: "PBS processes auction request"
        defaultPbsService.sendAuctionRequest(bidRequest)

        then: "prebid_cache.creative_size.json should be update"
        def adm = bidResponse.seatbid[0].bid[0].getAdm()
        def creativeSize = adm.bytes.length

        and: "prebid_cache.creative_size.json metric should be updated"
        def metrics = defaultPbsService.sendCollectedMetricsRequest()
        assert metrics[CACHE_REQUEST_OK_GLOBAL_METRIC] == initialValue + 1
        assert metrics[JSON_CREATIVE_SIZE_GLOBAL_METRIC] == creativeSize

        and: "account.<account-id>.prebid_cache.creative_size.json should be update"
        assert metrics[CACHE_REQUEST_OK_ACCOUNT_METRIC.formatted(bidRequest.accountId)] == 1
        assert metrics[JSON_CREATIVE_SIZE_ACCOUNT_METRIC.formatted(bidRequest.accountId)] == creativeSize
    }

    def "PBS should cache bids when targeting is specified"() {
        given: "Default BidRequest with cache, targeting"
        def bidRequest = BidRequest.defaultBidRequest.tap {
            it.enableCache()
            it.ext.prebid.targeting = new Targeting()
        }

        when: "PBS processes auction request"
        defaultPbsService.sendAuctionRequest(bidRequest)

        then: "PBS should call PBC"
        assert prebidCache.getRequestCount(bidRequest.imp[0].id) == 1

        and: "PBS call shouldn't include api-key"
        assert !prebidCache.getRequestHeaders(bidRequest.imp[0].id)[PBS_API_HEADER]
    }

    def "PBS should cache bids without api-key header when targeting is specified and api-key-secured disabled"() {
        given: "Pbs config with disabled api-key-secured and pbc.api.key"
        def apiKey = PBSUtils.randomString
        def pbsService = pbsServiceFactory.getService(['pbc.api.key': apiKey, 'cache.api-key-secured': 'false'])

        and: "Default BidRequest with cache, targeting"
        def bidRequest = BidRequest.defaultBidRequest.tap {
            it.enableCache()
            it.ext.prebid.targeting = new Targeting()
        }

        when: "PBS processes auction request"
        pbsService.sendAuctionRequest(bidRequest)

        then: "PBS should call PBC"
        assert prebidCache.getRequestCount(bidRequest.imp[0].id) == 1

        and: "PBS call shouldn't include api-key"
        assert !prebidCache.getRequestHeaders(bidRequest.imp[0].id)[PBS_API_HEADER]
    }

    def "PBS should cache bids with api-key header when targeting is specified and api-key-secured enabled"() {
        given: "Pbs config with api-key-secured and pbc.api.key"
        def apiKey = PBSUtils.randomString
        def pbsService = pbsServiceFactory.getService(['pbc.api.key': apiKey, 'cache.api-key-secured': 'true'])

        and: "Default BidRequest with cache, targeting"
        def bidRequest = BidRequest.defaultBidRequest.tap {
            it.enableCache()
            it.ext.prebid.targeting = new Targeting()
        }

        when: "PBS processes auction request"
        pbsService.sendAuctionRequest(bidRequest)

        then: "PBS should call PBC"
        assert prebidCache.getRequestCount(bidRequest.imp[0].id) == 1

        and: "PBS call should include api-key"
        assert prebidCache.getRequestHeaders(bidRequest.imp[0].id)[PBS_API_HEADER] == [apiKey]
    }

    def "PBS should cache banner bids with cache key that include account and datacenter short name when append-trace-info-to-cache-id enabled"() {
        given: "Pbs config with append-trace-info-to-cache-id"
        def serverDataCenter = PBSUtils.randomString
        def bannerHostTtl = PBSUtils.getRandomNumber(300, 1500)
        def pbsConfig = ['cache.default-ttl-seconds.banner'   : bannerHostTtl.toString(),
                         'datacenter-region'                  : serverDataCenter,
                         'cache.append-trace-info-to-cache-id': 'true'
        ]
        def pbsService = pbsServiceFactory.getService(pbsConfig)

        and: "Default BidRequest with cache, targeting"
        def bidRequest = BidRequest.defaultBidRequest.tap {
            it.enableCache()
            it.ext.prebid.targeting = new Targeting()
        }

        when: "PBS processes auction request"
        pbsService.sendAuctionRequest(bidRequest)

        then: "PBS should call PBC"
        assert prebidCache.getRequestCount(bidRequest.imp[0].id) == 1

        and: "PBS cache key should start with account and datacenter short name"
        def cacheKey = prebidCache.getRecordedRequests(bidRequest.imp.id.first).puts.flatten().first.key
        assert cacheKey.startsWith("${bidRequest.accountId}-${serverDataCenter.take(MAX_DATACENTER_REGION_LENGTH)}")

        and: "PBS cache key should have length equal to default UUID"
        assert cacheKey.length() == DEFAULT_UUID_LENGTH

        and: "PBS should include metrics for request"
        def metrics = pbsService.sendCollectedMetricsRequest()
        assert metrics[JSON_CREATIVE_TTL_ACCOUNT_METRIC.formatted(bidRequest.accountId)] == bannerHostTtl
        assert metrics[CACHE_REQUEST_OK_ACCOUNT_METRIC.formatted(bidRequest.accountId)] == 1

        cleanup: "Stop and remove pbs container"
        pbsServiceFactory.removeContainer(pbsConfig)
    }

    def "PBS should cache video bids with cache key that include account and datacenter short name when append-trace-info-to-cache-id enabled"() {
        given: "Pbs config with append-trace-info-to-cache-id"
        def serverDataCenter = PBSUtils.randomString
        def videoHostTtl = PBSUtils.getRandomNumber(300, 1500)
        def pbsConfig = ['cache.default-ttl-seconds.video'    : videoHostTtl.toString(),
                         'datacenter-region'                  : serverDataCenter,
                         'cache.append-trace-info-to-cache-id': 'true'
        ]
        def pbsService = pbsServiceFactory.getService(pbsConfig)

        and: "Default BidRequest with cache, targeting"
        def bidRequest = BidRequest.defaultVideoRequest.tap {
            it.enableCache()
            it.ext.prebid.targeting = new Targeting()
        }

        and: "Set bidder response"
        def bidResponse = BidResponse.getDefaultBidResponse(bidRequest)
        bidder.setResponse(bidRequest.id, bidResponse)

        when: "PBS processes auction request"
        pbsService.sendAuctionRequest(bidRequest)

        then: "PBS should call PBC"
        assert prebidCache.getRequestCount(bidRequest.imp[0].id) == 1

        and: "PBS cache key should start with account and datacenter short name"
        def cacheKey = prebidCache.getRecordedRequests(bidRequest.imp.id.first).puts.flatten().first.key
        assert cacheKey.startsWith("${bidRequest.accountId}-${serverDataCenter.take(MAX_DATACENTER_REGION_LENGTH)}")

        and: "PBS cache key should have length equal to default UUID"
        assert cacheKey.length() == DEFAULT_UUID_LENGTH

        and: "PBS should include metrics for request"
        def metrics = pbsService.sendCollectedMetricsRequest()
        assert metrics[JSON_CREATIVE_TTL_ACCOUNT_METRIC.formatted(bidRequest.accountId)] == videoHostTtl
        assert metrics[XML_CREATIVE_TTL_ACCOUNT_METRIC.formatted(bidRequest.accountId)] == videoHostTtl
        assert metrics[CACHE_REQUEST_OK_ACCOUNT_METRIC.formatted(bidRequest.accountId)] == 1

        cleanup: "Stop and remove pbs container"
        pbsServiceFactory.removeContainer(pbsConfig)
    }

    def "PBS should cache bids with cache key that include account when append-trace-info-to-cache-id enabled and datacenter is null"() {
        given: "Pbs config with append-trace-info-to-cache-id"
        def bannerHostTtl = PBSUtils.getRandomNumber(300, 1500)
        def pbsConfig = ['cache.default-ttl-seconds.banner'   : bannerHostTtl.toString(),
                         'datacenter-region'                  : null,
                         'cache.append-trace-info-to-cache-id': 'true'
        ]
        def pbsService = pbsServiceFactory.getService(pbsConfig)

        and: "Default BidRequest with cache, targeting"
        def bidRequest = BidRequest.defaultBidRequest.tap {
            it.enableCache()
            it.ext.prebid.targeting = new Targeting()
        }

        when: "PBS processes auction request"
        pbsService.sendAuctionRequest(bidRequest)

        then: "PBS should call PBC"
        assert prebidCache.getRequestCount(bidRequest.imp[0].id) == 1

        and: "PBS cache key should start with account and datacenter short name"
        def cacheKey = prebidCache.getRecordedRequests(bidRequest.imp.id.first).puts.flatten().first.key
        assert cacheKey.startsWith("${bidRequest.accountId}-")

        and: "PBS cache key should have length equal to default UUID"
        assert cacheKey.length() == DEFAULT_UUID_LENGTH

        and: "PBS should include metrics for request"
        def metrics = pbsService.sendCollectedMetricsRequest()
        assert metrics[JSON_CREATIVE_TTL_ACCOUNT_METRIC.formatted(bidRequest.accountId)] == bannerHostTtl
        assert metrics[CACHE_REQUEST_OK_ACCOUNT_METRIC.formatted(bidRequest.accountId)] == 1

        cleanup: "Stop and remove pbs container"
        pbsServiceFactory.removeContainer(pbsConfig)
    }

    def "PBS should cache bids without cache key when account ID is too large"() {
        given: "Pbs config with append-trace-info-to-cache-id"
        def serverDataCenter = PBSUtils.randomString
        def bannerHostTtl = PBSUtils.getRandomNumber(300, 1500)
        def pbsConfig = ['cache.default-ttl-seconds.banner'   : bannerHostTtl.toString(),
                         'datacenter-region'                  : serverDataCenter,
                         'cache.append-trace-info-to-cache-id': 'true'
        ]
        def pbsService = pbsServiceFactory.getService(pbsConfig)

        and: "Default BidRequest with cache, targeting and large account ID"
        def accountOverflowLength = DEFAULT_UUID_LENGTH - MAX_DATACENTER_REGION_LENGTH - 2
        def bidRequest = BidRequest.defaultBidRequest.tap {
            it.enableCache()
            it.ext.prebid.targeting = new Targeting()
            it.setAccountId(PBSUtils.getRandomString(accountOverflowLength))
        }

        when: "PBS processes auction request"
        pbsService.sendAuctionRequest(bidRequest)

        then: "PBS should call PBC"
        assert prebidCache.getRequestCount(bidRequest.imp[0].id) == 1

        and: "PBS shouldn't contain cache key"
        assert !prebidCache.getRecordedRequests(bidRequest.imp.id.first).puts.flatten().first.key

        and: "PBS should include metrics for request"
        def metrics = pbsService.sendCollectedMetricsRequest()
        assert metrics[JSON_CREATIVE_TTL_ACCOUNT_METRIC.formatted(bidRequest.accountId)] == bannerHostTtl
        assert metrics[CACHE_REQUEST_OK_ACCOUNT_METRIC.formatted(bidRequest.accountId)] == 1

        cleanup: "Stop and remove pbs container"
        pbsServiceFactory.removeContainer(pbsConfig)
    }

    def "PBS should cache bids without cache key when append-trace-info-to-cache-id disabled"() {
        given: "Pbs config with append-trace-info-to-cache-id"
        def bannerHostTtl = PBSUtils.getRandomNumber(300, 1500)
        def serverDataCenter = PBSUtils.randomString
        def pbsConfig = ['cache.default-ttl-seconds.banner'   : bannerHostTtl.toString(),
                         'datacenter-region'                  : serverDataCenter,
                         'cache.append-trace-info-to-cache-id': 'false'
        ]
        def pbsService = pbsServiceFactory.getService(pbsConfig)

        and: "Default BidRequest with cache, targeting"
        def bidRequest = BidRequest.defaultBidRequest.tap {
            it.enableCache()
            it.ext.prebid.targeting = new Targeting()
        }

        when: "PBS processes auction request"
        pbsService.sendAuctionRequest(bidRequest)

        then: "PBS should call PBC"
        assert prebidCache.getRequestCount(bidRequest.imp[0].id) == 1

        and: "PBS shouldn't contain cache key"
        assert !prebidCache.getRecordedRequests(bidRequest.imp.id.first).puts.flatten().first.key

        and: "PBS should include metrics for request"
        def metrics = pbsService.sendCollectedMetricsRequest()
        assert metrics[JSON_CREATIVE_TTL_ACCOUNT_METRIC.formatted(bidRequest.accountId)] == bannerHostTtl
        assert metrics[CACHE_REQUEST_OK_ACCOUNT_METRIC.formatted(bidRequest.accountId)] == 1

        cleanup: "Stop and remove pbs container"
        pbsServiceFactory.removeContainer(pbsConfig)
    }

    def "PBS should not cache bids when targeting isn't specified"() {
        given: "Default BidRequest with cache"
        def bidRequest = BidRequest.defaultBidRequest.tap {
            it.enableCache()
            it.ext.prebid.targeting = null
        }

        when: "PBS processes auction request"
        defaultPbsService.sendAuctionRequest(bidRequest)

        then: "PBS should not call PBC"
        assert prebidCache.getRequestCount(bidRequest.imp[0].id) == 0
    }

    def "PBS shouldn't response with seatbid.bid.adm in response when ext.prebid.cache.bids.returnCreative=false"() {
        given: "Default BidRequest with cache"
        def bidRequest = BidRequest.defaultBidRequest.tap {
            it.enableCache()
            it.ext.prebid.cache.bids.returnCreative = false
        }

        and: "Default basic bid with banner creative"
        def bidResponse = BidResponse.getDefaultBidResponse(bidRequest).tap {
            seatbid[0].bid[0].adm = new Adm(assets: [Asset.defaultAsset])
        }

        and: "Set bidder response"
        bidder.setResponse(bidRequest.id, bidResponse)

        when: "PBS processes auction request"
        def response = defaultPbsService.sendAuctionRequest(bidRequest)

        then: "Bid response shouldn't contain adm obj"
        assert !response.seatbid[0].bid[0].adm
    }

    def "PBS should response with seatbid.bid.adm in response when ext.prebid.cache.bids.returnCreative=true"() {
        given: "Default BidRequest with cache"
        def bidRequest = BidRequest.defaultBidRequest.tap {
            it.enableCache()
            it.ext.prebid.cache.bids.returnCreative = true
        }

        and: "Default basic bid with banner creative"
        def bidResponse = BidResponse.getDefaultBidResponse(bidRequest).tap {
            seatbid[0].bid[0].adm = new Adm(assets: [Asset.defaultAsset])
        }

        and: "Set bidder response"
        bidder.setResponse(bidRequest.id, bidResponse)

        when: "PBS processes auction request"
        def response = defaultPbsService.sendAuctionRequest(bidRequest)

        then: "Bid response should contain adm obj"
        assert response.seatbid[0].bid[0].adm == bidResponse.seatbid[0].bid[0].adm
    }

    def "PBS shouldn't response with seatbid.bid.adm in response when ext.prebid.cache.vastXml.returnCreative=false and video request"() {
        given: "Default BidRequest with cache"
        def bidRequest = BidRequest.defaultBidRequest.tap {
            it.enableCache()
            it.imp[0] = Imp.getDefaultImpression(VIDEO)
            it.ext.prebid.cache.vastXml.returnCreative = false
        }

        and: "Default basic bid with banner creative"
        def bidResponse = BidResponse.getDefaultBidResponse(bidRequest).tap {
            seatbid[0].bid[0].adm = new Adm(assets: [Asset.defaultAsset])
        }

        and: "Set bidder response"
        bidder.setResponse(bidRequest.id, bidResponse)

        when: "PBS processes auction request"
        def response = defaultPbsService.sendAuctionRequest(bidRequest)

        then: "Bid response shouldn't contain adm obj"
        assert !response.seatbid[0].bid[0].adm
    }

    def "PBS should response with seatbid.bid.adm in response when ext.prebid.cache.vastXml.returnCreative=#returnCreative and imp.#mediaType"() {
        given: "Default BidRequest with cache"
        def bidRequest = BidRequest.defaultBidRequest.tap {
            it.enableCache()
            it.imp[0] = Imp.getDefaultImpression(mediaType)
            it.ext.prebid.cache.vastXml.returnCreative = returnCreative
        }

        and: "Default basic bid with banner creative"
        def bidResponse = BidResponse.getDefaultBidResponse(bidRequest).tap {
            seatbid[0].bid[0].adm = new Adm(assets: [Asset.defaultAsset])
        }

        and: "Set bidder response"
        bidder.setResponse(bidRequest.id, bidResponse)

        when: "PBS processes auction request"
        def response = defaultPbsService.sendAuctionRequest(bidRequest)

        then: "Bid response should contain adm obj"
        assert response.seatbid[0].bid[0].adm == bidResponse.seatbid[0].bid[0].adm

        where:
        returnCreative | mediaType
        false          | BANNER
        true           | VIDEO
    }

    def "PBS should update prebid_cache.creative_size.xml metric and adding tracking xml when xml creative contain #wrapper and impression are valid xml value"() {
        given: "Current value of metric prebid_cache.requests.ok"
        def initialValue = getCurrentMetricValue(defaultPbsService, CACHE_REQUEST_OK_GLOBAL_METRIC)

        and: "Create and save enabled events config in account"
        def accountId = PBSUtils.randomNumber.toString()
        def account = new Account().tap {
            uuid = accountId
            config = new AccountConfig().tap {
                auction = new AccountAuctionConfig(events: new AccountEventsConfig(enabled: true))
            }
        }
        accountDao.save(account)

        and: "Vtrack request with custom tags"
        def payload = PBSUtils.randomString
        def creative = "<VAST version=\"3.0\"><Ad><${wrapper}><AdSystem>prebid.org wrapper</AdSystem>" +
                "<VASTAdTagURI>&lt;![CDATA[//${payload}]]&gt;</VASTAdTagURI>" +
                "<${impression}> &lt;![CDATA[ ]]&gt; </${impression}><Creatives></Creatives></${wrapper}></Ad></VAST>"
        def request = VtrackRequest.getDefaultVtrackRequest(creative)

        and: "Flush metrics"
        flushMetrics(defaultPbsService)

        when: "PBS processes vtrack request"
        defaultPbsService.sendVtrackRequest(request, accountId)

        then: "Vast xml is modified"
        def prebidCacheRequest = prebidCache.getXmlRecordedRequestsBody(payload)
        assert prebidCacheRequest.size() == 1
        assert prebidCacheRequest[0].contains("/event?t=imp&b=${request.puts[0].bidid}&a=$accountId&bidder=${request.puts[0].bidder}")

        and: "prebid_cache.creative_size.xml metric should be updated"
        def metrics = defaultPbsService.sendCollectedMetricsRequest()
        assert metrics[CACHE_REQUEST_OK_GLOBAL_METRIC] == initialValue + 1

        and: "account.<account-id>.prebid_cache.creative_size.xml should be updated"
        assert metrics[CACHE_REQUEST_OK_ACCOUNT_METRIC.formatted(accountId) as String] == 1

        where:
        wrapper                                     | impression
        " wrapper "                                 | " impression "
        PBSUtils.getRandomCase(" wrapper ")         | PBSUtils.getRandomCase(" impression ")
        "  wraPPer ${PBSUtils.getRandomString()}  " | "  imPreSSion ${PBSUtils.getRandomString()}"
        "    inLine    "                            | " ImpreSSion $PBSUtils.randomNumber"
        PBSUtils.getRandomCase(" inline ")          | " ${PBSUtils.getRandomCase(" impression ")} $PBSUtils.randomNumber "
        "  inline ${PBSUtils.getRandomString()}  "  | "   ImpreSSion    "
    }

<<<<<<< HEAD
    def "PBS shouldn't cache bids when targeting is specified and config cache is invalid"() {
        given: "Pbs config with cache"
        def INVALID_PREBID_CACHE_CONFIG = ["cache.path"  : CACHE_PATH,
                                           "cache.scheme": HTTP_SCHEME,
                                           "cache.host"  : CACHE_HOST]
        def pbsService = pbsServiceFactory.getService(INVALID_PREBID_CACHE_CONFIG)

        and: "Default BidRequest with cache, targeting"
        def bidRequest = BidRequest.defaultBidRequest.tap {
            it.enableCache()
        }

        when: "PBS processes auction request"
        def bidResponse = pbsService.sendAuctionRequest(bidRequest)

        then: "Response should contain error"
        assert bidResponse.ext?.errors[CACHE]*.code == [999]
        assert bidResponse.ext?.errors[CACHE]*.message[0] == ("Failed to resolve '${CACHE_HOST.tokenize(":")[0]}' [A(1)]")

        and: "Bid response targeting should contain value"
        assert bidResponse.seatbid[0].bid[0].ext.prebid.targeting.findAll { it.key.startsWith("hb_cache") }.isEmpty()

        and: "PBS shouldn't call PBC"
        assert prebidCache.getRequestCount(bidRequest.imp[0].id) == 0

        cleanup: "Stop and remove pbs container"
        pbsServiceFactory.removeContainer(INVALID_PREBID_CACHE_CONFIG)
    }

    def "PBS should cache bids and emit error when targeting is specified and config cache is valid and internal is invalid"() {
        given: "Pbs config with cache"
        def INVALID_PREBID_CACHE_CONFIG = ["cache.internal.path"  : CACHE_PATH,
                                           "cache.internal.scheme": HTTP_SCHEME,
                                           "cache.internal.host"  : CACHE_HOST]
        def pbsService = pbsServiceFactory.getService(INVALID_PREBID_CACHE_CONFIG)

        and: "Default BidRequest with cache, targeting"
        def bidRequest = BidRequest.defaultBidRequest.tap {
            it.enableCache()
        }

        when: "PBS processes auction request"
        def bidResponse = pbsService.sendAuctionRequest(bidRequest)

        then: "PBS should call PBC"
        assert prebidCache.getRequestCount(bidRequest.imp[0].id) == 0

        and: "Seat bid shouldn't be discarded"
        assert !bidResponse.seatbid.isEmpty()

        and: "Bid response targeting should contain value"
        assert bidResponse.seatbid[0].bid[0].ext.prebid.targeting.findAll { it.key.startsWith("hb_cache") }.isEmpty()

        and: "Debug should contain http call with empty response body"
        def cacheCall = bidResponse.ext.debug.httpcalls['cache'][0]
        assert cacheCall.responseBody == null
        assert cacheCall.uri == "${HTTP_SCHEME}://${networkServiceContainer.hostAndPort + INTERNAL_CACHE_PATH}"

        then: "Response should contain error"
        assert bidResponse.ext?.errors[CACHE]*.code == [999]
        assert bidResponse.ext?.errors[CACHE]*.message[0] == ("Failed to resolve '${CACHE_HOST.tokenize(":")[0]}' [A(1)]")

        cleanup: "Stop and remove pbs container"
        pbsServiceFactory.removeContainer(INVALID_PREBID_CACHE_CONFIG)
    }

    def "PBS should cache bids when targeting is specified and config cache is invalid and internal cache config valid"() {
        given: "Pbs config with cache"
        def INVALID_PREBID_CACHE_CONFIG = ["cache.path"  : CACHE_PATH,
                                           "cache.scheme": HTTPS_SCHEME,
                                           "cache.host"  : CACHE_HOST,]
        def VALID_INTERNAL_CACHE_CONFIG = ["cache.internal.scheme": HTTP_SCHEME,
                                           "cache.internal.host"  : "$networkServiceContainer.hostAndPort".toString(),
                                           "cache.internal.path"  : INTERNAL_CACHE_PATH,]
        def pbsService = pbsServiceFactory.getService(INVALID_PREBID_CACHE_CONFIG + VALID_INTERNAL_CACHE_CONFIG)

        and: "Default BidRequest with cache, targeting"
        def bidRequest = BidRequest.defaultBidRequest.tap {
            it.enableCache()
        }

        when: "PBS processes auction request"
        def bidResponse = pbsService.sendAuctionRequest(bidRequest)

        then: "PBS shouldn't call PBC"
        assert prebidCache.getRequestCount(bidRequest.imp[0].id) == 1

        and: "Bid response targeting should contain value"
        verifyAll (bidResponse?.seatbid[0]?.bid[0]?.ext?.prebid?.targeting as Map) {
            it.get("hb_cache_id")
            it.get("hb_cache_id_generic")
            it.get("hb_cache_path") == CACHE_PATH
            it.get("hb_cache_host") == CACHE_HOST
            it.get("hb_cache_path_generic".substring(0, TARGETING_PARAM_NAME_MAX_LENGTH)) == CACHE_PATH
            it.get("hb_cache_host_generic".substring(0, TARGETING_PARAM_NAME_MAX_LENGTH)) == CACHE_HOST
        }

        and: "Debug should contain http call"
        assert bidResponse.ext.debug.httpcalls['cache'][0].uri ==
                "${HTTPS_SCHEME}://${CACHE_HOST + CACHE_PATH}"

        cleanup: "Stop and remove pbs container"
        pbsServiceFactory.removeContainer(INVALID_PREBID_CACHE_CONFIG + VALID_INTERNAL_CACHE_CONFIG)
    }

    def "PBS should cache bids when targeting is specified and config cache and internal cache config valid"() {
        given: "Pbs config with cache"
        def VALID_INTERNAL_CACHE_CONFIG = ["cache.internal.scheme": HTTP_SCHEME,
                                           "cache.internal.host"  : "$networkServiceContainer.hostAndPort".toString(),
                                           "cache.internal.path"  : INTERNAL_CACHE_PATH]
        def pbsService = pbsServiceFactory.getService(VALID_INTERNAL_CACHE_CONFIG)

        and: "Default BidRequest with cache, targeting"
        def bidRequest = BidRequest.defaultBidRequest.tap {
            it.enableCache()
        }

        when: "PBS processes auction request"
        def bidResponse = pbsService.sendAuctionRequest(bidRequest)

        then: "PBS should call PBC"
        assert prebidCache.getRequestCount(bidRequest.imp[0].id) == 1

        and: "Bid response targeting should contain value"
        verifyAll (bidResponse.seatbid[0].bid[0].ext.prebid.targeting) {
            it.get("hb_cache_id")
            it.get("hb_cache_id_generic")
            it.get("hb_cache_path") == INTERNAL_CACHE_PATH
            it.get("hb_cache_host") == networkServiceContainer.hostAndPort.toString()
            it.get("hb_cache_path_generic".substring(0, TARGETING_PARAM_NAME_MAX_LENGTH)) == INTERNAL_CACHE_PATH
            it.get("hb_cache_host_generic".substring(0, TARGETING_PARAM_NAME_MAX_LENGTH)) == networkServiceContainer.hostAndPort.toString()
        }

        and: "Debug should contain http call"
        assert bidResponse.ext.debug.httpcalls['cache'][0].uri ==
                "${HTTP_SCHEME}://${networkServiceContainer.hostAndPort + INTERNAL_CACHE_PATH}"

        cleanup: "Stop and remove pbs container"
        pbsServiceFactory.removeContainer(VALID_INTERNAL_CACHE_CONFIG)
=======
    def "PBS should cache bids and add targeting values when account cache config #accountAuctionConfig"() {
        given: "Current value of metric prebid_cache.requests.ok"
        def initialValue = getCurrentMetricValue(defaultPbsService, CACHE_REQUEST_OK_GLOBAL_METRIC)

        and: "Default BidRequest with cache, targeting"
        def bidRequest = BidRequest.getDefaultVideoRequest().tap {
            it.enableCache()
        }

        and: "Account in the DB"
        def accountConfig = new AccountConfig(status: ACTIVE, auction: accountAuctionConfig)
        def account = new Account(uuid: bidRequest.accountId, config: accountConfig)
        accountDao.save(account)

        and: "Default bid response"
        def presetBidResponse = BidResponse.getDefaultBidResponse(bidRequest)
        bidder.setResponse(bidRequest.id, presetBidResponse)

        and: "Flush metrics"
        flushMetrics(defaultPbsService)

        when: "PBS processes auction request"
        def response = defaultPbsService.sendAuctionRequest(bidRequest)

        then: "PBS should call PBC"
        assert prebidCache.getRequestCount(bidRequest.imp[0].id) == 1

        and: "PBS response targeting contains bidder specific keys"
        def targetingKeyMap = response.seatbid?.first()?.bid?.first()?.ext?.prebid?.targeting
        assert targetingKeyMap.containsKey('hb_cache_id')
        assert targetingKeyMap.containsKey("hb_cache_id_${GENERIC}".toString())
        assert targetingKeyMap.containsKey('hb_uuid')
        assert targetingKeyMap.containsKey("hb_uuid_${GENERIC}".toString())

        and: "Metrics should be updated"
        def metrics = defaultPbsService.sendCollectedMetricsRequest()
        assert metrics[CACHE_REQUEST_OK_GLOBAL_METRIC] == initialValue + 1
        assert metrics[CACHE_REQUEST_OK_ACCOUNT_METRIC.formatted(bidRequest.accountId)] == 1

        where:
        accountAuctionConfig << [
                new AccountAuctionConfig(),
                new AccountAuctionConfig(cache: new AccountCacheConfig()),
                new AccountAuctionConfig(cache: new AccountCacheConfig(enabled: null)),
                new AccountAuctionConfig(cache: new AccountCacheConfig(enabled: true))
        ]
    }

    def "PBS shouldn't cache bids and add targeting values when account cache config disabled"() {
        given: "Current value of metric prebid_cache.requests.ok"
        def initialValue = getCurrentMetricValue(defaultPbsService, CACHE_REQUEST_OK_GLOBAL_METRIC)

        and: "Default BidRequest with cache, targeting"
        def bidRequest = BidRequest.getDefaultVideoRequest().tap {
            it.enableCache()
        }

        and: "Account with cache config"
        def accountAuctionConfig = new AccountAuctionConfig(cache: new AccountCacheConfig(enabled: false))
        def accountConfig = new AccountConfig(status: ACTIVE, auction: accountAuctionConfig)
        def account = new Account(uuid: bidRequest.accountId, config: accountConfig)
        accountDao.save(account)

        and: "Default bid response"
        def presetBidResponse = BidResponse.getDefaultBidResponse(bidRequest)
        bidder.setResponse(bidRequest.id, presetBidResponse)

        and: "Flush metrics"
        flushMetrics(defaultPbsService)

        when: "PBS processes auction request"
        def response = defaultPbsService.sendAuctionRequest(bidRequest)

        then: "PBS shouldn't call PBC"
        assert !prebidCache.getRequestCount(bidRequest.imp[0].id)

        and: "PBS response targeting shouldn't contains bidder specific keys"
        def targetingKeyMap = response.seatbid?.first()?.bid?.first()?.ext?.prebid?.targeting
        assert !targetingKeyMap.containsKey('hb_cache_id')
        assert !targetingKeyMap.containsKey("hb_cache_id_${GENERIC}".toString())
        assert !targetingKeyMap.containsKey('hb_uuid')
        assert !targetingKeyMap.containsKey("hb_uuid_${GENERIC}".toString())

        and: "Metrics shouldn't be updated"
        def metrics = defaultPbsService.sendCollectedMetricsRequest()
        assert metrics[CACHE_REQUEST_OK_GLOBAL_METRIC] == initialValue
        assert !metrics[CACHE_REQUEST_OK_ACCOUNT_METRIC.formatted(bidRequest.accountId)]
    }

    def "PBS should update prebid_cache.creative_size.xml metric when account cache config #enabledCacheConcfig"() {
        given: "Current value of metric prebid_cache.requests.ok"
        def okInitialValue = getCurrentMetricValue(defaultPbsService, CACHE_REQUEST_OK_GLOBAL_METRIC)

        and: "Default VtrackRequest"
        def accountId = PBSUtils.randomNumber.toString()
        def creative = encodeXml(Vast.getDefaultVastModel(PBSUtils.randomString))
        def request = VtrackRequest.getDefaultVtrackRequest(creative)

        and: "Create and save enabled events config in account"
        def account = new Account().tap {
            it.uuid = accountId
            it.config = new AccountConfig().tap {
                it.auction = new AccountAuctionConfig(cache: new AccountCacheConfig(enabled: enabledCacheConcfig))
            }
        }
        accountDao.save(account)

        and: "Flush metrics"
        flushMetrics(defaultPbsService)

        when: "PBS processes vtrack request"
        defaultPbsService.sendVtrackRequest(request, accountId)

        then: "prebid_cache.creative_size.xml metric should be updated"
        def metrics = defaultPbsService.sendCollectedMetricsRequest()
        def creativeSize = creative.bytes.length
        assert metrics[CACHE_REQUEST_OK_GLOBAL_METRIC] == okInitialValue + 1

        and: "account.<account-id>.prebid_cache.creative_size.xml should be updated"
        assert metrics[CACHE_REQUEST_OK_ACCOUNT_METRIC.formatted(accountId)] == 1
        assert metrics[XML_CREATIVE_SIZE_ACCOUNT_METRIC.formatted(accountId)] == creativeSize

        where:
        enabledCacheConcfig << [null, false, true]
>>>>>>> 8a86567e
    }
}<|MERGE_RESOLUTION|>--- conflicted
+++ resolved
@@ -15,12 +15,9 @@
 import org.prebid.server.functional.model.response.auction.BidResponse
 import org.prebid.server.functional.util.PBSUtils
 
-<<<<<<< HEAD
 import static org.prebid.server.functional.model.response.auction.ErrorType.CACHE
-=======
 import static org.prebid.server.functional.model.AccountStatus.ACTIVE
 import static org.prebid.server.functional.model.bidder.BidderName.GENERIC
->>>>>>> 8a86567e
 import static org.prebid.server.functional.model.response.auction.MediaType.BANNER
 import static org.prebid.server.functional.model.response.auction.MediaType.VIDEO
 import static org.prebid.server.functional.testcontainers.Dependencies.getNetworkServiceContainer
@@ -514,7 +511,6 @@
         "  inline ${PBSUtils.getRandomString()}  "  | "   ImpreSSion    "
     }
 
-<<<<<<< HEAD
     def "PBS shouldn't cache bids when targeting is specified and config cache is invalid"() {
         given: "Pbs config with cache"
         def INVALID_PREBID_CACHE_CONFIG = ["cache.path"  : CACHE_PATH,
@@ -654,7 +650,8 @@
 
         cleanup: "Stop and remove pbs container"
         pbsServiceFactory.removeContainer(VALID_INTERNAL_CACHE_CONFIG)
-=======
+    }
+
     def "PBS should cache bids and add targeting values when account cache config #accountAuctionConfig"() {
         given: "Current value of metric prebid_cache.requests.ok"
         def initialValue = getCurrentMetricValue(defaultPbsService, CACHE_REQUEST_OK_GLOBAL_METRIC)
@@ -779,6 +776,5 @@
 
         where:
         enabledCacheConcfig << [null, false, true]
->>>>>>> 8a86567e
     }
 }