package org.prebid.server.functional.tests.module.richmedia

import org.prebid.server.functional.model.config.AccountConfig
import org.prebid.server.functional.model.config.AccountHooksConfiguration
import org.prebid.server.functional.model.config.ExecutionPlan
import org.prebid.server.functional.model.config.HookId
import org.prebid.server.functional.model.config.PbsModulesConfig
import org.prebid.server.functional.model.db.Account
import org.prebid.server.functional.model.db.StoredResponse
import org.prebid.server.functional.model.request.auction.BidRequest
import org.prebid.server.functional.model.request.auction.RichmediaFilter
import org.prebid.server.functional.model.request.auction.StoredBidResponse
import org.prebid.server.functional.model.response.auction.AnalyticResult
import org.prebid.server.functional.model.response.auction.BidResponse
import org.prebid.server.functional.service.PrebidServerService
import org.prebid.server.functional.tests.module.ModuleBaseSpec
import org.prebid.server.functional.util.PBSUtils

import static org.prebid.server.functional.model.config.ModuleHookImplementation.PB_RICHMEDIA_FILTER_ALL_PROCESSED_RESPONSES
import static org.prebid.server.functional.model.response.auction.BidRejectionReason.RESPONSE_REJECTED_INVALID_CREATIVE
import static org.prebid.server.functional.model.config.ModuleName.PB_RICHMEDIA_FILTER
import static org.prebid.server.functional.model.bidder.BidderName.GENERIC
import static org.prebid.server.functional.model.config.Endpoint.OPENRTB2_AUCTION
import static org.prebid.server.functional.model.config.Stage.ALL_PROCESSED_BID_RESPONSES
import static org.prebid.server.functional.model.request.auction.TraceLevel.VERBOSE

class RichMediaFilterSpec extends ModuleBaseSpec {

    private static final String PATTERN_NAME = PBSUtils.randomString
    private static final String PATTERN_NAME_ACCOUNT = PBSUtils.randomString
    private static final Map<String, String> DISABLED_FILTER_SPECIFIC_PATTERN_NAME_CONFIG = getRichMediaFilterSettings(PATTERN_NAME, false)
    private static final Map<String, String> SPECIFIC_PATTERN_NAME_CONFIG = getRichMediaFilterSettings(PATTERN_NAME)
    private static final Map<String, String> SNAKE_SPECIFIC_PATTERN_NAME_CONFIG =  (getRichMediaFilterSettings(PATTERN_NAME) +
            ["hooks.host-execution-plan": encode(ExecutionPlan.getSingleEndpointExecutionPlan(OPENRTB2_AUCTION, PB_RICHMEDIA_FILTER, [ALL_PROCESSED_BID_RESPONSES]).tap {
                endpoints.values().first().stages.values().first().groups.first.hookSequenceSnakeCase = [new HookId(moduleCodeSnakeCase: PB_RICHMEDIA_FILTER.code, hookImplCodeSnakeCase: "${PB_RICHMEDIA_FILTER.code}-${ALL_PROCESSED_BID_RESPONSES.value}-hook")]
            })]).collectEntries { key, value -> [(key.toString()): value.toString()] }
<<<<<<< HEAD
=======

    private static final PrebidServerService pbsServiceWithDisabledMediaFilter = pbsServiceFactory.getService(DISABLED_FILTER_SPECIFIC_PATTERN_NAME_CONFIG)
    private static final PrebidServerService pbsServiceWithEnabledMediaFilter = pbsServiceFactory.getService(SPECIFIC_PATTERN_NAME_CONFIG)
    private static final PrebidServerService pbsServiceWithEnabledMediaFilterAndDifferentCaseStrategy = pbsServiceFactory.getService(SNAKE_SPECIFIC_PATTERN_NAME_CONFIG)

    def cleanupSpec() {
        pbsServiceFactory.removeContainer(DISABLED_FILTER_SPECIFIC_PATTERN_NAME_CONFIG)
        pbsServiceFactory.removeContainer(SPECIFIC_PATTERN_NAME_CONFIG)
        pbsServiceFactory.removeContainer(SNAKE_SPECIFIC_PATTERN_NAME_CONFIG)
    }
>>>>>>> f978b0ed

    private static PrebidServerService pbsServiceWithDisabledMediaFilter
    private static PrebidServerService pbsServiceWithEnabledMediaFilter
    private static PrebidServerService pbsServiceWithEnabledMediaFilterAndDifferentCaseStrategy

    def setupSpec() {
        pbsServiceWithDisabledMediaFilter = pbsServiceFactory.getService(DISABLED_FILTER_SPECIFIC_PATTERN_NAME_CONFIG)
        pbsServiceWithEnabledMediaFilter = pbsServiceFactory.getService(SPECIFIC_PATTERN_NAME_CONFIG)
        pbsServiceWithEnabledMediaFilterAndDifferentCaseStrategy = pbsServiceFactory.getService(SNAKE_SPECIFIC_PATTERN_NAME_CONFIG)
    }

    def cleanupSpec() {
        pbsServiceFactory.removeContainer(DISABLED_FILTER_SPECIFIC_PATTERN_NAME_CONFIG)
        pbsServiceFactory.removeContainer(SPECIFIC_PATTERN_NAME_CONFIG)
        pbsServiceFactory.removeContainer(SNAKE_SPECIFIC_PATTERN_NAME_CONFIG)
    }

    def "PBS should process request without rich media module when host config have empty settings"() {
        given: "BidRequest with stored response"
        def storedResponseId = PBSUtils.randomNumber
        def bidRequest = BidRequest.defaultBidRequest.tap {
            ext.prebid.returnAllBidStatus = true
            it.ext.prebid.trace = VERBOSE
            it.imp.first().ext.prebid.storedBidResponse = [new StoredBidResponse(id: storedResponseId, bidder: GENERIC)]
        }

        and: "Stored bid response in DB"
        def storedBidResponse = BidResponse.getDefaultBidResponse(bidRequest).tap {
            it.seatbid[0].bid[0].adm = PBSUtils.randomString
        }
        def storedResponse = new StoredResponse(responseId: storedResponseId, storedBidResponse: storedBidResponse)
        storedResponseDao.save(storedResponse)

        and: "Account with enabled richMedia config in the DB"
        def account = getAccountWithRichmediaFilter(bidRequest.accountId, filterMraid, mraidScriptPattern)
        accountDao.save(account)

        when: "PBS processes auction request"
        def response = pbsServiceWithMultipleModules.sendAuctionRequest(bidRequest)

        then: "Response header should contain seatbid"
        assert response.seatbid.size() == 1

        and: "Response shouldn't contain errors of invalid creation"
        assert !response.ext.errors

        and: "Response shouldn't contain analytics"
        assert !getAnalyticResults(response)

        where:
        filterMraid      | mraidScriptPattern
        true             | PBSUtils.randomString
        true             | null
        false            | null
        null             | null
    }

    def "PBS should process request without analytics when adm matches with pattern name and filter set to disabled in host config"() {
        given: "BidRequest with stored response"
        def storedResponseId = PBSUtils.randomNumber
        def bidRequest = BidRequest.defaultBidRequest.tap {
            ext.prebid.returnAllBidStatus = true
            it.ext.prebid.trace = VERBOSE
            it.imp.first().ext.prebid.storedBidResponse = [new StoredBidResponse(id: storedResponseId, bidder: GENERIC)]
        }

        and: "Stored bid response in DB"
        def storedBidResponse = BidResponse.getDefaultBidResponse(bidRequest).tap {
            it.seatbid[0].bid[0].adm = admValue as String
        }
        def storedResponse = new StoredResponse(responseId: storedResponseId, storedBidResponse: storedBidResponse)
        storedResponseDao.save(storedResponse)

        and: "Account in the DB"
        def account = new Account(uuid: bidRequest.accountId)
        accountDao.save(account)

        when: "PBS processes auction request"
        def response = pbsServiceWithDisabledMediaFilter.sendAuctionRequest(bidRequest)

        then: "Response header should contain seatbid"
        assert response.seatbid.size() == 1

        and: "Response shouldn't contain errors of invalid creation"
        assert !response.ext.errors

        and: "Response shouldn't contain analytics"
        assert !getAnalyticResults(response)

        where:
        admValue << [PATTERN_NAME, "${PBSUtils.randomString}-${PATTERN_NAME}", "${PATTERN_NAME}-${PBSUtils.randomString}"]
    }

    def "PBS should reject request with error and provide analytic when adm matches with pattern name and filter set to enabled in host config"() {
        given: "BidRequest with stored response"
        def storedResponseId = PBSUtils.randomNumber
        def bidRequest = BidRequest.defaultBidRequest.tap {
            ext.prebid.returnAllBidStatus = true
            it.ext.prebid.trace = VERBOSE
            it.imp.first().ext.prebid.storedBidResponse = [new StoredBidResponse(id: storedResponseId, bidder: GENERIC)]
        }

        and: "Stored bid response in DB"
        def storedBidResponse = BidResponse.getDefaultBidResponse(bidRequest).tap {
            it.seatbid[0].bid[0].adm = admValue as String
        }
        def storedResponse = new StoredResponse(responseId: storedResponseId, storedBidResponse: storedBidResponse)
        storedResponseDao.save(storedResponse)

        and: "Account in the DB"
        def account = new Account(uuid: bidRequest.accountId)
        accountDao.save(account)

        when: "PBS processes auction request"
        def response = pbsServiceWithEnabledMediaFilter.sendAuctionRequest(bidRequest)

        then: "Response header shouldn't contain any seatbid"
        assert !response.seatbid

        and: "Response should contain error of invalid creation for imp with code 350"
        assert response.ext.seatnonbid.size() == 1

        def seatNonBid = response.ext.seatnonbid[0]
        assert seatNonBid.seat == GENERIC.value
        assert seatNonBid.nonBid[0].impId == bidRequest.imp[0].id
        assert seatNonBid.nonBid[0].statusCode == RESPONSE_REJECTED_INVALID_CREATIVE

        and: "Add an entry to the analytics tag for this rejected bid response"
        def analyticsTags = getAnalyticResults(response)
        assert analyticsTags.size() == 1
        def analyticResult = analyticsTags.first()
        assert analyticResult == AnalyticResult.buildFromImp(bidRequest.imp.first())

        where:
        admValue << [PATTERN_NAME, "${PBSUtils.randomString}-${PATTERN_NAME}", "${PATTERN_NAME}.${PBSUtils.randomString}"]
    }

    def "PBS should process request without analytics when adm is #admValue and filter enabled in config"() {
        given: "BidRequest with stored response"
        def storedResponseId = PBSUtils.randomNumber
        def bidRequest = BidRequest.defaultBidRequest.tap {
            ext.prebid.returnAllBidStatus = true
            it.ext.prebid.trace = VERBOSE
            it.imp.first().ext.prebid.storedBidResponse = [new StoredBidResponse(id: storedResponseId, bidder: GENERIC)]
        }

        and: "Stored bid response in DB"
        def storedBidResponse = BidResponse.getDefaultBidResponse(bidRequest).tap {
            it.seatbid[0].bid[0].adm = admValue as String
        }
        def storedResponse = new StoredResponse(responseId: storedResponseId, storedBidResponse: storedBidResponse)
        storedResponseDao.save(storedResponse)

        and: "Account with enabled richMedia config in the DB"
        def account = getAccountWithRichmediaFilter(bidRequest.accountId, true, null)
        accountDao.save(account)

        when: "PBS processes auction request"
        def response = pbsServiceWithEnabledMediaFilter.sendAuctionRequest(bidRequest)

        then: "Response header should contain seatbid"
        assert response.seatbid.size() == 1

        and: "Response shouldn't contain errors of invalid creation"
        assert !response.ext.errors

        and: "Response shouldn't contain analytics"
        assert !getAnalyticResults(response)

        where:
        admValue << [null, '', PBSUtils.randomString]
    }

    def "PBS should prioritize account config and reject request with error and provide analytic when adm matches with pattern name and filter disabled in host config but enabled in account config"() {
        given: "BidRequest with stored response"
        def storedResponseId = PBSUtils.randomNumber
        def bidRequest = BidRequest.defaultBidRequest.tap {
            ext.prebid.returnAllBidStatus = true
            it.ext.prebid.trace = VERBOSE
            it.imp.first().ext.prebid.storedBidResponse = [new StoredBidResponse(id: storedResponseId, bidder: GENERIC)]
        }

        and: "Account with enabled richMedia config in the DB"
        def account = getAccountWithRichmediaFilter(bidRequest.accountId, true, PATTERN_NAME)
        accountDao.save(account)

        and: "Stored bid response in DB"
        def storedBidResponse = BidResponse.getDefaultBidResponse(bidRequest).tap {
            it.seatbid[0].bid[0].adm = admValue as String
        }
        def storedResponse = new StoredResponse(responseId: storedResponseId, storedBidResponse: storedBidResponse)
        storedResponseDao.save(storedResponse)

        when: "PBS processes auction request"
        def response = pbsServiceWithDisabledMediaFilter.sendAuctionRequest(bidRequest)

        then: "Response header shouldn't contain any seatbid"
        assert !response.seatbid

        and: "Response should contain error of invalid creation for imp with code 350"
        assert response.ext.seatnonbid.size() == 1

        def seatNonBid = response.ext.seatnonbid[0]
        assert seatNonBid.seat == GENERIC.value
        assert seatNonBid.nonBid[0].impId == bidRequest.imp[0].id
        assert seatNonBid.nonBid[0].statusCode == RESPONSE_REJECTED_INVALID_CREATIVE

        and: "Add an entry to the analytics tag for this rejected bid response"
        def analyticsTags = getAnalyticResults(response)
        assert analyticsTags.size() == 1
        def analyticResult = analyticsTags.first()
        assert analyticResult == AnalyticResult.buildFromImp(bidRequest.imp.first())

        where:
        admValue << [PATTERN_NAME, "${PBSUtils.randomString}-${PATTERN_NAME}", "${PATTERN_NAME}-${PBSUtils.randomString}"]
    }

    def "PBS should prioritize account config and process request without analytics when adm matches with pattern name and filter enabled in host config but disabled in account config"() {
        given: "BidRequest with stored response"
        def storedResponseId = PBSUtils.randomNumber
        def bidRequest = BidRequest.defaultBidRequest.tap {
            ext.prebid.returnAllBidStatus = true
            it.ext.prebid.trace = VERBOSE
            it.imp.first().ext.prebid.storedBidResponse = [new StoredBidResponse(id: storedResponseId, bidder: GENERIC)]
        }

        and: "Account with disabled richMedia config in the DB"
        def account = getAccountWithRichmediaFilter(bidRequest.accountId, false, PATTERN_NAME)
        accountDao.save(account)

        and: "Stored bid response in DB"
        def storedBidResponse = BidResponse.getDefaultBidResponse(bidRequest).tap {
            it.seatbid[0].bid[0].adm = admValue as String
        }
        def storedResponse = new StoredResponse(responseId: storedResponseId, storedBidResponse: storedBidResponse)
        storedResponseDao.save(storedResponse)

        when: "PBS processes auction request"
        def response = pbsServiceWithEnabledMediaFilter.sendAuctionRequest(bidRequest)

        then: "Response header should contain seatbid"
        assert response.seatbid.size() == 1

        and: "Response shouldn't contain errors of invalid creation"
        assert !response.ext.errors

        and: "Response shouldn't contain analytics"
        assert !getAnalyticResults(response)

        where:
        admValue << [PATTERN_NAME, "${PBSUtils.randomString}-${PATTERN_NAME}", "${PATTERN_NAME}-${PBSUtils.randomString}"]
    }

    def "PBS should prioritize account config and reject request with error and provide analytic when adm matches with account pattern and both host and account configs are enabled"() {
        given: "BidRequest with stored response"
        def storedResponseId = PBSUtils.randomNumber
        def bidRequest = BidRequest.defaultBidRequest.tap {
            ext.prebid.returnAllBidStatus = true
            it.ext.prebid.trace = VERBOSE
            it.imp.first().ext.prebid.storedBidResponse = [new StoredBidResponse(id: storedResponseId, bidder: GENERIC)]
        }

        and: "Account with enabled richMedia config in the DB"
        def account = getAccountWithRichmediaFilter(bidRequest.accountId, true, PATTERN_NAME_ACCOUNT)
        accountDao.save(account)

        and: "Stored bid response in DB"
        def storedBidResponse = BidResponse.getDefaultBidResponse(bidRequest).tap {
            it.seatbid[0].bid[0].adm = PATTERN_NAME_ACCOUNT
        }
        def storedResponse = new StoredResponse(responseId: storedResponseId, storedBidResponse: storedBidResponse)
        storedResponseDao.save(storedResponse)

        when: "PBS processes auction request"
        def response = pbsServiceWithEnabledMediaFilter.sendAuctionRequest(bidRequest)

        then: "Response header shouldn't contain any seatbid"
        assert !response.seatbid

        and: "Response should contain error of invalid creation for imp with code 350"
        assert response.ext.seatnonbid.size() == 1

        def seatNonBid = response.ext.seatnonbid[0]
        assert seatNonBid.seat == GENERIC.value
        assert seatNonBid.nonBid[0].impId == bidRequest.imp[0].id
        assert seatNonBid.nonBid[0].statusCode == RESPONSE_REJECTED_INVALID_CREATIVE

        and: "Add an entry to the analytics tag for this rejected bid response"
        def analyticsTags = getAnalyticResults(response)
        assert analyticsTags.size() == 1
        def analyticResult = analyticsTags.first()
        assert analyticResult == AnalyticResult.buildFromImp(bidRequest.imp.first())
    }

    def "PBS should prioritize account config and process request without analytics when adm matches with host pattern and both host and account configs are enabled"() {
        given: "BidRequest with stored response"
        def storedResponseId = PBSUtils.randomNumber
        def bidRequest = BidRequest.defaultBidRequest.tap {
            ext.prebid.returnAllBidStatus = true
            it.ext.prebid.trace = VERBOSE
            it.imp.first().ext.prebid.storedBidResponse = [new StoredBidResponse(id: storedResponseId, bidder: GENERIC)]
        }

        and: "Account with enabled richMedia config in the DB"
        def account = getAccountWithRichmediaFilter(bidRequest.accountId, true, PATTERN_NAME_ACCOUNT)
        accountDao.save(account)

        and: "Stored bid response in DB"
        def storedBidResponse = BidResponse.getDefaultBidResponse(bidRequest).tap {
            it.seatbid[0].bid[0].adm = PATTERN_NAME
        }
        def storedResponse = new StoredResponse(responseId: storedResponseId, storedBidResponse: storedBidResponse)
        storedResponseDao.save(storedResponse)

        when: "PBS processes auction request"
        def response = pbsServiceWithEnabledMediaFilter.sendAuctionRequest(bidRequest)

        then: "Response header should contain seatbid"
        assert response.seatbid.size() == 1

        and: "Response shouldn't contain errors of invalid creation"
        assert !response.ext.errors

        and: "Response shouldn't contain analytics"
        assert !getAnalyticResults(response)
    }

    def "PBS should process any request without analytics and errors when pb-richmedia-filter hook is disabled"() {
        given: "PBS with disabled pb-richmedia-filter hook"
        def pbsConfig = getRichMediaFilterSettings(PATTERN_NAME) +
                getModuleBaseSettings(PB_RICHMEDIA_FILTER, false) +
                ["hooks.host-execution-plan": null]
        def pbsServiceWithDisabledMediaFilterHook = pbsServiceFactory.getService(pbsConfig)

        and: "BidRequest with stored response"
        def storedResponseId = PBSUtils.randomNumber
        def bidRequest = BidRequest.defaultBidRequest.tap {
            ext.prebid.returnAllBidStatus = true
            it.ext.prebid.trace = VERBOSE
            it.imp.first().ext.prebid.storedBidResponse = [new StoredBidResponse(id: storedResponseId, bidder: GENERIC)]
        }

        and: "Account with enabled richMedia config in the DB"
        def richMediaFilterConfig = new PbsModulesConfig(pbRichmediaFilter: new RichmediaFilter(filterMraid: true, mraidScriptPattern: PATTERN_NAME_ACCOUNT))
        def accountConfig = new AccountConfig(hooks: new AccountHooksConfiguration(modules: richMediaFilterConfig))
        def account = new Account(uuid: bidRequest.accountId, config: accountConfig)
        accountDao.save(account)

        and: "Stored bid response in DB"
        def storedBidResponse = BidResponse.getDefaultBidResponse(bidRequest).tap {
            it.seatbid[0].bid[0].adm = admValue
        }
        def storedResponse = new StoredResponse(responseId: storedResponseId, storedBidResponse: storedBidResponse)
        storedResponseDao.save(storedResponse)

        when: "PBS processes auction request"
        def response = pbsServiceWithDisabledMediaFilterHook.sendAuctionRequest(bidRequest)

        then: "Response header should contain seatbid"
        assert response.seatbid.size() == 1

        and: "Response shouldn't contain errors of invalid creation"
        assert !response.ext.errors

        and: "Response shouldn't contain analytics"
        assert !getAnalyticResults(response)

        cleanup: "Stop and remove pbs container"
        pbsServiceFactory.removeContainer(pbsConfig)

        where:
        admValue << [PATTERN_NAME, PATTERN_NAME_ACCOUNT]
    }

    def "PBS should reject request with error and provide analytic when adm matches with pattern name and filter set to enabled in host config with different name case"() {
        given: "BidRequest with stored response"
        def storedResponseId = PBSUtils.randomNumber
        def bidRequest = BidRequest.defaultBidRequest.tap {
            ext.prebid.returnAllBidStatus = true
            it.ext.prebid.trace = VERBOSE
            it.imp.first().ext.prebid.storedBidResponse = [new StoredBidResponse(id: storedResponseId, bidder: GENERIC)]
        }

        and: "Stored bid response in DB"
        def storedBidResponse = BidResponse.getDefaultBidResponse(bidRequest).tap {
            it.seatbid[0].bid[0].adm = admValue as String
        }
        def storedResponse = new StoredResponse(responseId: storedResponseId, storedBidResponse: storedBidResponse)
        storedResponseDao.save(storedResponse)

        and: "Account in the DB"
        def account = new Account(uuid: bidRequest.accountId)
        accountDao.save(account)

        when: "PBS processes auction request"
        def response = pbsServiceWithEnabledMediaFilterAndDifferentCaseStrategy.sendAuctionRequest(bidRequest)

        then: "Response header shouldn't contain any seatbid"
        assert !response.seatbid

        and: "Response should contain error of invalid creation for imp with code 350"
        assert response.ext.seatnonbid.size() == 1

        def seatNonBid = response.ext.seatnonbid[0]
        assert seatNonBid.seat == GENERIC.value
        assert seatNonBid.nonBid[0].impId == bidRequest.imp[0].id
        assert seatNonBid.nonBid[0].statusCode == RESPONSE_REJECTED_INVALID_CREATIVE

        and: "Add an entry to the analytics tag for this rejected bid response"
        def analyticsTags = getAnalyticResults(response)
        assert analyticsTags.size() == 1
        def analyticResult = analyticsTags.first()
        assert analyticResult == AnalyticResult.buildFromImp(bidRequest.imp.first())

        where:
        admValue << [PATTERN_NAME, "${PBSUtils.randomString}-${PATTERN_NAME}", "${PATTERN_NAME}.${PBSUtils.randomString}"]
    }

    private static List<AnalyticResult> getAnalyticResults(BidResponse response) {
        response.ext.prebid.modules?.trace?.stages?.first()
                ?.outcomes?.first()?.groups?.first()
                ?.invocationResults?.first()?.analyticsTags?.activities
    }

    private static Account getAccountWithRichmediaFilter(String accountId, Boolean filterMraid, String mraidScriptPattern) {
        getAccountWithModuleConfig(accountId, [PB_RICHMEDIA_FILTER_ALL_PROCESSED_RESPONSES]).tap {
            it.config.hooks.modules.pbRichmediaFilter = new RichmediaFilter(filterMraid: filterMraid, mraidScriptPattern: mraidScriptPattern)
        }
    }
}<|MERGE_RESOLUTION|>--- conflicted
+++ resolved
@@ -34,29 +34,10 @@
             ["hooks.host-execution-plan": encode(ExecutionPlan.getSingleEndpointExecutionPlan(OPENRTB2_AUCTION, PB_RICHMEDIA_FILTER, [ALL_PROCESSED_BID_RESPONSES]).tap {
                 endpoints.values().first().stages.values().first().groups.first.hookSequenceSnakeCase = [new HookId(moduleCodeSnakeCase: PB_RICHMEDIA_FILTER.code, hookImplCodeSnakeCase: "${PB_RICHMEDIA_FILTER.code}-${ALL_PROCESSED_BID_RESPONSES.value}-hook")]
             })]).collectEntries { key, value -> [(key.toString()): value.toString()] }
-<<<<<<< HEAD
-=======
 
     private static final PrebidServerService pbsServiceWithDisabledMediaFilter = pbsServiceFactory.getService(DISABLED_FILTER_SPECIFIC_PATTERN_NAME_CONFIG)
     private static final PrebidServerService pbsServiceWithEnabledMediaFilter = pbsServiceFactory.getService(SPECIFIC_PATTERN_NAME_CONFIG)
     private static final PrebidServerService pbsServiceWithEnabledMediaFilterAndDifferentCaseStrategy = pbsServiceFactory.getService(SNAKE_SPECIFIC_PATTERN_NAME_CONFIG)
-
-    def cleanupSpec() {
-        pbsServiceFactory.removeContainer(DISABLED_FILTER_SPECIFIC_PATTERN_NAME_CONFIG)
-        pbsServiceFactory.removeContainer(SPECIFIC_PATTERN_NAME_CONFIG)
-        pbsServiceFactory.removeContainer(SNAKE_SPECIFIC_PATTERN_NAME_CONFIG)
-    }
->>>>>>> f978b0ed
-
-    private static PrebidServerService pbsServiceWithDisabledMediaFilter
-    private static PrebidServerService pbsServiceWithEnabledMediaFilter
-    private static PrebidServerService pbsServiceWithEnabledMediaFilterAndDifferentCaseStrategy
-
-    def setupSpec() {
-        pbsServiceWithDisabledMediaFilter = pbsServiceFactory.getService(DISABLED_FILTER_SPECIFIC_PATTERN_NAME_CONFIG)
-        pbsServiceWithEnabledMediaFilter = pbsServiceFactory.getService(SPECIFIC_PATTERN_NAME_CONFIG)
-        pbsServiceWithEnabledMediaFilterAndDifferentCaseStrategy = pbsServiceFactory.getService(SNAKE_SPECIFIC_PATTERN_NAME_CONFIG)
-    }
 
     def cleanupSpec() {
         pbsServiceFactory.removeContainer(DISABLED_FILTER_SPECIFIC_PATTERN_NAME_CONFIG)
