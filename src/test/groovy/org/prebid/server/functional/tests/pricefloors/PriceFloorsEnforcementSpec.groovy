package org.prebid.server.functional.tests.pricefloors

import org.prebid.server.functional.model.Currency
import org.prebid.server.functional.model.bidder.Generic
import org.prebid.server.functional.model.db.StoredRequest
import org.prebid.server.functional.model.db.StoredResponse
import org.prebid.server.functional.model.pricefloors.PriceFloorData
import org.prebid.server.functional.model.request.amp.AmpRequest
import org.prebid.server.functional.model.request.auction.BidAdjustmentFactors
import org.prebid.server.functional.model.request.auction.BidRequest
import org.prebid.server.functional.model.request.auction.ExtPrebidFloors
import org.prebid.server.functional.model.request.auction.ExtPrebidPriceFloorEnforcement
import org.prebid.server.functional.model.request.auction.MultiBid
import org.prebid.server.functional.model.request.auction.StoredAuctionResponse
import org.prebid.server.functional.model.request.auction.Targeting
import org.prebid.server.functional.model.response.auction.Bid
import org.prebid.server.functional.model.response.auction.BidResponse
import org.prebid.server.functional.model.response.auction.ErrorType
import org.prebid.server.functional.model.response.auction.SeatBid
import org.prebid.server.functional.util.PBSUtils

import static org.prebid.server.functional.model.Currency.USD
import static org.prebid.server.functional.model.bidder.BidderName.GENERIC
import static org.prebid.server.functional.model.request.auction.DistributionChannel.APP

class PriceFloorsEnforcementSpec extends PriceFloorsBaseSpec {

    def "PBS should make PF enforcement for amp request when stored request #descriprion rules"() {
        given: "Default AmpRequest"
        def ampRequest = AmpRequest.defaultAmpRequest

        and: "Default stored request #descriprion rules "
        def alias = "genericAlias"
        def bidderParam = PBSUtils.randomNumber
        def bidderAliasParam = PBSUtils.randomNumber
        def ampStoredRequest = BidRequest.defaultStoredRequest.tap {
            ext.prebid.aliases = [(alias): GENERIC]
            imp[0].ext.prebid.bidder.genericAlias = new Generic(firstParam: bidderAliasParam)
            imp[0].ext.prebid.bidder.generic.firstParam = bidderParam
            ext.prebid.floors = floors
        }
        def storedRequest = StoredRequest.getDbStoredRequest(ampRequest, ampStoredRequest)
        storedRequestDao.save(storedRequest)

        and: "Account with enabled fetch and fetch.url in the DB"
        def account = getAccountWithEnabledFetch(ampRequest.account as String)
        accountDao.save(account)

        and: "Set Floors Provider response"
        def floorValue = PBSUtils.randomFloorValue
        def floorsResponse = PriceFloorData.priceFloorData.tap {
            modelGroups[0].values = [(rule): floorValue]
        }
        floorsProvider.setResponse(ampRequest.account as String, floorsResponse)

        and: "PBS cache rules"
        cacheFloorsProviderRules(ampRequest, floorValue)

        and: "Bid response for generic bidder"
        def bidResponse = BidResponse.getDefaultBidResponse(ampStoredRequest).tap {
            seatbid.first().bid.first().price = floorValue
        }
        bidder.setResponse(bidder.getRequest(bidderParam as String, "imp[0].ext.bidder.firstParam"), bidResponse)

        and: "Bid response for generic bidder alias"
        def lowerPrice = floorValue - 0.1
        def aliasBidResponse = BidResponse.getDefaultBidResponse(ampStoredRequest).tap {
            seatbid.first().bid.first().price = lowerPrice
        }
        bidder.setResponse(bidder.getRequest(bidderAliasParam as String, "imp[0].ext.bidder.firstParam"), aliasBidResponse)

        when: "PBS processes amp request"
        def response = floorsPbsService.sendAmpRequest(ampRequest)

        then: "PBS should suppress bids lower than floorRuleValue"
        def bidPrice = getRoundedTargetingValueWithDefaultPrecision(floorValue)
        verifyAll(response) {
            targeting["hb_pb_generic"] == bidPrice
            targeting["hb_pb"] == bidPrice
            !targeting["hb_pb_genericAlias"]
        }

        and: "PBS should log warning about bid suppression"
        assert response.ext?.warnings[ErrorType.GENERIC_ALIAS]*.code == [6]
        assert response.ext?.warnings[ErrorType.GENERIC_ALIAS]*.message ==
                ["Bid with id '${aliasBidResponse.seatbid[0].bid[0].id}' was rejected by floor enforcement: " +
                         "price $lowerPrice is below the floor $floorValue" as String]

        where:
        descriprion       | floors
        "doesn't contain" | null
        "contains"        | ExtPrebidFloors.extPrebidFloors
    }

    def "PBS should reject bids when ext.prebid.floors.enforcement.enforcePBS = #enforcePbs"() {
        given: "Default BidRequest"
        def bidRequest = BidRequest.defaultBidRequest.tap {
            ext.prebid.multibid = [new MultiBid(bidder: GENERIC, maxBids: 2)]
            ext.prebid.floors = new ExtPrebidFloors(enforcement: new ExtPrebidPriceFloorEnforcement(enforcePbs: enforcePbs))
        }

        and: "Account with enabled fetch, fetch.url in the DB"
        def account = getAccountWithEnabledFetch(bidRequest.site.publisher.id)
        accountDao.save(account)

        and: "Set Floors Provider response"
        def floorValue = PBSUtils.randomFloorValue
        def floorsResponse = PriceFloorData.priceFloorData.tap {
            modelGroups[0].values = [(rule): floorValue]
        }
        floorsProvider.setResponse(bidRequest.site.publisher.id, floorsResponse)

        and: "PBS cache rules"
        cacheFloorsProviderRules(bidRequest, floorValue)

        and: "Bid response with 2 bids: price = floorValue, price < floorValue"
        def bidResponse = BidResponse.getDefaultBidResponse(bidRequest).tap {
            seatbid.first().bid << Bid.getDefaultBid(bidRequest.imp.first())
            seatbid.first().bid << Bid.getDefaultBid(bidRequest.imp.first())
            seatbid.first().bid[0].price = floorValue
            seatbid.first().bid[1].price = floorValue - 0.1
            seatbid.first().bid[2].price = floorValue - 0.2
        }
        bidder.setResponse(bidRequest.id, bidResponse)

        when: "PBS processes auction request"
        def response = floorsPbsService.sendAuctionRequest(bidRequest)

        then: "PBS should fetch data"
        assert response.seatbid?.first()?.bid?.collect { it.price } == [floorValue]

        and: "PBS should log warning about suppression all bids below the floor value "
        assert response.ext?.warnings[ErrorType.GENERIC]*.code == [6, 6]
        assert response.ext?.warnings[ErrorType.GENERIC]*.message ==
                ["Bid with id '${bidResponse.seatbid[0].bid[1].id}' was rejected by floor enforcement: " +
                         "price ${bidResponse.seatbid[0].bid[1].price} is below the floor $floorValue" as String,
                 "Bid with id '${bidResponse.seatbid[0].bid[2].id}' was rejected by floor enforcement: " +
                         "price ${bidResponse.seatbid[0].bid[2].price} is below the floor $floorValue" as String]

        where:
        enforcePbs << [true, null]
    }

    def "PBS should not reject bids when ext.prebid.floors.enforcement.enforcePBS = false"() {
        given: "Default BidRequest"
        def bidRequest = BidRequest.defaultBidRequest.tap {
            ext.prebid.multibid = [new MultiBid(bidder: GENERIC, maxBids: 2)]
            ext.prebid.floors = new ExtPrebidFloors(enforcement: new ExtPrebidPriceFloorEnforcement(enforcePbs: false))
        }

        and: "Account with enabled fetch, fetch.url in the DB"
        def account = getAccountWithEnabledFetch(bidRequest.site.publisher.id)
        accountDao.save(account)

        and: "Set Floors Provider response"
        def floorValue = PBSUtils.randomFloorValue
        def floorsResponse = PriceFloorData.priceFloorData.tap {
            modelGroups[0].values = [(rule): floorValue]
        }
        floorsProvider.setResponse(bidRequest.site.publisher.id, floorsResponse)

        and: "PBS cache rules"
        cacheFloorsProviderRules(bidRequest, floorValue)

        and: "Bid response with 2 bids: price = floorValue, price < floorValue"
        def bidResponse = BidResponse.getDefaultBidResponse(bidRequest).tap {
            seatbid.first().bid << Bid.getDefaultBid(bidRequest.imp.first())
            seatbid.first().bid.first().price = floorValue
            seatbid.first().bid.last().price = floorValue - 0.1
        }
        bidder.setResponse(bidRequest.id, bidResponse)

        when: "PBS processes auction request"
        def response = floorsPbsService.sendAuctionRequest(bidRequest)

        then: "PBS should fetch data"
        assert response.seatbid?.first()?.bid?.collect { it.price }?.sort() ==
                bidResponse.seatbid.first().bid.collect { it.price }.sort()
    }

    def "PBS should make PF enforcement when imp[].bidfloor/cur comes from request"() {
        given: "Default BidRequest with floors"
        def floorValue = PBSUtils.randomFloorValue
        def floorCur = USD
        def bidRequest = bidRequestClosure(floorValue, floorCur) as BidRequest

        and: "Account with disabled fetch in the DB"
        def account = getAccountWithEnabledFetch(bidRequest.site.publisher.id).tap {
            config.auction.priceFloors.fetch.enabled = false
        }
        accountDao.save(account)

        and: "Bid response with 2 bids: price = floorValue, price < floorValue"
        def bidResponse = BidResponse.getDefaultBidResponse(bidRequest).tap {
            seatbid.first().bid << Bid.getDefaultBid(bidRequest.imp.first())
            seatbid.first().bid.first().price = floorValue
            seatbid.first().bid.last().price = floorValue - 0.1
            cur = floorCur
        }
        bidder.setResponse(bidRequest.id, bidResponse)

        when: "PBS processes auction request"
        def response = floorsPbsService.sendAuctionRequest(bidRequest)

        then: "PBS should fetch data"
        assert response.seatbid?.first()?.bid?.collect { it.price } == [floorValue]

         where:
        bidRequestClosure << [{ BigDecimal floorValueObj, Currency floorCurObj -> bidRequestWithFloors.tap {
            cur = [floorCurObj]
            imp[0].bidFloor = PBSUtils.randomFloorValue
            imp[0].bidFloorCur = floorCurObj
            ext.prebid.floors.floorMin = floorValueObj
            ext.prebid.floors.data.modelGroups[0].values = [(rule): floorValueObj]
            ext.prebid.floors.data.modelGroups[0].currency = floorCurObj
        } },
           { BigDecimal floorValueObj, Currency floorCurObj -> bidRequestWithFloors.tap {
            cur = [floorCurObj]
            imp[0].bidFloor = floorValueObj
            imp[0].bidFloorCur = floorCurObj
            ext.prebid.floors = null
        } }]
    }

    def "PBS should suppress deal that are below the matched floor when enforce-deal-floors = true"() {
        given: "Pbs with PF configuration with enforceDealFloors"
        def defaultAccountConfigSettings = defaultAccountConfigSettings.tap {
            auction.priceFloors.enforceDealFloors = false
        }
        def pbsService = pbsServiceFactory.getService(floorsConfig +
                ["settings.default-account-config": encode(defaultAccountConfigSettings)])

        and: "Default basic  BidRequest with generic bidder with preferdeals = true"
        def bidRequest = BidRequest.defaultBidRequest.tap {
            ext.prebid.targeting = new Targeting(preferDeals: true)
            ext.prebid.floors = new ExtPrebidFloors(enforcement: new ExtPrebidPriceFloorEnforcement(floorDeals: true))
        }

        and: "Account with enabled fetch, fetch.url,enforceDealFloors in the DB"
        def account = getAccountWithEnabledFetch(bidRequest.site.publisher.id).tap {
            config.auction.priceFloors.enforceDealFloors = true
        }
        accountDao.save(account)

        and: "Set Floors Provider response"
        def floorValue = PBSUtils.randomFloorValue
        def floorsResponse = PriceFloorData.priceFloorData.tap {
            modelGroups[0].values = [(rule): floorValue]
        }
        floorsProvider.setResponse(bidRequest.site.publisher.id, floorsResponse)

        and: "PBS cache rules"
        cacheFloorsProviderRules(pbsService, bidRequest, floorValue)

        and: "Bid response with 2 bids: bid.price = floorValue, dealBid.price < floorValue"
        def bidResponse = BidResponse.getDefaultBidResponse(bidRequest).tap {
            seatbid.first().bid << Bid.getDefaultBid(bidRequest.imp.first())
            seatbid.first().bid.first().dealid = PBSUtils.randomNumber
            seatbid.first().bid.first().price = floorValue - 0.1
            seatbid.first().bid.last().price = floorValue
        }

        and: "Set bidder response"
        bidder.setResponse(bidRequest.id, bidResponse)

        when: "PBS processes auction request"
        def response = pbsService.sendAuctionRequest(bidRequest)

        then: "PBS should suppress bid lower than floorRuleValue"
        assert response.seatbid?.first()?.bid?.collect { it.id } == [bidResponse.seatbid.first().bid.last().id]
        assert response.seatbid.first().bid.collect { it.price } == [floorValue]
    }

    def "PBS should not suppress deal that are below the matched floor according to ext.prebid.floors.enforcement.enforcePBS"() {
        given: "Pbs with PF configuration with enforceDealFloors"
        def defaultAccountConfigSettings = defaultAccountConfigSettings.tap {
            auction.priceFloors.enforceDealFloors = pbsConfigEnforceDealFloors
        }
        def pbsService = pbsServiceFactory.getService(floorsConfig +
                ["settings.default-account-config": encode(defaultAccountConfigSettings)])

        and: "Default basic BidRequest with generic bidder with preferdeals = true"
        def bidRequest = BidRequest.defaultBidRequest.tap {
            ext.prebid.targeting = new Targeting(preferDeals: true)
            ext.prebid.floors = new ExtPrebidFloors(enforcement: new ExtPrebidPriceFloorEnforcement(floorDeals: floorDeals, enforcePbs: enforcePbs))
        }

        and: "Account with enabled fetch, fetch.url, enforceDealFloors in the DB"
        def account = getAccountWithEnabledFetch(bidRequest.site.publisher.id).tap {
            config.auction.priceFloors.enforceDealFloors = accountEnforceDealFloors
        }
        accountDao.save(account)

        and: "Set Floors Provider response"
        def floorValue = PBSUtils.randomFloorValue
        def floorsResponse = PriceFloorData.priceFloorData.tap {
            modelGroups[0].values = [(rule): floorValue]
        }
        floorsProvider.setResponse(bidRequest.site.publisher.id, floorsResponse)

        and: "PBS cache rules"
        cacheFloorsProviderRules(pbsService, bidRequest, floorValue)

        and: "Bid response with 2 bids: bid.price = floorValue, dealBid.price < floorValue"
        def dealBidPrice = floorValue - 0.1
        def bidResponse = BidResponse.getDefaultBidResponse(bidRequest).tap {
            seatbid.first().bid << Bid.getDefaultBid(bidRequest.imp.first())
            seatbid.first().bid.first().dealid = PBSUtils.randomNumber
            seatbid.first().bid.first().price = dealBidPrice
            seatbid.first().bid.last().price = floorValue
        }

        and: "Set bidder response"
        bidder.setResponse(bidRequest.id, bidResponse)

        when: "PBS processes auction request"
        def response = pbsService.sendAuctionRequest(bidRequest)

        then: "PBS should choose bid with deal"
        assert response.seatbid?.first()?.bid?.first()?.id == bidResponse.seatbid.first().bid.first().id
        assert response.seatbid.first().bid.collect { it.price } == [dealBidPrice]

        where:
        pbsConfigEnforceDealFloors | enforcePbs | accountEnforceDealFloors | floorDeals
        true                       | null       | false                    | true
        false                      | false      | true                     | true
        false                      | null       | true                     | false
    }

    def "PBS should suppress any bids below the matched floor when fetch.enforce-floors-rate = 100 in account config"() {
        given: "Pbs with PF configuration with minMaxAgeSec"
        def defaultAccountConfigSettings = defaultAccountConfigSettings.tap {
            auction.priceFloors.enforceFloorsRate = pbsConfigEnforceRate
        }
        def pbsService = pbsServiceFactory.getService(floorsConfig +
                ["settings.default-account-config": encode(defaultAccountConfigSettings)])

        and: "Default BidRequest"
        def bidRequest = BidRequest.defaultBidRequest.tap {
            ext.prebid.multibid = [new MultiBid(bidder: GENERIC, maxBids: 2)]
            ext.prebid.floors = new ExtPrebidFloors(enforcement: new ExtPrebidPriceFloorEnforcement(enforceRate: requestEnforceRate))
        }

        and: "Account with enabled fetch, fetch.url, enforceFloorsRate in the DB"
        def account = getAccountWithEnabledFetch(bidRequest.site.publisher.id).tap {
            config.auction.priceFloors.enforceFloorsRate = accountEnforceRate
        }
        accountDao.save(account)

        and: "Set Floors Provider response"
        def floorValue = PBSUtils.randomFloorValue
        def floorsResponse = PriceFloorData.priceFloorData.tap {
            modelGroups[0].values = [(rule): floorValue]
        }
        floorsProvider.setResponse(bidRequest.site.publisher.id, floorsResponse)

        and: "PBS cache rules"
        cacheFloorsProviderRules(pbsService, bidRequest, floorValue)

        and: "Bid response with 2 bids: price = floorValue, price < floorValue"
        def bidResponse = BidResponse.getDefaultBidResponse(bidRequest).tap {
            seatbid.first().bid << Bid.getDefaultBid(bidRequest.imp.first())
            seatbid.first().bid.first().price = floorValue - 0.1
            seatbid.first().bid.last().price = floorValue
        }

        and: "Set bidder response"
        bidder.setResponse(bidRequest.id, bidResponse)

        when: "PBS processes auction request"
        def response = pbsService.sendAuctionRequest(bidRequest)

        then: "PBS should suppress inappropriate bids"
        assert response.seatbid?.first()?.bid?.size() == 1
        assert response.seatbid?.first()?.bid?.first()?.id == bidResponse.seatbid.first().bid.last().id
        assert response.seatbid.first().bid.collect { it.price } == [floorValue]

        where:
        pbsConfigEnforceRate             | requestEnforceRate | accountEnforceRate
        PBSUtils.getRandomNumber(0, 100) | null               | 100
        100                              | 100                | null
        100                              | null               | null
    }

    def "PBS should not suppress any bids below the matched floor when fetch.enforce-floors-rate = 0 in account config"() {
        given: "Pbs with PF configuration with minMaxAgeSec"
        def defaultAccountConfigSettings = defaultAccountConfigSettings.tap {
            auction.priceFloors.enforceFloorsRate = pbsConfigEnforceFloorsRate
        }
        def pbsService = pbsServiceFactory.getService(floorsConfig +
                ["settings.default-account-config": encode(defaultAccountConfigSettings)])

        and: "Default BidRequest"
        def bidRequest = BidRequest.defaultBidRequest.tap {
            ext.prebid.multibid = [new MultiBid(bidder: GENERIC, maxBids: 2)]
            ext.prebid.floors = new ExtPrebidFloors(enforcement: new ExtPrebidPriceFloorEnforcement(enforceRate: enforceRate))
        }

        and: "Account with enabled fetch, fetch.url, enforceFloorsRate in the DB"
        def account = getAccountWithEnabledFetch(bidRequest.site.publisher.id).tap {
            config.auction.priceFloors.enforceFloorsRate = accountEnforceFloorsRate
        }
        accountDao.save(account)

        and: "Set Floors Provider response"
        def floorValue = PBSUtils.randomFloorValue
        def floorsResponse = PriceFloorData.priceFloorData.tap {
            modelGroups[0].values = [(rule): floorValue]
        }
        floorsProvider.setResponse(bidRequest.site.publisher.id, floorsResponse)

        and: "PBS cache rules"
        cacheFloorsProviderRules(pbsService, bidRequest, floorValue)

        and: "Bid response with 2 bids: price = floorValue, price < floorValue"
        def bidResponse = BidResponse.getDefaultBidResponse(bidRequest).tap {
            seatbid.first().bid << Bid.getDefaultBid(bidRequest.imp.first())
            seatbid.first().bid.first().price = floorValue - 0.1
            seatbid.first().bid.last().price = floorValue
        }

        and: "Set bidder response"
        bidder.setResponse(bidRequest.id, bidResponse)

        when: "PBS processes auction request"
        def response = pbsService.sendAuctionRequest(bidRequest)

        then: "PBS should not suppress bids"
        assert response.seatbid?.first()?.bid?.size() == 2
        assert response.seatbid.first().bid.collect { it.price } == [floorValue, floorValue - 0.1]

        where:
        pbsConfigEnforceFloorsRate       | enforceRate | accountEnforceFloorsRate
        PBSUtils.getRandomNumber(0, 100) | null        | 0
        0                                | 0           | null
        PBSUtils.getRandomNumber(0, 100) | 100         | 0
        PBSUtils.getRandomNumber(0, 100) | 0           | 100
        0                                | null        | null
    }

    def "PBS should suppress any bids below the adjusted floor value when ext.prebid.bidadjustmentfactors is defined"() {
        given: "BidRequest with bidAdjustment"
        def floorValue = PBSUtils.randomFloorValue
        BigDecimal bidAdjustment = 0.1
        def bidRequest = BidRequest.getDefaultBidRequest(APP).tap {
            ext.prebid.floors = new ExtPrebidFloors(enforcement: new ExtPrebidPriceFloorEnforcement(bidAdjustment: true))
            ext.prebid.bidAdjustmentFactors = new BidAdjustmentFactors(adjustments: [(GENERIC): bidAdjustment])
        }

        and: "Account with adjustForBidAdjustment in the DB"
        def account = getAccountWithEnabledFetch(bidRequest.app.publisher.id)
        accountDao.save(account)

        and: "Set Floors Provider response"
        def floorsResponse = PriceFloorData.priceFloorData.tap {
            modelGroups[0].values = [(rule): floorValue]
        }
        floorsProvider.setResponse(bidRequest.app.publisher.id, floorsResponse)

        and: "PBS cache rules"
        cacheFloorsProviderRules(bidRequest)

        and: "Bid response with 2 bids: bid.price = floorValue, dealBid.price < floorValue"
        def adjustedFloorValue = floorValue / bidAdjustment
        def bidResponse = BidResponse.getDefaultBidResponse(bidRequest).tap {
            seatbid.first().bid << Bid.getDefaultBid(bidRequest.imp.first())
            seatbid.first().bid.first().price = adjustedFloorValue
            seatbid.first().bid.last().price = adjustedFloorValue - 0.1
        }
        bidder.setResponse(bidRequest.id, bidResponse)

        when: "PBS processes auction request"
        def response = floorsPbsService.sendAuctionRequest(bidRequest)

        then: "PBS should suppress bid lower than floorRuleValue"
        assert response.seatbid?.first()?.bid?.collect { it.id } == [bidResponse.seatbid.first().bid.first().id]
        assert response.seatbid.first().bid.collect { it.price } == [floorValue]
    }

<<<<<<< HEAD
     def "PBS floors shouldn't enforce when floors property disabled"() {
        given: "BidRequestWithFloors with floors"
        def bidRequest = BidRequest.getDefaultBidRequest().tap {
            ext.prebid.floors = new ExtPrebidFloors(enabled: bidRequestFloors)
        }

        and: "Account with enabled fetch, fetch.url in the DB"
        def account = getAccountWithEnabledFetch(bidRequest.site.publisher.id).tap {
            config.auction.priceFloors.enabled = accountConfigFloors
        }
        accountDao.save(account)
        
        and: "Set Floors Provider response"
        def floorValue = PBSUtils.randomFloorValue
        def floorsResponse = PriceFloorData.priceFloorData.tap {
            modelGroups[0].values = [(rule): PBSUtils.randomFloorValue]
        }
        floorsProvider.setResponse(bidRequest.site.publisher.id, floorsResponse)

        and: "PBS cache rules"
        cacheFloorsProviderRules(bidRequest)
        
        and: "Bid response with bid price"
        def bidPrice = floorValue - 1
        def bidResponse = BidResponse.getDefaultBidResponse(bidRequest).tap {
            seatbid.first().bid.first().price = bidPrice
        }
        bidder.setResponse(bidRequest.id, bidResponse)
=======
    def "PBS floor enforcement shouldn't fail when bidder request was not made"() {
        given: "BidRequestWithFloors with Stored Auction Response and Floors enabled = #bidRequestFloors"
        def storedResponseId = PBSUtils.randomNumber
        def bidRequest = getBidRequestWithFloors().tap {
            ext.prebid.floors.enabled = bidRequestFloors
            imp[0].ext.prebid.storedAuctionResponse = new StoredAuctionResponse(id: storedResponseId)
        }

        and: "Stored response in DB"
        def storedAuctionResponse = SeatBid.getStoredResponse(bidRequest)
        def storedResponse = new StoredResponse(resid: storedResponseId, storedAuctionResponse: storedAuctionResponse)
        storedResponseDao.save(storedResponse)

        and: "Account with enabled fetch, fetch.url in the DB"
        def account = getAccountWithEnabledFetch(bidRequest.site.publisher.id)
        accountDao.save(account)
>>>>>>> e3c370d0

        when: "PBS processes auction request"
        def response = floorsPbsService.sendAuctionRequest(bidRequest)

<<<<<<< HEAD
        then: "PBS shouldn't suppress bid lower than floorRuleValue"
        assert response.seatbid.first().bid.collect { it.price } == [bidPrice]
        
        where:
        bidRequestFloors     | accountConfigFloors
        false                | true
        true                 | false
        false                | false
=======
        then: "Request shouldn't fail with an error"
        def thrown = noExceptionThrown()
        assert !thrown

        and: "PBS shouldn't log errors"
        assert !response.ext.errors

        where: bidRequestFloors << [true, false]
>>>>>>> e3c370d0
    }
}<|MERGE_RESOLUTION|>--- conflicted
+++ resolved
@@ -477,36 +477,6 @@
         assert response.seatbid.first().bid.collect { it.price } == [floorValue]
     }
 
-<<<<<<< HEAD
-     def "PBS floors shouldn't enforce when floors property disabled"() {
-        given: "BidRequestWithFloors with floors"
-        def bidRequest = BidRequest.getDefaultBidRequest().tap {
-            ext.prebid.floors = new ExtPrebidFloors(enabled: bidRequestFloors)
-        }
-
-        and: "Account with enabled fetch, fetch.url in the DB"
-        def account = getAccountWithEnabledFetch(bidRequest.site.publisher.id).tap {
-            config.auction.priceFloors.enabled = accountConfigFloors
-        }
-        accountDao.save(account)
-        
-        and: "Set Floors Provider response"
-        def floorValue = PBSUtils.randomFloorValue
-        def floorsResponse = PriceFloorData.priceFloorData.tap {
-            modelGroups[0].values = [(rule): PBSUtils.randomFloorValue]
-        }
-        floorsProvider.setResponse(bidRequest.site.publisher.id, floorsResponse)
-
-        and: "PBS cache rules"
-        cacheFloorsProviderRules(bidRequest)
-        
-        and: "Bid response with bid price"
-        def bidPrice = floorValue - 1
-        def bidResponse = BidResponse.getDefaultBidResponse(bidRequest).tap {
-            seatbid.first().bid.first().price = bidPrice
-        }
-        bidder.setResponse(bidRequest.id, bidResponse)
-=======
     def "PBS floor enforcement shouldn't fail when bidder request was not made"() {
         given: "BidRequestWithFloors with Stored Auction Response and Floors enabled = #bidRequestFloors"
         def storedResponseId = PBSUtils.randomNumber
@@ -523,29 +493,59 @@
         and: "Account with enabled fetch, fetch.url in the DB"
         def account = getAccountWithEnabledFetch(bidRequest.site.publisher.id)
         accountDao.save(account)
->>>>>>> e3c370d0
 
         when: "PBS processes auction request"
         def response = floorsPbsService.sendAuctionRequest(bidRequest)
 
-<<<<<<< HEAD
+        then: "Request shouldn't fail with an error"
+        def thrown = noExceptionThrown()
+        assert !thrown
+
+        and: "PBS shouldn't log errors"
+        assert !response.ext.errors
+
+        where: bidRequestFloors << [true, false]
+    }
+
+     def "PBS floors shouldn't enforce when floors property disabled"() {
+        given: "BidRequestWithFloors with floors"
+        def bidRequest = BidRequest.getDefaultBidRequest().tap {
+            ext.prebid.floors = new ExtPrebidFloors(enabled: bidRequestFloors)
+        }
+
+        and: "Account with enabled fetch, fetch.url in the DB"
+        def account = getAccountWithEnabledFetch(bidRequest.site.publisher.id).tap {
+            config.auction.priceFloors.enabled = accountConfigFloors
+        }
+        accountDao.save(account)
+
+        and: "Set Floors Provider response"
+        def floorValue = PBSUtils.randomFloorValue
+        def floorsResponse = PriceFloorData.priceFloorData.tap {
+            modelGroups[0].values = [(rule): PBSUtils.randomFloorValue]
+        }
+        floorsProvider.setResponse(bidRequest.site.publisher.id, floorsResponse)
+
+        and: "PBS cache rules"
+        cacheFloorsProviderRules(bidRequest)
+
+        and: "Bid response with bid price"
+        def bidPrice = floorValue - 1
+        def bidResponse = BidResponse.getDefaultBidResponse(bidRequest).tap {
+            seatbid.first().bid.first().price = bidPrice
+        }
+        bidder.setResponse(bidRequest.id, bidResponse)
+
+        when: "PBS processes auction request"
+        def response = floorsPbsService.sendAuctionRequest(bidRequest)
+
         then: "PBS shouldn't suppress bid lower than floorRuleValue"
         assert response.seatbid.first().bid.collect { it.price } == [bidPrice]
-        
+
         where:
         bidRequestFloors     | accountConfigFloors
         false                | true
         true                 | false
         false                | false
-=======
-        then: "Request shouldn't fail with an error"
-        def thrown = noExceptionThrown()
-        assert !thrown
-
-        and: "PBS shouldn't log errors"
-        assert !response.ext.errors
-
-        where: bidRequestFloors << [true, false]
->>>>>>> e3c370d0
     }
 }