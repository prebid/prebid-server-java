--- conflicted
+++ resolved
@@ -240,20 +240,6 @@
             regs.ext.gpc = null
         }
 
-<<<<<<< HEAD
-        and: "Set up gcp"
-        def gpc = "1"
-
-        when: "PBS processes auction request with headers"
-        privacyPbsService.sendAuctionRequest(bidRequest, ["Sec-GPC": gpc])
-
-        then: "Bidder request should contain gpc from header"
-        def bidderRequests = bidder.getBidderRequest(bidRequest.id)
-        assert bidderRequests.regs.ext.gpc == gpc.toInteger()
-    }
-
-    def "PBS shouldn't populate gpc when header sec-gpc hasn't 1 value"() {
-=======
         when: "PBS processes auction request with headers"
         privacyPbsService.sendAuctionRequest(bidRequest, ["Sec-GPC": gpcHeader])
 
@@ -266,45 +252,24 @@
     }
 
     def "PBS shouldn't populate gpc when header sec-gpc has #gpcInvalid value"() {
->>>>>>> 4b0aa715
         given: "Default bid request with gpc"
         def bidRequest = BidRequest.defaultBidRequest.tap {
             regs.ext.gpc = null
         }
 
         when: "PBS processes auction request with headers"
-<<<<<<< HEAD
-        privacyPbsService.sendAuctionRequest(bidRequest, ["Sec-GPC": PBSUtils.randomNumber.toString()])
-=======
         privacyPbsService.sendAuctionRequest(bidRequest, ["Sec-GPC": gpcInvalid])
->>>>>>> 4b0aa715
 
         then: "Bidder request shouldn't contain gpc from header"
         def bidderRequests = bidder.getBidderRequest(bidRequest.id)
         assert !bidderRequests.regs.ext
-<<<<<<< HEAD
-=======
 
         where:
         gpcInvalid << [PBSUtils.randomNumber as String, PBSUtils.randomNumber, PBSUtils.randomString, Boolean.TRUE]
->>>>>>> 4b0aa715
     }
 
     def "PBS should take precedence from request gpc when header sec-gpc has 1 value"() {
         given: "Default bid request with gpc"
-<<<<<<< HEAD
-        int randomNumber = PBSUtils.randomNumber
-        def bidRequest = BidRequest.defaultBidRequest.tap {
-            regs.ext.gpc = randomNumber
-        }
-
-        when: "PBS processes auction request with headers"
-        privacyPbsService.sendAuctionRequest(bidRequest, ["Sec-GPC": "1"])
-
-        then: "Bidder request should contain gpc from header"
-        def bidderRequests = bidder.getBidderRequest(bidRequest.id)
-        assert bidderRequests.regs.ext.gpc == randomNumber
-=======
         def randomGpc = PBSUtils.randomNumber as String
         def bidRequest = BidRequest.defaultBidRequest.tap {
             regs.ext.gpc = randomGpc
@@ -316,6 +281,5 @@
         then: "Bidder request should contain gpc from header"
         def bidderRequests = bidder.getBidderRequest(bidRequest.id)
         assert bidderRequests.regs.ext.gpc == randomGpc
->>>>>>> 4b0aa715
     }
 }