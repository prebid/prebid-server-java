--- conflicted
+++ resolved
@@ -20,7 +20,6 @@
 import org.prebid.server.functional.service.PrebidServerException
 import org.prebid.server.functional.service.PrebidServerService
 import org.prebid.server.functional.util.PBSUtils
-import spock.lang.IgnoreRest
 
 import static org.mockserver.model.HttpStatusCode.BAD_REQUEST_400
 import static org.prebid.server.functional.model.bidder.BidderName.GENERIC
@@ -419,7 +418,6 @@
         assert response.targeting.isEmpty()
     }
 
-<<<<<<< HEAD
     def "PBS amp should make right calculation for hb_pb targeting"() {
         given: "Default amp request"
         def ampRequest = AmpRequest.defaultAmpRequest
@@ -434,155 +432,12 @@
                     ranges = [new Range(max: 1.50,increment: 1.0),
                               new Range(max: 2.50,increment: 1.2)]}
             }
-=======
-    def "PBS auction should use default targeting prefix when ext.prebid.targeting.prefix is biggest that twenty"() {
-        given: "Bid request with long targeting prefix"
-        def prefix = PBSUtils.getRandomString(30)
-        def bidRequest = BidRequest.defaultBidRequest.tap {
-            ext.prebid.targeting = new Targeting(prefix: prefix)
-        }
-
-        when: "PBS processes auction request"
-        def response = defaultPbsService.sendAuctionRequest(bidRequest)
-
-        then: "PBS response should contain default targeting prefix"
-        def targeting = response.seatbid?.first()?.bid?.first()?.ext?.prebid?.targeting
-        assert targeting.size() == 6
-        assert targeting.keySet().every{it -> it.startsWith(DEFAULT_TARGETING_PREFIX)}
-    }
-
-    def "PBS auction should use default targeting prefix when auction.config.targeting.prefix is biggest that twenty"() {
-        given: "Bid request with targeting"
-        def prefix = PBSUtils.getRandomString(30)
-        def bidRequest = BidRequest.defaultBidRequest.tap {
-            ext.prebid.targeting = new Targeting()
-        }
-
-        and: "Account in the DB"
-        def config = new AccountAuctionConfig(targeting: new Targeting(prefix: prefix))
-        def account = new Account(uuid: bidRequest.accountId,config: new AccountConfig(auction: config) )
-        accountDao.save(account)
-
-        when: "PBS processes auction request"
-        def response = defaultPbsService.sendAuctionRequest(bidRequest)
-
-        then: "PBS response should contain default targeting prefix"
-        def targeting = response.seatbid?.first()?.bid?.first()?.ext?.prebid?.targeting
-        assert targeting.size() == 6
-        assert targeting.keySet().every{it -> it.startsWith(DEFAULT_TARGETING_PREFIX)}
-    }
-
-    def "PBS auction should default targeting prefix when ext.prebid.targeting.prefix is #prefix"() {
-        given: "Bid request with invalid targeting prefix"
-        def bidRequest = BidRequest.defaultBidRequest.tap {
-            ext.prebid.targeting = new Targeting(prefix: prefix)
-        }
-
-        when: "PBS processes auction request"
-        def response = defaultPbsService.sendAuctionRequest(bidRequest)
-
-        then: "PBS response should contain default targeting prefix"
-        def targeting = response.seatbid?.first()?.bid?.first()?.ext?.prebid?.targeting
-        assert targeting.size() == 6
-        assert targeting.keySet().every{it -> it.startsWith(DEFAULT_TARGETING_PREFIX)}
-
-        where: prefix << [null, ""]
-    }
-
-    def "PBS auction should default targeting prefix when auction.targeting.prefix is #prefix"() {
-        given: "Bid request with targeting"
-        def bidRequest = BidRequest.defaultBidRequest.tap {
-            ext.prebid.targeting = new Targeting()
-        }
-
-        and: "Account in the DB"
-        def config = new AccountAuctionConfig(targeting: new Targeting(prefix: prefix))
-        def account = new Account(uuid: bidRequest.accountId,config: new AccountConfig(auction: config) )
-        accountDao.save(account)
-
-        when: "PBS processes auction request"
-        def response = defaultPbsService.sendAuctionRequest(bidRequest)
-
-        then: "PBS response should contain default targeting prefix"
-        def targeting = response.seatbid?.first()?.bid?.first()?.ext?.prebid?.targeting
-        assert targeting.size() == 6
-        assert targeting.keySet().every{it -> it.startsWith(DEFAULT_TARGETING_PREFIX)}
-
-        where: prefix << [null, ""]
-    }
-
-    def "PBS auction should update targeting prefix when ext.prebid.targeting.prefix specified"() {
-        given: "Bid request with targeting prefix"
-        def prefix = PBSUtils.getRandomString(4) + "_"
-        def bidRequest = BidRequest.defaultBidRequest.tap {
-            ext.prebid.targeting = new Targeting(prefix: prefix)
-        }
-
-        when: "PBS processes auction request"
-        def response = defaultPbsService.sendAuctionRequest(bidRequest)
-
-        then: "PBS response should contain targeting with requested prefix"
-        def targeting = response.seatbid?.first()?.bid?.first()?.ext?.prebid?.targeting
-        assert !targeting.isEmpty()
-        assert targeting.keySet().every { it -> it.startsWith(prefix)}
-    }
-
-    def "PBS auction should update prefix name for targeting when account specified"() {
-        given: "Default bid request"
-        def prefix = PBSUtils.getRandomString(4) + "_"
-        def bidRequest = BidRequest.defaultBidRequest.tap {
-            ext.prebid.targeting = new Targeting()
-        }
-
-        and: "Account in the DB"
-        def config = new AccountAuctionConfig(targeting: new Targeting(prefix: prefix))
-        def account = new Account(uuid: bidRequest.accountId,config: new AccountConfig(auction: config) )
-        accountDao.save(account)
-
-        when: "PBS processes auction request"
-        def response = defaultPbsService.sendAuctionRequest(bidRequest)
-
-        then: "PBS response should contain targeting key with specified prefix in account level"
-        def targeting = response.seatbid?.first()?.bid?.first()?.ext?.prebid?.targeting
-        assert targeting.keySet().every { it -> it.startsWith(prefix)}
-    }
-
-    def "PBS auction should update targeting prefix and take precedence request level over account when prefix specified in both place"() {
-        given: "Default bid request"
-        def prefix = PBSUtils.getRandomString(4) + "_"
-        def bidRequest = BidRequest.defaultBidRequest.tap {
-            ext.prebid.targeting = new Targeting(prefix: prefix)
-        }
-
-        and: "Account in the DB"
-        def config = new AccountAuctionConfig(targeting: new Targeting(prefix: "account_"))
-        def account = new Account(uuid: bidRequest.accountId,config: new AccountConfig(auction: config) )
-        accountDao.save(account)
-
-        when: "PBS processes auction request"
-        def response = defaultPbsService.sendAuctionRequest(bidRequest)
-
-        then: "PBS response should contain targeting key with specified prefix in account level"
-        def targeting = response.seatbid?.first()?.bid?.first()?.ext?.prebid?.targeting
-        assert targeting.keySet().every { it -> it.startsWith(prefix)}
-    }
-
-    def "PBS amp should trim targeting prefix when ext.prebid.targeting.prefix targeting is biggest that twenty"() {
-        given: "Default AmpRequest"
-        def ampRequest = AmpRequest.defaultAmpRequest
-
-        and: "Default bid request"
-        def prefix = PBSUtils.getRandomString(30)
-        def ampStoredRequest = BidRequest.defaultBidRequest.tap {
-            ext.prebid.targeting = new Targeting(prefix: prefix)
->>>>>>> 96eda0b1
-        }
-
-        and: "Create and save stored request into DB"
-        def storedRequest = StoredRequest.getStoredRequest(ampRequest, ampStoredRequest)
-        storedRequestDao.save(storedRequest)
-
-<<<<<<< HEAD
+        }
+
+        and: "Create and save stored request into DB"
+        def storedRequest = StoredRequest.getStoredRequest(ampRequest, ampStoredRequest)
+        storedRequestDao.save(storedRequest)
+
         and: "Create and save stored response into DB"
         def storedBidResponse = BidResponse.getDefaultBidResponse(ampStoredRequest).tap {
             seatbid[0].bid[0].price = BigDecimal.valueOf(2)
@@ -628,7 +483,154 @@
         then: "Response should contain targeting hb_pb"
         def targetingKeyMap = response.seatbid?.first()?.bid?.first()?.ext?.prebid?.targeting
         assert targetingKeyMap["hb_pb"] == getRoundedTargetingValueWithDefaultPrecision(1.50)
-=======
+    }
+
+    def "PBS auction should use default targeting prefix when ext.prebid.targeting.prefix is biggest that twenty"() {
+        given: "Bid request with long targeting prefix"
+        def prefix = PBSUtils.getRandomString(30)
+        def bidRequest = BidRequest.defaultBidRequest.tap {
+            ext.prebid.targeting = new Targeting(prefix: prefix)
+        }
+
+        when: "PBS processes auction request"
+        def response = defaultPbsService.sendAuctionRequest(bidRequest)
+
+        then: "PBS response should contain default targeting prefix"
+        def targeting = response.seatbid?.first()?.bid?.first()?.ext?.prebid?.targeting
+        assert targeting.size() == 6
+        assert targeting.keySet().every{it -> it.startsWith(DEFAULT_TARGETING_PREFIX)}
+    }
+
+    def "PBS auction should use default targeting prefix when auction.config.targeting.prefix is biggest that twenty"() {
+        given: "Bid request with targeting"
+        def prefix = PBSUtils.getRandomString(30)
+        def bidRequest = BidRequest.defaultBidRequest.tap {
+            ext.prebid.targeting = new Targeting()
+        }
+
+        and: "Account in the DB"
+        def config = new AccountAuctionConfig(targeting: new Targeting(prefix: prefix))
+        def account = new Account(uuid: bidRequest.accountId,config: new AccountConfig(auction: config) )
+        accountDao.save(account)
+
+        when: "PBS processes auction request"
+        def response = defaultPbsService.sendAuctionRequest(bidRequest)
+
+        then: "PBS response should contain default targeting prefix"
+        def targeting = response.seatbid?.first()?.bid?.first()?.ext?.prebid?.targeting
+        assert targeting.size() == 6
+        assert targeting.keySet().every{it -> it.startsWith(DEFAULT_TARGETING_PREFIX)}
+    }
+
+    def "PBS auction should default targeting prefix when ext.prebid.targeting.prefix is #prefix"() {
+        given: "Bid request with invalid targeting prefix"
+        def bidRequest = BidRequest.defaultBidRequest.tap {
+            ext.prebid.targeting = new Targeting(prefix: prefix)
+        }
+
+        when: "PBS processes auction request"
+        def response = defaultPbsService.sendAuctionRequest(bidRequest)
+
+        then: "PBS response should contain default targeting prefix"
+        def targeting = response.seatbid?.first()?.bid?.first()?.ext?.prebid?.targeting
+        assert targeting.size() == 6
+        assert targeting.keySet().every{it -> it.startsWith(DEFAULT_TARGETING_PREFIX)}
+
+        where: prefix << [null, ""]
+    }
+
+    def "PBS auction should default targeting prefix when auction.targeting.prefix is #prefix"() {
+        given: "Bid request with targeting"
+        def bidRequest = BidRequest.defaultBidRequest.tap {
+            ext.prebid.targeting = new Targeting()
+        }
+
+        and: "Account in the DB"
+        def config = new AccountAuctionConfig(targeting: new Targeting(prefix: prefix))
+        def account = new Account(uuid: bidRequest.accountId,config: new AccountConfig(auction: config) )
+        accountDao.save(account)
+
+        when: "PBS processes auction request"
+        def response = defaultPbsService.sendAuctionRequest(bidRequest)
+
+        then: "PBS response should contain default targeting prefix"
+        def targeting = response.seatbid?.first()?.bid?.first()?.ext?.prebid?.targeting
+        assert targeting.size() == 6
+        assert targeting.keySet().every{it -> it.startsWith(DEFAULT_TARGETING_PREFIX)}
+
+        where: prefix << [null, ""]
+    }
+
+    def "PBS auction should update targeting prefix when ext.prebid.targeting.prefix specified"() {
+        given: "Bid request with targeting prefix"
+        def prefix = PBSUtils.getRandomString(4) + "_"
+        def bidRequest = BidRequest.defaultBidRequest.tap {
+            ext.prebid.targeting = new Targeting(prefix: prefix)
+        }
+
+        when: "PBS processes auction request"
+        def response = defaultPbsService.sendAuctionRequest(bidRequest)
+
+        then: "PBS response should contain targeting with requested prefix"
+        def targeting = response.seatbid?.first()?.bid?.first()?.ext?.prebid?.targeting
+        assert !targeting.isEmpty()
+        assert targeting.keySet().every { it -> it.startsWith(prefix)}
+    }
+
+    def "PBS auction should update prefix name for targeting when account specified"() {
+        given: "Default bid request"
+        def prefix = PBSUtils.getRandomString(4) + "_"
+        def bidRequest = BidRequest.defaultBidRequest.tap {
+            ext.prebid.targeting = new Targeting()
+        }
+
+        and: "Account in the DB"
+        def config = new AccountAuctionConfig(targeting: new Targeting(prefix: prefix))
+        def account = new Account(uuid: bidRequest.accountId,config: new AccountConfig(auction: config) )
+        accountDao.save(account)
+
+        when: "PBS processes auction request"
+        def response = defaultPbsService.sendAuctionRequest(bidRequest)
+
+        then: "PBS response should contain targeting key with specified prefix in account level"
+        def targeting = response.seatbid?.first()?.bid?.first()?.ext?.prebid?.targeting
+        assert targeting.keySet().every { it -> it.startsWith(prefix)}
+    }
+
+    def "PBS auction should update targeting prefix and take precedence request level over account when prefix specified in both place"() {
+        given: "Default bid request"
+        def prefix = PBSUtils.getRandomString(4) + "_"
+        def bidRequest = BidRequest.defaultBidRequest.tap {
+            ext.prebid.targeting = new Targeting(prefix: prefix)
+        }
+
+        and: "Account in the DB"
+        def config = new AccountAuctionConfig(targeting: new Targeting(prefix: "account_"))
+        def account = new Account(uuid: bidRequest.accountId,config: new AccountConfig(auction: config) )
+        accountDao.save(account)
+
+        when: "PBS processes auction request"
+        def response = defaultPbsService.sendAuctionRequest(bidRequest)
+
+        then: "PBS response should contain targeting key with specified prefix in account level"
+        def targeting = response.seatbid?.first()?.bid?.first()?.ext?.prebid?.targeting
+        assert targeting.keySet().every { it -> it.startsWith(prefix)}
+    }
+
+    def "PBS amp should trim targeting prefix when ext.prebid.targeting.prefix targeting is biggest that twenty"() {
+        given: "Default AmpRequest"
+        def ampRequest = AmpRequest.defaultAmpRequest
+
+        and: "Default bid request"
+        def prefix = PBSUtils.getRandomString(30)
+        def ampStoredRequest = BidRequest.defaultBidRequest.tap {
+            ext.prebid.targeting = new Targeting(prefix: prefix)
+        }
+
+        and: "Create and save stored request into DB"
+        def storedRequest = StoredRequest.getStoredRequest(ampRequest, ampStoredRequest)
+        storedRequestDao.save(storedRequest)
+
         when: "PBS processes amp request"
         def ampResponse = defaultPbsService.sendAmpRequest(ampRequest)
 
@@ -790,7 +792,6 @@
         def targeting = ampResponse.targeting
         assert !targeting.isEmpty()
         assert targeting.keySet().every { it -> it.startsWith(prefix)}
->>>>>>> 96eda0b1
     }
 
     private PrebidServerService getEnabledWinBidsPbsService() {
