package org.prebid.server.functional.tests

import org.prebid.server.functional.model.bidder.Generic
import org.prebid.server.functional.model.bidder.Openx
import org.prebid.server.functional.model.config.AccountAuctionConfig
import org.prebid.server.functional.model.config.AccountConfig
import org.prebid.server.functional.model.config.AccountRankingConfig
import org.prebid.server.functional.model.config.PriceGranularityType
import org.prebid.server.functional.model.db.Account
import org.prebid.server.functional.model.db.StoredImp
import org.prebid.server.functional.model.db.StoredRequest
import org.prebid.server.functional.model.db.StoredResponse
import org.prebid.server.functional.model.request.amp.AmpRequest
import org.prebid.server.functional.model.request.auction.AdServerTargeting
import org.prebid.server.functional.model.request.auction.BidRequest
import org.prebid.server.functional.model.request.auction.Imp
import org.prebid.server.functional.model.request.auction.MultiBid
import org.prebid.server.functional.model.request.auction.Native
import org.prebid.server.functional.model.request.auction.PrebidCache
import org.prebid.server.functional.model.request.auction.PrebidStoredRequest
import org.prebid.server.functional.model.request.auction.PriceGranularity
import org.prebid.server.functional.model.request.auction.Range
import org.prebid.server.functional.model.request.auction.StoredAuctionResponse
import org.prebid.server.functional.model.request.auction.StoredBidResponse
import org.prebid.server.functional.model.request.auction.Targeting
import org.prebid.server.functional.model.request.auction.Video
import org.prebid.server.functional.model.response.auction.Bid
import org.prebid.server.functional.model.response.auction.BidExt
import org.prebid.server.functional.model.response.auction.BidMediaType
import org.prebid.server.functional.model.response.auction.BidResponse
import org.prebid.server.functional.model.response.auction.ErrorType
import org.prebid.server.functional.model.response.auction.MediaType
import org.prebid.server.functional.model.response.auction.Prebid
import org.prebid.server.functional.model.response.auction.SeatBid
import org.prebid.server.functional.service.PrebidServerException
import org.prebid.server.functional.service.PrebidServerService
import org.prebid.server.functional.testcontainers.PbsConfig
import org.prebid.server.functional.testcontainers.scaffolding.Bidder
import org.prebid.server.functional.util.PBSUtils

import java.math.RoundingMode
import java.nio.charset.StandardCharsets

import static io.netty.handler.codec.http.HttpResponseStatus.BAD_REQUEST
import static org.prebid.server.functional.model.AccountStatus.ACTIVE
import static org.prebid.server.functional.model.bidder.BidderName.GENERIC
import static org.prebid.server.functional.model.bidder.BidderName.OPENX
import static org.prebid.server.functional.model.bidder.BidderName.WILDCARD
import static org.prebid.server.functional.model.config.PriceGranularityType.UNKNOWN
import static org.prebid.server.functional.model.response.auction.ErrorType.TARGETING
import static org.prebid.server.functional.model.response.auction.MediaType.VIDEO
import static org.prebid.server.functional.testcontainers.Dependencies.getNetworkServiceContainer

class TargetingSpec extends BaseSpec {

    private static final Integer TARGETING_PARAM_NAME_MAX_LENGTH = 20
    private static final Integer TARGETING_KEYS_SIZE = 14
    private static final Integer MAX_AMP_TARGETING_TRUNCATION_LENGTH = 11
    private static final String DEFAULT_TARGETING_PREFIX = "hb"
    private static final Integer TARGETING_PREFIX_LENGTH = 11
    private static final Integer MAX_BIDS_RANKING = 3
    private static final String HB_ENV_AMP = "amp"
    private static final Integer MAIN_RANK = 1
    private static final Integer SUBORDINATE_RANK = 2
<<<<<<< HEAD
    private static final String EMPTY_CPM = "0.0"
=======
    private static final Integer DEFAULT_TRUNCATE_CHARS = 20
    private static final Integer EXTENDED_TRUNCATE_CHARS = PbsConfig.targetingConfig.get('settings.targeting.truncate-attr-chars').toInteger()
    private static final Map<String, String> EMPTY_TARGETING_CONFIG = ['settings.targeting.truncate-attr-chars': null] as Map
    private static final Map<String, String> ONLY_WINNING_BIDS_CONFIG = ["auction.cache.only-winning-bids": "true"]
    private static final Map<String, String> DISABLED_ONLY_WINNING_BIDS_CONFIG = ["auction.cache.only-winning-bids": "false"]
    private static final String DROP_PREFIX_WARNING = "Key prefix value is dropped to default. " +
            "Decrease custom prefix length or increase truncateattrchars by %s"
    private static final String TRUNCATED_WARNING = "The following keys have been truncated:"

    private static final PrebidServerService pbsWithDefaultTargetingLength = pbsServiceFactory.getService(EMPTY_TARGETING_CONFIG)
    private static final PrebidServerService pbsWithOnlyWinningBids = pbsServiceFactory.getService(EMPTY_TARGETING_CONFIG + ONLY_WINNING_BIDS_CONFIG)
    private static final PrebidServerService pbsWithDisabledOnlyWinningBids = pbsServiceFactory.getService(EMPTY_TARGETING_CONFIG + DISABLED_ONLY_WINNING_BIDS_CONFIG)

    def cleanupSpec() {
        pbsServiceFactory.removeContainer(EMPTY_TARGETING_CONFIG + ONLY_WINNING_BIDS_CONFIG)
        pbsServiceFactory.removeContainer(EMPTY_TARGETING_CONFIG + DISABLED_ONLY_WINNING_BIDS_CONFIG)
        pbsServiceFactory.removeContainer(EMPTY_TARGETING_CONFIG)
    }
>>>>>>> 22040439

    def "PBS should include targeting bidder specific keys when alwaysIncludeDeals is true and deal bid wins"() {
        given: "Bid request with alwaysIncludeDeals = true"
        def bidRequest = BidRequest.defaultBidRequest.tap {
            it.ext.prebid.targeting = new Targeting(includeBidderKeys: false, alwaysIncludeDeals: true)
        }

        and: "Bid response with 2 bids where deal bid has higher price"
        def bidPrice = PBSUtils.randomPrice
        def dealBidPrice = bidPrice + 1
        def bidResponse = BidResponse.getDefaultBidResponse(bidRequest).tap {
            seatbid[0].bid << Bid.getDefaultBid(bidRequest.imp[0]).tap { it.price = bidPrice }
            seatbid[0].bid[0].dealid = PBSUtils.randomNumber
            seatbid[0].bid[0].price = dealBidPrice
        }

        and: "Set bidder response"
        bidder.setResponse(bidRequest.id, bidResponse)
        def bidderName = GENERIC.value

        when: "PBS processes auction request"
        def response = pbsWithDefaultTargetingLength.sendAuctionRequest(bidRequest)

        then: "PBS response targeting contains bidder specific keys"
        def targetingKeyMap = response.seatbid?.first()?.bid?.first()?.ext?.prebid?.targeting
        assert targetingKeyMap
        def notBidderKeys = targetingKeyMap.findAll { !it.key.endsWith(bidderName) }
        notBidderKeys.each { assert targetingKeyMap.containsKey("${it.key}_$bidderName" as String) }
    }

    def "PBS should not include targeting bidder specific keys when alwaysIncludeDeals flag is #condition"() {
        given: "Bid request with set alwaysIncludeDeals flag"
        def bidRequest = BidRequest.defaultBidRequest.tap {
            it.ext.prebid.targeting = new Targeting(includeBidderKeys: false, alwaysIncludeDeals: alwaysIncludeDeals)
        }

        and: "Bid response with 2 bids"
        def bidResponse = BidResponse.getDefaultBidResponse(bidRequest).tap {
            seatbid[0].bid << Bid.getDefaultBid(bidRequest.imp[0]).tap { it.price = bidPrice }
            seatbid[0].bid[0].dealid = PBSUtils.randomNumber
            seatbid[0].bid[0].price = dealBidPrice
        }

        and: "Set bidder response"
        bidder.setResponse(bidRequest.id, bidResponse)

        when: "PBS processes auction request"
        def response = pbsWithDefaultTargetingLength.sendAuctionRequest(bidRequest)

        then: "PBS response targeting contains bidder specific keys"
        def targetingKeyMap = response.seatbid?.first()?.bid?.first()?.ext?.prebid?.targeting
        assert targetingKeyMap
        targetingKeyMap.each { assert !it.key.endsWith(GENERIC.value) }

        where:
        condition                 || bidPrice                       || dealBidPrice   || alwaysIncludeDeals
        "false and deal bid wins" || PBSUtils.getRandomPrice(1, 10) || bidPrice + 0.5 || false
        "true and deal bid loses" || PBSUtils.getRandomPrice(1, 10) || bidPrice - 0.5 || true
    }

    def "PBS should not include bidder specific keys in bid response targeting when includeBidderKeys is #includeBidderKeys and cache.winningOnly is #winningOnly"() {
        given: "Bid request with set includeBidderKeys, winningOnly flags"
        def bidRequest = BidRequest.defaultBidRequest.tap {
            it.ext.prebid.targeting = new Targeting(includeBidderKeys: includeBidderKeys)
            it.ext.prebid.cache = new PrebidCache(winningOnly: winningOnly)
        }

        and: "Default bid response"
        def bidResponse = BidResponse.getDefaultBidResponse(bidRequest)
        bidder.setResponse(bidRequest.id, bidResponse)

        when: "PBS processes auction request"
        def response = pbsWithOnlyWinningBids.sendAuctionRequest(bidRequest)

        then: "PBS response targeting does not contain bidder specific keys"
        def targetingKeyMap = response.seatbid?.first()?.bid?.first()?.ext?.prebid?.targeting
        assert targetingKeyMap
        targetingKeyMap.each { assert !it.key.endsWith(GENERIC.value) }

        where:
        includeBidderKeys || winningOnly
        false             || null
        null              || true
        false             || false
        null              || null
    }

    def "PBS should include bidder specific keys in bid response targeting when includeBidderKeys is #includeBidderKeys and cache.winningOnly is #winningOnly"() {
        given: "Bid request with set includeBidderKeys, winningOnly flags"
        def bidRequest = BidRequest.defaultBidRequest.tap {
            it.ext.prebid.targeting = new Targeting(includeBidderKeys: includeBidderKeys)
            it.ext.prebid.cache = new PrebidCache(winningOnly: winningOnly)
        }

        and: "Default bid response"
        def bidResponse = BidResponse.getDefaultBidResponse(bidRequest)
        bidder.setResponse(bidRequest.id, bidResponse)
        def bidderName = GENERIC.value

        when: "PBS processes auction request"
        def response = pbsWithDisabledOnlyWinningBids.sendAuctionRequest(bidRequest)

        then: "PBS response targeting contains bidder specific keys"
        def targetingKeyMap = response.seatbid?.first()?.bid?.first()?.ext?.prebid?.targeting
        assert targetingKeyMap
        def notBidderKeys = targetingKeyMap.findAll { !it.key.endsWith(bidderName) }
        notBidderKeys.each { assert targetingKeyMap.containsKey("${it.key}_$bidderName" as String) }

        where:
        includeBidderKeys || winningOnly
        true              || null
        null              || false
        true              || false
        null              || null
    }

    def "PBS auction shouldn't throw an exception and don't populate targeting when targeting includeBidderKeys and includeWinners and includeFormat flags are false"() {
        given: "Default bid request with includeBidderKeys=false and includeWinners=false and includeFormat=false"
        def bidRequest = BidRequest.defaultBidRequest.tap {
            it.ext.prebid.targeting = new Targeting().tap {
                includeBidderKeys = false
                includeWinners = false
                includeFormat = false
            }
        }

        when: "Requesting PBS auction"
        def bidResponse = pbsWithDefaultTargetingLength.sendAuctionRequest(bidRequest)

        then: "PBS response shouldn't contain targeting in response"
        assert !bidResponse.seatbid?.first()?.bid?.first()?.ext?.prebid?.targeting
    }

    def "PBS amp shouldn't throw an exception and don't populate targeting when includeBidderKeys and includeWinners and includeFormat flags are false"() {
        given: "Default AmpRequest"
        def ampRequest = AmpRequest.defaultAmpRequest

        and: "Default bid request with includeBidderKeys=false and includeWinners=false and includeFormat=false"
        def ampStoredRequest = BidRequest.defaultBidRequest.tap {
            it.ext.prebid.targeting = new Targeting().tap {
                includeBidderKeys = false
                includeWinners = false
                includeFormat = false
            }
        }

        and: "Create and save stored request into DB"
        def storedRequest = StoredRequest.getStoredRequest(ampRequest, ampStoredRequest)
        storedRequestDao.save(storedRequest)

        when: "PBS processes amp request"
        def response = pbsWithDefaultTargetingLength.sendAmpRequest(ampRequest)

        then: "Amp response shouldn't contain targeting"
        assert !response.targeting
    }

    def "PBS should include only #presentDealKey deal specific targeting key when includeBidderKeys is #includeBidderKeys and includeWinners is #includeWinners"() {
        given: "Bid request with set includeBidderKeys and includeWinners flags"
        def bidRequest = BidRequest.defaultBidRequest.tap {
            it.ext.prebid.targeting = new Targeting(includeBidderKeys: includeBidderKeys, includeWinners: includeWinners)
        }

        and: "Deal specific bid response"
        def dealId = PBSUtils.randomNumber
        def bidResponse = BidResponse.getDefaultBidResponse(bidRequest).tap {
            seatbid[0].bid[0].dealid = dealId
        }

        and: "Set bidder response"
        bidder.setResponse(bidRequest.id, bidResponse)

        when: "PBS processes auction request"
        def response = pbsWithDefaultTargetingLength.sendAuctionRequest(bidRequest)

        then: "PBS response targeting includes only one deal specific key"
        def targetingKeyMap = response.seatbid?.first()?.bid?.first()?.ext?.prebid?.targeting
        assert targetingKeyMap
        assert !targetingKeyMap.containsKey(absentDealKey)

        def dealTargetingKey = targetingKeyMap.get(presentDealKey)
        assert dealTargetingKey
        assert dealTargetingKey == dealId as String

        where:
        includeBidderKeys || includeWinners || absentDealKey              || presentDealKey
        false             || true           || "hb_deal_" + GENERIC.value || "hb_deal"
        true              || false          || "hb_deal"                  || "hb_deal_" + GENERIC.value
    }

    def "PBS should copy amp query params to ext.prebid.amp.data when amp request specified"() {
        given: "Default AmpRequest"
        def ampRequest = AmpRequest.defaultAmpRequest

        and: "Default BidRequest"
        def ampStoredRequest = BidRequest.defaultBidRequest

        and: "Create and save stored request into DB"
        def storedRequest = StoredRequest.getStoredRequest(ampRequest, ampStoredRequest)
        storedRequestDao.save(storedRequest)

        when: "PBS processes amp request"
        pbsWithDefaultTargetingLength.sendAmpRequest(ampRequest)

        then: "Bidder request should contain amp query params in ext.prebid.amp.data"
        def bidderRequest = bidder.getBidderRequest(ampStoredRequest.id)
        verifyAll {
            ampRequest.tagId == bidderRequest.ext.prebid.amp.data.tagId
            ampRequest.debug == bidderRequest.ext.prebid.amp.data.debug
            ampRequest.curl == bidderRequest.ext.prebid.amp.data.curl
            ampRequest.account == bidderRequest.ext.prebid.amp.data.account
        }
    }

    def "PBS should populate amp response with custom targeting when custom targeting present in ext.prebid.adservertargeting"() {
        given: "Default AmpRequest"
        def ampRequest = AmpRequest.defaultAmpRequest

        and: "Default bid request with custom ad server targeting"
        def uuid = UUID.randomUUID().toString()
        def customBidRequest = "custom_bid_request"
        def customAmp = "custom_amp"
        def customStatic = "custom_static"
        def customValue = "static-value"
        def customBidder = "{{BIDDER}}_custom"
        def storedBidResponseId = PBSUtils.randomString
        def ampStoredRequest = BidRequest.defaultBidRequest.tap {
            ext.prebid.adServerTargeting = [
                    new AdServerTargeting().tap {
                        key = customBidRequest
                        source = "bidrequest"
                        value = "imp.id"
                    },
                    new AdServerTargeting().tap {
                        key = customAmp
                        source = "bidrequest"
                        value = "ext.prebid.amp.data.curl"
                    },
                    new AdServerTargeting().tap {
                        key = customStatic
                        source = "static"
                        value = "static-value"
                    },
                    new AdServerTargeting().tap {
                        key = "{{BIDDER}}_custom"
                        source = "bidresponse"
                        value = "seatbid.bid.price"
                    }]
            imp[0].tap {
                id = uuid
                ext.prebid.storedBidResponse = [new StoredBidResponse(id: storedBidResponseId, bidder: GENERIC)]
            }
        }

        and: "Create and save stored request into DB"
        def storedRequest = StoredRequest.getStoredRequest(ampRequest, ampStoredRequest)
        storedRequestDao.save(storedRequest)

        and: "Create and save stored response into DB"
        def storedBidResponse = BidResponse.getDefaultBidResponse(ampStoredRequest)
        def storedResponse = new StoredResponse(responseId: storedBidResponseId, storedBidResponse: storedBidResponse)
        storedResponseDao.save(storedResponse)

        when: "PBS processes amp request"
        def response = pbsWithDefaultTargetingLength.sendAmpRequest(ampRequest)

        then: "Amp response targeting should contain ad server targeting key"
        verifyAll {
            response.targeting[customBidRequest] == uuid
            response.targeting[customAmp] == ampRequest.curl
            response.targeting[customStatic] == customValue
            response.targeting[customBidder.replace("{{BIDDER}}", GENERIC.value)]
                    == storedBidResponse.seatbid[0].bid[0].price.stripTrailingZeros().toString()
        }
    }

    def "PBS shouldn't populate amp response with custom targeting when adServerTargeting contain incorrect fields"() {
        given: "Default AmpRequest"
        def ampRequest = AmpRequest.defaultAmpRequest

        and: "Default BidRequest"
        def customKey = "hb_custom_key"
        def ampStoredRequest = BidRequest.defaultBidRequest.tap {
            ext.prebid.adServerTargeting = [
                    new AdServerTargeting().tap {
                        key = customKey
                        source = customSource
                        value = customValue
                    }]
        }

        and: "Create and save stored request into DB"
        def storedRequest = StoredRequest.getStoredRequest(ampRequest, ampStoredRequest)
        storedRequestDao.save(storedRequest)

        when: "PBS processes amp request"
        def response = pbsWithDefaultTargetingLength.sendAmpRequest(ampRequest)

        then: "Amp response shouldn't contain custom targeting"
        assert !response.targeting[customKey]

        where:
        customSource  | customValue
        "bidrequest"  | "imp"
        "bidrequest"  | "ext.prebid.bogus"
        "bidresponse" | "seatbid.bid"
        "bidresponse" | "seatbid.bid.ext.bogus"
    }

    def "PBS should truncate target in amp response with custom targeting when targeting is biggest that twenty"() {
        given: "Default AmpRequest"
        def ampRequest = AmpRequest.defaultAmpRequest

        and: "Default bid request"
        def customKey = "hb_custom_key_that_is_too_long"
        def staticValue = "static_value"
        def ampStoredRequest = BidRequest.defaultBidRequest.tap {
            ext.prebid.adServerTargeting = [
                    new AdServerTargeting().tap {
                        key = customKey
                        source = "static"
                        value = staticValue
                    }]
        }

        and: "Create and save stored request into DB"
        def storedRequest = StoredRequest.getStoredRequest(ampRequest, ampStoredRequest)
        storedRequestDao.save(storedRequest)

        when: "PBS processes amp request"
        def response = pbsWithDefaultTargetingLength.sendAmpRequest(ampRequest)

        then: "Amp response shouldn't contain custom targeting with full naming"
        assert !response.targeting[customKey]

        and: "Amp response should contain custom truncate targeting"
        assert response.targeting[customKey.substring(0, TARGETING_PARAM_NAME_MAX_LENGTH)] == staticValue
    }

    def "PBS should auction populate ext.prebid.targeting with proper size when truncateTargetAttr is define"() {
        given: "PBs config with additional openx bidder"
        def pbsConfig = [
                "adapters.openx.enabled" : "true",
                "adapters.openx.endpoint": "$networkServiceContainer.rootUri/auction".toString()]
        def pbsWithDefaultTargetingLength = pbsServiceFactory.getService(pbsConfig)

        and: "Default bid request"
        def accountId = PBSUtils.randomNumber as String
        def bidRequest = BidRequest.defaultBidRequest.tap {
            setAccountId(accountId)
            imp[0].ext.prebid.bidder.openx = Openx.defaultOpenx
            imp[0].ext.prebid.bidder.generic = new Generic()
            ext.prebid.targeting = new Targeting()
        }

        and: "Account in the DB"
        def targetingLength = PBSUtils.getRandomNumber(2, 10)
        def account = new Account(uuid: accountId, truncateTargetAttr: targetingLength)
        accountDao.save(account)

        when: "PBS processes auction request"
        def response = pbsWithDefaultTargetingLength.sendAuctionRequest(bidRequest)

        then: "Response should contain targeting with corresponding length"
        assert response.seatbid.bid.ext.prebid.targeting
                .every(list -> list
                        .every(map -> map.keySet()
                                .every(key -> key.length() <= targetingLength)))

        cleanup: "Stop and remove pbs container"
        pbsServiceFactory.removeContainer(pbsConfig)
    }

    def "PBS should truncate targeting corresponding to value in account config when in account define truncate target attr"() {
        given: "Default amp request"
        def ampRequest = AmpRequest.defaultAmpRequest

        and: "Create and save stored request into DB"
        def storedRequest = StoredRequest.getStoredRequest(ampRequest, BidRequest.defaultStoredRequest)
        storedRequestDao.save(storedRequest)

        and: "Create and save account in the DB"
        def account = new Account(uuid: ampRequest.account, truncateTargetAttr: MAX_AMP_TARGETING_TRUNCATION_LENGTH)
        accountDao.save(account)

        when: "PBS processes amp request"
        def response = pbsWithDefaultTargetingLength.sendAmpRequest(ampRequest)

        then: "Response should contain in targeting key not biggest that max size define in account"
        assert response.targeting.keySet().every { str -> str.length() <= MAX_AMP_TARGETING_TRUNCATION_LENGTH }
    }

    def "PBS shouldn't populate targeting in response when truncate target attr less then eleven"() {
        given: "Default amp request"
        def ampRequest = AmpRequest.defaultAmpRequest

        and: "Default bid request"
        def ampStoredRequest = BidRequest.defaultBidRequest

        and: "Create and save stored request into DB"
        def storedRequest = StoredRequest.getStoredRequest(ampRequest, ampStoredRequest)
        storedRequestDao.save(storedRequest)

        and: "Create and save account in the DB"
        def account = new Account(uuid: ampRequest.account, truncateTargetAttr: PBSUtils.getRandomNumber(1, 10))
        accountDao.save(account)

        when: "PBS processes amp request"
        def response = pbsWithDefaultTargetingLength.sendAmpRequest(ampRequest)

        then: "Response shouldn't contain targeting"
        assert response.targeting.isEmpty()
    }

    def "PBS amp should use ranges.max value for hb_pb targeting when bid.price is greater than ranges.max"() {
        given: "Default amp request"
        def ampRequest = AmpRequest.defaultAmpRequest

        and: "Default bid request with targeting and stored bid response"
        def storedBidResponseId = PBSUtils.randomString
        def max = PBSUtils.randomDecimal
        def precision = 2
        def ampStoredRequest = BidRequest.defaultBidRequest.tap {
            imp[0].ext.prebid.storedBidResponse = [new StoredBidResponse(id: storedBidResponseId, bidder: GENERIC)]
            ext.prebid.targeting = Targeting.createWithAllValuesSetTo(true).tap {
                priceGranularity = new PriceGranularity().tap {
                    it.precision = precision
                    ranges = [new Range(max: max, increment: PBSUtils.randomDecimal)]
                }
            }
        }

        and: "Create and save stored request into DB"
        def storedRequest = StoredRequest.getStoredRequest(ampRequest, ampStoredRequest)
        storedRequestDao.save(storedRequest)

        and: "Create and save stored response into DB"
        def storedBidResponse = BidResponse.getDefaultBidResponse(ampStoredRequest).tap {
            seatbid[0].bid[0].price = max + 1
        }
        def storedResponse = new StoredResponse(responseId: storedBidResponseId, storedBidResponse: storedBidResponse)
        storedResponseDao.save(storedResponse)

        and: "Create and save account in the DB"
        def account = new Account(uuid: ampRequest.account)
        accountDao.save(account)

        when: "PBS processes amp request"
        def response = pbsWithDefaultTargetingLength.sendAmpRequest(ampRequest)

        then: "Response should contain targeting hb_pb"
        assert response.targeting["hb_pb"] == String.format("%,.2f", max.setScale(precision, RoundingMode.DOWN))
    }

    def "PBS auction should use ranges.max value for hb_pb targeting when bid.price is greater that ranges.max"() {
        given: "Default bid request"
        def storedBidResponseId = PBSUtils.randomString
        def max = PBSUtils.randomDecimal
        def precision = 2
        def bidRequest = BidRequest.defaultBidRequest.tap {
            imp[0].ext.prebid.storedBidResponse = [new StoredBidResponse(id: storedBidResponseId, bidder: GENERIC)]
            ext.prebid.targeting = Targeting.createWithAllValuesSetTo(true).tap {
                priceGranularity = new PriceGranularity().tap {
                    it.precision = precision
                    it.ranges = [new Range(max: max, increment: PBSUtils.randomDecimal)]
                }
            }
        }

        and: "Create and save stored response into DB"
        def storedBidResponse = BidResponse.getDefaultBidResponse(bidRequest).tap {
            seatbid[0].bid[0].price = max + 1
        }
        def storedResponse = new StoredResponse(responseId: storedBidResponseId, storedBidResponse: storedBidResponse)
        storedResponseDao.save(storedResponse)

        when: "PBS processes auction request"
        def response = pbsWithDefaultTargetingLength.sendAuctionRequest(bidRequest)

        then: "Response should contain targeting hb_pb"
        def targetingKeyMap = response.seatbid?.first()?.bid?.first()?.ext?.prebid?.targeting
        assert targetingKeyMap["hb_pb"] == String.format("%,.2f", max.setScale(precision, RoundingMode.DOWN))
    }

    def "PBS auction shouldn't delete bid and update targeting if price equal zero and dealId present"() {
        given: "Default bid request with stored response"
        def bidRequest = BidRequest.defaultBidRequest.tap {
            ext.prebid.targeting = Targeting.createWithAllValuesSetTo(true)
        }

        and: "Bid response with zero price"
        def bidResponse = BidResponse.getDefaultBidResponse(bidRequest).tap {
            seatbid[0].bid[0].price = 0
            seatbid[0].bid[0].dealid = PBSUtils.randomString
        }

        and: "Set bidder response"
        bidder.setResponse(bidRequest.id, bidResponse)

        when: "PBS processes auction request"
        def response = defaultPbsService.sendAuctionRequest(bidRequest)

        then: "Response should contain proper targeting hb_pb"
        def targetingKeyMap = response.seatbid?.first()?.bid?.first()?.ext?.prebid?.targeting
        assert targetingKeyMap["hb_pb"] == EMPTY_CPM
        assert targetingKeyMap["hb_pb_generic"] == EMPTY_CPM
    }

    def "PBS auction should use default targeting prefix when ext.prebid.targeting.prefix is biggest that twenty"() {
        given: "Bid request with long targeting prefix"
        def prefix = PBSUtils.getRandomString(30)
        def bidRequest = BidRequest.defaultBidRequest.tap {
            ext.prebid.targeting = new Targeting(prefix: prefix)
        }

        when: "PBS processes auction request"
        def response = pbsWithDefaultTargetingLength.sendAuctionRequest(bidRequest)

        then: "PBS response should contain default targeting prefix"
        def targeting = response.seatbid?.first()?.bid?.first()?.ext?.prebid?.targeting
        assert targeting.size() == 6
        assert targeting.keySet().every { it -> it.startsWith(DEFAULT_TARGETING_PREFIX) }
    }

    def "PBS auction should use default targeting prefix when auction.config.targeting.prefix is biggest that twenty"() {
        given: "Bid request with targeting"
        def prefix = PBSUtils.getRandomString(30)
        def bidRequest = BidRequest.defaultBidRequest.tap {
            ext.prebid.targeting = new Targeting()
        }

        and: "Account in the DB"
        def config = new AccountAuctionConfig(targeting: new Targeting(prefix: prefix))
        def account = new Account(uuid: bidRequest.accountId, config: new AccountConfig(auction: config))
        accountDao.save(account)

        when: "PBS processes auction request"
        def response = pbsWithDefaultTargetingLength.sendAuctionRequest(bidRequest)

        then: "PBS response should contain default targeting prefix"
        def targeting = response.seatbid?.first()?.bid?.first()?.ext?.prebid?.targeting
        assert targeting.size() == 6
        assert targeting.keySet().every { it -> it.startsWith(DEFAULT_TARGETING_PREFIX) }
    }

    def "PBS auction should default targeting prefix when ext.prebid.targeting.prefix is #prefix"() {
        given: "Bid request with invalid targeting prefix"
        def bidRequest = BidRequest.defaultBidRequest.tap {
            ext.prebid.targeting = new Targeting(prefix: prefix)
        }

        when: "PBS processes auction request"
        def response = pbsWithDefaultTargetingLength.sendAuctionRequest(bidRequest)

        then: "PBS response should contain default targeting prefix"
        def targeting = response.seatbid?.first()?.bid?.first()?.ext?.prebid?.targeting
        assert targeting.size() == 6
        assert targeting.keySet().every { it -> it.startsWith(DEFAULT_TARGETING_PREFIX) }

        where:
        prefix << [null, ""]
    }

    def "PBS auction should default targeting prefix when auction.targeting.prefix is #prefix"() {
        given: "Bid request with targeting"
        def bidRequest = BidRequest.defaultBidRequest.tap {
            ext.prebid.targeting = new Targeting()
        }

        and: "Account in the DB"
        def config = new AccountAuctionConfig(targeting: new Targeting(prefix: prefix))
        def account = new Account(uuid: bidRequest.accountId, config: new AccountConfig(auction: config))
        accountDao.save(account)

        when: "PBS processes auction request"
        def response = pbsWithDefaultTargetingLength.sendAuctionRequest(bidRequest)

        then: "PBS response should contain default targeting prefix"
        def targeting = response.seatbid?.first()?.bid?.first()?.ext?.prebid?.targeting
        assert targeting.size() == 6
        assert targeting.keySet().every { it -> it.startsWith(DEFAULT_TARGETING_PREFIX) }

        where:
        prefix << [null, ""]
    }

    def "PBS auction should update targeting prefix when ext.prebid.targeting.prefix specified"() {
        given: "Bid request with targeting prefix"
        def prefix = PBSUtils.getRandomString(4) + "_"
        def bidRequest = BidRequest.defaultBidRequest.tap {
            ext.prebid.targeting = new Targeting(prefix: prefix)
        }

        when: "PBS processes auction request"
        def response = pbsWithDefaultTargetingLength.sendAuctionRequest(bidRequest)

        then: "PBS response should contain targeting with requested prefix"
        def targeting = response.seatbid?.first()?.bid?.first()?.ext?.prebid?.targeting
        assert !targeting.isEmpty()
        assert targeting.keySet().every { it -> it.startsWith(prefix) }
    }

    def "PBS auction should update prefix name for targeting when account specified"() {
        given: "Default bid request"
        def prefix = PBSUtils.getRandomString(4) + "_"
        def bidRequest = BidRequest.defaultBidRequest.tap {
            ext.prebid.targeting = new Targeting()
        }

        and: "Account in the DB"
        def config = new AccountAuctionConfig(targeting: new Targeting(prefix: prefix))
        def account = new Account(uuid: bidRequest.accountId, config: new AccountConfig(auction: config))
        accountDao.save(account)

        when: "PBS processes auction request"
        def response = pbsWithDefaultTargetingLength.sendAuctionRequest(bidRequest)

        then: "PBS response should contain targeting key with specified prefix in account level"
        def targeting = response.seatbid?.first()?.bid?.first()?.ext?.prebid?.targeting
        assert targeting.keySet().every { it -> it.startsWith(prefix) }
    }

    def "PBS auction should update targeting prefix and take precedence request level over account when prefix specified in both place"() {
        given: "Default bid request"
        def prefix = PBSUtils.getRandomString(4) + "_"
        def bidRequest = BidRequest.defaultBidRequest.tap {
            ext.prebid.targeting = new Targeting(prefix: prefix)
        }

        and: "Account in the DB"
        def config = new AccountAuctionConfig(targeting: new Targeting(prefix: "account_"))
        def account = new Account(uuid: bidRequest.accountId, config: new AccountConfig(auction: config))
        accountDao.save(account)

        when: "PBS processes auction request"
        def response = pbsWithDefaultTargetingLength.sendAuctionRequest(bidRequest)

        then: "PBS response should contain targeting key with specified prefix in account level"
        def targeting = response.seatbid?.first()?.bid?.first()?.ext?.prebid?.targeting
        assert targeting.keySet().every { it -> it.startsWith(prefix) }
    }

    def "PBS amp should trim targeting prefix when ext.prebid.targeting.prefix targeting is biggest that twenty"() {
        given: "Default AmpRequest"
        def ampRequest = AmpRequest.defaultAmpRequest

        and: "Default bid request"
        def prefix = PBSUtils.getRandomString(30)
        def ampStoredRequest = BidRequest.defaultBidRequest.tap {
            ext.prebid.targeting = new Targeting(prefix: prefix)
        }

        and: "Create and save stored request into DB"
        def storedRequest = StoredRequest.getStoredRequest(ampRequest, ampStoredRequest)
        storedRequestDao.save(storedRequest)

        when: "PBS processes amp request"
        def ampResponse = pbsWithDefaultTargetingLength.sendAmpRequest(ampRequest)

        then: "Amp response should contain default targeting prefix"
        def targeting = ampResponse.targeting
        assert targeting.size() == TARGETING_KEYS_SIZE
        assert targeting.keySet().every { it -> it.startsWith(DEFAULT_TARGETING_PREFIX) }
    }

    def "PBS amp should trim targeting prefix when auction.config.targeting.prefix targeting is biggest that twenty"() {
        given: "Default AmpRequest"
        def ampRequest = AmpRequest.defaultAmpRequest

        and: "Default bid request"
        def ampStoredRequest = BidRequest.defaultBidRequest

        and: "Account in the DB"
        def prefix = PBSUtils.getRandomString(30)
        def config = new AccountAuctionConfig(targeting: new Targeting(prefix: prefix))
        def account = new Account(uuid: ampRequest.account, config: new AccountConfig(auction: config))
        accountDao.save(account)

        and: "Create and save stored request into DB"
        def storedRequest = StoredRequest.getStoredRequest(ampRequest, ampStoredRequest)
        storedRequestDao.save(storedRequest)

        when: "PBS processes amp request"
        def ampResponse = pbsWithDefaultTargetingLength.sendAmpRequest(ampRequest)

        then: "Amp response should contain targeting response with custom prefix"
        def targeting = ampResponse.targeting
        assert targeting.size() == TARGETING_KEYS_SIZE
        assert targeting.keySet().every { it -> it.startsWith(DEFAULT_TARGETING_PREFIX) }
    }

    def "PBS amp should default targeting prefix when auction.config.targeting.prefix is #prefix"() {
        given: "Default AmpRequest"
        def ampRequest = AmpRequest.defaultAmpRequest

        and: "Default bid request"
        def ampStoredRequest = BidRequest.defaultBidRequest

        and: "Create and save stored request into DB"
        def storedRequest = StoredRequest.getStoredRequest(ampRequest, ampStoredRequest)
        storedRequestDao.save(storedRequest)

        and: "Account in the DB"
        def config = new AccountAuctionConfig(targeting: new Targeting(prefix: prefix))
        def account = new Account(uuid: ampRequest.account, config: new AccountConfig(auction: config))
        accountDao.save(account)

        when: "PBS processes amp request"
        def ampResponse = pbsWithDefaultTargetingLength.sendAmpRequest(ampRequest)

        then: "Amp response should contain targeting response with custom prefix"
        def targeting = ampResponse.targeting
        assert !targeting.isEmpty()
        assert targeting.keySet().every { it -> it.startsWith(DEFAULT_TARGETING_PREFIX) }

        where:
        prefix << [null, ""]
    }

    def "PBS amp should default targeting prefix when ext.prebid.targeting is #prefix"() {
        given: "Default AmpRequest"
        def ampRequest = AmpRequest.defaultAmpRequest

        and: "Default bid request"
        def ampStoredRequest = BidRequest.defaultBidRequest.tap {
            ext.prebid.targeting = new Targeting(prefix: prefix)
        }

        and: "Create and save stored request into DB"
        def storedRequest = StoredRequest.getStoredRequest(ampRequest, ampStoredRequest)
        storedRequestDao.save(storedRequest)

        when: "PBS processes amp request"
        def ampResponse = pbsWithDefaultTargetingLength.sendAmpRequest(ampRequest)

        then: "Amp response should contain targeting response with custom prefix"
        def targeting = ampResponse.targeting
        assert !targeting.isEmpty()
        assert targeting.keySet().every { it -> it.startsWith(DEFAULT_TARGETING_PREFIX) }

        where:
        prefix << [null, ""]
    }

    def "PBS amp should update targeting prefix when specified in account prefix"() {
        given: "Default AmpRequest"
        def ampRequest = AmpRequest.defaultAmpRequest

        and: "Default bid request"
        def prefix = PBSUtils.getRandomString(4) + "_"
        def ampStoredRequest = BidRequest.defaultBidRequest

        and: "Create and save stored request into DB"
        def storedRequest = StoredRequest.getStoredRequest(ampRequest, ampStoredRequest)
        storedRequestDao.save(storedRequest)

        and: "Account in the DB"
        def config = new AccountAuctionConfig(targeting: new Targeting(prefix: prefix))
        def account = new Account(uuid: ampRequest.account, config: new AccountConfig(auction: config))
        accountDao.save(account)

        when: "PBS processes amp request"
        def ampResponse = pbsWithDefaultTargetingLength.sendAmpRequest(ampRequest)

        then: "Amp response should contain targeting response with custom prefix"
        def targeting = ampResponse.targeting
        assert !targeting.isEmpty()
        assert targeting.keySet().every { it -> it.startsWith(prefix) }
    }

    def "PBS amp should use custom prefix for targeting when stored request ext.prebid.targeting.prefix specified"() {
        given: "Default AmpRequest"
        def ampRequest = AmpRequest.defaultAmpRequest

        and: "Default bid request"
        def prefix = PBSUtils.getRandomString(4) + "_"
        def ampStoredRequest = BidRequest.defaultBidRequest.tap {
            ext.prebid.targeting = new Targeting(prefix: prefix)
        }

        and: "Create and save stored request into DB"
        def storedRequest = StoredRequest.getStoredRequest(ampRequest, ampStoredRequest)
        storedRequestDao.save(storedRequest)

        when: "PBS processes amp request"
        def ampResponse = pbsWithDefaultTargetingLength.sendAmpRequest(ampRequest)

        then: "Amp response should contain custom targeting prefix"
        def targeting = ampResponse.targeting
        assert !targeting.isEmpty()
        assert targeting.keySet().every { it -> it.startsWith(prefix) }
    }

    def "PBS amp should take precedence from ext.prebid.targeting.prefix when specified in account targeting prefix"() {
        given: "Default AmpRequest"
        def ampRequest = AmpRequest.defaultAmpRequest

        and: "Default bid request"
        def prefix = PBSUtils.getRandomString(4) + "_"
        def ampStoredRequest = BidRequest.defaultBidRequest.tap {
            ext.prebid.targeting = new Targeting(prefix: prefix)
        }

        and: "Create and save stored request into DB"
        def storedRequest = StoredRequest.getStoredRequest(ampRequest, ampStoredRequest)
        storedRequestDao.save(storedRequest)

        and: "Account in the DB"
        def config = new AccountAuctionConfig(targeting: new Targeting(prefix: "account_"))
        def account = new Account(uuid: ampRequest.account, config: new AccountConfig(auction: config))
        accountDao.save(account)

        when: "PBS processes amp request"
        def ampResponse = pbsWithDefaultTargetingLength.sendAmpRequest(ampRequest)

        then: "Amp response should contain targeting response with custom prefix"
        def targeting = ampResponse.targeting
        assert !targeting.isEmpty()
        assert targeting.keySet().every { it -> it.startsWith(prefix) }
    }

    def "PBS amp should move targeting key to imp.ext.data"() {
        given: "Create targeting"
        def targeting = new org.prebid.server.functional.model.request.amp.Targeting().tap {
            any = PBSUtils.randomString
        }

        and: "Encode Targeting to String"
        def encodeTargeting = URLEncoder.encode(encode(targeting), StandardCharsets.UTF_8)

        and: "Amp request with targeting"
        def ampRequest = AmpRequest.defaultAmpRequest.tap {
            it.targeting = encodeTargeting
        }

        and: "Default BidRequest"
        def ampStoredRequest = BidRequest.defaultBidRequest

        and: "Create and save stored request into DB"
        def storedRequest = StoredRequest.getStoredRequest(ampRequest, ampStoredRequest)
        storedRequestDao.save(storedRequest)

        when: "PBS processes amp request"
        pbsWithDefaultTargetingLength.sendAmpRequest(ampRequest)

        then: "Amp response should contain value from targeting in imp.ext.data"
        def bidderRequest = bidder.getBidderRequest(ampStoredRequest.id)
        assert bidderRequest.imp[0].ext.data.any == targeting.any
    }

    def "PBS amp should use long account targeting prefix when settings.targeting.truncate-attr-chars override"() {
        given: "Default AmpRequest"
        def ampRequest = AmpRequest.defaultAmpRequest

        and: "Bid request"
        def ampStoredRequest = BidRequest.defaultBidRequest

        and: "Create and save stored request into DB"
        def storedRequest = StoredRequest.getStoredRequest(ampRequest, ampStoredRequest)
        storedRequestDao.save(storedRequest)

        and: "Account in the DB"
        def prefix = PBSUtils.getRandomString(DEFAULT_TRUNCATE_CHARS - TARGETING_PREFIX_LENGTH)
        def config = new AccountAuctionConfig(targeting: new Targeting(prefix: prefix))
        def account = new Account(uuid: ampRequest.account, config: new AccountConfig(auction: config))
        accountDao.save(account)

        when: "PBS processes amp request"
        def ampResponse = pbsWithDefaultTargetingLength.sendAmpRequest(ampRequest)

        then: "Amp response should contain targeting response with custom prefix"
        def targeting = ampResponse.targeting
        assert !targeting.isEmpty()
        assert targeting.keySet().every { it -> it.startsWith(prefix) }
    }

    def "PBS amp should use long request targeting prefix when settings.targeting.truncate-attr-chars override"() {
        given: "Default AmpRequest"
        def ampRequest = AmpRequest.defaultAmpRequest

        and: "Bid request with prefix"
        def prefix = PBSUtils.getRandomString(EXTENDED_TRUNCATE_CHARS - TARGETING_PREFIX_LENGTH)
        def ampStoredRequest = BidRequest.defaultBidRequest.tap {
            ext.prebid.targeting = new Targeting(prefix: prefix)
        }

        and: "Create and save stored request into DB"
        def storedRequest = StoredRequest.getStoredRequest(ampRequest, ampStoredRequest)
        storedRequestDao.save(storedRequest)

        when: "PBS processes amp request"
        def ampResponse = defaultPbsService.sendAmpRequest(ampRequest)

        then: "Amp response should contain targeting response with custom prefix"
        def targeting = ampResponse.targeting
        assert !targeting.isEmpty()
        assert targeting.keySet().every { it -> it.startsWith(prefix) }
    }

    def "PBS auction should use long request targeting prefix when settings.targeting.truncate-attr-chars override"() {
        given: "Bid request with prefix"
        def prefix = PBSUtils.getRandomString(EXTENDED_TRUNCATE_CHARS - TARGETING_PREFIX_LENGTH)
        def bidRequest = BidRequest.defaultBidRequest.tap {
            ext.prebid.targeting = new Targeting(prefix: prefix)
        }

        when: "PBS processes auction request"
        def bidResponse = defaultPbsService.sendAuctionRequest(bidRequest)

        then: "PBS response should contain default targeting prefix"
        def targeting = bidResponse.seatbid?.first()?.bid?.first()?.ext?.prebid?.targeting
        assert !targeting.isEmpty()
        assert targeting.keySet().every { it -> it.startsWith(prefix) }
    }

    def "PBS auction should use long account targeting prefix when settings.targeting.truncate-attr-chars override"() {
        given: "Bid request with empty targeting"
        def bidRequest = BidRequest.defaultBidRequest.tap {
            ext.prebid.targeting = new Targeting()
        }

        and: "Account in the DB"
        def prefix = PBSUtils.getRandomString(EXTENDED_TRUNCATE_CHARS - TARGETING_PREFIX_LENGTH)
        def config = new AccountAuctionConfig(targeting: new Targeting(prefix: prefix))
        def account = new Account(uuid: bidRequest.accountId, config: new AccountConfig(auction: config))
        accountDao.save(account)

        when: "PBS processes auction request"
        def bidResponse = defaultPbsService.sendAuctionRequest(bidRequest)

        then: "PBS response should contain default targeting prefix"
        def targeting = bidResponse.seatbid?.first()?.bid?.first()?.ext?.prebid?.targeting
        assert !targeting.isEmpty()
        assert targeting.keySet().every { it -> it.startsWith(prefix) }
    }

    def "PBS amp should ignore and add a warning to ext.warnings when value of the account prefix is longer then settings.targeting.truncate-attr-chars"() {
        given: "Default AmpRequest"
        def ampRequest = AmpRequest.defaultAmpRequest

        and: "Bid request"
        def ampStoredRequest = BidRequest.defaultBidRequest

        and: "Create and save stored request into DB"
        def storedRequest = StoredRequest.getStoredRequest(ampRequest, ampStoredRequest)
        storedRequestDao.save(storedRequest)

        and: "Account in the DB"
        def prefix = PBSUtils.getRandomString(DEFAULT_TRUNCATE_CHARS + 1)
        def config = new AccountAuctionConfig(targeting: new Targeting(prefix: prefix))
        def account = new Account(uuid: ampRequest.account, config: new AccountConfig(auction: config))
        accountDao.save(account)

        when: "PBS processes amp request"
        def ampResponse = pbsWithDefaultTargetingLength.sendAmpRequest(ampRequest)

        then: "Amp response should contain warning"
        def decreasePrefixLength = prefix.length() + TARGETING_PREFIX_LENGTH - DEFAULT_TRUNCATE_CHARS
        assert ampResponse.ext?.warnings[TARGETING]*.message == [DROP_PREFIX_WARNING.formatted(decreasePrefixLength), truncatedMessage()]

    }

    def "PBS amp should ignore and add a warning to ext.warnings when value of the request prefix is longer then settings.targeting.truncate-attr-chars"() {
        given: "Default AmpRequest"
        def ampRequest = AmpRequest.defaultAmpRequest

        and: "Bid request with prefix"
        def prefix = PBSUtils.getRandomString(DEFAULT_TRUNCATE_CHARS)
        def ampStoredRequest = BidRequest.defaultBidRequest.tap {
            ext.prebid.targeting = new Targeting(prefix: prefix)
        }

        and: "Create and save stored request into DB"
        def storedRequest = StoredRequest.getStoredRequest(ampRequest, ampStoredRequest)
        storedRequestDao.save(storedRequest)

        when: "PBS processes amp request"
        def ampResponse = pbsWithDefaultTargetingLength.sendAmpRequest(ampRequest)

        then: "Amp response should contain warning"
        def decreasePrefixLength = prefix.length() + TARGETING_PREFIX_LENGTH - DEFAULT_TRUNCATE_CHARS
        assert ampResponse.ext?.warnings[TARGETING]*.message == [DROP_PREFIX_WARNING.formatted(decreasePrefixLength), truncatedMessage()]
    }

    def "PBS auction should ignore and add a warning to ext.warnings when value of the request prefix is longer then settings.targeting.truncate-attr-chars"() {
        given: "Bid request with prefix"
        def prefixSize = DEFAULT_TRUNCATE_CHARS + 1
        def prefix = PBSUtils.getRandomString(prefixSize)
        def bidRequest = BidRequest.defaultBidRequest.tap {
            ext.prebid.targeting = new Targeting(prefix: prefix)
        }

        when: "PBS processes auction request"
        def bidResponse = pbsWithDefaultTargetingLength.sendAuctionRequest(bidRequest)

        then: "Bid response should contain warning"
        def targeting = bidResponse.seatbid?.first()?.bid?.first()?.ext?.prebid?.targeting
        assert !targeting.isEmpty()
        assert targeting.keySet().every { it -> it.startsWith(DEFAULT_TARGETING_PREFIX) }
        assert bidResponse.ext?.warnings[TARGETING]*.message == [DROP_PREFIX_WARNING.formatted(prefix.length() + TARGETING_PREFIX_LENGTH - DEFAULT_TRUNCATE_CHARS)]
    }

    def "PBS auction should ignore and add a warning to ext.warnings when value of the account prefix is longer then settings.targeting.truncate-attr-chars"() {
        given: "Bid request"
        def bidRequest = BidRequest.defaultBidRequest.tap {
            ext.prebid.targeting = new Targeting()
        }

        and: "Account in the DB"
        def prefix = PBSUtils.getRandomString(DEFAULT_TRUNCATE_CHARS + 1)
        def config = new AccountAuctionConfig(targeting: new Targeting(prefix: prefix))
        def account = new Account(uuid: bidRequest.accountId, config: new AccountConfig(auction: config))
        accountDao.save(account)

        when: "PBS processes auction request"
        def bidResponse = pbsWithDefaultTargetingLength.sendAuctionRequest(bidRequest)

        then: "Bid response should contain warning"
        def targeting = bidResponse.seatbid?.first()?.bid?.first()?.ext?.prebid?.targeting
        assert !targeting.isEmpty()
        assert targeting.keySet().every { it -> it.startsWith(DEFAULT_TARGETING_PREFIX) }
        assert bidResponse.ext?.warnings[TARGETING]*.message == [DROP_PREFIX_WARNING.formatted(prefix.length() + TARGETING_PREFIX_LENGTH - DEFAULT_TRUNCATE_CHARS)]
    }

    def "PBS amp should apply data from query to ext.prebid.amp.data"() {
        given: "Default AmpRequest"
        def ampRequest = AmpRequest.defaultAmpRequest

        and: "Bid request"
        def ampStoredRequest = BidRequest.defaultBidRequest

        and: "Create and save stored request into DB"
        def storedRequest = StoredRequest.getStoredRequest(ampRequest, ampStoredRequest)
        storedRequestDao.save(storedRequest)

        when: "PBS processes amp request"
        def unknownValue = PBSUtils.randomString
        def secondUnknownValue = PBSUtils.randomNumber
        pbsWithDefaultTargetingLength.sendAmpRequestWithAdditionalQueries(ampRequest, ["unknown_field"       : unknownValue,
                                                                                       "second_unknown_field": secondUnknownValue])

        then: "Amp should contain data from query request"
        def bidderRequests = bidder.getBidderRequest(ampStoredRequest.id)
        def ampData = bidderRequests.ext.prebid.amp.data
        assert ampData.unknownField == unknownValue
        assert ampData.secondUnknownField == secondUnknownValue
    }

    def "PBS amp should always send hb_env=amp when stored request does not contain app"() {
        given: "Default AmpRequest"
        def ampRequest = AmpRequest.defaultAmpRequest

        and: "Default bid request"
        def ampStoredRequest = BidRequest.defaultBidRequest

        and: "Create and save stored request into DB"
        def storedRequest = StoredRequest.getStoredRequest(ampRequest, ampStoredRequest)
        storedRequestDao.save(storedRequest)

        when: "PBS processes amp request"
        def ampResponse = pbsWithDefaultTargetingLength.sendAmpRequest(ampRequest)

        then: "Amp response should contain amp hb_env"
        def targeting = ampResponse.targeting
        assert targeting["hb_env"] == HB_ENV_AMP
    }

    def "PBS auction should throw error when price granularity from original request is empty"() {
        given: "Default bidRequest with empty price granularity"
        def bidRequest = BidRequest.defaultBidRequest.tap {
            ext.prebid.targeting = new Targeting(priceGranularity: PriceGranularity.getDefault(UNKNOWN))
        }

        and: "Account in the DB"
        def account = createAccountWithPriceGranularity(bidRequest.accountId, PBSUtils.getRandomEnum(PriceGranularityType))
        accountDao.save(account)

        when: "PBS processes auction request"
        pbsWithDefaultTargetingLength.sendAuctionRequest(bidRequest)

        then: "Request should fail with an error"
        def exception = thrown(PrebidServerException)
        assert exception.statusCode == BAD_REQUEST.code()
        assert exception.responseBody == 'Invalid request format: Price granularity error: empty granularity definition supplied'
    }

    def "PBS auction should prioritize price granularity from original request over account config"() {
        given: "Default bidRequest with price granularity"
        def requestPriceGranularity = PriceGranularity.getDefault(priceGranularity as PriceGranularityType)
        def bidRequest = BidRequest.defaultBidRequest.tap {
            ext.prebid.targeting = new Targeting(priceGranularity: requestPriceGranularity)
        }

        and: "Account in the DB"
        def accountAuctionConfig = new AccountAuctionConfig(priceGranularity: PBSUtils.getRandomEnum(PriceGranularityType))
        def accountConfig = new AccountConfig(status: ACTIVE, auction: accountAuctionConfig)
        def account = new Account(uuid: bidRequest.accountId, config: accountConfig)
        accountDao.save(account)

        when: "PBS processes auction request"
        pbsWithDefaultTargetingLength.sendAuctionRequest(bidRequest)

        then: "BidderRequest should include price granularity from bidRequest"
        def bidderRequest = bidder.getBidderRequest(bidRequest.id)
        assert bidderRequest?.ext?.prebid?.targeting?.priceGranularity == requestPriceGranularity

        where:
        priceGranularity << (PriceGranularityType.values() - UNKNOWN as List<PriceGranularityType>)
    }

    def "PBS amp should prioritize price granularity from original request over account config"() {
        given: "Default AmpRequest"
        def ampRequest = AmpRequest.defaultAmpRequest

        and: "Default ampStoredRequest"
        def requestPriceGranularity = PriceGranularity.getDefault(priceGranularity)
        def ampStoredRequest = BidRequest.defaultBidRequest.tap {
            ext.prebid.targeting = new Targeting(priceGranularity: requestPriceGranularity)
            setAccountId(ampRequest.account)
        }

        and: "Create and save stored request into DB"
        def storedRequest = StoredRequest.getStoredRequest(ampRequest, ampStoredRequest)
        storedRequestDao.save(storedRequest)

        and: "Account in the DB"
        def account = createAccountWithPriceGranularity(ampRequest.account, PBSUtils.getRandomEnum(PriceGranularityType))
        accountDao.save(account)

        when: "PBS processes auction request"
        pbsWithDefaultTargetingLength.sendAmpRequest(ampRequest)

        then: "BidderRequest should include price granularity from bidRequest"
        def bidderRequest = bidder.getBidderRequest(ampStoredRequest.id)
        assert bidderRequest?.ext?.prebid?.targeting?.priceGranularity == requestPriceGranularity

        where:
        priceGranularity << (PriceGranularityType.values() - UNKNOWN as List<PriceGranularityType>)
    }

    def "PBS auction should include price granularity from account config when original request doesn't contain price granularity"() {
        given: "Default basic BidRequest"
        def bidRequest = BidRequest.defaultBidRequest.tap {
            ext.prebid.targeting = Targeting.createWithAllValuesSetTo(false)
        }

        and: "Account in the DB"
        def account = createAccountWithPriceGranularity(bidRequest.accountId, priceGranularity)
        accountDao.save(account)

        when: "PBS processes auction request"
        pbsWithDefaultTargetingLength.sendAuctionRequest(bidRequest)

        then: "BidderRequest should include price granularity from account config"
        def bidderRequest = bidder.getBidderRequest(bidRequest.id)
        assert bidderRequest?.ext?.prebid?.targeting?.priceGranularity == PriceGranularity.getDefault(priceGranularity)

        where:
        priceGranularity << (PriceGranularityType.values() - UNKNOWN as List<PriceGranularityType>)
    }

    def "PBS auction should include price granularity from account config with different name case when original request doesn't contain price granularity"() {
        given: "Default basic BidRequest"
        def bidRequest = BidRequest.defaultBidRequest.tap {
            ext.prebid.targeting = Targeting.createWithAllValuesSetTo(false)
        }

        and: "Account in the DB"
        def account = createAccountWithPriceGranularity(bidRequest.accountId, priceGranularity)
        accountDao.save(account)

        when: "PBS processes auction request"
        pbsWithDefaultTargetingLength.sendAuctionRequest(bidRequest)

        then: "BidderRequest should include price granularity from account config"
        def bidderRequest = bidder.getBidderRequest(bidRequest.id)
        assert bidderRequest?.ext?.prebid?.targeting?.priceGranularity == PriceGranularity.getDefault(priceGranularity)

        where:
        priceGranularity << (PriceGranularityType.values() - UNKNOWN as List<PriceGranularityType>)
    }

    def "PBS auction should include price granularity from default account config when original request doesn't contain price granularity"() {
        given: "Default account that include privacySandbox configuration"
        def priceGranularity = PBSUtils.getRandomEnum(PriceGranularityType, [UNKNOWN])
        def accountAuctionConfig = new AccountAuctionConfig(priceGranularity: priceGranularity)
        def accountConfig = new AccountConfig(status: ACTIVE, auction: accountAuctionConfig)

        and: "PBS with default account"
        def pbsConfig = ["settings.default-account-config": encode(accountConfig)]
        def pbsService = pbsServiceFactory.getService(pbsConfig)

        and: "Default basic BidRequest"
        def bidRequest = BidRequest.defaultBidRequest.tap {
            ext.prebid.targeting = Targeting.createWithAllValuesSetTo(false)
        }

        when: "PBS processes auction request"
        pbsService.sendAuctionRequest(bidRequest)

        then: "BidderRequest should include price granularity from account config"
        def bidderRequest = bidder.getBidderRequest(bidRequest.id)
        assert bidderRequest?.ext?.prebid?.targeting?.priceGranularity == PriceGranularity.getDefault(priceGranularity)

        cleanup: "Stop and remove pbs container"
        pbsServiceFactory.removeContainer(pbsConfig)
    }

    def "PBS auction should include include default price granularity when original request and account config doesn't contain price granularity"() {
        given: "Default basic BidRequest"
        def bidRequest = BidRequest.defaultBidRequest.tap {
            ext.prebid.targeting = Targeting.createWithAllValuesSetTo(false)
        }

        and: "Account in the DB"
        def accountConfig = new AccountConfig(status: ACTIVE, auction: accountAuctionConfig)
        def account = new Account(uuid: bidRequest.accountId, config: accountConfig)
        accountDao.save(account)

        when: "PBS processes auction request"
        pbsWithDefaultTargetingLength.sendAuctionRequest(bidRequest)

        then: "BidderRequest should include default price granularity"
        def bidderRequest = bidder.getBidderRequest(bidRequest.id)
        assert bidderRequest?.ext?.prebid?.targeting?.priceGranularity == PriceGranularity.default

        where:
        accountAuctionConfig << [
                null,
                new AccountAuctionConfig(),
                new AccountAuctionConfig(priceGranularity: UNKNOWN)]
    }

    def "PBS amp should throw error when price granularity from original request is empty"() {
        given: "Default AmpRequest"
        def ampRequest = AmpRequest.defaultAmpRequest

        and: "Default ampStoredRequest with empty price granularity"
        def ampStoredRequest = BidRequest.defaultBidRequest.tap {
            ext.prebid.targeting = new Targeting(priceGranularity: PriceGranularity.getDefault(UNKNOWN))
            setAccountId(ampRequest.account)
        }

        and: "Create and save stored request into DB"
        def storedRequest = StoredRequest.getStoredRequest(ampRequest, ampStoredRequest)
        storedRequestDao.save(storedRequest)

        and: "Account in the DB"
        def account = createAccountWithPriceGranularity(ampRequest.account, PBSUtils.getRandomEnum(PriceGranularityType))
        accountDao.save(account)

        when: "PBS processes auction request"
        pbsWithDefaultTargetingLength.sendAmpRequest(ampRequest)

        then: "Request should fail with an error"
        def exception = thrown(PrebidServerException)
        assert exception.statusCode == BAD_REQUEST.code()
        assert exception.responseBody == 'Invalid request format: Price granularity error: empty granularity definition supplied'
    }

    def "PBS amp should include price granularity from account config when original request doesn't contain price granularity"() {
        given: "Default AmpRequest"
        def ampRequest = AmpRequest.defaultAmpRequest

        and: "Default ampStoredRequest"
        def ampStoredRequest = BidRequest.defaultBidRequest.tap {
            ext.prebid.targeting = Targeting.createWithAllValuesSetTo(false)
            setAccountId(ampRequest.account)
        }

        and: "Account in the DB"
        def account = createAccountWithPriceGranularity(ampRequest.account, priceGranularity)
        accountDao.save(account)

        and: "Create and save stored request into DB"
        def storedRequest = StoredRequest.getStoredRequest(ampRequest, ampStoredRequest)
        storedRequestDao.save(storedRequest)

        when: "PBS processes amp request"
        pbsWithDefaultTargetingLength.sendAmpRequest(ampRequest)

        then: "BidderRequest should include price granularity from account config"
        def bidderRequest = bidder.getBidderRequest(ampStoredRequest.id)
        assert bidderRequest?.ext?.prebid?.targeting?.priceGranularity == PriceGranularity.getDefault(priceGranularity)

        where:
        priceGranularity << (PriceGranularityType.values() - UNKNOWN as List<PriceGranularityType>)
    }

    def "PBS shouldn't add bid ranked for request when account config for auction.ranking disabled or default"() {
        given: "Bid request with enabled preferDeals"
        def bidRequest = BidRequest.getDefaultBidRequest().tap {
            it.ext.prebid.targeting = Targeting.createWithAllValuesSetTo(true)
            it.ext.prebid.multibid = [new MultiBid(bidder: GENERIC, maxBids: MAX_BIDS_RANKING)]
            enableCache()
        }

        and: "Account in the DB"
        def accountConfig = new AccountConfig(status: ACTIVE, auction: accountAuctionConfig)
        def account = new Account(uuid: bidRequest.accountId, config: accountConfig)
        accountDao.save(account)

        and: "Bid response with 3 bids where deal bid has higher price"
        def imp = bidRequest.imp.first
        def bids = [Bid.getDefaultBid(imp), Bid.getDefaultBid(imp), Bid.getDefaultBid(imp)]
        def bidResponse = BidResponse.getDefaultBidResponse(bidRequest).tap {
            seatbid[0].bid = bids
        }

        and: "Set bidder response"
        bidder.setResponse(bidRequest.id, bidResponse)

        when: "PBS processes auction request"
        def response = pbsWithDefaultTargetingLength.sendAuctionRequest(bidRequest)

        then: "PBS bids in response shouldn't contain ranks"
        assert response?.seatbid?.bid?.ext?.prebid?.rank?.flatten() == [null] * MAX_BIDS_RANKING

        where:
        accountAuctionConfig << [
                null,
                new AccountAuctionConfig(),
                new AccountAuctionConfig(ranking: new AccountRankingConfig()),
                new AccountAuctionConfig(ranking: new AccountRankingConfig(enabled: null)),
                new AccountAuctionConfig(ranking: new AccountRankingConfig(enabled: false))
        ]
    }

    def "PBS should add bid ranked and rank by deals for default request when auction.ranking and preferDeals are enabled"() {
        given: "Bid request with enabled preferDeals"
        def bidRequest = BidRequest.getDefaultBidRequest().tap {
            it.ext.prebid.targeting = Targeting.createWithAllValuesSetTo(true).tap {
                preferDeals = true
            }
            enableCache()
        }

        and: "Account in the DB"
        def account = getAccountConfigWithAuctionRanking(bidRequest.accountId)
        accountDao.save(account)

        and: "Bid response with 2 bids where deal bid has lower price"
        def bidPrice = PBSUtils.randomPrice
        def bidBiggerPrice = Bid.getDefaultBid(bidRequest.imp[0]).tap {
            it.price = bidPrice + 1
        }
        def bidWithDeal = Bid.getDefaultBid(bidRequest.imp[0]).tap {
            it.dealid = PBSUtils.randomNumber
            it.price = bidPrice
        }
        def bidResponse = BidResponse.getDefaultBidResponse(bidRequest).tap {
            seatbid[0].bid = [bidBiggerPrice, bidWithDeal]
        }

        and: "Set bidder response"
        bidder.setResponse(bidRequest.id, bidResponse)

        when: "PBS processes auction request"
        def response = pbsWithDefaultTargetingLength.sendAuctionRequest(bidRequest)

        then: "PBS should rank single bid"
        verifyAll(response.seatbid.first.bid) {
            it.id == [bidWithDeal.id]
            it.price == [bidWithDeal.price]
            it.ext.prebid.rank == [MAIN_RANK]
        }
    }

    def "PBS should add bid ranked and rank by price for default request when auction.ranking is enabled and preferDeals disabled"() {
        given: "Bid request with disabled preferDeals"
        def bidRequest = BidRequest.getDefaultBidRequest().tap {
            it.ext.prebid.targeting = Targeting.createWithAllValuesSetTo(true).tap {
                preferDeals = false
            }
            enableCache()
        }

        and: "Account in the DB"
        def account = getAccountConfigWithAuctionRanking(bidRequest.accountId)
        accountDao.save(account)

        and: "Bid response with 2 bids where deal bid has lower price"
        def bidPrice = PBSUtils.randomPrice
        def bidBiggerPrice = Bid.getDefaultBid(bidRequest.imp[0]).tap {
            it.price = bidPrice + 1
        }
        def bidWithDealId = Bid.getDefaultBid(bidRequest.imp[0]).tap {
            it.dealid = PBSUtils.randomNumber
            it.price = bidPrice
        }
        def bidResponse = BidResponse.getDefaultBidResponse(bidRequest).tap {
            seatbid[0].bid = [bidBiggerPrice, bidWithDealId]
        }

        and: "Set bidder response"
        bidder.setResponse(bidRequest.id, bidResponse)

        when: "PBS processes auction request"
        def response = pbsWithDefaultTargetingLength.sendAuctionRequest(bidRequest)

        then: "PBS should rank single bid"
        verifyAll(response.seatbid.first.bid) {
            it.id == [bidBiggerPrice.id]
            it.price == [bidBiggerPrice.price]
            it.ext.prebid.rank == [MAIN_RANK]
        }
    }

    def "PBS should add bid ranked and rank by price for request with multiBid when auction.ranking is enabled and preferDeals disabled"() {
        given: "Bid request with disabled preferDeals"
        def bidRequest = BidRequest.getDefaultBidRequest().tap {
            it.ext.prebid.targeting = Targeting.createWithAllValuesSetTo(true).tap {
                preferDeals = false
            }
            it.ext.prebid.multibid = [new MultiBid(bidder: GENERIC, maxBids: MAX_BIDS_RANKING)]
            enableCache()
        }

        and: "Account in the DB"
        def account = getAccountConfigWithAuctionRanking(bidRequest.accountId)
        accountDao.save(account)

        and: "Bid response with 2 bids where deal bid has lower price"
        def bidPrice = PBSUtils.randomPrice
        def bidBiggerPrice = Bid.getDefaultBid(bidRequest.imp[0]).tap {
            it.price = bidPrice + 1
        }
        def bidBDeal = Bid.getDefaultBid(bidRequest.imp[0]).tap {
            it.dealid = PBSUtils.randomNumber
            it.price = bidPrice
        }
        def bidResponse = BidResponse.getDefaultBidResponse(bidRequest).tap {
            seatbid[0].bid = [bidBiggerPrice, bidBDeal]
        }

        and: "Set bidder response"
        bidder.setResponse(bidRequest.id, bidResponse)

        when: "PBS processes auction request"
        def response = pbsWithDefaultTargetingLength.sendAuctionRequest(bidRequest)

        then: "PBS should rank bid with higher price as top priority"
        def bids = response.seatbid.first.bid
        assert bids.find(it -> it.id == bidBiggerPrice.id).ext.prebid.rank == 1
        assert bids.find(it -> it.id == bidBDeal.id).ext.prebid.rank == 2
    }

    def "PBS should add bid ranked and rank by price for multiple media types request when auction.ranking is enabled and preferDeals disabled"() {
        given: "Bid request with disabled preferDeals"
        def bidRequest = BidRequest.getDefaultBidRequest().tap {
            it.imp.first.video = Video.getDefaultVideo()
            it.imp.first.nativeObj = Native.getDefaultNative()
            it.ext.prebid.targeting = Targeting.createWithAllValuesSetTo(true).tap {
                preferDeals = false
            }
            it.ext.prebid.multibid = [new MultiBid(bidder: GENERIC, maxBids: MAX_BIDS_RANKING)]
            enableCache()
        }

        and: "Account in the DB"
        def account = getAccountConfigWithAuctionRanking(bidRequest.accountId)
        accountDao.save(account)

        and: "Bid response with 2 bids where deal bid has lower price"
        def bidPrice = PBSUtils.randomPrice
        def bidBiggerPrice = Bid.getDefaultMultiTypesBids(bidRequest.imp.first).first.tap {
            it.price = bidPrice + 1
        }
        def bidBDeal = Bid.getDefaultMultiTypesBids(bidRequest.imp.first).last.tap {
            it.dealid = PBSUtils.randomNumber
            it.price = bidPrice
        }
        def bidResponse = BidResponse.getDefaultBidResponse(bidRequest).tap {
            seatbid[0].bid = [bidBiggerPrice, bidBDeal]
        }

        and: "Set bidder response"
        bidder.setResponse(bidRequest.id, bidResponse)

        when: "PBS processes auction request"
        def response = defaultPbsService.sendAuctionRequest(bidRequest)

        then: "PBS should rank bid with higher price as top priority"
        assert !response.ext.warnings
        def bids = response.seatbid.first.bid
        assert bids.find(it -> it.id == bidBiggerPrice.id).ext.prebid.rank == 1
        assert bids.find(it -> it.id == bidBDeal.id).ext.prebid.rank == 2
    }

    def "PBS should properly rank bids when request with multibid contains some invalid bid"() {
        given: "Bid request with disabled preferDeals"
        def bidRequest = BidRequest.getDefaultVideoRequest().tap {
            it.ext.prebid.targeting = Targeting.createWithAllValuesSetTo(true).tap {
                preferDeals = false
            }
            it.ext.prebid.multibid = [new MultiBid(bidder: GENERIC, maxBids: MAX_BIDS_RANKING)]
            enableCache()
        }

        and: "Account in the DB"
        def account = getAccountConfigWithAuctionRanking(bidRequest.accountId)
        accountDao.save(account)

        and: "Bid response with multiple bids"
        def bidPrice = PBSUtils.randomPrice
        def higherPriceBid = Bid.getDefaultBid(bidRequest.imp.first).tap {
            price = bidPrice + 2
        }

        def middlePriceBid = Bid.getDefaultBid(bidRequest.imp.first).tap {
            price = bidPrice + 1
            adm = null
        }

        def lowerPriceBid = Bid.getDefaultBid(bidRequest.imp.first).tap {
            price = bidPrice
        }
        def bidResponse = BidResponse.getDefaultBidResponse(bidRequest).tap {
            seatbid[0].bid = [lowerPriceBid, middlePriceBid, higherPriceBid]
        }

        and: "Set bidder response"
        bidder.setResponse(bidRequest.id, bidResponse)

        when: "PBS processes auction request"
        def response = pbsWithDefaultTargetingLength.sendAuctionRequest(bidRequest)

        then: "PBS should rank bid with higher price as top priority"
        def bids = response.seatbid.first.bid
        assert bids.find(it -> it.id == higherPriceBid.id).ext.prebid.rank == 1
        assert bids.find(it -> it.id == lowerPriceBid.id).ext.prebid.rank == 2

        and: "PBS should contain error for invalid bid"
        response.ext.errors[ErrorType.GENERIC]?.message ==
                ["BidId `${middlePriceBid.id}` validation messages: Error: Bid \"${middlePriceBid.id}\" with video type missing adm and nurl"]
    }

    def "PBS should assign bid ranks across all seatbids combined when the request contains imps with multiple bidders"() {
        given: "PBS config with openX bidder"
        def endpoint = '/openx-auction'
        def pbsConfig = ["adapters.openx.enabled" : "true",
                         "adapters.openx.endpoint": "$networkServiceContainer.rootUri$endpoint".toString()]
        def prebidServerService = pbsServiceFactory.getService(pbsConfig)
        def openxBidder = new Bidder(networkServiceContainer, endpoint)

        and: "Bid request with multiple bidders"
        def bidRequest = BidRequest.getDefaultBidRequest().tap {
            imp[0].ext.prebid.bidder.openx = Openx.defaultOpenx
            it.ext.prebid.targeting = Targeting.createWithAllValuesSetTo(true).tap {
                preferDeals = true
            }
            it.ext.prebid.multibid = [new MultiBid(bidder: WILDCARD, maxBids: MAX_BIDS_RANKING)]
            enableCache()
        }

        and: "Account in DB"
        def account = getAccountConfigWithAuctionRanking(bidRequest.accountId)
        accountDao.save(account)

        and: "Bid response with multiple bids"
        def bidPrice = PBSUtils.randomPrice
        def genericBid = Bid.getDefaultBid(bidRequest.imp[0]).tap {
            it.price = bidPrice + 1
        }
        def openxBid = Bid.getDefaultBid(bidRequest.imp[0]).tap {
            it.dealid = PBSUtils.randomNumber
            it.price = bidPrice
        }
        def bidResponseGeneric = BidResponse.getDefaultBidResponse(bidRequest).tap {
            it.seatbid = [new SeatBid(bid: [genericBid], seat: GENERIC)]
        }
        def bidResponseOpenx = BidResponse.getDefaultBidResponse(bidRequest).tap {
            it.seatbid = [new SeatBid(bid: [openxBid], seat: OPENX)]
        }
        and: "Set bidder response"
        bidder.setResponse(bidRequest.id, bidResponseGeneric)
        openxBidder.setResponse(bidRequest.id, bidResponseOpenx)

        when: "PBS processes auction request"
        def response = prebidServerService.sendAuctionRequest(bidRequest)

        then: "PBS should rank OpenX bid higher than Generic bid"
        assert response.seatbid.findAll { it.seat == OPENX }.bid.ext.prebid.rank.flatten() == [MAIN_RANK]
        assert response.seatbid.findAll { it.seat == GENERIC }.bid.ext.prebid.rank.flatten() == [SUBORDINATE_RANK]

        cleanup: "Stop and remove pbs container and bidder response"
        pbsServiceFactory.removeContainer(pbsConfig)
        openxBidder.reset()
    }

    def "PBS should assign bid ranks for each imp separately when request has multiple imps and multiBid is configured"() {
        given: "Bid request with multiple imps"
        def bidRequest = BidRequest.getDefaultBidRequest().tap {
            it.imp.first.nativeObj = Native.getDefaultNative()
            imp.add(Imp.getDefaultImpression(VIDEO))
            it.ext.prebid.targeting = Targeting.createWithAllValuesSetTo(true).tap {
                preferDeals = requestPreferDeals
            }
            it.ext.prebid.multibid = [new MultiBid(bidder: GENERIC, maxBids: MAX_BIDS_RANKING)]
            enableCache()
        }

        and: "Account in DB"
        def account = getAccountConfigWithAuctionRanking(bidRequest.accountId)
        accountDao.save(account)

        and: "Bid response with multiple bids"
        def bidPrice = PBSUtils.randomPrice
        def bidLowerPrice = Bid.getDefaultBid(bidRequest.imp.first).tap {
            price = bidPrice
            mediaType = BidMediaType.NATIVE
        }
        def bidHigherPrice = Bid.getDefaultBid(bidRequest.imp.first).tap {
            price = bidPrice + 1
        }
        def bidWithDeal = Bid.getDefaultBid(bidRequest.imp.last).tap {
            dealid = PBSUtils.randomNumber
            price = bidPrice
        }
        def bidResponse = BidResponse.getDefaultBidResponse(bidRequest).tap {
            seatbid[0].bid = [bidLowerPrice, bidHigherPrice, bidWithDeal]
        }

        and: "Set bidder response"
        bidder.setResponse(bidRequest.id, bidResponse)

        when: "PBS processes auction request"
        def response = pbsWithDefaultTargetingLength.sendAuctionRequest(bidRequest)

        then: "PBS should rank bids for first imp"
        def bids = response.seatbid.first.bid
        def firstImpBidders = bids.findAll { it.impid == bidRequest.imp.id.first() }
        assert firstImpBidders.find { it.id == bidHigherPrice.id }.ext.prebid.rank == 1
        assert firstImpBidders.find { it.id == bidLowerPrice.id }.ext.prebid.rank == 2

        and: "should separately rank bids for second imp"
        def secondImpBidders = bids.findAll { it.impid == bidRequest.imp.id.last() }
        assert secondImpBidders*.ext.prebid.rank == [MAIN_RANK]

        where:
        requestPreferDeals << [null, false, true]
    }

    def "PBS should ignore bid ranked from original response when auction.ranking enabled"() {
        given: "Bid request with disabled preferDeals"
        def bidRequest = BidRequest.getDefaultBidRequest().tap {
            it.ext.prebid.targeting = Targeting.createWithAllValuesSetTo(true).tap {
                preferDeals = false
            }
            it.ext.prebid.multibid = [new MultiBid(bidder: GENERIC, maxBids: MAX_BIDS_RANKING)]
            enableCache()
        }

        and: "Account in the DB"
        def account = getAccountConfigWithAuctionRanking(bidRequest.accountId)
        accountDao.save(account)

        and: "Bid response with 2 bids where deal bid has lower price"
        def bidPrice = PBSUtils.randomPrice
        def bidBiggerPrice = Bid.getDefaultBid(bidRequest.imp[0]).tap {
            it.price = bidPrice + 1
            it.ext = new BidExt(prebid: new Prebid(rank: PBSUtils.randomNumber))
        }
        def bidBDeal = Bid.getDefaultBid(bidRequest.imp[0]).tap {
            it.dealid = PBSUtils.randomNumber
            it.price = bidPrice
            it.ext = new BidExt(prebid: new Prebid(rank: PBSUtils.randomNumber))
        }
        def bidResponse = BidResponse.getDefaultBidResponse(bidRequest).tap {
            seatbid[0].bid = [bidBiggerPrice, bidBDeal]
        }

        and: "Set bidder response"
        bidder.setResponse(bidRequest.id, bidResponse)

        when: "PBS processes auction request"
        def response = pbsWithDefaultTargetingLength.sendAuctionRequest(bidRequest)

        then: "PBS should rank bid with higher price as top priority"
        def bids = response.seatbid.first.bid
        assert bids.find(it -> it.id == bidBiggerPrice.id).ext.prebid.rank == 1
        assert bids.find(it -> it.id == bidBDeal.id).ext.prebid.rank == 2
    }

    def "PBS should add bid ranked and rank by price for request with stored imp when auction.ranking enabled"() {
        given: "Bid request with disabled preferDeals"
        def storedRequestId = PBSUtils.randomNumber
        def bidRequest = BidRequest.getDefaultBidRequest().tap {
            imp.first.ext.prebid.storedRequest = new PrebidStoredRequest(id: storedRequestId)
            it.ext.prebid.targeting = Targeting.createWithAllValuesSetTo(true).tap {
                preferDeals = false
            }
            it.ext.prebid.multibid = [new MultiBid(bidder: GENERIC, maxBids: MAX_BIDS_RANKING)]
            enableCache()
        }

        and: "Account in the DB"
        def account = getAccountConfigWithAuctionRanking(bidRequest.accountId)
        accountDao.save(account)

        and: "Save storedImp into DB"
        def impression = Imp.getDefaultImpression(MediaType.BANNER).tap {
            id = storedRequestId
            video = Video.getDefaultVideo()
        }
        def storedImp = StoredImp.getStoredImp(bidRequest.accountId, impression)
        storedImpDao.save(storedImp)

        and: "Bid response with 2 bids where deal bid has lower price"
        def bidPrice = PBSUtils.randomPrice
        def bidBiggerPrice = Bid.getDefaultMultiTypesBids(impression).first.tap {
            it.price = bidPrice + 1
            impid = bidRequest.imp.id.first
        }
        def bidBDeal = Bid.getDefaultMultiTypesBids(impression).last.tap {
            impid = bidRequest.imp.id.first
            it.dealid = PBSUtils.randomNumber
            it.price = bidPrice
        }
        def bidResponse = BidResponse.getDefaultBidResponse(bidRequest).tap {
            seatbid[0].bid = [bidBiggerPrice, bidBDeal]
        }

        and: "Set bidder response"
        bidder.setResponse(bidRequest.id, bidResponse)

        when: "PBS processes auction request"
        def response = pbsWithDefaultTargetingLength.sendAuctionRequest(bidRequest)

        then: "PBS should rank bid with higher price as top priority"
        def bids = response.seatbid.first.bid
        assert bids.find(it -> it.id == bidBiggerPrice.id).ext.prebid.rank == 1
        assert bids.find(it -> it.id == bidBDeal.id).ext.prebid.rank == 2
    }

    def "PBS shouldn't rank bids for request with stored imp when auction.ranking default"() {
        given: "Bid request with enabled preferDeals"
        def storedRequestId = PBSUtils.randomNumber
        def bidRequest = BidRequest.getDefaultBidRequest().tap {
            imp.first.ext.prebid.storedRequest = new PrebidStoredRequest(id: storedRequestId)
            it.ext.prebid.targeting = Targeting.createWithAllValuesSetTo(true)
            it.ext.prebid.multibid = [new MultiBid(bidder: GENERIC, maxBids: MAX_BIDS_RANKING)]
            enableCache()
        }

        and: "Account in the DB"
        def accountConfig = new AccountConfig(status: ACTIVE, auction: new AccountAuctionConfig())
        def account = new Account(uuid: bidRequest.accountId, config: accountConfig)
        accountDao.save(account)

        and: "Save storedImp into DB"
        def impression = Imp.getDefaultImpression(MediaType.BANNER).tap {
            id = storedRequestId
            video = Video.getDefaultVideo()
            nativeObj = Native.getDefaultNative()
        }
        def storedImp = StoredImp.getStoredImp(bidRequest.accountId, impression)
        storedImpDao.save(storedImp)

        and: "Bid response with 2 bids where deal bid has lower price"
        def bidResponse = BidResponse.getDefaultBidResponse(bidRequest).tap {
            seatbid[0].bid = Bid.getDefaultMultiTypesBids(impression) { impid = bidRequest.imp.id.first }
        }

        and: "Set bidder response"
        bidder.setResponse(bidRequest.id, bidResponse)

        when: "PBS processes auction request"
        def response = pbsWithDefaultTargetingLength.sendAuctionRequest(bidRequest)

        then: "PBS bids in response shouldn't contain ranks"
        assert response?.seatbid?.bid?.ext?.prebid?.rank?.flatten() == [null] * MAX_BIDS_RANKING
    }

    def "PBS should copy bid ranked from stored response when auction.ranking #auction"() {
        given: "Bid request with enabled preferDeals"
        def storedResponseId = PBSUtils.randomNumber
        def bidRequest = BidRequest.getDefaultBidRequest().tap {
            it.ext.prebid.targeting = Targeting.createWithAllValuesSetTo(true)
            it.ext.prebid.multibid = [new MultiBid(bidder: GENERIC, maxBids: MAX_BIDS_RANKING)]
            enableCache()
            ext.prebid.storedAuctionResponse = new StoredAuctionResponse(id: storedResponseId)
        }

        and: "Account in the DB"
        def accountConfig = new AccountConfig(status: ACTIVE, auction: auction)
        def account = new Account(uuid: bidRequest.accountId, config: accountConfig)
        accountDao.save(account)

        and: "Stored response in DB"
        def bidPrice = PBSUtils.randomPrice
        def bidBiggerPriceRanking = PBSUtils.randomNumber
        def bidBiggerPrice = Bid.getDefaultBid(bidRequest.imp[0]).tap {
            it.price = bidPrice + 1
            it.ext = new BidExt(prebid: new Prebid(rank: bidBiggerPriceRanking))
        }
        def bidBDealRanking = PBSUtils.randomNumber
        def bidBDeal = Bid.getDefaultBid(bidRequest.imp[0]).tap {
            it.dealid = PBSUtils.randomNumber
            it.price = bidPrice
            it.ext = new BidExt(prebid: new Prebid(rank: bidBDealRanking))
        }
        def storedResponse = new StoredResponse(responseId: storedResponseId,
                storedAuctionResponse: new SeatBid(bid: [bidBiggerPrice, bidBDeal], seat: GENERIC))
        storedResponseDao.save(storedResponse)

        when: "PBS processes auction request"
        def response = pbsWithDefaultTargetingLength.sendAuctionRequest(bidRequest)

        then: "PBS should copy bid ranked from stored response"
        def bids = response.seatbid.first.bid
        assert bids.find(it -> it.id == bidBiggerPrice.id).ext.prebid.rank == bidBiggerPriceRanking
        assert bids.find(it -> it.id == bidBDeal.id).ext.prebid.rank == bidBDealRanking

        where:
        auction << [
                null,
                new AccountAuctionConfig(),
                new AccountAuctionConfig(ranking: new AccountRankingConfig()),
                new AccountAuctionConfig(ranking: new AccountRankingConfig(enabled: null)),
                new AccountAuctionConfig(ranking: new AccountRankingConfig(enabled: false)),
                new AccountAuctionConfig(ranking: new AccountRankingConfig(enabled: true))
        ]
    }

    private static Account createAccountWithPriceGranularity(String accountId, PriceGranularityType priceGranularity) {
        def accountAuctionConfig = new AccountAuctionConfig(priceGranularity: priceGranularity)
        def accountConfig = new AccountConfig(status: ACTIVE, auction: accountAuctionConfig)
        new Account(uuid: accountId, config: accountConfig)
    }

    private static Account getAccountConfigWithAuctionRanking(String accountId, Boolean auctionRankingEnablement = true) {
        def accountAuctionConfig = new AccountAuctionConfig(ranking: new AccountRankingConfig(enabled: auctionRankingEnablement))
        def accountConfig = new AccountConfig(status: ACTIVE, auction: accountAuctionConfig)
        new Account(uuid: accountId, config: accountConfig)
    }

    private static def truncatedMessage(List<GString> keys = ["hb_cache_host_${GENERIC}", "hb_cache_path_${GENERIC}"]) {
        "$TRUNCATED_WARNING ${keys.join(', ')}"
    }
}<|MERGE_RESOLUTION|>--- conflicted
+++ resolved
@@ -62,9 +62,7 @@
     private static final String HB_ENV_AMP = "amp"
     private static final Integer MAIN_RANK = 1
     private static final Integer SUBORDINATE_RANK = 2
-<<<<<<< HEAD
     private static final String EMPTY_CPM = "0.0"
-=======
     private static final Integer DEFAULT_TRUNCATE_CHARS = 20
     private static final Integer EXTENDED_TRUNCATE_CHARS = PbsConfig.targetingConfig.get('settings.targeting.truncate-attr-chars').toInteger()
     private static final Map<String, String> EMPTY_TARGETING_CONFIG = ['settings.targeting.truncate-attr-chars': null] as Map
@@ -83,7 +81,6 @@
         pbsServiceFactory.removeContainer(EMPTY_TARGETING_CONFIG + DISABLED_ONLY_WINNING_BIDS_CONFIG)
         pbsServiceFactory.removeContainer(EMPTY_TARGETING_CONFIG)
     }
->>>>>>> 22040439
 
     def "PBS should include targeting bidder specific keys when alwaysIncludeDeals is true and deal bid wins"() {
         given: "Bid request with alwaysIncludeDeals = true"
