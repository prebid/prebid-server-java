package org.prebid.server.functional.tests

import org.prebid.server.functional.model.bidder.Generic
import org.prebid.server.functional.model.bidder.Openx
import org.prebid.server.functional.model.config.AccountAuctionConfig
import org.prebid.server.functional.model.config.AccountConfig
import org.prebid.server.functional.model.db.Account
import org.prebid.server.functional.model.db.StoredRequest
import org.prebid.server.functional.model.db.StoredResponse
import org.prebid.server.functional.model.request.amp.AmpRequest
import org.prebid.server.functional.model.request.auction.AdServerTargeting
import org.prebid.server.functional.model.request.auction.BidRequest
import org.prebid.server.functional.model.request.auction.PrebidCache
import org.prebid.server.functional.model.request.auction.PriceGranularity
import org.prebid.server.functional.model.request.auction.Range
import org.prebid.server.functional.model.request.auction.StoredBidResponse
import org.prebid.server.functional.model.request.auction.Targeting
import org.prebid.server.functional.model.response.auction.Bid
import org.prebid.server.functional.model.response.auction.BidResponse
import org.prebid.server.functional.service.PrebidServerService
import org.prebid.server.functional.util.PBSUtils

<<<<<<< HEAD
import java.math.RoundingMode

import static org.mockserver.model.HttpStatusCode.BAD_REQUEST_400
=======
import java.nio.charset.StandardCharsets

>>>>>>> 7957c7cd
import static org.prebid.server.functional.model.bidder.BidderName.GENERIC
import static org.prebid.server.functional.testcontainers.Dependencies.getNetworkServiceContainer

class TargetingSpec extends BaseSpec {

    private static final Integer TARGETING_PARAM_NAME_MAX_LENGTH = 20
    private static final Integer MAX_AMP_TARGETING_TRUNCATION_LENGTH = 11
    private static final String DEFAULT_TARGETING_PREFIX = "hb_"

    def "PBS should include targeting bidder specific keys when alwaysIncludeDeals is true and deal bid wins"() {
        given: "Bid request with alwaysIncludeDeals = true"
        def bidRequest = BidRequest.defaultBidRequest.tap {
            it.ext.prebid.targeting = new Targeting(includeBidderKeys: false, alwaysIncludeDeals: true)
        }

        and: "Bid response with 2 bids where deal bid has higher price"
        def bidPrice = PBSUtils.randomPrice
        def dealBidPrice = bidPrice + 1
        def bidResponse = BidResponse.getDefaultBidResponse(bidRequest).tap {
            seatbid[0].bid << Bid.getDefaultBid(bidRequest.imp[0]).tap { it.price = bidPrice }
            seatbid[0].bid[0].dealid = PBSUtils.randomNumber
            seatbid[0].bid[0].price = dealBidPrice
        }

        and: "Set bidder response"
        bidder.setResponse(bidRequest.id, bidResponse)
        def bidderName = GENERIC.value

        when: "PBS processes auction request"
        def response = defaultPbsService.sendAuctionRequest(bidRequest)

        then: "PBS response targeting contains bidder specific keys"
        def targetingKeyMap = response.seatbid?.first()?.bid?.first()?.ext?.prebid?.targeting
        assert targetingKeyMap
        def notBidderKeys = targetingKeyMap.findAll { !it.key.endsWith(bidderName) }
        notBidderKeys.each { assert targetingKeyMap.containsKey("${it.key}_$bidderName" as String) }
    }

    def "PBS should not include targeting bidder specific keys when alwaysIncludeDeals flag is #condition"() {
        given: "Bid request with set alwaysIncludeDeals flag"
        def bidRequest = BidRequest.defaultBidRequest.tap {
            it.ext.prebid.targeting = new Targeting(includeBidderKeys: false, alwaysIncludeDeals: alwaysIncludeDeals)
        }

        and: "Bid response with 2 bids"
        def bidResponse = BidResponse.getDefaultBidResponse(bidRequest).tap {
            seatbid[0].bid << Bid.getDefaultBid(bidRequest.imp[0]).tap { it.price = bidPrice }
            seatbid[0].bid[0].dealid = PBSUtils.randomNumber
            seatbid[0].bid[0].price = dealBidPrice
        }

        and: "Set bidder response"
        bidder.setResponse(bidRequest.id, bidResponse)

        when: "PBS processes auction request"
        def response = defaultPbsService.sendAuctionRequest(bidRequest)

        then: "PBS response targeting contains bidder specific keys"
        def targetingKeyMap = response.seatbid?.first()?.bid?.first()?.ext?.prebid?.targeting
        assert targetingKeyMap
        targetingKeyMap.each { assert !it.key.endsWith(GENERIC.value) }

        where:
        condition                 || bidPrice                       || dealBidPrice   || alwaysIncludeDeals
        "false and deal bid wins" || PBSUtils.getRandomPrice(1, 10) || bidPrice + 0.5 || false
        "true and deal bid loses" || PBSUtils.getRandomPrice(1, 10) || bidPrice - 0.5 || true
    }

    def "PBS should not include bidder specific keys in bid response targeting when includeBidderKeys is #includeBidderKeys and cache.winningOnly is #winningOnly"() {
        given: "Bid request with set includeBidderKeys, winningOnly flags"
        def bidRequest = BidRequest.defaultBidRequest.tap {
            it.ext.prebid.targeting = new Targeting(includeBidderKeys: includeBidderKeys)
            it.ext.prebid.cache = new PrebidCache(winningOnly: winningOnly)
        }

        and: "Default bid response"
        def bidResponse = BidResponse.getDefaultBidResponse(bidRequest)
        bidder.setResponse(bidRequest.id, bidResponse)

        when: "PBS processes auction request"
        def response = getEnabledWinBidsPbsService().sendAuctionRequest(bidRequest)

        then: "PBS response targeting does not contain bidder specific keys"
        def targetingKeyMap = response.seatbid?.first()?.bid?.first()?.ext?.prebid?.targeting
        assert targetingKeyMap
        targetingKeyMap.each { assert !it.key.endsWith(GENERIC.value) }

        where:
        includeBidderKeys || winningOnly
        false             || null
        null              || true
        false             || false
        null              || null
    }

    def "PBS should include bidder specific keys in bid response targeting when includeBidderKeys is #includeBidderKeys and cache.winningOnly is #winningOnly"() {
        given: "Bid request with set includeBidderKeys, winningOnly flags"
        def bidRequest = BidRequest.defaultBidRequest.tap {
            it.ext.prebid.targeting = new Targeting(includeBidderKeys: includeBidderKeys)
            it.ext.prebid.cache = new PrebidCache(winningOnly: winningOnly)
        }

        and: "Default bid response"
        def bidResponse = BidResponse.getDefaultBidResponse(bidRequest)
        bidder.setResponse(bidRequest.id, bidResponse)
        def bidderName = GENERIC.value

        when: "PBS processes auction request"
        def response = getDisabledWinBidsPbsService().sendAuctionRequest(bidRequest)

        then: "PBS response targeting contains bidder specific keys"
        def targetingKeyMap = response.seatbid?.first()?.bid?.first()?.ext?.prebid?.targeting
        assert targetingKeyMap
        def notBidderKeys = targetingKeyMap.findAll { !it.key.endsWith(bidderName) }
        notBidderKeys.each { assert targetingKeyMap.containsKey("${it.key}_$bidderName" as String) }

        where:
        includeBidderKeys || winningOnly
        true              || null
        null              || false
        true              || false
        null              || null
    }

    def "PBS auction shouldn't throw an exception and don't populate targeting when targeting includeBidderKeys and includeWinners and includeFormat flags are false"() {
        given: "Default bid request with includeBidderKeys=false and includeWinners=false and includeFormat=false"
        def bidRequest = BidRequest.defaultBidRequest.tap {
            it.ext.prebid.targeting = new Targeting().tap {
                includeBidderKeys = false
                includeWinners = false
                includeFormat = false
            }
        }

        when: "Requesting PBS auction"
        def bidResponse = defaultPbsService.sendAuctionRequest(bidRequest)

        then: "PBS response shouldn't contain targeting in response"
        assert !bidResponse.seatbid?.first()?.bid?.first()?.ext?.prebid?.targeting
    }

    def "PBS amp shouldn't throw an exception and don't populate targeting when includeBidderKeys and includeWinners and includeFormat flags are false"() {
        given: "Default AmpRequest"
        def ampRequest = AmpRequest.defaultAmpRequest

        and: "Default bid request with includeBidderKeys=false and includeWinners=false and includeFormat=false"
        def ampStoredRequest = BidRequest.defaultBidRequest.tap {
            it.ext.prebid.targeting = new Targeting().tap {
                includeBidderKeys = false
                includeWinners = false
                includeFormat = false
            }
        }

        and: "Create and save stored request into DB"
        def storedRequest = StoredRequest.getStoredRequest(ampRequest, ampStoredRequest)
        storedRequestDao.save(storedRequest)

        when: "PBS processes amp request"
        def response = defaultPbsService.sendAmpRequest(ampRequest)

        then: "Amp response shouldn't contain targeting"
        assert !response.targeting
    }

    def "PBS should include only #presentDealKey deal specific targeting key when includeBidderKeys is #includeBidderKeys and includeWinners is #includeWinners"() {
        given: "Bid request with set includeBidderKeys and includeWinners flags"
        def bidRequest = BidRequest.defaultBidRequest.tap {
            it.ext.prebid.targeting = new Targeting(includeBidderKeys: includeBidderKeys, includeWinners: includeWinners)
        }

        and: "Deal specific bid response"
        def dealId = PBSUtils.randomNumber
        def bidResponse = BidResponse.getDefaultBidResponse(bidRequest).tap {
            seatbid[0].bid[0].dealid = dealId
        }

        and: "Set bidder response"
        bidder.setResponse(bidRequest.id, bidResponse)

        when: "PBS processes auction request"
        def response = defaultPbsService.sendAuctionRequest(bidRequest)

        then: "PBS response targeting includes only one deal specific key"
        def targetingKeyMap = response.seatbid?.first()?.bid?.first()?.ext?.prebid?.targeting
        assert targetingKeyMap
        assert !targetingKeyMap.containsKey(absentDealKey)

        def dealTargetingKey = targetingKeyMap.get(presentDealKey)
        assert dealTargetingKey
        assert dealTargetingKey == dealId as String

        where:
        includeBidderKeys || includeWinners || absentDealKey              || presentDealKey
        false             || true           || "hb_deal_" + GENERIC.value || "hb_deal"
        true              || false          || "hb_deal"                  || "hb_deal_" + GENERIC.value
    }

    def "PBS should copy amp query params to ext.prebid.amp.data when amp request specified"() {
        given: "Default AmpRequest"
        def ampRequest = AmpRequest.defaultAmpRequest

        and: "Default BidRequest"
        def ampStoredRequest = BidRequest.defaultBidRequest

        and: "Create and save stored request into DB"
        def storedRequest = StoredRequest.getStoredRequest(ampRequest, ampStoredRequest)
        storedRequestDao.save(storedRequest)

        when: "PBS processes amp request"
        defaultPbsService.sendAmpRequest(ampRequest)

        then: "Bidder request should contain amp query params in ext.prebid.amp.data"
        def bidderRequest = bidder.getBidderRequest(ampStoredRequest.id)
        verifyAll {
            ampRequest.tagId == bidderRequest.ext.prebid.amp.data.tagId
            ampRequest.debug == bidderRequest.ext.prebid.amp.data.debug
            ampRequest.curl == bidderRequest.ext.prebid.amp.data.curl
            ampRequest.account == bidderRequest.ext.prebid.amp.data.account
        }
    }

    def "PBS should populate amp response with custom targeting when custom targeting present in ext.prebid.adservertargeting"() {
        given: "Default AmpRequest"
        def ampRequest = AmpRequest.defaultAmpRequest

        and: "Default bid request with custom ad server targeting"
        def uuid = UUID.randomUUID().toString()
        def customBidRequest = "custom_bid_request"
        def customAmp = "custom_amp"
        def customStatic = "custom_static"
        def customValue = "static-value"
        def customBidder = "{{BIDDER}}_custom"
        def storedBidResponseId = PBSUtils.randomString
        def ampStoredRequest = BidRequest.defaultBidRequest.tap {
            ext.prebid.adServerTargeting = [
                    new AdServerTargeting().tap {
                        key = customBidRequest
                        source = "bidrequest"
                        value = "imp.id"
                    },
                    new AdServerTargeting().tap {
                        key = customAmp
                        source = "bidrequest"
                        value = "ext.prebid.amp.data.curl"
                    },
                    new AdServerTargeting().tap {
                        key = customStatic
                        source = "static"
                        value = "static-value"
                    },
                    new AdServerTargeting().tap {
                        key = "{{BIDDER}}_custom"
                        source = "bidresponse"
                        value = "seatbid.bid.price"
                    }]
            imp[0].tap {
                id = uuid
                ext.prebid.storedBidResponse = [new StoredBidResponse(id: storedBidResponseId, bidder: GENERIC)]
            }
        }

        and: "Create and save stored request into DB"
        def storedRequest = StoredRequest.getStoredRequest(ampRequest, ampStoredRequest)
        storedRequestDao.save(storedRequest)

        and: "Create and save stored response into DB"
        def storedBidResponse = BidResponse.getDefaultBidResponse(ampStoredRequest)
        def storedResponse = new StoredResponse(responseId: storedBidResponseId, storedBidResponse: storedBidResponse)
        storedResponseDao.save(storedResponse)

        when: "PBS processes amp request"
        def response = defaultPbsService.sendAmpRequest(ampRequest)

        then: "Amp response targeting should contain ad server targeting key"
        verifyAll {
            response.targeting[customBidRequest] == uuid
            response.targeting[customAmp] == ampRequest.curl
            response.targeting[customStatic] == customValue
            response.targeting[customBidder.replace("{{BIDDER}}", GENERIC.value)]
                    == storedBidResponse.seatbid[0].bid[0].price.stripTrailingZeros().toString()
        }
    }

    def "PBS shouldn't populate amp response with custom targeting when adServerTargeting contain incorrect fields"() {
        given: "Default AmpRequest"
        def ampRequest = AmpRequest.defaultAmpRequest

        and: "Default BidRequest"
        def customKey = "hb_custom_key"
        def ampStoredRequest = BidRequest.defaultBidRequest.tap {
            ext.prebid.adServerTargeting = [
                    new AdServerTargeting().tap {
                        key = customKey
                        source = customSource
                        value = customValue
                    }]
        }

        and: "Create and save stored request into DB"
        def storedRequest = StoredRequest.getStoredRequest(ampRequest, ampStoredRequest)
        storedRequestDao.save(storedRequest)

        when: "PBS processes amp request"
        def response = defaultPbsService.sendAmpRequest(ampRequest)

        then: "Amp response shouldn't contain custom targeting"
        assert !response.targeting[customKey]

        where:
        customSource  | customValue
        "bidrequest"  | "imp"
        "bidrequest"  | "ext.prebid.bogus"
        "bidresponse" | "seatbid.bid"
        "bidresponse" | "seatbid.bid.ext.bogus"
    }

    def "PBS should truncate target in amp response with custom targeting when targeting is biggest that twenty"() {
        given: "Default AmpRequest"
        def ampRequest = AmpRequest.defaultAmpRequest

        and: "Default bid request"
        def customKey = "hb_custom_key_that_is_too_long"
        def staticValue = "static_value"
        def ampStoredRequest = BidRequest.defaultBidRequest.tap {
            ext.prebid.adServerTargeting = [
                    new AdServerTargeting().tap {
                        key = customKey
                        source = "static"
                        value = staticValue
                    }]
        }

        and: "Create and save stored request into DB"
        def storedRequest = StoredRequest.getStoredRequest(ampRequest, ampStoredRequest)
        storedRequestDao.save(storedRequest)

        when: "PBS processes amp request"
        def response = defaultPbsService.sendAmpRequest(ampRequest)

        then: "Amp response shouldn't contain custom targeting with full naming"
        assert !response.targeting[customKey]

        and: "Amp response should contain custom truncate targeting"
        assert response.targeting[customKey.substring(0, TARGETING_PARAM_NAME_MAX_LENGTH)] == staticValue
    }

    def "PBS should auction populate ext.prebid.targeting with proper size when truncateTargetAttr is define"() {
        given: "PBs config with additional openx bidder"
        def pbsConfig = [
                "adapters.openx.enabled" : "true",
                "adapters.openx.endpoint": "$networkServiceContainer.rootUri/auction".toString()]
        def defaultPbsService = pbsServiceFactory.getService(pbsConfig)

        and: "Default bid request"
        def accountId = PBSUtils.randomNumber as String
        def bidRequest = BidRequest.defaultBidRequest.tap {
            setAccountId(accountId)
            imp[0].ext.prebid.bidder.openx = Openx.defaultOpenx
            imp[0].ext.prebid.bidder.generic = new Generic()
            ext.prebid.targeting = new Targeting()
        }

        and: "Account in the DB"
        def targetingLength = PBSUtils.getRandomNumber(2, 10)
        def account = new Account(uuid: accountId, truncateTargetAttr: targetingLength)
        accountDao.save(account)

        when: "PBS processes auction request"
        def response = defaultPbsService.sendAuctionRequest(bidRequest)

        then: "Response should contain targeting with corresponding length"
        assert response.seatbid.bid.ext.prebid.targeting
                .every(list -> list
                        .every(map -> map.keySet()
                                .every(key -> key.length() <= targetingLength)))
    }

    def "PBS should truncate targeting corresponding to value in account config when in account define truncate target attr"() {
        given: "Default amp request"
        def ampRequest = AmpRequest.defaultAmpRequest

        and: "Create and save stored request into DB"
        def storedRequest = StoredRequest.getStoredRequest(ampRequest, BidRequest.defaultStoredRequest)
        storedRequestDao.save(storedRequest)

        and: "Create and save account in the DB"
        def account = new Account(uuid: ampRequest.account, truncateTargetAttr: MAX_AMP_TARGETING_TRUNCATION_LENGTH)
        accountDao.save(account)

        when: "PBS processes amp request"
        def response = defaultPbsService.sendAmpRequest(ampRequest)

        then: "Response should contain in targeting key not biggest that max size define in account"
        assert response.targeting.keySet().every { str -> str.length() <= MAX_AMP_TARGETING_TRUNCATION_LENGTH }
    }

    def "PBS shouldn't populate targeting in response when truncate target attr less then eleven"() {
        given: "Default amp request"
        def ampRequest = AmpRequest.defaultAmpRequest

        and: "Default bid request"
        def ampStoredRequest = BidRequest.defaultBidRequest

        and: "Create and save stored request into DB"
        def storedRequest = StoredRequest.getStoredRequest(ampRequest, ampStoredRequest)
        storedRequestDao.save(storedRequest)

        and: "Create and save account in the DB"
        def account = new Account(uuid: ampRequest.account, truncateTargetAttr: PBSUtils.getRandomNumber(1, 10))
        accountDao.save(account)

        when: "PBS processes amp request"
        def response = defaultPbsService.sendAmpRequest(ampRequest)

        then: "Response shouldn't contain targeting"
        assert response.targeting.isEmpty()
    }

<<<<<<< HEAD
    def "PBS amp should use ranges.max value for hb_pb targeting when bid.price is greater than ranges.max"() {
=======
    def "PBS amp should make right calculation for hb_pb targeting"() {
>>>>>>> 7957c7cd
        given: "Default amp request"
        def ampRequest = AmpRequest.defaultAmpRequest

        and: "Default bid request with targeting and stored bid response"
        def storedBidResponseId = PBSUtils.randomString
<<<<<<< HEAD
        def max = PBSUtils.randomDecimal
        def precision = 2
=======
>>>>>>> 7957c7cd
        def ampStoredRequest = BidRequest.defaultBidRequest.tap {
            imp[0].ext.prebid.storedBidResponse = [new StoredBidResponse(id: storedBidResponseId, bidder: GENERIC)]
            ext.prebid.targeting = Targeting.createWithAllValuesSetTo(true).tap {
                priceGranularity = new PriceGranularity().tap {
<<<<<<< HEAD
                    it.precision = precision
                    ranges = [new Range(max: max, increment: PBSUtils.randomDecimal)]}
=======
                    precision = 2
                    ranges = [new Range(max: 1.50,increment: 1.0),
                              new Range(max: 2.50,increment: 1.2)]}
>>>>>>> 7957c7cd
            }
        }

        and: "Create and save stored request into DB"
        def storedRequest = StoredRequest.getStoredRequest(ampRequest, ampStoredRequest)
        storedRequestDao.save(storedRequest)

        and: "Create and save stored response into DB"
        def storedBidResponse = BidResponse.getDefaultBidResponse(ampStoredRequest).tap {
<<<<<<< HEAD
            seatbid[0].bid[0].price = max.plus(1)
=======
            seatbid[0].bid[0].price = BigDecimal.valueOf(2)
>>>>>>> 7957c7cd
        }
        def storedResponse = new StoredResponse(responseId: storedBidResponseId, storedBidResponse: storedBidResponse)
        storedResponseDao.save(storedResponse)

        and: "Create and save account in the DB"
        def account = new Account(uuid: ampRequest.account)
        accountDao.save(account)

        when: "PBS processes amp request"
        def response = defaultPbsService.sendAmpRequest(ampRequest)

        then: "Response should contain targeting hb_pb"
<<<<<<< HEAD
        assert response.targeting["hb_pb"] == String.format("%,.2f", max.setScale(precision, RoundingMode.DOWN))
    }

    def "PBS auction should use ranges.max value for hb_pb targeting when bid.price is greater that ranges.max"() {
        given: "Default bid request"
        def storedBidResponseId = PBSUtils.randomString
        def max = PBSUtils.randomDecimal
        def precision = 2
=======
        assert response.targeting["hb_pb"] == getRoundedTargetingValueWithDefaultPrecision(1.50)
    }

    def "PBS auction should make right calculation for hb_pb targeting"() {
        given: "Default bid request"
        def storedBidResponseId = PBSUtils.randomString
>>>>>>> 7957c7cd
        def bidRequest = BidRequest.defaultBidRequest.tap {
            imp[0].ext.prebid.storedBidResponse = [new StoredBidResponse(id: storedBidResponseId, bidder: GENERIC)]
            ext.prebid.targeting = Targeting.createWithAllValuesSetTo(true).tap {
                priceGranularity = new PriceGranularity().tap {
<<<<<<< HEAD
                    it.precision = precision
                    it.ranges = [new Range(max: max, increment: PBSUtils.randomDecimal)]
=======
                    precision = 2
                    ranges = [new Range(max: 1.50, increment: 1.0),
                              new Range(max: 2.50, increment: 1.2)]
>>>>>>> 7957c7cd
                }
            }
        }

        and: "Create and save stored response into DB"
        def storedBidResponse = BidResponse.getDefaultBidResponse(bidRequest).tap {
<<<<<<< HEAD
            seatbid[0].bid[0].price = max.plus(1)
=======
            seatbid[0].bid[0].price = BigDecimal.valueOf(2)
>>>>>>> 7957c7cd
        }
        def storedResponse = new StoredResponse(responseId: storedBidResponseId, storedBidResponse: storedBidResponse)
        storedResponseDao.save(storedResponse)

        when: "PBS processes auction request"
        def response = defaultPbsService.sendAuctionRequest(bidRequest)

        then: "Response should contain targeting hb_pb"
        def targetingKeyMap = response.seatbid?.first()?.bid?.first()?.ext?.prebid?.targeting
<<<<<<< HEAD
        assert targetingKeyMap["hb_pb"] == String.format("%,.2f", max.setScale(precision, RoundingMode.DOWN))
=======
        assert targetingKeyMap["hb_pb"] == getRoundedTargetingValueWithDefaultPrecision(1.50)
>>>>>>> 7957c7cd
    }

    def "PBS auction should use default targeting prefix when ext.prebid.targeting.prefix is biggest that twenty"() {
        given: "Bid request with long targeting prefix"
        def prefix = PBSUtils.getRandomString(30)
        def bidRequest = BidRequest.defaultBidRequest.tap {
            ext.prebid.targeting = new Targeting(prefix: prefix)
        }

        when: "PBS processes auction request"
        def response = defaultPbsService.sendAuctionRequest(bidRequest)

        then: "PBS response should contain default targeting prefix"
        def targeting = response.seatbid?.first()?.bid?.first()?.ext?.prebid?.targeting
        assert targeting.size() == 6
        assert targeting.keySet().every{it -> it.startsWith(DEFAULT_TARGETING_PREFIX)}
    }

    def "PBS auction should use default targeting prefix when auction.config.targeting.prefix is biggest that twenty"() {
        given: "Bid request with targeting"
        def prefix = PBSUtils.getRandomString(30)
        def bidRequest = BidRequest.defaultBidRequest.tap {
            ext.prebid.targeting = new Targeting()
        }

        and: "Account in the DB"
        def config = new AccountAuctionConfig(targeting: new Targeting(prefix: prefix))
        def account = new Account(uuid: bidRequest.accountId,config: new AccountConfig(auction: config) )
        accountDao.save(account)

        when: "PBS processes auction request"
        def response = defaultPbsService.sendAuctionRequest(bidRequest)

        then: "PBS response should contain default targeting prefix"
        def targeting = response.seatbid?.first()?.bid?.first()?.ext?.prebid?.targeting
        assert targeting.size() == 6
        assert targeting.keySet().every{it -> it.startsWith(DEFAULT_TARGETING_PREFIX)}
    }

    def "PBS auction should default targeting prefix when ext.prebid.targeting.prefix is #prefix"() {
        given: "Bid request with invalid targeting prefix"
        def bidRequest = BidRequest.defaultBidRequest.tap {
            ext.prebid.targeting = new Targeting(prefix: prefix)
        }

        when: "PBS processes auction request"
        def response = defaultPbsService.sendAuctionRequest(bidRequest)

        then: "PBS response should contain default targeting prefix"
        def targeting = response.seatbid?.first()?.bid?.first()?.ext?.prebid?.targeting
        assert targeting.size() == 6
        assert targeting.keySet().every{it -> it.startsWith(DEFAULT_TARGETING_PREFIX)}

        where: prefix << [null, ""]
    }

    def "PBS auction should default targeting prefix when auction.targeting.prefix is #prefix"() {
        given: "Bid request with targeting"
        def bidRequest = BidRequest.defaultBidRequest.tap {
            ext.prebid.targeting = new Targeting()
        }

        and: "Account in the DB"
        def config = new AccountAuctionConfig(targeting: new Targeting(prefix: prefix))
        def account = new Account(uuid: bidRequest.accountId,config: new AccountConfig(auction: config) )
        accountDao.save(account)

        when: "PBS processes auction request"
        def response = defaultPbsService.sendAuctionRequest(bidRequest)

        then: "PBS response should contain default targeting prefix"
        def targeting = response.seatbid?.first()?.bid?.first()?.ext?.prebid?.targeting
        assert targeting.size() == 6
        assert targeting.keySet().every{it -> it.startsWith(DEFAULT_TARGETING_PREFIX)}

        where: prefix << [null, ""]
    }

    def "PBS auction should update targeting prefix when ext.prebid.targeting.prefix specified"() {
        given: "Bid request with targeting prefix"
        def prefix = PBSUtils.getRandomString(4) + "_"
        def bidRequest = BidRequest.defaultBidRequest.tap {
            ext.prebid.targeting = new Targeting(prefix: prefix)
        }

        when: "PBS processes auction request"
        def response = defaultPbsService.sendAuctionRequest(bidRequest)

        then: "PBS response should contain targeting with requested prefix"
        def targeting = response.seatbid?.first()?.bid?.first()?.ext?.prebid?.targeting
        assert !targeting.isEmpty()
        assert targeting.keySet().every { it -> it.startsWith(prefix)}
    }

    def "PBS auction should update prefix name for targeting when account specified"() {
        given: "Default bid request"
        def prefix = PBSUtils.getRandomString(4) + "_"
        def bidRequest = BidRequest.defaultBidRequest.tap {
            ext.prebid.targeting = new Targeting()
        }

        and: "Account in the DB"
        def config = new AccountAuctionConfig(targeting: new Targeting(prefix: prefix))
        def account = new Account(uuid: bidRequest.accountId,config: new AccountConfig(auction: config) )
        accountDao.save(account)

        when: "PBS processes auction request"
        def response = defaultPbsService.sendAuctionRequest(bidRequest)

        then: "PBS response should contain targeting key with specified prefix in account level"
        def targeting = response.seatbid?.first()?.bid?.first()?.ext?.prebid?.targeting
        assert targeting.keySet().every { it -> it.startsWith(prefix)}
    }

    def "PBS auction should update targeting prefix and take precedence request level over account when prefix specified in both place"() {
        given: "Default bid request"
        def prefix = PBSUtils.getRandomString(4) + "_"
        def bidRequest = BidRequest.defaultBidRequest.tap {
            ext.prebid.targeting = new Targeting(prefix: prefix)
        }

        and: "Account in the DB"
        def config = new AccountAuctionConfig(targeting: new Targeting(prefix: "account_"))
        def account = new Account(uuid: bidRequest.accountId,config: new AccountConfig(auction: config) )
        accountDao.save(account)

        when: "PBS processes auction request"
        def response = defaultPbsService.sendAuctionRequest(bidRequest)

        then: "PBS response should contain targeting key with specified prefix in account level"
        def targeting = response.seatbid?.first()?.bid?.first()?.ext?.prebid?.targeting
        assert targeting.keySet().every { it -> it.startsWith(prefix)}
    }

    def "PBS amp should trim targeting prefix when ext.prebid.targeting.prefix targeting is biggest that twenty"() {
        given: "Default AmpRequest"
        def ampRequest = AmpRequest.defaultAmpRequest

        and: "Default bid request"
        def prefix = PBSUtils.getRandomString(30)
        def ampStoredRequest = BidRequest.defaultBidRequest.tap {
            ext.prebid.targeting = new Targeting(prefix: prefix)
        }

        and: "Create and save stored request into DB"
        def storedRequest = StoredRequest.getStoredRequest(ampRequest, ampStoredRequest)
        storedRequestDao.save(storedRequest)

        when: "PBS processes amp request"
        def ampResponse = defaultPbsService.sendAmpRequest(ampRequest)

        then: "Amp response should contain default targeting prefix"
        def targeting = ampResponse.targeting
        assert targeting.size() == 12
        assert targeting.keySet().every{it -> it.startsWith(DEFAULT_TARGETING_PREFIX)}
    }

    def "PBS amp should trim targeting prefix when auction.config.targeting.prefix targeting is biggest that twenty"() {
        given: "Default AmpRequest"
        def ampRequest = AmpRequest.defaultAmpRequest

        and: "Default bid request"
        def ampStoredRequest = BidRequest.defaultBidRequest

        and: "Account in the DB"
        def prefix = PBSUtils.getRandomString(30)
        def config = new AccountAuctionConfig(targeting: new Targeting(prefix: prefix))
        def account = new Account(uuid: ampRequest.account, config: new AccountConfig(auction: config) )
        accountDao.save(account)

        and: "Create and save stored request into DB"
        def storedRequest = StoredRequest.getStoredRequest(ampRequest, ampStoredRequest)
        storedRequestDao.save(storedRequest)

        when: "PBS processes amp request"
        def ampResponse = defaultPbsService.sendAmpRequest(ampRequest)

        then: "Amp response should contain targeting response with custom prefix"
        def targeting = ampResponse.targeting
        assert targeting.size() == 12
        assert targeting.keySet().every{it -> it.startsWith(DEFAULT_TARGETING_PREFIX)}
    }

    def "PBS amp should default targeting prefix when auction.config.targeting.prefix is #prefix"() {
        given: "Default AmpRequest"
        def ampRequest = AmpRequest.defaultAmpRequest

        and: "Default bid request"
        def ampStoredRequest = BidRequest.defaultBidRequest

        and: "Create and save stored request into DB"
        def storedRequest = StoredRequest.getStoredRequest(ampRequest, ampStoredRequest)
        storedRequestDao.save(storedRequest)

        and: "Account in the DB"
        def config = new AccountAuctionConfig(targeting: new Targeting(prefix: prefix))
        def account = new Account(uuid: ampRequest.account, config: new AccountConfig(auction: config) )
        accountDao.save(account)

        when: "PBS processes amp request"
        def ampResponse = defaultPbsService.sendAmpRequest(ampRequest)

        then: "Amp response should contain targeting response with custom prefix"
        def targeting = ampResponse.targeting
        assert !targeting.isEmpty()
        assert targeting.keySet().every{it -> it.startsWith(DEFAULT_TARGETING_PREFIX)}

        where: prefix << [null, ""]
    }

    def "PBS amp should default targeting prefix when ext.prebid.targeting is #prefix"() {
        given: "Default AmpRequest"
        def ampRequest = AmpRequest.defaultAmpRequest

        and: "Default bid request"
        def ampStoredRequest = BidRequest.defaultBidRequest.tap {
            ext.prebid.targeting = new Targeting(prefix: prefix)
        }

        and: "Create and save stored request into DB"
        def storedRequest = StoredRequest.getStoredRequest(ampRequest, ampStoredRequest)
        storedRequestDao.save(storedRequest)

        when: "PBS processes amp request"
        def ampResponse = defaultPbsService.sendAmpRequest(ampRequest)

        then: "Amp response should contain targeting response with custom prefix"
        def targeting = ampResponse.targeting
        assert !targeting.isEmpty()
        assert targeting.keySet().every{it -> it.startsWith(DEFAULT_TARGETING_PREFIX)}

        where: prefix << [null, ""]
    }

    def "PBS amp should update targeting prefix when specified in account prefix"() {
        given: "Default AmpRequest"
        def ampRequest = AmpRequest.defaultAmpRequest

        and: "Default bid request"
        def prefix = PBSUtils.getRandomString(4) + "_"
        def ampStoredRequest = BidRequest.defaultBidRequest

        and: "Create and save stored request into DB"
        def storedRequest = StoredRequest.getStoredRequest(ampRequest, ampStoredRequest)
        storedRequestDao.save(storedRequest)

        and: "Account in the DB"
        def config = new AccountAuctionConfig(targeting: new Targeting(prefix: prefix))
        def account = new Account(uuid: ampRequest.account, config: new AccountConfig(auction: config) )
        accountDao.save(account)

        when: "PBS processes amp request"
        def ampResponse = defaultPbsService.sendAmpRequest(ampRequest)

        then: "Amp response should contain targeting response with custom prefix"
        def targeting = ampResponse.targeting
        assert !targeting.isEmpty()
        assert targeting.keySet().every { it -> it.startsWith(prefix)}
    }

    def "PBS amp should use custom prefix for targeting when stored request ext.prebid.targeting.prefix specified"() {
        given: "Default AmpRequest"
        def ampRequest = AmpRequest.defaultAmpRequest

        and: "Default bid request"
        def prefix = PBSUtils.getRandomString(4) + "_"
        def ampStoredRequest = BidRequest.defaultBidRequest.tap {
            ext.prebid.targeting = new Targeting(prefix: prefix)
        }

        and: "Create and save stored request into DB"
        def storedRequest = StoredRequest.getStoredRequest(ampRequest, ampStoredRequest)
        storedRequestDao.save(storedRequest)

        when: "PBS processes amp request"
        def ampResponse = defaultPbsService.sendAmpRequest(ampRequest)

        then: "Amp response should contain custom targeting prefix"
        def targeting = ampResponse.targeting
        assert !targeting.isEmpty()
        assert targeting.keySet().every { it -> it.startsWith(prefix)}
    }

    def "PBS amp should take precedence from ext.prebid.targeting.prefix when specified in account targeting prefix"() {
        given: "Default AmpRequest"
        def ampRequest = AmpRequest.defaultAmpRequest

        and: "Default bid request"
        def prefix = PBSUtils.getRandomString(4) + "_"
        def ampStoredRequest = BidRequest.defaultBidRequest.tap {
            ext.prebid.targeting = new Targeting(prefix: prefix)
        }

        and: "Create and save stored request into DB"
        def storedRequest = StoredRequest.getStoredRequest(ampRequest, ampStoredRequest)
        storedRequestDao.save(storedRequest)

        and: "Account in the DB"
        def config = new AccountAuctionConfig(targeting: new Targeting(prefix: "account_"))
        def account = new Account(uuid: ampRequest.account, config: new AccountConfig(auction: config) )
        accountDao.save(account)

        when: "PBS processes amp request"
        def ampResponse = defaultPbsService.sendAmpRequest(ampRequest)

        then: "Amp response should contain targeting response with custom prefix"
        def targeting = ampResponse.targeting
        assert !targeting.isEmpty()
        assert targeting.keySet().every { it -> it.startsWith(prefix)}
    }

    def "PBS amp should move targeting key to imp.ext.data"() {
        given: "Create targeting"
        def targeting = new org.prebid.server.functional.model.request.amp.Targeting().tap {
            any = PBSUtils.randomString
        }

        and: "Encode Targeting to String"
        def encodeTargeting =  URLEncoder.encode(encode(targeting), StandardCharsets.UTF_8)

        and: "Amp request with targeting"
        def ampRequest = AmpRequest.defaultAmpRequest.tap {
            it.targeting = encodeTargeting
        }

        and: "Default BidRequest"
        def ampStoredRequest = BidRequest.defaultBidRequest

        and: "Create and save stored request into DB"
        def storedRequest = StoredRequest.getStoredRequest(ampRequest, ampStoredRequest)
        storedRequestDao.save(storedRequest)

        when: "PBS processes amp request"
        defaultPbsService.sendAmpRequest(ampRequest)

        then: "Amp response should contain value from targeting in imp.ext.data"
        def bidderRequest = bidder.getBidderRequest(ampStoredRequest.id)
        assert bidderRequest.imp[0].ext.data.any == targeting.any
    }

    private PrebidServerService getEnabledWinBidsPbsService() {
        pbsServiceFactory.getService(["auction.cache.only-winning-bids": "true"])
    }

    private PrebidServerService getDisabledWinBidsPbsService() {
        pbsServiceFactory.getService(["auction.cache.only-winning-bids": "false"])
    }
}<|MERGE_RESOLUTION|>--- conflicted
+++ resolved
@@ -20,14 +20,9 @@
 import org.prebid.server.functional.service.PrebidServerService
 import org.prebid.server.functional.util.PBSUtils
 
-<<<<<<< HEAD
 import java.math.RoundingMode
 
-import static org.mockserver.model.HttpStatusCode.BAD_REQUEST_400
-=======
 import java.nio.charset.StandardCharsets
-
->>>>>>> 7957c7cd
 import static org.prebid.server.functional.model.bidder.BidderName.GENERIC
 import static org.prebid.server.functional.testcontainers.Dependencies.getNetworkServiceContainer
 
@@ -447,33 +442,20 @@
         assert response.targeting.isEmpty()
     }
 
-<<<<<<< HEAD
     def "PBS amp should use ranges.max value for hb_pb targeting when bid.price is greater than ranges.max"() {
-=======
-    def "PBS amp should make right calculation for hb_pb targeting"() {
->>>>>>> 7957c7cd
         given: "Default amp request"
         def ampRequest = AmpRequest.defaultAmpRequest
 
         and: "Default bid request with targeting and stored bid response"
         def storedBidResponseId = PBSUtils.randomString
-<<<<<<< HEAD
         def max = PBSUtils.randomDecimal
         def precision = 2
-=======
->>>>>>> 7957c7cd
         def ampStoredRequest = BidRequest.defaultBidRequest.tap {
             imp[0].ext.prebid.storedBidResponse = [new StoredBidResponse(id: storedBidResponseId, bidder: GENERIC)]
             ext.prebid.targeting = Targeting.createWithAllValuesSetTo(true).tap {
                 priceGranularity = new PriceGranularity().tap {
-<<<<<<< HEAD
                     it.precision = precision
                     ranges = [new Range(max: max, increment: PBSUtils.randomDecimal)]}
-=======
-                    precision = 2
-                    ranges = [new Range(max: 1.50,increment: 1.0),
-                              new Range(max: 2.50,increment: 1.2)]}
->>>>>>> 7957c7cd
             }
         }
 
@@ -483,11 +465,7 @@
 
         and: "Create and save stored response into DB"
         def storedBidResponse = BidResponse.getDefaultBidResponse(ampStoredRequest).tap {
-<<<<<<< HEAD
             seatbid[0].bid[0].price = max.plus(1)
-=======
-            seatbid[0].bid[0].price = BigDecimal.valueOf(2)
->>>>>>> 7957c7cd
         }
         def storedResponse = new StoredResponse(responseId: storedBidResponseId, storedBidResponse: storedBidResponse)
         storedResponseDao.save(storedResponse)
@@ -500,7 +478,6 @@
         def response = defaultPbsService.sendAmpRequest(ampRequest)
 
         then: "Response should contain targeting hb_pb"
-<<<<<<< HEAD
         assert response.targeting["hb_pb"] == String.format("%,.2f", max.setScale(precision, RoundingMode.DOWN))
     }
 
@@ -509,37 +486,19 @@
         def storedBidResponseId = PBSUtils.randomString
         def max = PBSUtils.randomDecimal
         def precision = 2
-=======
-        assert response.targeting["hb_pb"] == getRoundedTargetingValueWithDefaultPrecision(1.50)
-    }
-
-    def "PBS auction should make right calculation for hb_pb targeting"() {
-        given: "Default bid request"
-        def storedBidResponseId = PBSUtils.randomString
->>>>>>> 7957c7cd
         def bidRequest = BidRequest.defaultBidRequest.tap {
             imp[0].ext.prebid.storedBidResponse = [new StoredBidResponse(id: storedBidResponseId, bidder: GENERIC)]
             ext.prebid.targeting = Targeting.createWithAllValuesSetTo(true).tap {
                 priceGranularity = new PriceGranularity().tap {
-<<<<<<< HEAD
                     it.precision = precision
                     it.ranges = [new Range(max: max, increment: PBSUtils.randomDecimal)]
-=======
-                    precision = 2
-                    ranges = [new Range(max: 1.50, increment: 1.0),
-                              new Range(max: 2.50, increment: 1.2)]
->>>>>>> 7957c7cd
                 }
             }
         }
 
         and: "Create and save stored response into DB"
         def storedBidResponse = BidResponse.getDefaultBidResponse(bidRequest).tap {
-<<<<<<< HEAD
             seatbid[0].bid[0].price = max.plus(1)
-=======
-            seatbid[0].bid[0].price = BigDecimal.valueOf(2)
->>>>>>> 7957c7cd
         }
         def storedResponse = new StoredResponse(responseId: storedBidResponseId, storedBidResponse: storedBidResponse)
         storedResponseDao.save(storedResponse)
@@ -549,11 +508,7 @@
 
         then: "Response should contain targeting hb_pb"
         def targetingKeyMap = response.seatbid?.first()?.bid?.first()?.ext?.prebid?.targeting
-<<<<<<< HEAD
         assert targetingKeyMap["hb_pb"] == String.format("%,.2f", max.setScale(precision, RoundingMode.DOWN))
-=======
-        assert targetingKeyMap["hb_pb"] == getRoundedTargetingValueWithDefaultPrecision(1.50)
->>>>>>> 7957c7cd
     }
 
     def "PBS auction should use default targeting prefix when ext.prebid.targeting.prefix is biggest that twenty"() {
