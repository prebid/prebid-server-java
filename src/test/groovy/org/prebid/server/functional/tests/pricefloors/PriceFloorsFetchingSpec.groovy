--- conflicted
+++ resolved
@@ -319,13 +319,8 @@
         def defaultAccountConfigSettings = defaultAccountConfigSettings.tap {
             auction.priceFloors.useDynamicData = pbsConfigUseDynamicData
         }
-<<<<<<< HEAD
         def pbsService = getPbsService(floorsConfig +
-                ["settings.default-account-config": mapper.encode(defaultAccountConfigSettings)])
-=======
-        def pbsService = pbsServiceFactory.getService(floorsConfig +
                 ["settings.default-account-config": encode(defaultAccountConfigSettings)])
->>>>>>> 2b56118c
 
         and: "Default BidRequest with ext.prebid.floors"
         def bidRequest = BidRequest.getDefaultBidRequest(APP).tap {
@@ -369,13 +364,8 @@
         def defaultAccountConfigSettings = defaultAccountConfigSettings.tap {
             auction.priceFloors.useDynamicData = pbsConfigUseDynamicData
         }
-<<<<<<< HEAD
         def pbsService = getPbsService(floorsConfig +
-                ["settings.default-account-config": mapper.encode(defaultAccountConfigSettings)])
-=======
-        def pbsService = pbsServiceFactory.getService(floorsConfig +
                 ["settings.default-account-config": encode(defaultAccountConfigSettings)])
->>>>>>> 2b56118c
 
         and: "BidRequest with floors"
         def bidRequest = bidRequestWithFloors
@@ -995,13 +985,8 @@
         def defaultAccountConfigSettings = defaultAccountConfigSettings.tap {
             auction.priceFloors.fetch.maxAgeSec = 86400
         }
-<<<<<<< HEAD
         def pbsService = getPbsService(floorsConfig +
-                ["settings.default-account-config": mapper.encode(defaultAccountConfigSettings)])
-=======
-        def pbsService = pbsServiceFactory.getService(floorsConfig +
                 ["settings.default-account-config": encode(defaultAccountConfigSettings)])
->>>>>>> 2b56118c
 
         and: "Default BidRequest"
         def bidRequest = BidRequest.getDefaultBidRequest(APP)
