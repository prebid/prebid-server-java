--- conflicted
+++ resolved
@@ -114,17 +114,13 @@
 
         and: "Metrics processed across activities should be updated"
         def metrics = activityPbsService.sendCollectedMetricsRequest()
-<<<<<<< HEAD
         assert metrics[PROCESSED_ACTIVITY_RULES_COUNT.getValue(cookieSyncRequest, SYNC_USER)] == 1
-=======
-        assert metrics[ACTIVITY_RULES_PROCESSED_COUNT] == 1
 
         where: "Activities fields name in different case"
         activities << [AllowActivities.getDefaultAllowActivities(SYNC_USER, Activity.defaultActivity),
                        new AllowActivities().tap { syncUserKebabCase = Activity.defaultActivity },
                        new AllowActivities().tap { syncUserKebabCase = Activity.defaultActivity },
         ]
->>>>>>> a82a1236
     }
 
     def "PBS cookie sync call when bidder rejected in activities should exclude bidders URLs with proper message and update disallowed metrics"() {
@@ -149,19 +145,14 @@
 
         and: "Metrics for disallowed activities should be updated"
         def metrics = activityPbsService.sendCollectedMetricsRequest()
-<<<<<<< HEAD
         assert metrics[TEMPLATE_REQUEST_DISALLOWED_COUNT.getValue(cookieSyncRequest, SYNC_USER)] == 1
         assert metrics[TEMPLATE_ADAPTER_DISALLOWED_COUNT.getValue(cookieSyncRequest, SYNC_USER)] == 1
-=======
-        assert metrics[DISALLOWED_COUNT_FOR_ACTIVITY_RULE] == 1
-        assert metrics[DISALLOWED_COUNT_FOR_GENERIC_ADAPTER] == 1
 
         where: "Activities fields name in different case"
         activities << [AllowActivities.getDefaultAllowActivities(SYNC_USER, Activity.getDefaultActivity([ActivityRule.getDefaultActivityRule(Condition.baseCondition, false)])),
                        new AllowActivities().tap { syncUserKebabCase = Activity.getDefaultActivity([ActivityRule.getDefaultActivityRule(Condition.baseCondition, false)]) },
                        new AllowActivities().tap { syncUserKebabCase = Activity.getDefaultActivity([ActivityRule.getDefaultActivityRule(Condition.baseCondition, false)]) },
         ]
->>>>>>> a82a1236
     }
 
     def "PBS cookie sync call when default activity setting set to false should exclude bidders URLs"() {
