package org.prebid.server.functional.tests.pricefloors

import org.prebid.server.functional.model.Currency
import org.prebid.server.functional.model.config.AccountAuctionConfig
import org.prebid.server.functional.model.config.AccountConfig
import org.prebid.server.functional.model.config.AccountPriceFloorsConfig
import org.prebid.server.functional.model.config.PriceFloorsFetch
import org.prebid.server.functional.model.db.Account
import org.prebid.server.functional.model.pricefloors.Country
import org.prebid.server.functional.model.pricefloors.MediaType
import org.prebid.server.functional.model.pricefloors.Rule
import org.prebid.server.functional.model.request.amp.AmpRequest
import org.prebid.server.functional.model.request.auction.BidRequest
import org.prebid.server.functional.model.request.auction.BidRequestExt
import org.prebid.server.functional.model.request.auction.DistributionChannel
import org.prebid.server.functional.model.request.auction.ExtPrebidFloors
import org.prebid.server.functional.model.request.auction.Prebid
import org.prebid.server.functional.model.request.auction.Video
import org.prebid.server.functional.service.PrebidServerService
import org.prebid.server.functional.testcontainers.Dependencies
import org.prebid.server.functional.testcontainers.scaffolding.FloorsProvider
import org.prebid.server.functional.tests.BaseSpec
import org.prebid.server.functional.util.PBSUtils

import java.math.RoundingMode

import static org.prebid.server.functional.model.request.auction.DistributionChannel.SITE
import static org.prebid.server.functional.model.request.auction.FetchStatus.INPROGRESS

abstract class PriceFloorsBaseSpec extends BaseSpec {

    public static final BigDecimal FLOOR_MIN = 0.5
    public static final Map<String, String> floorsConfig = ["price-floors.enabled"           : "true",
<<<<<<< HEAD
                                                            "settings.default-account-config": mapper.encode(defaultAccountConfigSettings)]
=======
                                                            "settings.default-account-config": encode(defaultAccountConfigSettings)]
    protected final PrebidServerService floorsPbsService = pbsServiceFactory.getService(floorsConfig)
>>>>>>> 2b56118c

    protected static final String basicFetchUrl = Dependencies.networkServiceContainer.rootUri +
            FloorsProvider.FLOORS_ENDPOINT
    protected static final FloorsProvider floorsProvider = new FloorsProvider(Dependencies.networkServiceContainer)

    protected static final int MAX_MODEL_WEIGHT = 100
    private static final int DEFAULT_MODEL_WEIGHT = 1
    private static final int CURRENCY_CONVERSION_PRECISION = 3
    private static final int FLOOR_VALUE_PRECISION = 4

    protected PrebidServerService getFloorsPbsService() {
        getPbsService(floorsConfig)
    }

    def setupSpec() {
        floorsProvider.setResponse()
    }

    protected static AccountConfig getDefaultAccountConfigSettings() {
        def fetch = new PriceFloorsFetch(enabled: false,
                timeoutMs: 5000,
                maxRules: 0,
                maxFileSizeKb: 200,
                maxAgeSec: 86400,
                periodSec: 3600)
        def floors = new AccountPriceFloorsConfig(enabled: true,
                fetch: fetch,
                enforceFloorsRate: 100,
                enforceDealFloors: true,
                adjustForBidAdjustment: true,
                useDynamicData: true)
        new AccountConfig(auction: new AccountAuctionConfig(priceFloors: floors))
    }

    protected static Account getAccountWithEnabledFetch(String accountId) {
        def priceFloors = new AccountPriceFloorsConfig(enabled: true,
                fetch: new PriceFloorsFetch(url: basicFetchUrl + accountId, enabled: true))
        def accountConfig = new AccountConfig(auction: new AccountAuctionConfig(priceFloors: priceFloors))
        new Account(uuid: accountId, config: accountConfig)
    }

    protected static BidRequest getBidRequestWithFloors(DistributionChannel channel = SITE) {
        def floors = ExtPrebidFloors.extPrebidFloors
        BidRequest.getDefaultBidRequest(channel).tap {
            imp[0].bidFloor = floors.data.modelGroups[0].values[rule]
            imp[0].bidFloorCur = floors.data.modelGroups[0].currency
            ext.prebid.floors = floors
        }
    }

    static BidRequest getStoredRequestWithFloors(DistributionChannel channel = SITE) {
        channel == SITE
                ? BidRequest.defaultStoredRequest.tap { ext.prebid.floors = ExtPrebidFloors.extPrebidFloors }
                : new BidRequest(ext: new BidRequestExt(prebid: new Prebid(debug: 1, floors: ExtPrebidFloors.extPrebidFloors)))

    }

    static String getRule() {
        new Rule(mediaType: MediaType.MULTIPLE, country: Country.MULTIPLE).rule
    }

    static int getModelWeight() {
        PBSUtils.getRandomNumber(DEFAULT_MODEL_WEIGHT, MAX_MODEL_WEIGHT)
    }

    static BigDecimal getAdjustedValue(BigDecimal floorValue, BigDecimal bidAdjustment) {
        def adjustedValue = floorValue / bidAdjustment
        PBSUtils.roundDecimal(adjustedValue, FLOOR_VALUE_PRECISION)
    }

    static BidRequest getBidRequestWithMultipleMediaTypes() {
        BidRequest.defaultBidRequest.tap { imp[0].video = Video.defaultVideo }
    }

    protected void cacheFloorsProviderRules(PrebidServerService pbsService = floorsPbsService,
                                            BidRequest bidRequest,
                                            BigDecimal expectedFloorValue) {
        PBSUtils.waitUntil({ pbsService.sendAuctionRequest(bidRequest).ext.debug.resolvedRequest.imp[0].bidFloor == expectedFloorValue },
                5000,
                1000)
    }

    protected void cacheFloorsProviderRules(PrebidServerService pbsService = floorsPbsService, BidRequest bidRequest) {
        PBSUtils.waitUntil({ pbsService.sendAuctionRequest(bidRequest).ext?.debug?.resolvedRequest?.ext?.prebid?.floors?.fetchStatus != INPROGRESS },
                5000,
                1000)
    }

    protected void cacheFloorsProviderRules(PrebidServerService pbsService = floorsPbsService,
                                            AmpRequest ampRequest,
                                            BigDecimal expectedFloorValue) {
        PBSUtils.waitUntil({ pbsService.sendAmpRequest(ampRequest).ext.debug.resolvedRequest.imp[0].bidFloor == expectedFloorValue },
                5000,
                1000)
    }

    protected BigDecimal getRoundedFloorValue(BigDecimal floorValue) {
        floorValue.setScale(FLOOR_VALUE_PRECISION, RoundingMode.HALF_EVEN)
    }

    protected BigDecimal getPriceAfterCurrencyConversion(BigDecimal value, Currency currencyFrom, Currency currencyTo) {
        def currencyRate = getCurrencyRate(currencyFrom, currencyTo)
        def convertedValue = value * currencyRate
        convertedValue.setScale(CURRENCY_CONVERSION_PRECISION, RoundingMode.HALF_EVEN)
    }

    private BigDecimal getCurrencyRate(Currency currencyFrom, Currency currencyTo) {
        def response = defaultPbsService.sendCurrencyRatesRequest()
        response.rates[currencyFrom.value][currencyTo.value]
    }
}<|MERGE_RESOLUTION|>--- conflicted
+++ resolved
@@ -31,12 +31,7 @@
 
     public static final BigDecimal FLOOR_MIN = 0.5
     public static final Map<String, String> floorsConfig = ["price-floors.enabled"           : "true",
-<<<<<<< HEAD
-                                                            "settings.default-account-config": mapper.encode(defaultAccountConfigSettings)]
-=======
                                                             "settings.default-account-config": encode(defaultAccountConfigSettings)]
-    protected final PrebidServerService floorsPbsService = pbsServiceFactory.getService(floorsConfig)
->>>>>>> 2b56118c
 
     protected static final String basicFetchUrl = Dependencies.networkServiceContainer.rootUri +
             FloorsProvider.FLOORS_ENDPOINT
