package org.prebid.server.functional.tests.module

import org.prebid.server.functional.model.ModuleName
import org.prebid.server.functional.model.config.AccountConfig
import org.prebid.server.functional.model.config.AccountHooksConfiguration
import org.prebid.server.functional.model.config.AdminConfig
import org.prebid.server.functional.model.config.ExecutionPlan
import org.prebid.server.functional.model.config.Ortb2BlockingConfig
import org.prebid.server.functional.model.config.PbResponseCorrection
import org.prebid.server.functional.model.config.PbsModulesConfig
import org.prebid.server.functional.model.config.Stage
import org.prebid.server.functional.model.db.Account
import org.prebid.server.functional.model.request.auction.RichmediaFilter
import org.prebid.server.functional.model.request.auction.TraceLevel
import org.prebid.server.functional.model.response.auction.InvocationResult
import org.prebid.server.functional.service.PrebidServerService
import org.prebid.server.functional.util.PBSUtils
import spock.lang.PendingFeature

import static org.prebid.server.functional.model.ModuleName.ORTB2_BLOCKING
import static org.prebid.server.functional.model.ModuleName.PB_RICHMEDIA_FILTER
import static org.prebid.server.functional.model.config.Endpoint.OPENRTB2_AUCTION
import static org.prebid.server.functional.model.config.ModuleHookImplementation.ORTB2_BLOCKING_BIDDER_REQUEST
import static org.prebid.server.functional.model.config.ModuleHookImplementation.ORTB2_BLOCKING_RAW_BIDDER_RESPONSE
import static org.prebid.server.functional.model.config.ModuleHookImplementation.PB_RICHMEDIA_FILTER_ALL_PROCESSED_RESPONSES
import static org.prebid.server.functional.model.config.Stage.ALL_PROCESSED_BID_RESPONSES
import static org.prebid.server.functional.model.config.Stage.BIDDER_REQUEST
import static org.prebid.server.functional.model.config.Stage.RAW_BIDDER_RESPONSE
import static org.prebid.server.functional.model.request.auction.BidRequest.getDefaultBidRequest
import static org.prebid.server.functional.model.response.auction.InvocationStatus.SUCCESS
import static org.prebid.server.functional.model.response.auction.ResponseAction.NO_ACTION

class GeneralModuleSpec extends ModuleBaseSpec {

    private final static String CALL_METRIC = "modules.module.%s.stage.%s.hook.%s.call"
    private final static String NOOP_METRIC = "modules.module.%s.stage.%s.hook.%s.success.noop"

    private final static Map<String, String> DISABLED_INVOKE_CONFIG = ['settings.modules.require-config-to-invoke': 'false']
    private final static Map<String, String> ENABLED_INVOKE_CONFIG = ['settings.modules.require-config-to-invoke': 'true']
<<<<<<< HEAD
    private final static Map<String, String> MULTI_MODULE_CONFIG = getRichMediaFilterSettings(PBSUtils.randomString) + getResponseCorrectionConfig() +
            ['hooks.host-execution-plan': encode(ExecutionPlan.getSingleEndpointExecutionPlan(OPENRTB2_AUCTION, [(ALL_PROCESSED_BID_RESPONSES): [PB_RICHMEDIA_FILTER, PB_RESPONSE_CORRECTION]]))]

=======

    private final static Map<Stage, List<ModuleName>> ORTB_STAGES = [(BIDDER_REQUEST)     : [ORTB2_BLOCKING],
                                                                     (RAW_BIDDER_RESPONSE): [ORTB2_BLOCKING]]
    private final static Map<Stage, List<ModuleName>> RESPONSE_STAGES = [(ALL_PROCESSED_BID_RESPONSES): [PB_RICHMEDIA_FILTER]]
    private final static Map<Stage, List<ModuleName>> MODULES_STAGES = ORTB_STAGES + RESPONSE_STAGES
    private final static Map<String, String> MULTI_MODULE_CONFIG = getRichMediaFilterSettings(PBSUtils.randomString) +
            getOrtb2BlockingSettings() +
            ['hooks.host-execution-plan': encode(ExecutionPlan.getSingleEndpointExecutionPlan(OPENRTB2_AUCTION, MODULES_STAGES))]

>>>>>>> 90faf43b
    private final static PrebidServerService pbsServiceWithMultipleModule = pbsServiceFactory.getService(MULTI_MODULE_CONFIG + DISABLED_INVOKE_CONFIG)
    private final static PrebidServerService pbsServiceWithMultipleModuleWithRequireInvoke = pbsServiceFactory.getService(MULTI_MODULE_CONFIG + ENABLED_INVOKE_CONFIG)

    def "PBS should call all modules and traces response when account config is empty and require-config-to-invoke is disabled"() {
        given: "Default bid request with verbose trace"
        def bidRequest = defaultBidRequest.tap {
            ext.prebid.trace = TraceLevel.VERBOSE
        }

        and: "Save account without modules config"
        def accountConfig = new AccountConfig(hooks: new AccountHooksConfiguration(modules: modulesConfig))
        def account = new Account(uuid: bidRequest.getAccountId(), config: accountConfig)
        accountDao.save(account)

        and: "Flush metrics"
        flushMetrics(pbsServiceWithMultipleModule)

        when: "PBS processes auction request"
        def response = pbsServiceWithMultipleModule.sendAuctionRequest(bidRequest)

        then: "PBS response should include trace information about called modules"
        verifyAll(response?.ext?.prebid?.modules?.trace?.stages?.outcomes?.groups?.invocationResults?.flatten() as List<InvocationResult>) {
            it.status == [SUCCESS, SUCCESS, SUCCESS]
            it.action == [NO_ACTION, NO_ACTION, NO_ACTION]
            it.hookId.moduleCode.sort() == [ORTB2_BLOCKING, ORTB2_BLOCKING, PB_RICHMEDIA_FILTER].code.sort()
        }

        and: "Ortb2blocking module call metrics should be updated"
        def metrics = pbsServiceWithMultipleModule.sendCollectedMetricsRequest()
        assert metrics[CALL_METRIC.formatted(ORTB2_BLOCKING.code, BIDDER_REQUEST.metricValue, ORTB2_BLOCKING_BIDDER_REQUEST.code)] == 1
        assert metrics[CALL_METRIC.formatted(ORTB2_BLOCKING.code, RAW_BIDDER_RESPONSE.metricValue, ORTB2_BLOCKING_RAW_BIDDER_RESPONSE.code)] == 1
        assert metrics[NOOP_METRIC.formatted(ORTB2_BLOCKING.code, BIDDER_REQUEST.metricValue, ORTB2_BLOCKING_BIDDER_REQUEST.code)] == 1
        assert metrics[NOOP_METRIC.formatted(ORTB2_BLOCKING.code, RAW_BIDDER_RESPONSE.metricValue, ORTB2_BLOCKING_RAW_BIDDER_RESPONSE.code)] == 1

        and: "RB-Richmedia-Filter module call metrics should be updated"
        assert metrics[CALL_METRIC.formatted(PB_RICHMEDIA_FILTER.code, ALL_PROCESSED_BID_RESPONSES.metricValue, PB_RICHMEDIA_FILTER_ALL_PROCESSED_RESPONSES.code)] == 1
        assert metrics[NOOP_METRIC.formatted(PB_RICHMEDIA_FILTER.code, ALL_PROCESSED_BID_RESPONSES.metricValue, PB_RICHMEDIA_FILTER_ALL_PROCESSED_RESPONSES.code)] == 1

        where:
        modulesConfig << [null, new PbsModulesConfig()]
    }

    def "PBS should call all modules and traces response when account includes modules config and require-config-to-invoke is disabled"() {
        given: "Default bid request with verbose trace"
        def bidRequest = defaultBidRequest.tap {
            ext.prebid.trace = TraceLevel.VERBOSE
        }

        and: "Save account without modules config"
        def pbsModulesConfig = new PbsModulesConfig(pbRichmediaFilter: pbRichmediaFilterConfig, pbResponseCorrection: pbResponseCorrectionConfig)
        def accountConfig = new AccountConfig(hooks: new AccountHooksConfiguration(modules: pbsModulesConfig))
        def account = new Account(uuid: bidRequest.getAccountId(), config: accountConfig)
        accountDao.save(account)

        and: "Flush metrics"
        flushMetrics(pbsServiceWithMultipleModule)

        when: "PBS processes auction request"
        def response = pbsServiceWithMultipleModule.sendAuctionRequest(bidRequest)

        then: "PBS response should include trace information about called modules"
        verifyAll(response?.ext?.prebid?.modules?.trace?.stages?.outcomes?.groups?.invocationResults?.flatten() as List<InvocationResult>) {
            it.status == [SUCCESS, SUCCESS, SUCCESS]
            it.action == [NO_ACTION, NO_ACTION, NO_ACTION]
            it.hookId.moduleCode.sort() == [PB_RICHMEDIA_FILTER, ORTB2_BLOCKING, ORTB2_BLOCKING].code.sort()
        }

        and: "Ortb2blocking module call metrics should be updated"
        def metrics = pbsServiceWithMultipleModule.sendCollectedMetricsRequest()
        assert metrics[CALL_METRIC.formatted(ORTB2_BLOCKING.code, BIDDER_REQUEST.metricValue, ORTB2_BLOCKING_BIDDER_REQUEST.code)] == 1
        assert metrics[CALL_METRIC.formatted(ORTB2_BLOCKING.code, RAW_BIDDER_RESPONSE.metricValue, ORTB2_BLOCKING_RAW_BIDDER_RESPONSE.code)] == 1
        assert metrics[NOOP_METRIC.formatted(ORTB2_BLOCKING.code, BIDDER_REQUEST.metricValue, ORTB2_BLOCKING_BIDDER_REQUEST.code)] == 1
        assert metrics[NOOP_METRIC.formatted(ORTB2_BLOCKING.code, RAW_BIDDER_RESPONSE.metricValue, ORTB2_BLOCKING_RAW_BIDDER_RESPONSE.code)] == 1

        and: "RB-Richmedia-Filter module call metrics should be updated"
        assert metrics[CALL_METRIC.formatted(PB_RICHMEDIA_FILTER.code, ALL_PROCESSED_BID_RESPONSES.metricValue, PB_RICHMEDIA_FILTER_ALL_PROCESSED_RESPONSES.code)] == 1
        assert metrics[NOOP_METRIC.formatted(PB_RICHMEDIA_FILTER.code, ALL_PROCESSED_BID_RESPONSES.metricValue, PB_RICHMEDIA_FILTER_ALL_PROCESSED_RESPONSES.code)] == 1

        where:
        pbRichmediaFilterConfig                | pbResponseCorrectionConfig
        new RichmediaFilter()                  | new PbResponseCorrection()
        new RichmediaFilter()                  | new PbResponseCorrection(enabled: false)
        new RichmediaFilter()                  | new PbResponseCorrection(enabled: true)
        new RichmediaFilter(filterMraid: true) | new PbResponseCorrection()
        new RichmediaFilter(filterMraid: true) | new PbResponseCorrection(enabled: true)
    }

    def "PBS should call all modules and traces response when default-account includes modules config and require-config-to-invoke is enabled"() {
        given: "PBS service with  module config"
        def pbsModulesConfig = new PbsModulesConfig(pbRichmediaFilter: new RichmediaFilter(), ortb2Blocking: new Ortb2BlockingConfig())
        def defaultAccountConfigSettings = AccountConfig.defaultAccountConfig.tap {
            hooks = new AccountHooksConfiguration(modules: pbsModulesConfig)
        }

        def pbsConfig = MULTI_MODULE_CONFIG + ENABLED_INVOKE_CONFIG + ["settings.default-account-config": encode(defaultAccountConfigSettings)]
        def pbsServiceWithMultipleModules = pbsServiceFactory.getService(pbsConfig)

        and: "Default bid request with verbose trace"
        def bidRequest = defaultBidRequest.tap {
            ext.prebid.trace = TraceLevel.VERBOSE
        }

        and: "Flush metrics"
        flushMetrics(pbsServiceWithMultipleModules)

        when: "PBS processes auction request"
        def response = pbsServiceWithMultipleModules.sendAuctionRequest(bidRequest)

        then: "PBS response should include trace information about called modules"
        verifyAll(response?.ext?.prebid?.modules?.trace?.stages?.outcomes?.groups?.invocationResults?.flatten() as List<InvocationResult>) {
            it.status == [SUCCESS, SUCCESS, SUCCESS]
            it.action == [NO_ACTION, NO_ACTION, NO_ACTION]
            it.hookId.moduleCode.sort() == [PB_RICHMEDIA_FILTER, ORTB2_BLOCKING, ORTB2_BLOCKING].code.sort()
        }

        and: "Ortb2blocking module call metrics should be updated"
        def metrics = pbsServiceWithMultipleModules.sendCollectedMetricsRequest()
        assert metrics[CALL_METRIC.formatted(ORTB2_BLOCKING.code, BIDDER_REQUEST.metricValue, ORTB2_BLOCKING_BIDDER_REQUEST.code)] == 1
        assert metrics[CALL_METRIC.formatted(ORTB2_BLOCKING.code, RAW_BIDDER_RESPONSE.metricValue, ORTB2_BLOCKING_RAW_BIDDER_RESPONSE.code)] == 1
        assert metrics[NOOP_METRIC.formatted(ORTB2_BLOCKING.code, BIDDER_REQUEST.metricValue, ORTB2_BLOCKING_BIDDER_REQUEST.code)] == 1
        assert metrics[NOOP_METRIC.formatted(ORTB2_BLOCKING.code, RAW_BIDDER_RESPONSE.metricValue, ORTB2_BLOCKING_RAW_BIDDER_RESPONSE.code)] == 1

        and: "RB-Richmedia-Filter module call metrics should be updated"
        assert metrics[CALL_METRIC.formatted(PB_RICHMEDIA_FILTER.code, ALL_PROCESSED_BID_RESPONSES.metricValue, PB_RICHMEDIA_FILTER_ALL_PROCESSED_RESPONSES.code)] == 1
        assert metrics[NOOP_METRIC.formatted(PB_RICHMEDIA_FILTER.code, ALL_PROCESSED_BID_RESPONSES.metricValue, PB_RICHMEDIA_FILTER_ALL_PROCESSED_RESPONSES.code)] == 1

        cleanup: "Stop and remove pbs container"
        pbsServiceFactory.removeContainer(pbsConfig)
    }

    def "PBS should call all modules and traces response when account includes modules config and require-config-to-invoke is enabled"() {
        given: "Default bid request with verbose trace"
        def bidRequest = defaultBidRequest.tap {
            ext.prebid.trace = TraceLevel.VERBOSE
        }

        and: "Save account with enabled response correction module"
        def pbsModulesConfig = new PbsModulesConfig(pbRichmediaFilter: pbRichmediaFilterConfig, ortb2Blocking: ortb2BlockingConfig)
        def accountConfig = new AccountConfig(hooks: new AccountHooksConfiguration(modules: pbsModulesConfig))
        def account = new Account(uuid: bidRequest.getAccountId(), config: accountConfig)
        accountDao.save(account)

        and: "Flush metrics"
        flushMetrics(pbsServiceWithMultipleModuleWithRequireInvoke)

        when: "PBS processes auction request"
        def response = pbsServiceWithMultipleModuleWithRequireInvoke.sendAuctionRequest(bidRequest)

        then: "PBS response should include trace information about called modules"
        verifyAll(response?.ext?.prebid?.modules?.trace?.stages?.outcomes?.groups?.invocationResults?.flatten() as List<InvocationResult>) {
            it.status == [SUCCESS, SUCCESS, SUCCESS]
            it.action == [NO_ACTION, NO_ACTION, NO_ACTION]
            it.hookId.moduleCode.sort() == [PB_RICHMEDIA_FILTER, ORTB2_BLOCKING, ORTB2_BLOCKING].code.sort()
        }

        and: "Ortb2blocking module call metrics should be updated"
        def metrics = pbsServiceWithMultipleModuleWithRequireInvoke.sendCollectedMetricsRequest()
        assert metrics[CALL_METRIC.formatted(ORTB2_BLOCKING.code, BIDDER_REQUEST.metricValue, ORTB2_BLOCKING_BIDDER_REQUEST.code)] == 1
        assert metrics[CALL_METRIC.formatted(ORTB2_BLOCKING.code, RAW_BIDDER_RESPONSE.metricValue, ORTB2_BLOCKING_RAW_BIDDER_RESPONSE.code)] == 1
        assert metrics[NOOP_METRIC.formatted(ORTB2_BLOCKING.code, BIDDER_REQUEST.metricValue, ORTB2_BLOCKING_BIDDER_REQUEST.code)] == 1
        assert metrics[NOOP_METRIC.formatted(ORTB2_BLOCKING.code, RAW_BIDDER_RESPONSE.metricValue, ORTB2_BLOCKING_RAW_BIDDER_RESPONSE.code)] == 1

        and: "RB-Richmedia-Filter module call metrics should be updated"
        assert metrics[CALL_METRIC.formatted(PB_RICHMEDIA_FILTER.code, ALL_PROCESSED_BID_RESPONSES.metricValue, PB_RICHMEDIA_FILTER_ALL_PROCESSED_RESPONSES.code)] == 1
        assert metrics[NOOP_METRIC.formatted(PB_RICHMEDIA_FILTER.code, ALL_PROCESSED_BID_RESPONSES.metricValue, PB_RICHMEDIA_FILTER_ALL_PROCESSED_RESPONSES.code)] == 1

        where:
        pbRichmediaFilterConfig                | ortb2BlockingConfig
        new RichmediaFilter()                  | new Ortb2BlockingConfig()
        new RichmediaFilter()                  | new Ortb2BlockingConfig(attributes: [:] as Map)
        new RichmediaFilter()                  | new Ortb2BlockingConfig(attributes: [:] as Map)
        new RichmediaFilter(filterMraid: true) | new Ortb2BlockingConfig()
        new RichmediaFilter(filterMraid: true) | new Ortb2BlockingConfig(attributes: [:] as Map)
    }

    def "PBS should call specified module and traces response when account config includes that module and require-config-to-invoke is enabled"() {
        given: "Default bid request with verbose trace"
        def bidRequest = defaultBidRequest.tap {
            ext.prebid.trace = TraceLevel.VERBOSE
        }

        and: "Save account with enabled response correction module"
        def accountConfig = new AccountConfig(hooks: new AccountHooksConfiguration(modules: new PbsModulesConfig(pbRichmediaFilter: new RichmediaFilter())))
        def account = new Account(uuid: bidRequest.getAccountId(), config: accountConfig)
        accountDao.save(account)

        and: "Flush metrics"
        flushMetrics(pbsServiceWithMultipleModuleWithRequireInvoke)

        when: "PBS processes auction request"
        def response = pbsServiceWithMultipleModuleWithRequireInvoke.sendAuctionRequest(bidRequest)

        then: "PBS response should include trace information about called module"
        def invocationTrace = response?.ext?.prebid?.modules?.trace?.stages?.outcomes?.groups?.invocationResults?.flatten() as List<InvocationResult>
        verifyAll(invocationTrace.findAll { it -> it.hookId.moduleCode == PB_RICHMEDIA_FILTER.code }) {
            it.status == [SUCCESS]
            it.action == [NO_ACTION]
            it.hookId.moduleCode.sort() == [PB_RICHMEDIA_FILTER].code.sort()
        }

        and: "Ortb2blocking module call metrics should be updated"
        def metrics = pbsServiceWithMultipleModuleWithRequireInvoke.sendCollectedMetricsRequest()
        assert !metrics[CALL_METRIC.formatted(ORTB2_BLOCKING.code, BIDDER_REQUEST.metricValue, ORTB2_BLOCKING_BIDDER_REQUEST.code)]
        assert !metrics[CALL_METRIC.formatted(ORTB2_BLOCKING.code, RAW_BIDDER_RESPONSE.metricValue, ORTB2_BLOCKING_RAW_BIDDER_RESPONSE.code)]
        assert !metrics[NOOP_METRIC.formatted(ORTB2_BLOCKING.code, BIDDER_REQUEST.metricValue, ORTB2_BLOCKING_BIDDER_REQUEST.code)]
        assert !metrics[NOOP_METRIC.formatted(ORTB2_BLOCKING.code, RAW_BIDDER_RESPONSE.metricValue, ORTB2_BLOCKING_RAW_BIDDER_RESPONSE.code)]

        and: "RB-Richmedia-Filter module call metrics should be updated"
        assert metrics[CALL_METRIC.formatted(PB_RICHMEDIA_FILTER.code, ALL_PROCESSED_BID_RESPONSES.metricValue, PB_RICHMEDIA_FILTER_ALL_PROCESSED_RESPONSES.code)] == 1
        assert metrics[NOOP_METRIC.formatted(PB_RICHMEDIA_FILTER.code, ALL_PROCESSED_BID_RESPONSES.metricValue, PB_RICHMEDIA_FILTER_ALL_PROCESSED_RESPONSES.code)] == 1
    }

    def "PBS shouldn't call any modules and traces that in response when account config is empty and require-config-to-invoke is enabled"() {
        given: "Default bid request with verbose trace"
        def bidRequest = defaultBidRequest.tap {
            ext.prebid.trace = TraceLevel.VERBOSE
        }

        and: "Save account without modules config"
        def accountConfig = new AccountConfig(hooks: new AccountHooksConfiguration(modules: modulesConfig))
        def account = new Account(uuid: bidRequest.getAccountId(), config: accountConfig)
        accountDao.save(account)

        and: "Flush metrics"
        flushMetrics(pbsServiceWithMultipleModuleWithRequireInvoke)

        when: "PBS processes auction request"
        def response = pbsServiceWithMultipleModuleWithRequireInvoke.sendAuctionRequest(bidRequest)

        then: "PBS response shouldn't include trace information about no-called modules"
        assert !response?.ext?.prebid?.modules?.trace?.stages?.outcomes?.groups?.invocationResults?.flatten()

        and: "Ortb2blocking module call metrics shouldn't be updated"
        def metrics = pbsServiceWithMultipleModuleWithRequireInvoke.sendCollectedMetricsRequest()
        assert !metrics[CALL_METRIC.formatted(ORTB2_BLOCKING.code, BIDDER_REQUEST.metricValue, ORTB2_BLOCKING_BIDDER_REQUEST.code)]
        assert !metrics[CALL_METRIC.formatted(ORTB2_BLOCKING.code, RAW_BIDDER_RESPONSE.metricValue, ORTB2_BLOCKING_RAW_BIDDER_RESPONSE.code)]
        assert !metrics[NOOP_METRIC.formatted(ORTB2_BLOCKING.code, BIDDER_REQUEST.metricValue, ORTB2_BLOCKING_BIDDER_REQUEST.code)]
        assert !metrics[NOOP_METRIC.formatted(ORTB2_BLOCKING.code, RAW_BIDDER_RESPONSE.metricValue, ORTB2_BLOCKING_RAW_BIDDER_RESPONSE.code)]

        and: "RB-Richmedia-Filter module call metrics shouldn't be updated"
        assert !metrics[CALL_METRIC.formatted(PB_RICHMEDIA_FILTER.code, ALL_PROCESSED_BID_RESPONSES.metricValue, PB_RICHMEDIA_FILTER_ALL_PROCESSED_RESPONSES.code)]
        assert !metrics[NOOP_METRIC.formatted(PB_RICHMEDIA_FILTER.code, ALL_PROCESSED_BID_RESPONSES.metricValue, PB_RICHMEDIA_FILTER_ALL_PROCESSED_RESPONSES.code)]

        where:
        modulesConfig << [null, new PbsModulesConfig()]
    }

    @PendingFeature
    def "PBS should call all modules without account config when modules enabled in module-execution host config"() {
        given: "PBS service with module-execution config"
        def pbsConfig = MULTI_MODULE_CONFIG + ENABLED_INVOKE_CONFIG +
                [("hooks.admin.module-execution.${ORTB2_BLOCKING.code}".toString()): 'true']
        def pbsServiceWithMultipleModules = pbsServiceFactory.getService(pbsConfig)

        and: "Default bid request with verbose trace"
        def bidRequest = defaultBidRequest.tap {
            ext.prebid.trace = TraceLevel.VERBOSE
        }

        and: "Flush metrics"
        flushMetrics(pbsServiceWithMultipleModules)

        when: "PBS processes auction request"
        def response = pbsServiceWithMultipleModules.sendAuctionRequest(bidRequest)

        then: "PBS response should include trace information about called modules"
        verifyAll(response?.ext?.prebid?.modules?.trace?.stages?.outcomes?.groups?.invocationResults?.flatten() as List<InvocationResult>) {
            it.status == [SUCCESS, SUCCESS]
            it.action == [NO_ACTION, NO_ACTION]
            it.hookId.moduleCode.sort() == [ORTB2_BLOCKING, ORTB2_BLOCKING].code.sort()
        }

        and: "Ortb2blocking module call metrics should be updated"
        def metrics = pbsServiceWithMultipleModules.sendCollectedMetricsRequest()
        assert metrics[CALL_METRIC.formatted(ORTB2_BLOCKING.code, BIDDER_REQUEST.metricValue, ORTB2_BLOCKING_BIDDER_REQUEST.code)] == 1
        assert metrics[CALL_METRIC.formatted(ORTB2_BLOCKING.code, RAW_BIDDER_RESPONSE.metricValue, ORTB2_BLOCKING_RAW_BIDDER_RESPONSE.code)] == 1
        assert metrics[NOOP_METRIC.formatted(ORTB2_BLOCKING.code, BIDDER_REQUEST.metricValue, ORTB2_BLOCKING_BIDDER_REQUEST.code)] == 1
        assert metrics[NOOP_METRIC.formatted(ORTB2_BLOCKING.code, RAW_BIDDER_RESPONSE.metricValue, ORTB2_BLOCKING_RAW_BIDDER_RESPONSE.code)] == 1

        and: "RB-Richmedia-Filter module call metrics shouldn't be updated"
        assert !metrics[CALL_METRIC.formatted(PB_RICHMEDIA_FILTER.code, ALL_PROCESSED_BID_RESPONSES.metricValue, PB_RICHMEDIA_FILTER_ALL_PROCESSED_RESPONSES.code)]
        assert !metrics[NOOP_METRIC.formatted(PB_RICHMEDIA_FILTER.code, ALL_PROCESSED_BID_RESPONSES.metricValue, PB_RICHMEDIA_FILTER_ALL_PROCESSED_RESPONSES.code)]

        cleanup: "Stop and remove pbs container"
        pbsServiceFactory.removeContainer(pbsConfig)
    }

    def "PBS should call module without account config when default-account module-execution config enabled module"() {
        given: "PBS service with module-execution and default account configs"
        def defaultAccountConfigSettings = AccountConfig.defaultAccountConfig.tap {
            hooks = new AccountHooksConfiguration(admin: new AdminConfig(moduleExecution: [(ORTB2_BLOCKING): true]))
        }
        def pbsConfig = MULTI_MODULE_CONFIG + ENABLED_INVOKE_CONFIG + ["settings.default-account-config": encode(defaultAccountConfigSettings)] +
        [("hooks.admin.module-execution.${ORTB2_BLOCKING.code}".toString()): 'false']
        def pbsServiceWithMultipleModules = pbsServiceFactory.getService(pbsConfig)

        and: "Default bid request with verbose trace"
        def bidRequest = defaultBidRequest.tap {
            ext.prebid.trace = TraceLevel.VERBOSE
        }

        and: "Save account without modules config"
        def accountConfig = new AccountConfig(hooks: new AccountHooksConfiguration(modules: null))
        def account = new Account(uuid: bidRequest.getAccountId(), config: accountConfig)
        accountDao.save(account)

        and: "Flush metrics"
        flushMetrics(pbsServiceWithMultipleModules)

        when: "PBS processes auction request"
        def response = pbsServiceWithMultipleModules.sendAuctionRequest(bidRequest)

        then: "PBS response should include trace information about called modules"
        verifyAll(response?.ext?.prebid?.modules?.trace?.stages?.outcomes?.groups?.invocationResults?.flatten() as List<InvocationResult>) {
            it.status == [SUCCESS, SUCCESS]
            it.action == [NO_ACTION, NO_ACTION]
            it.hookId.moduleCode.sort() == [ORTB2_BLOCKING, ORTB2_BLOCKING].code.sort()
        }

        and: "Ortb2blocking module call metrics should be updated"
        def metrics = pbsServiceWithMultipleModules.sendCollectedMetricsRequest()
        assert metrics[CALL_METRIC.formatted(ORTB2_BLOCKING.code, BIDDER_REQUEST.metricValue, ORTB2_BLOCKING_BIDDER_REQUEST.code)] == 1
        assert metrics[CALL_METRIC.formatted(ORTB2_BLOCKING.code, RAW_BIDDER_RESPONSE.metricValue, ORTB2_BLOCKING_RAW_BIDDER_RESPONSE.code)] == 1
        assert metrics[NOOP_METRIC.formatted(ORTB2_BLOCKING.code, BIDDER_REQUEST.metricValue, ORTB2_BLOCKING_BIDDER_REQUEST.code)] == 1
        assert metrics[NOOP_METRIC.formatted(ORTB2_BLOCKING.code, RAW_BIDDER_RESPONSE.metricValue, ORTB2_BLOCKING_RAW_BIDDER_RESPONSE.code)] == 1

        and: "RB-Richmedia-Filter module call metrics shouldn't be updated"
        assert !metrics[CALL_METRIC.formatted(PB_RICHMEDIA_FILTER.code, ALL_PROCESSED_BID_RESPONSES.metricValue, PB_RICHMEDIA_FILTER_ALL_PROCESSED_RESPONSES.code)]
        assert !metrics[NOOP_METRIC.formatted(PB_RICHMEDIA_FILTER.code, ALL_PROCESSED_BID_RESPONSES.metricValue, PB_RICHMEDIA_FILTER_ALL_PROCESSED_RESPONSES.code)]

        cleanup: "Stop and remove pbs container"
        pbsServiceFactory.removeContainer(pbsConfig)
    }

    def "PBS shouldn't call any modules without account config when default-account module-execution config not enabling module"() {
        given: "PBS service with module-execution and default account configs"
        def defaultAccountConfigSettings = AccountConfig.defaultAccountConfig.tap {
            hooks = new AccountHooksConfiguration(admin: new AdminConfig(moduleExecution: [(ORTB2_BLOCKING): moduleExecutionStatus]))
        }
        def pbsConfig = MULTI_MODULE_CONFIG + ENABLED_INVOKE_CONFIG + ["settings.default-account-config": encode(defaultAccountConfigSettings)]
        def pbsServiceWithMultipleModules = pbsServiceFactory.getService(pbsConfig)

        and: "Default bid request with verbose trace"
        def bidRequest = defaultBidRequest.tap {
            ext.prebid.trace = TraceLevel.VERBOSE
        }

        and: "Save account without modules config"
        def accountConfig = new AccountConfig(hooks: new AccountHooksConfiguration(modules: null))
        def account = new Account(uuid: bidRequest.getAccountId(), config: accountConfig)
        accountDao.save(account)

        and: "Flush metrics"
        flushMetrics(pbsServiceWithMultipleModules)

        when: "PBS processes auction request"
        def response = pbsServiceWithMultipleModules.sendAuctionRequest(bidRequest)

        then: "PBS response shouldn't include trace information about no-called modules"
        assert !response?.ext?.prebid?.modules?.trace?.stages?.outcomes?.groups?.invocationResults?.flatten()

        and: "Ortb2blocking module call metrics shouldn't be updated"
        def metrics = pbsServiceWithMultipleModules.sendCollectedMetricsRequest()
        assert !metrics[CALL_METRIC.formatted(ORTB2_BLOCKING.code, BIDDER_REQUEST.metricValue, ORTB2_BLOCKING_BIDDER_REQUEST.code)]
        assert !metrics[CALL_METRIC.formatted(ORTB2_BLOCKING.code, RAW_BIDDER_RESPONSE.metricValue, ORTB2_BLOCKING_RAW_BIDDER_RESPONSE.code)]
        assert !metrics[NOOP_METRIC.formatted(ORTB2_BLOCKING.code, BIDDER_REQUEST.metricValue, ORTB2_BLOCKING_BIDDER_REQUEST.code)]
        assert !metrics[NOOP_METRIC.formatted(ORTB2_BLOCKING.code, RAW_BIDDER_RESPONSE.metricValue, ORTB2_BLOCKING_RAW_BIDDER_RESPONSE.code)]

        and: "RB-Richmedia-Filter module call metrics shouldn't be updated"
        assert !metrics[CALL_METRIC.formatted(PB_RICHMEDIA_FILTER.code, ALL_PROCESSED_BID_RESPONSES.metricValue, PB_RICHMEDIA_FILTER_ALL_PROCESSED_RESPONSES.code)]
        assert !metrics[NOOP_METRIC.formatted(PB_RICHMEDIA_FILTER.code, ALL_PROCESSED_BID_RESPONSES.metricValue, PB_RICHMEDIA_FILTER_ALL_PROCESSED_RESPONSES.code)]

        cleanup: "Stop and remove pbs container"
        pbsServiceFactory.removeContainer(pbsConfig)

        where:
        moduleExecutionStatus << [false, null]
    }

    def "PBS should prioritize specific account module-execution config over default-account module-execution config when both are present"() {
        given: "PBS service with default account config"
        def defaultAccountConfigSettings = AccountConfig.defaultAccountConfig.tap {
            hooks = new AccountHooksConfiguration(admin: new AdminConfig(moduleExecution: [(ORTB2_BLOCKING): false]))
        }
        def pbsConfig = MULTI_MODULE_CONFIG + ENABLED_INVOKE_CONFIG + ["settings.default-account-config": encode(defaultAccountConfigSettings)]
        def pbsServiceWithMultipleModules = pbsServiceFactory.getService(pbsConfig)

        and: "Default bid request with verbose trace"
        def bidRequest = defaultBidRequest.tap {
            ext.prebid.trace = TraceLevel.VERBOSE
        }

        and: "Save account without modules config"
        def accountConfig = new AccountConfig(hooks: new AccountHooksConfiguration(admin: new AdminConfig(moduleExecution: [(ORTB2_BLOCKING): true])))
        def account = new Account(uuid: bidRequest.getAccountId(), config: accountConfig)
        accountDao.save(account)

        and: "Flush metrics"
        flushMetrics(pbsServiceWithMultipleModules)

        when: "PBS processes auction request"
        def response = pbsServiceWithMultipleModules.sendAuctionRequest(bidRequest)

        then: "PBS response should include trace information about called modules"
        verifyAll(response?.ext?.prebid?.modules?.trace?.stages?.outcomes?.groups?.invocationResults?.flatten() as List<InvocationResult>) {
            it.status == [SUCCESS, SUCCESS]
            it.action == [NO_ACTION, NO_ACTION]
            it.hookId.moduleCode.sort() == [ORTB2_BLOCKING, ORTB2_BLOCKING].code.sort()
        }

        and: "Ortb2blocking module call metrics should be updated"
        def metrics = pbsServiceWithMultipleModules.sendCollectedMetricsRequest()
        assert metrics[CALL_METRIC.formatted(ORTB2_BLOCKING.code, BIDDER_REQUEST.metricValue, ORTB2_BLOCKING_BIDDER_REQUEST.code)] == 1
        assert metrics[CALL_METRIC.formatted(ORTB2_BLOCKING.code, RAW_BIDDER_RESPONSE.metricValue, ORTB2_BLOCKING_RAW_BIDDER_RESPONSE.code)] == 1
        assert metrics[NOOP_METRIC.formatted(ORTB2_BLOCKING.code, BIDDER_REQUEST.metricValue, ORTB2_BLOCKING_BIDDER_REQUEST.code)] == 1
        assert metrics[NOOP_METRIC.formatted(ORTB2_BLOCKING.code, RAW_BIDDER_RESPONSE.metricValue, ORTB2_BLOCKING_RAW_BIDDER_RESPONSE.code)] == 1

        and: "RB-Richmedia-Filter module call metrics shouldn't be updated"
        assert !metrics[CALL_METRIC.formatted(PB_RICHMEDIA_FILTER.code, ALL_PROCESSED_BID_RESPONSES.metricValue, PB_RICHMEDIA_FILTER_ALL_PROCESSED_RESPONSES.code)]
        assert !metrics[NOOP_METRIC.formatted(PB_RICHMEDIA_FILTER.code, ALL_PROCESSED_BID_RESPONSES.metricValue, PB_RICHMEDIA_FILTER_ALL_PROCESSED_RESPONSES.code)]

        cleanup: "Stop and remove pbs container"
        pbsServiceFactory.removeContainer(pbsConfig)
    }
}<|MERGE_RESOLUTION|>--- conflicted
+++ resolved
@@ -18,6 +18,7 @@
 import spock.lang.PendingFeature
 
 import static org.prebid.server.functional.model.ModuleName.ORTB2_BLOCKING
+import static org.prebid.server.functional.model.ModuleName.PB_RESPONSE_CORRECTION
 import static org.prebid.server.functional.model.ModuleName.PB_RICHMEDIA_FILTER
 import static org.prebid.server.functional.model.config.Endpoint.OPENRTB2_AUCTION
 import static org.prebid.server.functional.model.config.ModuleHookImplementation.ORTB2_BLOCKING_BIDDER_REQUEST
@@ -37,21 +38,16 @@
 
     private final static Map<String, String> DISABLED_INVOKE_CONFIG = ['settings.modules.require-config-to-invoke': 'false']
     private final static Map<String, String> ENABLED_INVOKE_CONFIG = ['settings.modules.require-config-to-invoke': 'true']
-<<<<<<< HEAD
-    private final static Map<String, String> MULTI_MODULE_CONFIG = getRichMediaFilterSettings(PBSUtils.randomString) + getResponseCorrectionConfig() +
-            ['hooks.host-execution-plan': encode(ExecutionPlan.getSingleEndpointExecutionPlan(OPENRTB2_AUCTION, [(ALL_PROCESSED_BID_RESPONSES): [PB_RICHMEDIA_FILTER, PB_RESPONSE_CORRECTION]]))]
-
-=======
 
     private final static Map<Stage, List<ModuleName>> ORTB_STAGES = [(BIDDER_REQUEST)     : [ORTB2_BLOCKING],
                                                                      (RAW_BIDDER_RESPONSE): [ORTB2_BLOCKING]]
-    private final static Map<Stage, List<ModuleName>> RESPONSE_STAGES = [(ALL_PROCESSED_BID_RESPONSES): [PB_RICHMEDIA_FILTER]]
+    private final static Map<Stage, List<ModuleName>> RESPONSE_STAGES = [(ALL_PROCESSED_BID_RESPONSES): [PB_RICHMEDIA_FILTER, PB_RESPONSE_CORRECTION]]
     private final static Map<Stage, List<ModuleName>> MODULES_STAGES = ORTB_STAGES + RESPONSE_STAGES
     private final static Map<String, String> MULTI_MODULE_CONFIG = getRichMediaFilterSettings(PBSUtils.randomString) +
             getOrtb2BlockingSettings() +
+            getResponseCorrectionConfig() +
             ['hooks.host-execution-plan': encode(ExecutionPlan.getSingleEndpointExecutionPlan(OPENRTB2_AUCTION, MODULES_STAGES))]
 
->>>>>>> 90faf43b
     private final static PrebidServerService pbsServiceWithMultipleModule = pbsServiceFactory.getService(MULTI_MODULE_CONFIG + DISABLED_INVOKE_CONFIG)
     private final static PrebidServerService pbsServiceWithMultipleModuleWithRequireInvoke = pbsServiceFactory.getService(MULTI_MODULE_CONFIG + ENABLED_INVOKE_CONFIG)
 
