--- conflicted
+++ resolved
@@ -13,117 +13,6 @@
 
 class AmpSpec extends BaseSpec {
 
-<<<<<<< HEAD
-    private static final String PBS_VERSION_HEADER = "pbs-java/$PBS_VERSION"
-
-    @Shared
-    PrebidServerService prebidServerService = pbsServiceFactory.getService(["auction.max-timeout-ms": MAX_TIMEOUT as String])
-
-    def "PBS should apply timeout from stored request when it's not specified in the request"() {
-        given: "Default AMP request without timeout"
-        def ampRequest = AmpRequest.defaultAmpRequest.tap {
-            timeout = null
-        }
-
-        and: "Default stored request with timeout"
-        def timeout = getRandomTimeout()
-        def ampStoredRequest = BidRequest.defaultStoredRequest.tap {
-            tmax = timeout
-        }
-
-        and: "Save storedRequest into DB"
-        def storedRequest = StoredRequest.getStoredRequest(ampRequest, ampStoredRequest)
-        storedRequestDao.save(storedRequest)
-
-        when: "PBS processes amp request"
-        prebidServerService.sendAmpRequest(ampRequest)
-
-        then: "Bidder request should contain timeout from the stored request"
-        def bidderRequest = bidder.getBidderRequest(ampStoredRequest.id)
-        assert bidderRequest.tmax == timeout as Long
-    }
-
-    def "PBS should prefer timeout from the request when stored request timeout is #tmax"() {
-        given: "Default AMP request with timeout"
-        def timeout = getRandomTimeout()
-        def ampRequest = AmpRequest.defaultAmpRequest.tap {
-            it.timeout = timeout
-        }
-
-        and: "Default stored request"
-        def ampStoredRequest = BidRequest.defaultStoredRequest.tap {
-            it.tmax = tmax
-        }
-
-        and: "Save storedRequest into DB"
-        def storedRequest = StoredRequest.getStoredRequest(ampRequest, ampStoredRequest)
-        storedRequestDao.save(storedRequest)
-
-        when: "PBS processes amp request"
-        prebidServerService.sendAmpRequest(ampRequest)
-
-        then: "Bidder request should contain timeout from the request"
-        def bidderRequest = bidder.getBidderRequest(ampStoredRequest.id)
-        assert bidderRequest.tmax == timeout as Long
-
-        where:
-        tmax << [null, getRandomTimeout()]
-    }
-
-    def "PBS should honor max timeout from the settings"() {
-        given: "Default AMP request"
-        def ampRequest = AmpRequest.defaultAmpRequest.tap {
-            it.timeout = ampRequestTimeout
-        }
-
-        and: "Default stored request"
-        def ampStoredRequest = BidRequest.defaultStoredRequest.tap {
-            it.tmax = storedRequestTimeout
-        }
-
-        and: "Save storedRequest into DB"
-        def storedRequest = StoredRequest.getStoredRequest(ampRequest, ampStoredRequest)
-        storedRequestDao.save(storedRequest)
-
-        when: "PBS processes amp request"
-        prebidServerService.sendAmpRequest(ampRequest)
-
-        then: "Bidder request timeout should correspond to the maximum from the settings"
-        def bidderRequest = bidder.getBidderRequest(ampStoredRequest.id)
-        assert bidderRequest.tmax == MAX_TIMEOUT as Long
-
-        where:
-        ampRequestTimeout || storedRequestTimeout
-        MAX_TIMEOUT + 1   || null
-        null              || MAX_TIMEOUT + 1
-        MAX_TIMEOUT + 1   || MAX_TIMEOUT + 1
-    }
-
-    def "PBS should honor max timeout"() {
-        given: "Default AMP request without timeout"
-        def ampRequest = AmpRequest.defaultAmpRequest.tap {
-            it.timeout = null
-        }
-
-        and: "Default stored request without timeout"
-        def ampStoredRequest = BidRequest.defaultStoredRequest.tap {
-            it.tmax = null
-        }
-
-        and: "Save storedRequest into DB"
-        def storedRequest = StoredRequest.getStoredRequest(ampRequest, ampStoredRequest)
-        storedRequestDao.save(storedRequest)
-
-        when: "PBS processes amp request"
-        prebidServerService.sendAmpRequest(ampRequest)
-
-        then: "Bidder request timeout should correspond to the maximum from the settings"
-        def bidderRequest = bidder.getBidderRequest(ampStoredRequest.id)
-        assert bidderRequest.tmax == MAX_TIMEOUT as Long
-    }
-
-=======
->>>>>>> ec624342
     def "PBS should return version in response header for #description"() {
         given: "Default AmpRequest"
         def ampStoredRequest = BidRequest.defaultBidRequest
