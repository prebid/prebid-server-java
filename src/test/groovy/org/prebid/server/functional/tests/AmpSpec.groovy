--- conflicted
+++ resolved
@@ -176,14 +176,8 @@
         assert bidderRequest.site?.page == ampStoredRequest.site.page
         assert bidderRequest.site?.publisher?.id == ampStoredRequest.site.publisher.id
         assert !bidderRequest.imp[0]?.tagId
-<<<<<<< HEAD
-        assert bidderRequest.imp[0]?.banner?.format[0]?.h == ampStoredRequest.imp[0].banner.format[0].h
-        assert bidderRequest.imp[0]?.banner?.format[0]?.w == ampStoredRequest.imp[0].banner.format[0].w
-        assert bidderRequest.regs?.gdpr == ampStoredRequest.regs.gdpr
-=======
         assert bidderRequest.imp[0]?.banner?.format[0]?.height == ampStoredRequest.imp[0].banner.format[0].height
         assert bidderRequest.imp[0]?.banner?.format[0]?.weight == ampStoredRequest.imp[0].banner.format[0].weight
-        assert bidderRequest.regs?.gdpr == ampStoredRequest.regs.ext.gdpr
->>>>>>> 85a1b8cc
+        assert bidderRequest.regs?.gdpr == ampStoredRequest.regs.gdpr
     }
 }