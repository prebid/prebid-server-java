package org.prebid.server.functional.tests.module.analyticstag

import org.prebid.server.functional.model.config.AccountAnalyticsConfig
import org.prebid.server.functional.model.config.AccountConfig
import org.prebid.server.functional.model.config.AccountHooksConfiguration
import org.prebid.server.functional.model.config.ExecutionPlan
import org.prebid.server.functional.model.config.PbsModulesConfig
import org.prebid.server.functional.model.db.Account
import org.prebid.server.functional.model.db.StoredResponse
import org.prebid.server.functional.model.request.auction.AnalyticsOptions
import org.prebid.server.functional.model.request.auction.BidRequest
import org.prebid.server.functional.model.request.auction.FetchStatus
import org.prebid.server.functional.model.request.auction.PrebidAnalytics
import org.prebid.server.functional.model.request.auction.RichmediaFilter
import org.prebid.server.functional.model.request.auction.StoredBidResponse
import org.prebid.server.functional.model.response.auction.BidResponse
import org.prebid.server.functional.model.response.auction.ModuleActivityName
import org.prebid.server.functional.tests.module.ModuleBaseSpec
import org.prebid.server.functional.util.PBSUtils

import static org.prebid.server.functional.model.config.ModuleName.ORTB2_BLOCKING
import static org.prebid.server.functional.model.config.ModuleName.PB_RICHMEDIA_FILTER
import static org.prebid.server.functional.model.bidder.BidderName.GENERIC
import static org.prebid.server.functional.model.config.Endpoint.OPENRTB2_AUCTION
import static org.prebid.server.functional.model.config.Stage.ALL_PROCESSED_BID_RESPONSES
import static org.prebid.server.functional.model.config.Stage.RAW_BIDDER_RESPONSE
import static org.prebid.server.functional.model.request.auction.TraceLevel.VERBOSE
import static org.prebid.server.functional.model.response.auction.ErrorType.PREBID

class AnalyticsTagsModuleSpec extends ModuleBaseSpec {

<<<<<<< HEAD
=======
    private static final PrebidServerService pbsServiceWithEnabledOrtb2Blocking = pbsServiceFactory.getService(getOrtb2BlockingSettings())

    def cleanupSpec() {
        pbsServiceFactory.removeContainer(getOrtb2BlockingSettings())
    }

>>>>>>> f978b0ed
    def "PBS should include analytics tag for ortb2-blocking module in response when request and account allow client details"() {
        given: "Default account with module config"
        def bidRequest = BidRequest.defaultBidRequest.tap {
            it.ext.prebid.analytics = new PrebidAnalytics(options: new AnalyticsOptions(enableClientDetails: true))
        }

        and: "Account in the DB"
        def executionPlan = ExecutionPlan.getSingleEndpointExecutionPlan(OPENRTB2_AUCTION, ORTB2_BLOCKING, [RAW_BIDDER_RESPONSE])
        def hooksConfiguration = new AccountHooksConfiguration(executionPlan: executionPlan)
        def accountConfig = new AccountConfig(hooks: hooksConfiguration, analytics: new AccountAnalyticsConfig(allowClientDetails: true))
        def account = new Account(uuid: bidRequest.accountId, config: accountConfig)
        accountDao.save(account)

        when: "PBS processes auction request"
        def bidResponse = pbsServiceWithMultipleModules.sendAuctionRequest(bidRequest)

        then: "Bid response should contain ext.prebid.analyticsTags with module record"
        def analyticsTagPrebid = bidResponse.ext.prebid.analytics.tags.first
        assert analyticsTagPrebid.stage == RAW_BIDDER_RESPONSE.value
        assert analyticsTagPrebid.module == ORTB2_BLOCKING.code

        and: "Analytics tag should contain results with name and success status"
        def analyticResult = analyticsTagPrebid.analyticsTags.activities.first
        assert analyticResult.status == FetchStatus.SUCCESS
        assert analyticResult.name == ModuleActivityName.ORTB2_BLOCKING

        and: "Should include appliedTo information in analytics tags results"
        verifyAll(analyticResult.results.first) {
            it.status == FetchStatus.SUCCESS_ALLOW
            it.appliedTo.bidders == [GENERIC.value]
            it.appliedTo.impIds == bidRequest.imp.id
        }
    }

    def "PBS should include analytics tag for richmedia module in response when request and account allow client details"() {
        given: "PBS server with enabled media filter"
        def PATTERN_NAME = PBSUtils.randomString
        def pbsServiceWithEnabledMediaFilter = pbsServiceFactory.getService(getRichMediaFilterSettings(PATTERN_NAME))

        and: "BidRequest with stored response"
        def storedResponseId = PBSUtils.randomNumber
        def bidRequest = BidRequest.defaultBidRequest.tap {
            it.ext.prebid.trace = VERBOSE
            it.ext.prebid.analytics = new PrebidAnalytics(options: new AnalyticsOptions(enableClientDetails: true))
            it.imp.first().ext.prebid.storedBidResponse = [new StoredBidResponse(id: storedResponseId, bidder: GENERIC)]
        }

        and: "Stored bid response in DB"
        def storedBidResponse = BidResponse.getDefaultBidResponse(bidRequest).tap {
            it.seatbid[0].bid[0].adm = PATTERN_NAME
        }
        def storedResponse = new StoredResponse(responseId: storedResponseId, storedBidResponse: storedBidResponse)
        storedResponseDao.save(storedResponse)

        and: "Account in the DB with cofig"
        def richmediaFilter = new RichmediaFilter(filterMraid: true, mraidScriptPattern: PATTERN_NAME)
        def richMediaFilterConfig = new PbsModulesConfig(pbRichmediaFilter: richmediaFilter)
        def accountHooksConfig = new AccountHooksConfiguration(modules: richMediaFilterConfig)
        def accountAnalyticsConfig = new AccountAnalyticsConfig(allowClientDetails: true)
        def accountConfig = new AccountConfig(hooks: accountHooksConfig, analytics: accountAnalyticsConfig)
        def account = new Account(uuid: bidRequest.accountId, config: accountConfig)
        accountDao.save(account)

        when: "PBS processes auction request"
        def bidResponse = pbsServiceWithEnabledMediaFilter.sendAuctionRequest(bidRequest)

        then: "Bid response should contain ext.prebid.analyticsTags with module record"
        def analyticsTagPrebid = bidResponse.ext.prebid.analytics.tags.first
        assert analyticsTagPrebid.stage == ALL_PROCESSED_BID_RESPONSES.value
        assert analyticsTagPrebid.module == PB_RICHMEDIA_FILTER.code

        and: "Analytics tag should contain results with name and success status"
        def analyticResult = analyticsTagPrebid.analyticsTags.activities.first
        assert analyticResult.status == FetchStatus.SUCCESS
        assert analyticResult.name == ModuleActivityName.REJECT_RICHMEDIA

        and: "Should include appliedTo information in analytics tags results"
        verifyAll(analyticResult.results.first) {
            it.status == FetchStatus.SUCCESS_BLOCK
            it.appliedTo.bidders == [GENERIC.value]
            it.appliedTo.impIds == bidRequest.imp.id
        }
    }

    def "PBS should include analytics tag in response when request and default account allow client details"() {
        given: "Default account with module config"
        def executionPlan = ExecutionPlan.getSingleEndpointExecutionPlan(OPENRTB2_AUCTION, ORTB2_BLOCKING, [RAW_BIDDER_RESPONSE])
        def hooksConfiguration = new AccountHooksConfiguration(executionPlan: executionPlan)
        def accountConfig = new AccountConfig(hooks: hooksConfiguration, analytics: new AccountAnalyticsConfig(allowClientDetails: true))

        and: "Prebid server with proper default account"
        def pbsConfig = ['settings.default-account-config': encode(accountConfig)] + getModuleBaseSettings(ORTB2_BLOCKING)
        def pbsServiceWithDefaultAccount = pbsServiceFactory.getService(pbsConfig)

        and: "Bid request with enabled client details"
        def bidRequest = BidRequest.defaultBidRequest.tap {
            it.ext.prebid.analytics = new PrebidAnalytics(options: new AnalyticsOptions(enableClientDetails: true))
        }

        when: "PBS processes auction request"
        def bidResponse = pbsServiceWithDefaultAccount.sendAuctionRequest(bidRequest)

        then: "Bid response should contain ext.prebid.analyticsTags with module record"
        def analyticsTagPrebid = bidResponse.ext.prebid.analytics.tags.first
        assert analyticsTagPrebid.stage == RAW_BIDDER_RESPONSE.value
        assert analyticsTagPrebid.module == ORTB2_BLOCKING.code

        and: "Analytics tag should contain results with name and success status"
        def analyticResult = analyticsTagPrebid.analyticsTags.activities.first
        assert analyticResult.status == FetchStatus.SUCCESS
        assert analyticResult.name == ModuleActivityName.ORTB2_BLOCKING

        and: "Should include appliedTo information in analytics tags results"
        verifyAll(analyticResult.results.first) {
            it.status == FetchStatus.SUCCESS_ALLOW
            it.appliedTo.bidders == [GENERIC.value]
            it.appliedTo.impIds == bidRequest.imp.id
        }

        cleanup: "Stop and remove pbs container"
        pbsServiceFactory.removeContainer(pbsConfig)
    }

    def "PBS should include analytics tag in response when request and account allow client details but default doesn't"() {
        given: "Default account with module config"
        def defaultExecutionPlan = ExecutionPlan.getSingleEndpointExecutionPlan(OPENRTB2_AUCTION, ORTB2_BLOCKING, [RAW_BIDDER_RESPONSE])
        def defaultHooksConfiguration = new AccountHooksConfiguration(executionPlan: defaultExecutionPlan)
        def defaultAccountConfig = new AccountConfig(hooks: defaultHooksConfiguration, analytics: new AccountAnalyticsConfig(allowClientDetails: false))

        and: "Prebid server with proper default account"
        def pbsConfig = ['settings.default-account-config': encode(defaultAccountConfig)] + getModuleBaseSettings(ORTB2_BLOCKING)
        def pbsServiceWithDefaultAccount = pbsServiceFactory.getService(pbsConfig)

        and: "Bid request with enabled client details"
        def bidRequest = BidRequest.defaultBidRequest.tap {
            it.ext.prebid.analytics = new PrebidAnalytics(options: new AnalyticsOptions(enableClientDetails: true))
        }

        and: "Account in the DB"
        def executionPlan = ExecutionPlan.getSingleEndpointExecutionPlan(OPENRTB2_AUCTION, ORTB2_BLOCKING, [RAW_BIDDER_RESPONSE])
        def hooksConfiguration = new AccountHooksConfiguration(executionPlan: executionPlan)
        def accountConfig = new AccountConfig(hooks: hooksConfiguration, analytics: new AccountAnalyticsConfig(allowClientDetails: true))
        def account = new Account(uuid: bidRequest.accountId, config: accountConfig)
        accountDao.save(account)

        when: "PBS processes auction request"
        def bidResponse = pbsServiceWithDefaultAccount.sendAuctionRequest(bidRequest)

        then: "Bid response should contain ext.prebid.analyticsTags with module record"
        def analyticsTagPrebid = bidResponse.ext.prebid.analytics.tags.first
        assert analyticsTagPrebid.stage == RAW_BIDDER_RESPONSE.value
        assert analyticsTagPrebid.module == ORTB2_BLOCKING.code

        and: "Analytics tag should contain results with name and success status"
        def analyticResult = analyticsTagPrebid.analyticsTags.activities.first
        assert analyticResult.status == FetchStatus.SUCCESS
        assert analyticResult.name == ModuleActivityName.ORTB2_BLOCKING

        and: "Should include appliedTo information in analytics tags results"
        verifyAll(analyticResult.results.first) {
            it.status == FetchStatus.SUCCESS_ALLOW
            it.appliedTo.bidders == [GENERIC.value]
            it.appliedTo.impIds == bidRequest.imp.id
        }

        cleanup: "Stop and remove pbs container"
        pbsServiceFactory.removeContainer(pbsConfig)
    }

    def "PBS should not include analytics tag in response without any warnings when timeout module disabled"() {
        given: "Default account with module config"
        def bidRequest = BidRequest.defaultBidRequest.tap {
            it.ext.prebid.analytics = new PrebidAnalytics(options: new AnalyticsOptions(enableClientDetails: true))
        }

        and: "Account in the DB"
        def executionPlan = ExecutionPlan.getSingleEndpointExecutionPlan(OPENRTB2_AUCTION, ORTB2_BLOCKING, [RAW_BIDDER_RESPONSE])
        def hooksConfiguration = new AccountHooksConfiguration(executionPlan: executionPlan)
        def accountConfig = new AccountConfig(hooks: hooksConfiguration, analytics: new AccountAnalyticsConfig(allowClientDetails: true))
        def account = new Account(uuid: bidRequest.accountId, config: accountConfig)
        accountDao.save(account)

        when: "PBS processes auction request"
        def bidResponse = defaultPbsService.sendAuctionRequest(bidRequest)

        then: "Bid response should not contain any analytics tag"
        assert !bidResponse?.ext?.prebid?.analytics?.tags

        and: "Bid response shouldn't contain warning"
        assert !bidResponse.ext.warnings
    }

    def "PBS should not include analytics tag in response without any warnings when client details is disabled in request"() {
        given: "Default account with module config"
        def bidRequest = BidRequest.defaultBidRequest.tap {
            it.ext.prebid.analytics = new PrebidAnalytics(options: new AnalyticsOptions(enableClientDetails: false))
        }

        and: "Account in the DB"
        def executionPlan = ExecutionPlan.getSingleEndpointExecutionPlan(OPENRTB2_AUCTION, ORTB2_BLOCKING, [RAW_BIDDER_RESPONSE])
        def hooksConfiguration = new AccountHooksConfiguration(executionPlan: executionPlan)
        def accountConfig = new AccountConfig(hooks: hooksConfiguration, analytics: new AccountAnalyticsConfig(allowClientDetails: true))
        def account = new Account(uuid: bidRequest.accountId, config: accountConfig)
        accountDao.save(account)

        when: "PBS processes auction request"
        def bidResponse = pbsServiceWithMultipleModules.sendAuctionRequest(bidRequest)

        then: "Bid response should not contain any analytics tag"
        assert !bidResponse?.ext?.prebid?.analytics?.tags

        and: "Bid response shouldn't contain warning"
        assert !bidResponse.ext.warnings
    }

    def "PBS should not include analytics tag in response with warning when client details is disabled in account"() {
        given: "Default account with module config"
        def bidRequest = BidRequest.defaultBidRequest.tap {
            it.ext.prebid.analytics = new PrebidAnalytics(options: new AnalyticsOptions(enableClientDetails: true))
        }

        and: "Account in the DB"
        def executionPlan = ExecutionPlan.getSingleEndpointExecutionPlan(OPENRTB2_AUCTION, ORTB2_BLOCKING, [RAW_BIDDER_RESPONSE])
        def hooksConfiguration = new AccountHooksConfiguration(executionPlan: executionPlan)
        def accountConfig = new AccountConfig(hooks: hooksConfiguration, analytics: new AccountAnalyticsConfig(allowClientDetails: false))
        def account = new Account(uuid: bidRequest.accountId, config: accountConfig)
        accountDao.save(account)

        when: "PBS processes auction request"
        def bidResponse = pbsServiceWithMultipleModules.sendAuctionRequest(bidRequest)

        then: "Bid response should not contain any analytics tag"
        assert !bidResponse?.ext?.prebid?.analytics?.tags

        and: "Bid response should contain warning"
        assert bidResponse.ext.warnings[PREBID]?.code == [999]
        assert bidResponse.ext.warnings[PREBID]?.message == ["analytics.options.enableclientdetails not enabled for account"]
    }

    def "PBS should not include analytics tag in response without warning when client details is disabled in account and request"() {
        given: "Default account with module config"
        def bidRequest = BidRequest.defaultBidRequest.tap {
            it.ext.prebid.analytics = new PrebidAnalytics(options: new AnalyticsOptions(enableClientDetails: false))
        }

        and: "Account in the DB"
        def executionPlan = ExecutionPlan.getSingleEndpointExecutionPlan(OPENRTB2_AUCTION, ORTB2_BLOCKING, [RAW_BIDDER_RESPONSE])
        def hooksConfiguration = new AccountHooksConfiguration(executionPlan: executionPlan)
        def accountConfig = new AccountConfig(hooks: hooksConfiguration, analytics: new AccountAnalyticsConfig(allowClientDetails: false))
        def account = new Account(uuid: bidRequest.accountId, config: accountConfig)
        accountDao.save(account)

        when: "PBS processes auction request"
        def bidResponse = pbsServiceWithMultipleModules.sendAuctionRequest(bidRequest)

        then: "Bid response should not contain any analytics tag"
        assert !bidResponse?.ext?.prebid?.analytics?.tags

        and: "Bid response shouldn't contain warning"
        assert !bidResponse.ext.warnings
    }
}<|MERGE_RESOLUTION|>--- conflicted
+++ resolved
@@ -15,6 +15,7 @@
 import org.prebid.server.functional.model.request.auction.StoredBidResponse
 import org.prebid.server.functional.model.response.auction.BidResponse
 import org.prebid.server.functional.model.response.auction.ModuleActivityName
+import org.prebid.server.functional.service.PrebidServerService
 import org.prebid.server.functional.tests.module.ModuleBaseSpec
 import org.prebid.server.functional.util.PBSUtils
 
@@ -29,15 +30,6 @@
 
 class AnalyticsTagsModuleSpec extends ModuleBaseSpec {
 
-<<<<<<< HEAD
-=======
-    private static final PrebidServerService pbsServiceWithEnabledOrtb2Blocking = pbsServiceFactory.getService(getOrtb2BlockingSettings())
-
-    def cleanupSpec() {
-        pbsServiceFactory.removeContainer(getOrtb2BlockingSettings())
-    }
-
->>>>>>> f978b0ed
     def "PBS should include analytics tag for ortb2-blocking module in response when request and account allow client details"() {
         given: "Default account with module config"
         def bidRequest = BidRequest.defaultBidRequest.tap {
