--- conflicted
+++ resolved
@@ -1,10 +1,7 @@
 package org.prebid.server.functional.tests.pricefloors
 
-<<<<<<< HEAD
 import org.prebid.server.functional.model.db.StoredImp
-=======
 import org.prebid.server.functional.model.ChannelType
->>>>>>> ac2b0618
 import org.prebid.server.functional.model.pricefloors.Country
 import org.prebid.server.functional.model.pricefloors.MediaType
 import org.prebid.server.functional.model.pricefloors.ModelGroup
@@ -620,11 +617,9 @@
         and: "Set Floors Provider response"
         def floorValue = PBSUtils.randomFloorValue
         def floorsResponse = PriceFloorData.priceFloorData.tap {
-<<<<<<< HEAD
             modelGroups[0].schema = new PriceFloorSchema(fields: [AD_UNIT_CODE])
-            modelGroups[0].values =
-                    [(new Rule(adUnitCode: randomStringValue).rule)    : floorValue,
-                     (new Rule(adUnitCode: PBSUtils.randomString).rule): floorValue + 0.1]
+            modelGroups[0].values = [(new Rule(adUnitCode: randomStringValue).rule)    : floorValue,
+                                     (new Rule(adUnitCode: PBSUtils.randomString).rule): floorValue + 0.1]
         }
         floorsProvider.setResponse(bidRequest.site.publisher.id, floorsResponse)
 
@@ -666,11 +661,6 @@
             modelGroups[0].values =
                     [(new Rule(adUnitCode: randomString).rule)    : floorValue,
                      (new Rule(adUnitCode: PBSUtils.randomString).rule): floorValue + 0.1]
-=======
-            modelGroups[0].schema = new PriceFloorSchema(fields: [PB_AD_SLOT])
-            modelGroups[0].values = [(new Rule(pbAdSlot: pbAdSlot).rule)             : floorValue,
-                                     (new Rule(pbAdSlot: PBSUtils.randomString).rule): floorValue + 0.1]
->>>>>>> ac2b0618
         }
         floorsProvider.setResponse(bidRequest.site.publisher.id, floorsResponse)
 
