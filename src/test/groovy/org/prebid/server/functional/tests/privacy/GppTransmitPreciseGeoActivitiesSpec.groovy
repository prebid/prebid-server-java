--- conflicted
+++ resolved
@@ -634,20 +634,6 @@
             bidderRequests.user.geo.lat == bidRequest.user.geo.lat
             bidderRequests.user.geo.lon == bidRequest.user.geo.lon
         }
-<<<<<<< HEAD
-=======
-
-        and: "Metrics processed across activities should be updated"
-        def metrics = activityPbsService.sendCollectedMetricsRequest()
-        assert metrics[ACTIVITY_RULES_PROCESSED_COUNT] == 1
-        assert metrics[ACTIVITY_PROCESSED_RULES_FOR_ACCOUNT.formatted(accountId)] == 1
-
-        where:
-        deviceGeo                                           | conditionGeo
-        new Geo(country: USA)                               | null
-        new Geo(region: ALABAMA.abbreviation)               | [USA.withState(ALABAMA)]
-        new Geo(country: CAN, region: ALABAMA.abbreviation) | [USA.withState(ALABAMA)]
->>>>>>> 3f455efa
     }
 
     def "PBS auction call when privacy regulation have duplicate should include first, not round lat/lon data and populate metric"() {
@@ -1121,7 +1107,6 @@
         }
 
         where:
-<<<<<<< HEAD
         privacyAllowRegulations << [IAB_US_GENERIC, IAB_ALL, ALL]
     }
 
@@ -1214,6 +1199,17 @@
             bidderRequests.user.geo.lat == ampStoredRequest.user.geo.lat
             bidderRequests.user.geo.lon == ampStoredRequest.user.geo.lon
         }
+
+        and: "Metrics processed across activities should be updated"
+        def metrics = activityPbsService.sendCollectedMetricsRequest()
+        assert metrics[ACTIVITY_RULES_PROCESSED_COUNT] == 1
+        assert metrics[ACTIVITY_PROCESSED_RULES_FOR_ACCOUNT.formatted(accountId)] == 1
+
+        where:
+        deviceGeo                                           | conditionGeo
+        new Geo(country: USA)                               | null
+        new Geo(region: ALABAMA.abbreviation)               | [USA.withState(ALABAMA)]
+        new Geo(country: CAN, region: ALABAMA.abbreviation) | [USA.withState(ALABAMA)]
     }
 
     def "PBS amp call when privacy regulation have duplicate should include first, not round lat/lon data and populate metric"() {
@@ -1388,33 +1384,32 @@
             it.privacyRegulation = [IAB_US_GENERIC, IAB_TFC_EU]
         }
 
-        def activities = AllowActivities.getDefaultAllowActivities(TRANSMIT_PRECISE_GEO, Activity.getDefaultActivity([rule]))
-
-        and: "Saved account config with allow activities into DB"
-        def account = getAccountWithAllowActivitiesAndPrivacyModule(accountId, activities)
-        accountDao.save(account)
-
-        and: "amp request with link to account"
-        def ampRequest = AmpRequest.defaultAmpRequest.tap {
-            it.account = accountId
-        }
-
-        and: "Save storedRequest into DB"
-        def storedRequest = StoredRequest.getStoredRequest(ampRequest, ampStoredRequest)
-        storedRequestDao.save(storedRequest)
-
-        when: "PBS processes amp request"
-        activityPbsService.sendAmpRequest(ampRequest)
-
-        then: "Response should contain error"
-        def logs = activityPbsService.getLogsByTime(startTime)
-        assert getLogsByText(logs, "Activity configuration for account ${accountId} contains conditional rule with multiple array").size() == 1
-=======
+        where:
         deviceGeo                                           | conditionGeo
         new Geo(country: USA)                               | [USA.value]
         new Geo(country: USA, region: ALABAMA.abbreviation) | [USA.withState(ALABAMA)]
         new Geo(country: USA, region: ALABAMA.abbreviation) | [CAN.withState(ONTARIO), USA.withState(ALABAMA)]
->>>>>>> 3f455efa
+        def activities = AllowActivities.getDefaultAllowActivities(TRANSMIT_PRECISE_GEO, Activity.getDefaultActivity([rule]))
+
+        and: "Saved account config with allow activities into DB"
+        def account = getAccountWithAllowActivitiesAndPrivacyModule(accountId, activities)
+        accountDao.save(account)
+
+        and: "amp request with link to account"
+        def ampRequest = AmpRequest.defaultAmpRequest.tap {
+            it.account = accountId
+        }
+
+        and: "Save storedRequest into DB"
+        def storedRequest = StoredRequest.getStoredRequest(ampRequest, ampStoredRequest)
+        storedRequestDao.save(storedRequest)
+
+        when: "PBS processes amp request"
+        activityPbsService.sendAmpRequest(ampRequest)
+
+        then: "Response should contain error"
+        def logs = activityPbsService.getLogsByTime(startTime)
+        assert getLogsByText(logs, "Activity configuration for account ${accountId} contains conditional rule with multiple array").size() == 1
     }
 
     def "PBS auction should process rule when regs.ext.gpc doesn't intersection with condition.gpc"() {
