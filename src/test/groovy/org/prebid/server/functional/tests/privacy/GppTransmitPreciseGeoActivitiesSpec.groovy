package org.prebid.server.functional.tests.privacy

import org.prebid.server.functional.model.config.AccountGppConfig
import org.prebid.server.functional.model.config.ActivityConfig
import org.prebid.server.functional.model.config.EqualityValueRule
import org.prebid.server.functional.model.config.GppModuleConfig
import org.prebid.server.functional.model.config.InequalityValueRule
import org.prebid.server.functional.model.config.LogicalRestrictedRule
import org.prebid.server.functional.model.db.StoredRequest
import org.prebid.server.functional.model.request.amp.AmpRequest
import org.prebid.server.functional.model.request.auction.Activity
import org.prebid.server.functional.model.request.auction.ActivityRule
import org.prebid.server.functional.model.request.auction.AllowActivities
import org.prebid.server.functional.model.request.auction.Condition
import org.prebid.server.functional.model.request.auction.Geo
import org.prebid.server.functional.service.PrebidServerException
import org.prebid.server.functional.util.PBSUtils
import org.prebid.server.functional.util.privacy.gpp.UsCaV1Consent
import org.prebid.server.functional.util.privacy.gpp.UsCoV1Consent
import org.prebid.server.functional.util.privacy.gpp.UsCtV1Consent
import org.prebid.server.functional.util.privacy.gpp.UsNatV1Consent
import org.prebid.server.functional.util.privacy.gpp.UsUtV1Consent
import org.prebid.server.functional.util.privacy.gpp.UsVaV1Consent
import org.prebid.server.functional.util.privacy.gpp.data.UsCaliforniaSensitiveData
import org.prebid.server.functional.util.privacy.gpp.data.UsNationalSensitiveData
import org.prebid.server.functional.util.privacy.gpp.data.UsUtahSensitiveData

import java.time.Instant

import static io.netty.handler.codec.http.HttpResponseStatus.BAD_REQUEST
import static io.netty.handler.codec.http.HttpResponseStatus.UNAUTHORIZED
import static org.prebid.server.functional.model.bidder.BidderName.GENERIC
import static org.prebid.server.functional.model.config.DataActivity.CONSENT
import static org.prebid.server.functional.model.config.DataActivity.NOTICE_NOT_PROVIDED
import static org.prebid.server.functional.model.config.DataActivity.NOTICE_PROVIDED
import static org.prebid.server.functional.model.config.DataActivity.NOT_APPLICABLE
import static org.prebid.server.functional.model.config.DataActivity.NO_CONSENT
import static org.prebid.server.functional.model.config.LogicalRestrictedRule.LogicalOperation.AND
import static org.prebid.server.functional.model.config.LogicalRestrictedRule.LogicalOperation.OR
import static org.prebid.server.functional.model.config.UsNationalPrivacySection.CHILD_CONSENTS_BELOW_13
import static org.prebid.server.functional.model.config.UsNationalPrivacySection.CHILD_CONSENTS_FROM_13_TO_16
import static org.prebid.server.functional.model.config.UsNationalPrivacySection.GPC
import static org.prebid.server.functional.model.config.UsNationalPrivacySection.PERSONAL_DATA_CONSENTS
import static org.prebid.server.functional.model.config.UsNationalPrivacySection.SENSITIVE_DATA_ACCOUNT_INFO
import static org.prebid.server.functional.model.config.UsNationalPrivacySection.SENSITIVE_DATA_BIOMETRIC_ID
import static org.prebid.server.functional.model.config.UsNationalPrivacySection.SENSITIVE_DATA_CITIZENSHIP_STATUS
import static org.prebid.server.functional.model.config.UsNationalPrivacySection.SENSITIVE_DATA_COMMUNICATION_CONTENTS
import static org.prebid.server.functional.model.config.UsNationalPrivacySection.SENSITIVE_DATA_GENETIC_ID
import static org.prebid.server.functional.model.config.UsNationalPrivacySection.SENSITIVE_DATA_GEOLOCATION
import static org.prebid.server.functional.model.config.UsNationalPrivacySection.SENSITIVE_DATA_HEALTH_INFO
import static org.prebid.server.functional.model.config.UsNationalPrivacySection.SENSITIVE_DATA_ID_NUMBERS
import static org.prebid.server.functional.model.config.UsNationalPrivacySection.SENSITIVE_DATA_ORIENTATION
import static org.prebid.server.functional.model.config.UsNationalPrivacySection.SENSITIVE_DATA_RACIAL_ETHNIC_ORIGIN
import static org.prebid.server.functional.model.config.UsNationalPrivacySection.SENSITIVE_DATA_RELIGIOUS_BELIEFS
import static org.prebid.server.functional.model.config.UsNationalPrivacySection.SHARING_NOTICE
import static org.prebid.server.functional.model.pricefloors.Country.CAN
import static org.prebid.server.functional.model.pricefloors.Country.USA
import static org.prebid.server.functional.model.request.GppSectionId.USP_V1
import static org.prebid.server.functional.model.request.GppSectionId.US_CA_V1
import static org.prebid.server.functional.model.request.GppSectionId.US_CO_V1
import static org.prebid.server.functional.model.request.GppSectionId.US_CT_V1
import static org.prebid.server.functional.model.request.GppSectionId.US_NAT_V1
import static org.prebid.server.functional.model.request.GppSectionId.US_UT_V1
import static org.prebid.server.functional.model.request.GppSectionId.US_VA_V1
import static org.prebid.server.functional.model.request.amp.ConsentType.GPP
import static org.prebid.server.functional.model.request.auction.ActivityType.TRANSMIT_PRECISE_GEO
import static org.prebid.server.functional.model.request.auction.PrivacyModule.ALL
import static org.prebid.server.functional.model.request.auction.PrivacyModule.IAB_ALL
import static org.prebid.server.functional.model.request.auction.PrivacyModule.IAB_TFC_EU
import static org.prebid.server.functional.model.request.auction.PrivacyModule.IAB_US_CUSTOM_LOGIC
import static org.prebid.server.functional.model.request.auction.PrivacyModule.IAB_US_GENERAL
import static org.prebid.server.functional.model.request.auction.TraceLevel.VERBOSE
import static org.prebid.server.functional.util.privacy.model.State.ALABAMA
import static org.prebid.server.functional.util.privacy.model.State.ONTARIO

class GppTransmitPreciseGeoActivitiesSpec extends PrivacyBaseSpec {

    private static final String ACTIVITY_PROCESSED_RULES_FOR_ACCOUNT = "account.%s.activity.processedrules.count"
    private static final String DISALLOWED_COUNT_FOR_ACCOUNT = "account.%s.activity.${TRANSMIT_PRECISE_GEO.metricValue}.disallowed.count"
    private static final String ACTIVITY_RULES_PROCESSED_COUNT = "requests.activity.processedrules.count"
    private static final String DISALLOWED_COUNT_FOR_ACTIVITY_RULE = "requests.activity.${TRANSMIT_PRECISE_GEO.metricValue}.disallowed.count"
    private static final String DISALLOWED_COUNT_FOR_GENERIC_ADAPTER = "adapter.${GENERIC.value}.activity.${TRANSMIT_PRECISE_GEO.metricValue}.disallowed.count"
    private static final String ALERT_GENERAL = "alerts.general"

    def "PBS auction call with bidder allowed in activities should not round lat/lon data and update processed metrics"() {
        given: "Default basic generic BidRequest"
        def accountId = PBSUtils.randomNumber as String
        def bidRequest = bidRequestWithGeo.tap {
            ext.prebid.trace = VERBOSE
            setAccountId(accountId)
        }

        and: "Activities set with bidder allowed"
        def activities = AllowActivities.getDefaultAllowActivities(TRANSMIT_PRECISE_GEO, Activity.defaultActivity)

        and: "Flush metrics"
        flushMetrics(activityPbsService)

        and: "Existed account with cookie sync and allow activities setup"
        def account = getAccountWithAllowActivitiesAndPrivacyModule(accountId, activities)
        accountDao.save(account)

        when: "PBS processes auction request"
        activityPbsService.sendAuctionRequest(bidRequest)

        then: "Bidder request should contain not rounded geo data for device and user"
        def bidderRequests = bidder.getBidderRequest(bidRequest.id)
        def deviceBidderRequest = bidderRequests.device
        verifyAll {
            deviceBidderRequest.ip == bidRequest.device.ip
            deviceBidderRequest.ipv6 == "af47:892b:3e98:b49a::"

            deviceBidderRequest.geo.lat == bidRequest.device.geo.lat
            deviceBidderRequest.geo.lon == bidRequest.device.geo.lon
            deviceBidderRequest.geo.country == bidRequest.device.geo.country
            deviceBidderRequest.geo.region == bidRequest.device.geo.region
            deviceBidderRequest.geo.utcoffset == bidRequest.device.geo.utcoffset
            deviceBidderRequest.geo.metro == bidRequest.device.geo.metro
            deviceBidderRequest.geo.city == bidRequest.device.geo.city
            deviceBidderRequest.geo.zip == bidRequest.device.geo.zip
            deviceBidderRequest.geo.accuracy == bidRequest.device.geo.accuracy
            deviceBidderRequest.geo.ipservice == bidRequest.device.geo.ipservice
            deviceBidderRequest.geo.ext == bidRequest.device.geo.ext
        }

        and: "Bidder request user.geo.{lat,lon} shouldn't mask"
        verifyAll {
            bidderRequests.user.geo.lat == bidRequest.user.geo.lat
            bidderRequests.user.geo.lon == bidRequest.user.geo.lon
        }

        and: "Metrics processed across activities should be updated"
        def metrics = activityPbsService.sendCollectedMetricsRequest()
        assert metrics[ACTIVITY_RULES_PROCESSED_COUNT] == 1
        assert metrics[ACTIVITY_PROCESSED_RULES_FOR_ACCOUNT.formatted(accountId)] == 1
    }

    def "PBS auction call with bidder rejected in activities should round lat/lon data to 2 digits and update disallowed metrics"() {
        given: "Default basic generic BidRequest"
        def accountId = PBSUtils.randomNumber as String
        def bidRequest = bidRequestWithGeo.tap {
            setAccountId(accountId)
            ext.prebid.trace = VERBOSE
        }

        and: "Activities set with bidder allowed"
        def activity = Activity.getDefaultActivity([ActivityRule.getDefaultActivityRule(Condition.baseCondition, false)])
        def activities = AllowActivities.getDefaultAllowActivities(TRANSMIT_PRECISE_GEO, activity)

        and: "Flush metrics"
        flushMetrics(activityPbsService)

        and: "Existed account with cookie sync and allow activities setup"
        def account = getAccountWithAllowActivitiesAndPrivacyModule(accountId, activities)
        accountDao.save(account)

        when: "PBS processes auction request"
        activityPbsService.sendAuctionRequest(bidRequest)

        then: "Bidder request should contain rounded geo data for device and user to 2 digits"
        def bidderRequests = bidder.getBidderRequest(bidRequest.id)
        verifyAll {
            bidderRequests.device.ip == "43.77.114.0"
            bidderRequests.device.ipv6 == "af47:892b:3e98:b400::"
            bidderRequests.device.geo.lat == bidRequest.device.geo.lat.round(2)
            bidderRequests.device.geo.lon == bidRequest.device.geo.lon.round(2)

            bidderRequests.device.geo.country == bidRequest.device.geo.country
            bidderRequests.device.geo.region == bidRequest.device.geo.region
            bidderRequests.device.geo.utcoffset == bidRequest.device.geo.utcoffset
        }

        and: "Bidder request should mask several geo fields"
        verifyAll {
            !bidderRequests.device.geo.metro
            !bidderRequests.device.geo.city
            !bidderRequests.device.geo.zip
            !bidderRequests.device.geo.accuracy
            !bidderRequests.device.geo.ipservice
            !bidderRequests.device.geo.ext
        }

        and: "Bidder request shouldn't mask geo.{lat,lon} fields"
        verifyAll {
            bidderRequests.user.geo.lat == bidRequest.user.geo.lat
            bidderRequests.user.geo.lon == bidRequest.user.geo.lon
        }

        and: "Metrics for disallowed activities should be updated"
        def metrics = activityPbsService.sendCollectedMetricsRequest()
        assert metrics[DISALLOWED_COUNT_FOR_ACTIVITY_RULE] == 1
        assert metrics[DISALLOWED_COUNT_FOR_ACCOUNT.formatted(accountId)] == 1
        assert metrics[DISALLOWED_COUNT_FOR_GENERIC_ADAPTER] == 1
    }

    def "PBS auction call when default activity setting set to false should round lat/lon data to 2 digits"() {
        given: "Default basic generic BidRequest"
        def accountId = PBSUtils.randomNumber as String
        def bidRequest = bidRequestWithGeo.tap {
            setAccountId(accountId)
        }

        and: "Activities set with bidder allowed"
        def activity = new Activity(defaultAction: false)
        def activities = AllowActivities.getDefaultAllowActivities(TRANSMIT_PRECISE_GEO, activity)

        and: "Existed account with cookie sync and allow activities setup"
        def account = getAccountWithAllowActivitiesAndPrivacyModule(accountId, activities)
        accountDao.save(account)

        and: "Flush metrics"
        flushMetrics(activityPbsService)

        when: "PBS processes auction request"
        activityPbsService.sendAuctionRequest(bidRequest)

        then: "Bidder request should contain rounded geo data for device and user to 2 digits"
        def bidderRequests = bidder.getBidderRequest(bidRequest.id)

        verifyAll {
            bidderRequests.device.ip == "43.77.114.0"
            bidderRequests.device.ipv6 == "af47:892b:3e98:b400::"
            bidderRequests.device.geo.lat == bidRequest.device.geo.lat.round(2)
            bidderRequests.device.geo.lon == bidRequest.device.geo.lon.round(2)

            bidderRequests.device.geo.country == bidRequest.device.geo.country
            bidderRequests.device.geo.region == bidRequest.device.geo.region
            bidderRequests.device.geo.utcoffset == bidRequest.device.geo.utcoffset

            !bidderRequests.device.geo.metro
            !bidderRequests.device.geo.city
            !bidderRequests.device.geo.zip
            !bidderRequests.device.geo.accuracy
            !bidderRequests.device.geo.ipservice
            !bidderRequests.device.geo.ext
        }

        verifyAll {
            bidderRequests.user.geo.lat == bidRequest.user.geo.lat
            bidderRequests.user.geo.lon == bidRequest.user.geo.lon
        }
    }

    def "PBS auction call when bidder allowed activities have invalid condition type should skip this rule and emit an error"() {
        given: "Test start time"
        def startTime = Instant.now()

        and: "Default basic generic BidRequest"
        def accountId = PBSUtils.randomNumber as String
        def bidRequest = bidRequestWithGeo.tap {
            setAccountId(accountId)
        }

        and: "Activities set with bidder allowed"
        def activity = Activity.getDefaultActivity([ActivityRule.getDefaultActivityRule(conditions, isAllowed)])
        def activities = AllowActivities.getDefaultAllowActivities(TRANSMIT_PRECISE_GEO, activity)

        and: "Existed account with cookie sync and allow activities setup"
        def account = getAccountWithAllowActivitiesAndPrivacyModule(accountId, activities)
        accountDao.save(account)

        when: "PBS processes auction request"
        activityPbsService.sendAuctionRequest(bidRequest)

        then: "Response should contain error"
        def logs = activityPbsService.getLogsByTime(startTime)
        assert getLogsByText(logs, "Activity configuration for account ${accountId} " +
                "contains conditional rule with empty array").size() == 1

        where:
        conditions                       | isAllowed
        new Condition(componentType: []) | true
        new Condition(componentType: []) | false
        new Condition(componentName: []) | true
        new Condition(componentName: []) | false
    }

    def "PBS auction call when first rule allowing in activities should not round lat/lon data"() {
        given: "Default basic generic BidRequest"
        def accountId = PBSUtils.randomNumber as String
        def bidRequest = bidRequestWithGeo.tap {
            setAccountId(accountId)
        }

        and: "Activity rules"
        def allowActivity = new ActivityRule(condition: Condition.baseCondition, allow: true)
        def disallowActivity = new ActivityRule(condition: Condition.baseCondition, allow: false)

        and: "Activities set for bidder allowed by hierarchy structure"
        def activity = Activity.getDefaultActivity([allowActivity, disallowActivity])
        def activities = AllowActivities.getDefaultAllowActivities(TRANSMIT_PRECISE_GEO, activity)

        and: "Existed account with cookie sync and allow activities setup"
        def account = getAccountWithAllowActivitiesAndPrivacyModule(accountId, activities)
        accountDao.save(account)

        when: "PBS processes auction request"
        activityPbsService.sendAuctionRequest(bidRequest)

        then: "Bidder request should contain not rounded geo data for device and user"
        def bidderRequests = bidder.getBidderRequest(bidRequest.id)
        def deviceBidderRequest = bidderRequests.device
        verifyAll {
            deviceBidderRequest.ip == bidRequest.device.ip
            deviceBidderRequest.ipv6 == "af47:892b:3e98:b49a::"
            deviceBidderRequest.geo.lat == bidRequest.device.geo.lat
            deviceBidderRequest.geo.lon == bidRequest.device.geo.lon
            deviceBidderRequest.geo.country == bidRequest.device.geo.country
            deviceBidderRequest.geo.region == bidRequest.device.geo.region
            deviceBidderRequest.geo.utcoffset == bidRequest.device.geo.utcoffset
            deviceBidderRequest.geo.metro == bidRequest.device.geo.metro
            deviceBidderRequest.geo.city == bidRequest.device.geo.city
            deviceBidderRequest.geo.zip == bidRequest.device.geo.zip
            deviceBidderRequest.geo.accuracy == bidRequest.device.geo.accuracy
            deviceBidderRequest.geo.ipservice == bidRequest.device.geo.ipservice
            deviceBidderRequest.geo.ext == bidRequest.device.geo.ext
        }

        and: "Bidder request user.geo.{lat,lon} shouldn't mask"
        verifyAll {
            bidderRequests.user.geo.lat == bidRequest.user.geo.lat
            bidderRequests.user.geo.lon == bidRequest.user.geo.lon
        }
    }

    def "PBS auction call when first rule disallowing in activities should round lat/lon data to 2 digits"() {
        given: "Default basic generic BidRequest"
        def accountId = PBSUtils.randomNumber as String
        def bidRequest = bidRequestWithGeo.tap {
            setAccountId(accountId)
        }

        and: "Activity rules"
        def disallowActivity = new ActivityRule(condition: Condition.baseCondition, allow: false)
        def allowActivity = new ActivityRule(condition: Condition.baseCondition, allow: true)

        and: "Activities set for bidder disallowing by hierarchy structure"
        def activity = Activity.getDefaultActivity([disallowActivity, allowActivity])
        def activities = AllowActivities.getDefaultAllowActivities(TRANSMIT_PRECISE_GEO, activity)

        and: "Existed account with cookie sync and allow activities setup"
        def account = getAccountWithAllowActivitiesAndPrivacyModule(accountId, activities)
        accountDao.save(account)

        when: "PBS processes auction request"
        activityPbsService.sendAuctionRequest(bidRequest)

        then: "Bidder request should contain rounded geo data for device and user to 2 digits"
        def bidderRequests = bidder.getBidderRequest(bidRequest.id)
        verifyAll {
            bidderRequests.device.ip == "43.77.114.0"
            bidderRequests.device.ipv6 == "af47:892b:3e98:b400::"
            bidderRequests.device.geo.lat == bidRequest.device.geo.lat.round(2)
            bidderRequests.device.geo.lon == bidRequest.device.geo.lon.round(2)

            bidderRequests.device.geo.country == bidRequest.device.geo.country
            bidderRequests.device.geo.region == bidRequest.device.geo.region
            bidderRequests.device.geo.utcoffset == bidRequest.device.geo.utcoffset
        }

        and: "Bidder request should mask several geo fields"
        verifyAll {
            !bidderRequests.device.geo.metro
            !bidderRequests.device.geo.city
            !bidderRequests.device.geo.zip
            !bidderRequests.device.geo.accuracy
            !bidderRequests.device.geo.ipservice
            !bidderRequests.device.geo.ext
        }

        and: "Bidder request shouldn't mask geo.{lat,lon} fields"
        verifyAll {
            bidderRequests.user.geo.lat == bidRequest.user.geo.lat
            bidderRequests.user.geo.lon == bidRequest.user.geo.lon
        }
    }

    def "PBS auction should allow rule when gppSid not intersect"() {
        given: "Default basic generic BidRequest"
        def accountId = PBSUtils.randomNumber as String
        def bidRequest = bidRequestWithGeo.tap {
            regs.gppSid = regsGppSid
            ext.prebid.trace = VERBOSE
            setAccountId(accountId)
        }

        and: "Setup condition"
        def condition = Condition.baseCondition.tap {
            it.componentType = null
            it.componentName = [PBSUtils.randomString]
            it.gppSid = conditionGppSid
        }

        and: "Setup activities"
        def activity = Activity.getDefaultActivity([ActivityRule.getDefaultActivityRule(condition, false)])
        def activities = AllowActivities.getDefaultAllowActivities(TRANSMIT_PRECISE_GEO, activity)

        and: "Flush metrics"
        flushMetrics(activityPbsService)

        and: "Set up account for allow activities"
        def account = getAccountWithAllowActivitiesAndPrivacyModule(accountId, activities)
        accountDao.save(account)

        when: "PBS processes auction request"
        activityPbsService.sendAuctionRequest(bidRequest)

        then: "Bidder request should contain not rounded geo data for device and user"
        def bidderRequests = bidder.getBidderRequest(bidRequest.id)
        def deviceBidderRequest = bidderRequests.device
        verifyAll {
            deviceBidderRequest.ip == bidRequest.device.ip
            deviceBidderRequest.ipv6 == "af47:892b:3e98:b49a::"
            deviceBidderRequest.geo.lat == bidRequest.device.geo.lat
            deviceBidderRequest.geo.lon == bidRequest.device.geo.lon
            deviceBidderRequest.geo.country == bidRequest.device.geo.country
            deviceBidderRequest.geo.region == bidRequest.device.geo.region
            deviceBidderRequest.geo.utcoffset == bidRequest.device.geo.utcoffset
            deviceBidderRequest.geo.metro == bidRequest.device.geo.metro
            deviceBidderRequest.geo.city == bidRequest.device.geo.city
            deviceBidderRequest.geo.zip == bidRequest.device.geo.zip
            deviceBidderRequest.geo.accuracy == bidRequest.device.geo.accuracy
            deviceBidderRequest.geo.ipservice == bidRequest.device.geo.ipservice
            deviceBidderRequest.geo.ext == bidRequest.device.geo.ext
        }

        and: "Bidder request user.geo.{lat,lon} shouldn't mask"
        verifyAll {
            bidderRequests.user.geo.lat == bidRequest.user.geo.lat
            bidderRequests.user.geo.lon == bidRequest.user.geo.lon
        }

        and: "Metrics processed across activities should be updated"
        def metrics = activityPbsService.sendCollectedMetricsRequest()
        assert metrics[ACTIVITY_RULES_PROCESSED_COUNT] == 1
        assert metrics[ACTIVITY_PROCESSED_RULES_FOR_ACCOUNT.formatted(accountId)] == 1

        where:
        regsGppSid        | conditionGppSid
        null              | [USP_V1.intValue]
        [USP_V1.intValue] | null
    }

    def "PBS auction shouldn't allow rule when gppSid intersect"() {
        given: "Default basic generic BidRequest"
        def accountId = PBSUtils.randomNumber as String
        def bidRequest = bidRequestWithGeo.tap {
            regs.gppSid = [USP_V1.intValue]
            setAccountId(accountId)
            ext.prebid.trace = VERBOSE
        }

        and: "Setup condition"
        def condition = Condition.baseCondition.tap {
            it.componentType = null
            it.componentName = null
            it.gppSid = [USP_V1.intValue]
        }

        and: "Activities set with bidder allowed"
        def activity = Activity.getDefaultActivity([ActivityRule.getDefaultActivityRule(condition, false)])
        def activities = AllowActivities.getDefaultAllowActivities(TRANSMIT_PRECISE_GEO, activity)

        and: "Flush metrics"
        flushMetrics(activityPbsService)

        and: "Set up account for allow activities"
        def account = getAccountWithAllowActivitiesAndPrivacyModule(accountId, activities)
        accountDao.save(account)

        when: "PBS processes auction request"
        activityPbsService.sendAuctionRequest(bidRequest)

        then: "Bidder request should contain rounded geo data for device and user to 2 digits"
        def bidderRequests = bidder.getBidderRequest(bidRequest.id)
        verifyAll {
            bidderRequests.device.ip == "43.77.114.0"
            bidderRequests.device.ipv6 == "af47:892b:3e98:b400::"
            bidderRequests.device.geo.lat == bidRequest.device.geo.lat.round(2)
            bidderRequests.device.geo.lon == bidRequest.device.geo.lon.round(2)

            bidderRequests.device.geo.country == bidRequest.device.geo.country
            bidderRequests.device.geo.region == bidRequest.device.geo.region
            bidderRequests.device.geo.utcoffset == bidRequest.device.geo.utcoffset
        }

        and: "Bidder request should mask several geo fields"
        verifyAll {
            !bidderRequests.device.geo.metro
            !bidderRequests.device.geo.city
            !bidderRequests.device.geo.zip
            !bidderRequests.device.geo.accuracy
            !bidderRequests.device.geo.ipservice
            !bidderRequests.device.geo.ext
        }

        and: "Bidder request shouldn't mask geo.{lat,lon} fields"
        verifyAll {
            bidderRequests.user.geo.lat == bidRequest.user.geo.lat
            bidderRequests.user.geo.lon == bidRequest.user.geo.lon
        }

        and: "Metrics for disallowed activities should be updated"
        def metrics = activityPbsService.sendCollectedMetricsRequest()
        assert metrics[DISALLOWED_COUNT_FOR_ACTIVITY_RULE] == 1
        assert metrics[DISALLOWED_COUNT_FOR_ACCOUNT.formatted(accountId)] == 1
        assert metrics[DISALLOWED_COUNT_FOR_GENERIC_ADAPTER] == 1
    }

    def "PBS auction should process rule when device.geo doesn't intersection"() {
        given: "Generic bid request with account connection"
        def accountId = PBSUtils.randomNumber as String
        def bidRequest = bidRequestWithGeo.tap {
            it.setAccountId(accountId)
            it.regs.gppSid = [USP_V1.intValue]
            it.ext.prebid.trace = VERBOSE
            it.device.geo = deviceGeo.tap {
                lat = PBSUtils.getRandomDecimal(0, 90)
                lon = PBSUtils.getRandomDecimal(0, 90)
            }
        }

        and: "Setup condition"
        def condition = Condition.baseCondition.tap {
            it.componentType = null
            it.componentName = [PBSUtils.randomString]
            it.gppSid = [USP_V1.intValue]
            it.geo = conditionGeo
        }

        and: "Set activity"
        def activity = Activity.getDefaultActivity([ActivityRule.getDefaultActivityRule(condition, false)])
        def activities = AllowActivities.getDefaultAllowActivities(TRANSMIT_PRECISE_GEO, activity)

        and: "Flush metrics"
        flushMetrics(activityPbsService)

        and: "Set up account for allow activities"
        def account = getAccountWithAllowActivitiesAndPrivacyModule(accountId, activities)
        accountDao.save(account)

        when: "PBS processes auction request"
        activityPbsService.sendAuctionRequest(bidRequest)

        then: "Bidder request should contain not rounded geo data for device and user"
        def bidderRequests = bidder.getBidderRequest(bidRequest.id)
        def deviceBidderRequest = bidderRequests.device
        verifyAll {
            deviceBidderRequest.ip == bidRequest.device.ip
            deviceBidderRequest.ipv6 == "af47:892b:3e98:b49a::"
            deviceBidderRequest.geo.lat == bidRequest.device.geo.lat
            deviceBidderRequest.geo.lon == bidRequest.device.geo.lon
            deviceBidderRequest.geo.country == bidRequest.device.geo.country
            deviceBidderRequest.geo.region == bidRequest.device.geo.region
            deviceBidderRequest.geo.utcoffset == bidRequest.device.geo.utcoffset
            deviceBidderRequest.geo.metro == bidRequest.device.geo.metro
            deviceBidderRequest.geo.city == bidRequest.device.geo.city
            deviceBidderRequest.geo.zip == bidRequest.device.geo.zip
            deviceBidderRequest.geo.accuracy == bidRequest.device.geo.accuracy
            deviceBidderRequest.geo.ipservice == bidRequest.device.geo.ipservice
            deviceBidderRequest.geo.ext == bidRequest.device.geo.ext
        }

        and: "Bidder request user.geo.{lat,lon} shouldn't mask"
        verifyAll {
            bidderRequests.user.geo.lat == bidRequest.user.geo.lat
            bidderRequests.user.geo.lon == bidRequest.user.geo.lon
        }

        and: "Metrics processed across activities should be updated"
        def metrics = activityPbsService.sendCollectedMetricsRequest()
        assert metrics[ACTIVITY_RULES_PROCESSED_COUNT] == 1
        assert metrics[ACTIVITY_PROCESSED_RULES_FOR_ACCOUNT.formatted(accountId)] == 1

        where:
        deviceGeo                                           | conditionGeo
        new Geo(country: USA,)                              | null
        new Geo(region: ALABAMA.abbreviation)               | [USA.withState(ALABAMA)]
        new Geo(country: CAN, region: ALABAMA.abbreviation) | [USA.withState(ALABAMA)]
    }

    def "PBS auction should process rule when device.geo is null and doesn't intersection"() {
        given: "Generic bid request with account connection"
        def accountId = PBSUtils.randomNumber as String
        def bidRequest = bidRequestWithGeo.tap {
            it.setAccountId(accountId)
            it.regs.gppSid = [USP_V1.intValue]
            it.ext.prebid.trace = VERBOSE
            it.device.geo.tap {
                country = null
                region = null
            }
        }

        and: "Setup condition"
        def condition = Condition.baseCondition.tap {
            it.componentType = null
            it.componentName = [PBSUtils.randomString]
            it.gppSid = [USP_V1.intValue]
            it.geo = [USA.ISOAlpha3]
        }

        and: "Set activity"
        def activity = Activity.getDefaultActivity([ActivityRule.getDefaultActivityRule(condition, false)])
        def activities = AllowActivities.getDefaultAllowActivities(TRANSMIT_PRECISE_GEO, activity)

        and: "Flush metrics"
        flushMetrics(activityPbsService)

        and: "Set up account for allow activities"
        def account = getAccountWithAllowActivitiesAndPrivacyModule(accountId, activities)
        accountDao.save(account)

        when: "PBS processes auction request"
        activityPbsService.sendAuctionRequest(bidRequest)

        then: "Bidder request should contain not rounded geo data for device and user"
        def bidderRequests = bidder.getBidderRequest(bidRequest.id)
        def deviceBidderRequest = bidderRequests.device
        verifyAll {
            deviceBidderRequest.ip == bidRequest.device.ip
            deviceBidderRequest.ipv6 == "af47:892b:3e98:b49a::"
            deviceBidderRequest.geo.lat == bidRequest.device.geo.lat
            deviceBidderRequest.geo.lon == bidRequest.device.geo.lon
            deviceBidderRequest.geo.country == bidRequest.device.geo.country
            deviceBidderRequest.geo.region == bidRequest.device.geo.region
            deviceBidderRequest.geo.utcoffset == bidRequest.device.geo.utcoffset
            deviceBidderRequest.geo.metro == bidRequest.device.geo.metro
            deviceBidderRequest.geo.city == bidRequest.device.geo.city
            deviceBidderRequest.geo.zip == bidRequest.device.geo.zip
            deviceBidderRequest.geo.accuracy == bidRequest.device.geo.accuracy
            deviceBidderRequest.geo.ipservice == bidRequest.device.geo.ipservice
            deviceBidderRequest.geo.ext == bidRequest.device.geo.ext
        }

        and: "Bidder request user.geo.{lat,lon} shouldn't mask"
        verifyAll {
            bidderRequests.user.geo.lat == bidRequest.user.geo.lat
            bidderRequests.user.geo.lon == bidRequest.user.geo.lon
        }

        and: "Metrics processed across activities should be updated"
        def metrics = activityPbsService.sendCollectedMetricsRequest()
        assert metrics[ACTIVITY_RULES_PROCESSED_COUNT] == 1
        assert metrics[ACTIVITY_PROCESSED_RULES_FOR_ACCOUNT.formatted(accountId)] == 1
    }

    def "PBS auction should disallowed rule when device.geo intersection"() {
        given: "Generic bid request with account connection"
        def accountId = PBSUtils.randomNumber as String
        def bidRequest = bidRequestWithGeo.tap {
            it.setAccountId(accountId)
            it.regs.gppSid = null
            it.ext.prebid.trace = VERBOSE
            it.device.geo.tap {
                country = geoCountry
                region = geoRegion
            }
        }

        and: "Setup activity"
        def condition = Condition.baseCondition.tap {
            it.componentType = null
            it.componentName = null
            it.gppSid = null
            it.geo = conditionGeo
        }

        and: "Set activity"
        def activity = Activity.getDefaultActivity([ActivityRule.getDefaultActivityRule(condition, false)])
        def activities = AllowActivities.getDefaultAllowActivities(TRANSMIT_PRECISE_GEO, activity)

        and: "Flush metrics"
        flushMetrics(activityPbsService)

        and: "Set up account for allow activities"
        def account = getAccountWithAllowActivitiesAndPrivacyModule(accountId, activities)
        accountDao.save(account)

        when: "PBS processes auction request"
        activityPbsService.sendAuctionRequest(bidRequest)

        then: "Bidder request should contain rounded geo data for device and user to 2 digits"
        def bidderRequests = bidder.getBidderRequest(bidRequest.id)
        verifyAll {
            bidderRequests.device.ip == "43.77.114.0"
            bidderRequests.device.ipv6 == "af47:892b:3e98:b400::"
            bidderRequests.device.geo.lat == bidRequest.device.geo.lat.round(2)
            bidderRequests.device.geo.lon == bidRequest.device.geo.lon.round(2)

            bidderRequests.device.geo.country == bidRequest.device.geo.country
            bidderRequests.device.geo.region == bidRequest.device.geo.region
            bidderRequests.device.geo.utcoffset == bidRequest.device.geo.utcoffset
        }

        and: "Bidder request should mask several geo fields"
        verifyAll {
            !bidderRequests.device.geo.metro
            !bidderRequests.device.geo.city
            !bidderRequests.device.geo.zip
            !bidderRequests.device.geo.accuracy
            !bidderRequests.device.geo.ipservice
            !bidderRequests.device.geo.ext
        }

        and: "Bidder request shouldn't mask geo.{lat,lon} fields"
        verifyAll {
            bidderRequests.user.geo.lat == bidRequest.user.geo.lat
            bidderRequests.user.geo.lon == bidRequest.user.geo.lon
        }

        and: "Metrics for disallowed activities should be updated"
        def metrics = activityPbsService.sendCollectedMetricsRequest()
        assert metrics[DISALLOWED_COUNT_FOR_ACTIVITY_RULE] == 1
        assert metrics[DISALLOWED_COUNT_FOR_ACCOUNT.formatted(accountId)] == 1
        assert metrics[DISALLOWED_COUNT_FOR_GENERIC_ADAPTER] == 1

        where:
        geoCountry | geoRegion            | conditionGeo
        USA        | null                 | [USA.ISOAlpha3]
        USA        | ALABAMA.abbreviation | [USA.withState(ALABAMA)]
        USA        | ALABAMA.abbreviation | [CAN.withState(ONTARIO), USA.withState(ALABAMA)]
    }

    def "PBS auction should process rule when regs.ext.gpc doesn't intersection with condition.gpc"() {
        given: "Generic bid request with account connection"
        def accountId = PBSUtils.randomNumber as String
        def bidRequest = bidRequestWithGeo.tap {
            it.setAccountId(accountId)
            it.ext.prebid.trace = VERBOSE
            it.regs.ext.gpc = PBSUtils.randomNumber as String
        }

        and: "Setup condition"
        def condition = Condition.baseCondition.tap {
            it.componentType = null
            it.componentName = null
            it.gpc = PBSUtils.randomNumber as String
        }

        and: "Set activity"
        def activity = Activity.getDefaultActivity([ActivityRule.getDefaultActivityRule(condition, false)])
        def activities = AllowActivities.getDefaultAllowActivities(TRANSMIT_PRECISE_GEO, activity)

        and: "Flush metrics"
        flushMetrics(activityPbsService)

        and: "Set up account for allow activities"
        def account = getAccountWithAllowActivitiesAndPrivacyModule(accountId, activities)
        accountDao.save(account)

        when: "PBS processes auction request"
        activityPbsService.sendAuctionRequest(bidRequest)

        then: "Bidder request should contain not rounded geo data for device and user"
        def bidderRequests = bidder.getBidderRequest(bidRequest.id)
        def deviceBidderRequest = bidderRequests.device
        verifyAll {
            deviceBidderRequest.ip == bidRequest.device.ip
            deviceBidderRequest.ipv6 == "af47:892b:3e98:b49a::"
            deviceBidderRequest.geo.lat == bidRequest.device.geo.lat
            deviceBidderRequest.geo.lon == bidRequest.device.geo.lon
            deviceBidderRequest.geo.country == bidRequest.device.geo.country
            deviceBidderRequest.geo.region == bidRequest.device.geo.region
            deviceBidderRequest.geo.utcoffset == bidRequest.device.geo.utcoffset
            deviceBidderRequest.geo.metro == bidRequest.device.geo.metro
            deviceBidderRequest.geo.city == bidRequest.device.geo.city
            deviceBidderRequest.geo.zip == bidRequest.device.geo.zip
            deviceBidderRequest.geo.accuracy == bidRequest.device.geo.accuracy
            deviceBidderRequest.geo.ipservice == bidRequest.device.geo.ipservice
            deviceBidderRequest.geo.ext == bidRequest.device.geo.ext
        }

        and: "Bidder request user.geo.{lat,lon} shouldn't mask"
        verifyAll {
            bidderRequests.user.geo.lat == bidRequest.user.geo.lat
            bidderRequests.user.geo.lon == bidRequest.user.geo.lon
        }

        and: "Metrics processed across activities should be updated"
        def metrics = activityPbsService.sendCollectedMetricsRequest()
        assert metrics[ACTIVITY_RULES_PROCESSED_COUNT] == 1
        assert metrics[ACTIVITY_PROCESSED_RULES_FOR_ACCOUNT.formatted(accountId)] == 1
    }

    def "PBS auction should disallowed rule when regs.ext.gpc intersection with condition.gpc"() {
        given: "Generic bid request with account connection"
        def accountId = PBSUtils.randomNumber as String
        def bidRequest = bidRequestWithGeo.tap {
            it.setAccountId(accountId)
            it.regs.gppSid = null
            it.ext.prebid.trace = VERBOSE
            it.regs.ext.gpc = "1"
        }

        and: "Setup activity"
        def condition = Condition.baseCondition.tap {
            it.componentType = null
            it.componentName = null
            it.gppSid = null
            it.gpc = "1"
        }

        and: "Set activity"
        def activity = Activity.getDefaultActivity([ActivityRule.getDefaultActivityRule(condition, false)])
        def activities = AllowActivities.getDefaultAllowActivities(TRANSMIT_PRECISE_GEO, activity)

        and: "Flush metrics"
        flushMetrics(activityPbsService)

        and: "Set up account for allow activities"
        def account = getAccountWithAllowActivitiesAndPrivacyModule(accountId, activities)
        accountDao.save(account)

        when: "PBS processes auction request"
        activityPbsService.sendAuctionRequest(bidRequest)

        then: "Bidder request should contain rounded geo data for device and user to 2 digits"
        def bidderRequests = bidder.getBidderRequest(bidRequest.id)

        verifyAll {
            bidderRequests.device.ip == "43.77.114.0"
            bidderRequests.device.ipv6 == "af47:892b:3e98:b400::"
            bidderRequests.device.geo.lat == bidRequest.device.geo.lat.round(2)
            bidderRequests.device.geo.lon == bidRequest.device.geo.lon.round(2)

            bidderRequests.device.geo.country == bidRequest.device.geo.country
            bidderRequests.device.geo.region == bidRequest.device.geo.region
            bidderRequests.device.geo.utcoffset == bidRequest.device.geo.utcoffset
        }

        and: "Bidder request should mask several geo fields"
        verifyAll {
            !bidderRequests.device.geo.metro
            !bidderRequests.device.geo.city
            !bidderRequests.device.geo.zip
            !bidderRequests.device.geo.accuracy
            !bidderRequests.device.geo.ipservice
            !bidderRequests.device.geo.ext
        }

        and: "Bidder request shouldn't mask geo.{lat,lon} fields"
        verifyAll {
            bidderRequests.user.geo.lat == bidRequest.user.geo.lat
            bidderRequests.user.geo.lon == bidRequest.user.geo.lon
        }

        and: "Metrics for disallowed activities should be updated"
        def metrics = activityPbsService.sendCollectedMetricsRequest()
        assert metrics[DISALLOWED_COUNT_FOR_ACTIVITY_RULE] == 1
        assert metrics[DISALLOWED_COUNT_FOR_ACCOUNT.formatted(accountId)] == 1
        assert metrics[DISALLOWED_COUNT_FOR_GENERIC_ADAPTER] == 1
    }

    def "PBS auction should process rule when header gpc doesn't intersection with condition.gpc"() {
        given: "Generic bid request with account connection"
        def accountId = PBSUtils.randomNumber as String
        def bidRequest = bidRequestWithGeo.tap {
            it.setAccountId(accountId)
            it.ext.prebid.trace = VERBOSE
            it.regs.ext.gpc = PBSUtils.randomNumber as String
        }

        and: "Setup condition"
        def condition = Condition.baseCondition.tap {
            it.componentType = null
            it.componentName = null
            it.gpc = PBSUtils.randomNumber as String
        }

        and: "Set activity"
        def activity = Activity.getDefaultActivity([ActivityRule.getDefaultActivityRule(condition, false)])
        def activities = AllowActivities.getDefaultAllowActivities(TRANSMIT_PRECISE_GEO, activity)

        and: "Flush metrics"
        flushMetrics(activityPbsService)

        and: "Set up account for allow activities"
        def account = getAccountWithAllowActivitiesAndPrivacyModule(accountId, activities)
        accountDao.save(account)

        when: "PBS processes auction request"
        activityPbsService.sendAuctionRequest(bidRequest, ["Sec-GPC": "1"])

        then: "Bidder request should contain not rounded geo data for device and user"
        def bidderRequests = bidder.getBidderRequest(bidRequest.id)
        def deviceBidderRequest = bidderRequests.device
        verifyAll {
            deviceBidderRequest.ip == bidRequest.device.ip
            deviceBidderRequest.ipv6 == "af47:892b:3e98:b49a::"
            deviceBidderRequest.geo.lat == bidRequest.device.geo.lat
            deviceBidderRequest.geo.lon == bidRequest.device.geo.lon
            deviceBidderRequest.geo.country == bidRequest.device.geo.country
            deviceBidderRequest.geo.region == bidRequest.device.geo.region
            deviceBidderRequest.geo.utcoffset == bidRequest.device.geo.utcoffset
            deviceBidderRequest.geo.metro == bidRequest.device.geo.metro
            deviceBidderRequest.geo.city == bidRequest.device.geo.city
            deviceBidderRequest.geo.zip == bidRequest.device.geo.zip
            deviceBidderRequest.geo.accuracy == bidRequest.device.geo.accuracy
            deviceBidderRequest.geo.ipservice == bidRequest.device.geo.ipservice
            deviceBidderRequest.geo.ext == bidRequest.device.geo.ext
        }

        and: "Bidder request user.geo.{lat,lon} shouldn't mask"
        verifyAll {
            bidderRequests.user.geo.lat == bidRequest.user.geo.lat
            bidderRequests.user.geo.lon == bidRequest.user.geo.lon
        }

        and: "Metrics processed across activities should be updated"
        def metrics = activityPbsService.sendCollectedMetricsRequest()
        assert metrics[ACTIVITY_RULES_PROCESSED_COUNT] == 1
        assert metrics[ACTIVITY_PROCESSED_RULES_FOR_ACCOUNT.formatted(accountId)] == 1
    }

    def "PBS auction should process rule when header gpc intersection with condition.gpc"() {
        given: "Generic bid request with account connection"
        def accountId = PBSUtils.randomNumber as String
        def bidRequest = bidRequestWithGeo.tap {
            it.setAccountId(accountId)
            it.ext.prebid.trace = VERBOSE
            it.regs.ext.gpc = null
        }

        and: "Setup condition"
        def condition = Condition.baseCondition.tap {
            it.componentType = null
            it.componentName = null
            it.gpc = "1"
        }

        and: "Set activity"
        def activity = Activity.getDefaultActivity([ActivityRule.getDefaultActivityRule(condition, false)])
        def activities = AllowActivities.getDefaultAllowActivities(TRANSMIT_PRECISE_GEO, activity)

        and: "Flush metrics"
        flushMetrics(activityPbsService)

        and: "Set up account for allow activities"
        def account = getAccountWithAllowActivitiesAndPrivacyModule(accountId, activities)
        accountDao.save(account)

        when: "PBS processes auction request"
        activityPbsService.sendAuctionRequest(bidRequest, ["Sec-GPC": "1"])

        then: "Bidder request should contain rounded geo data for device and user to 2 digits"
        def bidderRequests = bidder.getBidderRequest(bidRequest.id)
        verifyAll {
            bidderRequests.device.ip == "43.77.114.0"
            bidderRequests.device.ipv6 == "af47:892b:3e98:b400::"
            bidderRequests.device.geo.lat == bidRequest.device.geo.lat.round(2)
            bidderRequests.device.geo.lon == bidRequest.device.geo.lon.round(2)

            bidderRequests.device.geo.country == bidRequest.device.geo.country
            bidderRequests.device.geo.region == bidRequest.device.geo.region
            bidderRequests.device.geo.utcoffset == bidRequest.device.geo.utcoffset
        }

        and: "Bidder request should mask several geo fields"
        verifyAll {
            !bidderRequests.device.geo.metro
            !bidderRequests.device.geo.city
            !bidderRequests.device.geo.zip
            !bidderRequests.device.geo.accuracy
            !bidderRequests.device.geo.ipservice
            !bidderRequests.device.geo.ext
        }

        and: "Bidder request shouldn't mask geo.{lat,lon} fields"
        verifyAll {
            bidderRequests.user.geo.lat == bidRequest.user.geo.lat
            bidderRequests.user.geo.lon == bidRequest.user.geo.lon
        }

        and: "Metrics for disallowed activities should be updated"
        def metrics = activityPbsService.sendCollectedMetricsRequest()
        assert metrics[DISALLOWED_COUNT_FOR_ACTIVITY_RULE] == 1
        assert metrics[DISALLOWED_COUNT_FOR_ACCOUNT.formatted(accountId)] == 1
        assert metrics[DISALLOWED_COUNT_FOR_GENERIC_ADAPTER] == 1
    }

    def "PBS auction call when privacy regulation match and rejecting should round lat/lon data to 2 digits"() {
        given: "Default Generic BidRequests with gppConsent and account id"
        def accountId = PBSUtils.randomNumber as String
        def bidRequest = bidRequestWithGeo.tap {
            it.setAccountId(accountId)
            regs.gppSid = [US_NAT_V1.intValue]
            regs.gpp = SIMPLE_GPC_DISALLOW_LOGIC
        }

        and: "Activities set for transmitPreciseGeINTERNAL_SERVER_ERRORo with rejecting privacy regulation"
        def rule = new ActivityRule().tap {
            it.privacyRegulation = [privacyAllowRegulations]
        }

        def activities = AllowActivities.getDefaultAllowActivities(TRANSMIT_PRECISE_GEO, Activity.getDefaultActivity([rule]))

        and: "Account gpp configuration"
        def accountGppConfig = new AccountGppConfig(code: IAB_US_GENERAL, enabled: true)

        and: "Existed account with privacy regulation setup"
        def account = getAccountWithAllowActivitiesAndPrivacyModule(accountId, activities, [accountGppConfig])
        accountDao.save(account)

        when: "PBS processes auction requests"
        activityPbsService.sendAuctionRequest(bidRequest)

        then: "Bidder request should contain rounded geo data for device and user to 2 digits"
        def bidderRequests = bidder.getBidderRequest(bidRequest.id)
        verifyAll {
            bidderRequests.device.ip == "43.77.114.0"
            bidderRequests.device.ipv6 == "af47:892b:3e98:b400::"
            bidderRequests.device.geo.lat == bidRequest.device.geo.lat.round(2)
            bidderRequests.device.geo.lon == bidRequest.device.geo.lon.round(2)

            bidderRequests.device.geo.country == bidRequest.device.geo.country
            bidderRequests.device.geo.region == bidRequest.device.geo.region
            bidderRequests.device.geo.utcoffset == bidRequest.device.geo.utcoffset
        }

        and: "Bidder request should mask several geo fields"
        verifyAll {
            !bidderRequests.device.geo.metro
            !bidderRequests.device.geo.city
            !bidderRequests.device.geo.zip
            !bidderRequests.device.geo.accuracy
            !bidderRequests.device.geo.ipservice
            !bidderRequests.device.geo.ext
        }

        and: "Bidder request shouldn't mask geo.{lat,lon} fields"
        verifyAll {
            bidderRequests.user.geo.lat == bidRequest.user.geo.lat
            bidderRequests.user.geo.lon == bidRequest.user.geo.lon
        }

        where:
        privacyAllowRegulations << [IAB_US_GENERAL, IAB_ALL, ALL]
    }

    def "PBS auction call when privacy module contain some part of disallow logic should round lat/lon data to 2 digits"() {
        given: "Default Generic BidRequests with gppConsent and account id"
        def accountId = PBSUtils.randomNumber as String
        def bidRequest = bidRequestWithGeo.tap {
            it.setAccountId(accountId)
            regs.gppSid = [US_NAT_V1.intValue]
            regs.gpp = disallowGppLogic
        }

        and: "Activities set for transmitPreciseGeo with rejecting privacy regulation"
        def rule = new ActivityRule().tap {
            it.privacyRegulation = [IAB_US_GENERAL]
        }

        def activities = AllowActivities.getDefaultAllowActivities(TRANSMIT_PRECISE_GEO, Activity.getDefaultActivity([rule]))

        and: "Account gpp configuration"
        def accountGppConfig = new AccountGppConfig(code: IAB_US_GENERAL, enabled: true)

        and: "Existed account with privacy regulation setup"
        def account = getAccountWithAllowActivitiesAndPrivacyModule(accountId, activities, [accountGppConfig])
        accountDao.save(account)

        when: "PBS processes auction requests"
        activityPbsService.sendAuctionRequest(bidRequest)

        then: "Bidder request should contain rounded geo data for device and user to 2 digits"
        def bidderRequests = bidder.getBidderRequest(bidRequest.id)
        verifyAll {
            bidderRequests.device.ip == "43.77.114.0"
            bidderRequests.device.ipv6 == "af47:892b:3e98:b400::"
            bidderRequests.device.geo.lat == bidRequest.device.geo.lat.round(2)
            bidderRequests.device.geo.lon == bidRequest.device.geo.lon.round(2)

            bidderRequests.device.geo.country == bidRequest.device.geo.country
            bidderRequests.device.geo.region == bidRequest.device.geo.region
            bidderRequests.device.geo.utcoffset == bidRequest.device.geo.utcoffset
        }

        and: "Bidder request should mask several geo fields"
        verifyAll {
            !bidderRequests.device.geo.metro
            !bidderRequests.device.geo.city
            !bidderRequests.device.geo.zip
            !bidderRequests.device.geo.accuracy
            !bidderRequests.device.geo.ipservice
            !bidderRequests.device.geo.ext
        }

        and: "Bidder request shouldn't mask geo.{lat,lon} fields"
        verifyAll {
            bidderRequests.user.geo.lat == bidRequest.user.geo.lat
            bidderRequests.user.geo.lon == bidRequest.user.geo.lon
        }

        where:
        disallowGppLogic << [
                SIMPLE_GPC_DISALLOW_LOGIC,
                new UsNatV1Consent.Builder().setMspaServiceProviderMode(1).setMspaOptOutOptionMode(2).build(),
                new UsNatV1Consent.Builder().setSensitiveDataProcessingOptOutNotice(2).build(),
                new UsNatV1Consent.Builder().setKnownChildSensitiveDataConsents(0, 1).build(),
                new UsNatV1Consent.Builder().setKnownChildSensitiveDataConsents(0, 2).build(),
                new UsNatV1Consent.Builder().setKnownChildSensitiveDataConsents(1, 0).build(),
                new UsNatV1Consent.Builder().setPersonalDataConsents(2).build(),
                new UsNatV1Consent.Builder()
                        .setSensitiveDataLimitUseNotice(2)
                        .setMspaServiceProviderMode(2)
                        .setMspaOptOutOptionMode(1)
                        .build(),
                new UsNatV1Consent.Builder()
                        .setSensitiveDataLimitUseNotice(0)
                        .setSensitiveDataProcessing(new UsNationalSensitiveData(
                                geolocation: 2
                        )).build(),
                new UsNatV1Consent.Builder()
                        .setSensitiveDataProcessingOptOutNotice(0)
                        .setSensitiveDataProcessing(new UsNationalSensitiveData(
                                geolocation: 2
                        )).build(),
                new UsNatV1Consent.Builder()
                        .setSensitiveDataProcessingOptOutNotice(0)
                        .setSensitiveDataProcessing(new UsNationalSensitiveData(
                                geolocation: 1
                        )).build()
        ]
    }

    def "PBS auction call when request have different gpp consent but match and rejecting should round lat/lon data to 2 digits"() {
        given: "Default Generic BidRequests with gppConsent and account id"
        def accountId = PBSUtils.randomNumber as String
        def bidRequest = bidRequestWithGeo.tap {
            it.setAccountId(accountId)
            regs.gppSid = [gppSid.intValue]
            regs.gpp = gppConsent
        }

        and: "Activities set for transmitPreciseGeo with rejecting privacy regulation"
        def rule = new ActivityRule().tap {
            it.privacyRegulation = [IAB_US_GENERAL]
        }

        def activities = AllowActivities.getDefaultAllowActivities(TRANSMIT_PRECISE_GEO, Activity.getDefaultActivity([rule]))

        and: "Account gpp configuration"
        def accountGppConfig = new AccountGppConfig(code: IAB_US_GENERAL, enabled: true)

        and: "Existed account with privacy regulation setup"
        def account = getAccountWithAllowActivitiesAndPrivacyModule(accountId, activities, [accountGppConfig])
        accountDao.save(account)

        when: "PBS processes auction requests"
        activityPbsService.sendAuctionRequest(bidRequest)

        then: "Bidder request should contain rounded geo data for device and user to 2 digits"
        def bidderRequests = bidder.getBidderRequest(bidRequest.id)
        verifyAll {
            bidderRequests.device.ip == "43.77.114.0"
            bidderRequests.device.ipv6 == "af47:892b:3e98:b400::"
            bidderRequests.device.geo.lat == bidRequest.device.geo.lat.round(2)
            bidderRequests.device.geo.lon == bidRequest.device.geo.lon.round(2)

            bidderRequests.device.geo.country == bidRequest.device.geo.country
            bidderRequests.device.geo.region == bidRequest.device.geo.region
            bidderRequests.device.geo.utcoffset == bidRequest.device.geo.utcoffset
        }

        and: "Bidder request should mask several geo fields"
        verifyAll {
            !bidderRequests.device.geo.metro
            !bidderRequests.device.geo.city
            !bidderRequests.device.geo.zip
            !bidderRequests.device.geo.accuracy
            !bidderRequests.device.geo.ipservice
            !bidderRequests.device.geo.ext
        }

        and: "Bidder request shouldn't mask geo.{lat,lon} fields"
        verifyAll {
            bidderRequests.user.geo.lat == bidRequest.user.geo.lat
            bidderRequests.user.geo.lon == bidRequest.user.geo.lon
        }

        where:
        gppConsent                                                                                    | gppSid
        new UsNatV1Consent.Builder().setMspaServiceProviderMode(1).setMspaOptOutOptionMode(2).build() | US_NAT_V1
        new UsCaV1Consent.Builder().setMspaServiceProviderMode(1).setMspaOptOutOptionMode(2).build()  | US_CA_V1
        new UsVaV1Consent.Builder().setMspaServiceProviderMode(1).setMspaOptOutOptionMode(2).build()  | US_VA_V1
        new UsCoV1Consent.Builder().setMspaServiceProviderMode(1).setMspaOptOutOptionMode(2).build()  | US_CO_V1
        new UsUtV1Consent.Builder().setMspaServiceProviderMode(1).setMspaOptOutOptionMode(2).build()  | US_UT_V1
        new UsCtV1Consent.Builder().setMspaServiceProviderMode(1).setMspaOptOutOptionMode(2).build()  | US_CT_V1
    }

    def "PBS auction call when privacy modules contain allowing settings should not round lat/lon data"() {
        given: "Default basic generic BidRequest"
        def accountId = PBSUtils.randomNumber as String
        def bidRequest = bidRequestWithGeo.tap {
            it.setAccountId(accountId)
            regs.gppSid = [US_NAT_V1.intValue]
            regs.gpp = SIMPLE_GPC_DISALLOW_LOGIC
        }

        and: "Activities set for transmitPreciseGeo with allowing privacy regulation"
        def rule = new ActivityRule().tap {
            it.privacyRegulation = [IAB_US_GENERAL]
        }

        def activities = AllowActivities.getDefaultAllowActivities(TRANSMIT_PRECISE_GEO, Activity.getDefaultActivity([rule]))

        and: "Existed account with privacy regulation setup"
        def account = getAccountWithAllowActivitiesAndPrivacyModule(accountId, activities, [accountGppConfig])
        accountDao.save(account)

        when: "PBS processes auction requests"
        activityPbsService.sendAuctionRequest(bidRequest)

        then: "Bidder request should contain not rounded geo data for device and user"
        def bidderRequests = bidder.getBidderRequest(bidRequest.id)
        def deviceBidderRequest = bidderRequests.device
        verifyAll {
            deviceBidderRequest.ip == bidRequest.device.ip
            deviceBidderRequest.ipv6 == "af47:892b:3e98:b49a::"
            deviceBidderRequest.geo.lat == bidRequest.device.geo.lat
            deviceBidderRequest.geo.lon == bidRequest.device.geo.lon
            deviceBidderRequest.geo.country == bidRequest.device.geo.country
            deviceBidderRequest.geo.region == bidRequest.device.geo.region
            deviceBidderRequest.geo.utcoffset == bidRequest.device.geo.utcoffset
            deviceBidderRequest.geo.metro == bidRequest.device.geo.metro
            deviceBidderRequest.geo.city == bidRequest.device.geo.city
            deviceBidderRequest.geo.zip == bidRequest.device.geo.zip
            deviceBidderRequest.geo.accuracy == bidRequest.device.geo.accuracy
            deviceBidderRequest.geo.ipservice == bidRequest.device.geo.ipservice
            deviceBidderRequest.geo.ext == bidRequest.device.geo.ext
        }

        and: "Bidder request user.geo.{lat,lon} shouldn't mask"
        verifyAll {
            bidderRequests.user.geo.lat == bidRequest.user.geo.lat
            bidderRequests.user.geo.lon == bidRequest.user.geo.lon
        }

        where:
        accountGppConfig << [
                new AccountGppConfig(code: IAB_US_GENERAL, enabled: false),
                new AccountGppConfig(code: IAB_US_GENERAL, config: new GppModuleConfig(skipSids: [US_NAT_V1]), enabled: true)
        ]
    }

    def "PBS auction call when regs.gpp in request is allowing should not round lat/lon data"() {
        given: "Default basic generic BidRequest"
        def accountId = PBSUtils.randomNumber as String
        def bidRequest = bidRequestWithGeo.tap {
            it.setAccountId(accountId)
            regs.gppSid = [US_NAT_V1.intValue]
            regs.gpp = regsGpp
        }

        and: "Activities set for transmitPreciseGeo with allowing privacy regulation"
        def rule = new ActivityRule().tap {
            it.privacyRegulation = [IAB_US_GENERAL]
        }

        def activities = AllowActivities.getDefaultAllowActivities(TRANSMIT_PRECISE_GEO, Activity.getDefaultActivity([rule]))

        and: "Account gpp configuration"
        def accountGppConfig = new AccountGppConfig(code: IAB_US_GENERAL, enabled: true)

        and: "Existed account with privacy regulation setup"
        def account = getAccountWithAllowActivitiesAndPrivacyModule(accountId, activities, [accountGppConfig])
        accountDao.save(account)

        when: "PBS processes auction requests"
        activityPbsService.sendAuctionRequest(bidRequest)

        then: "Bidder request should contain not rounded geo data for device and user"
        def bidderRequests = bidder.getBidderRequest(bidRequest.id)
        def deviceBidderRequest = bidderRequests.device
        verifyAll {
            deviceBidderRequest.ip == bidRequest.device.ip
            deviceBidderRequest.ipv6 == "af47:892b:3e98:b49a::"

            deviceBidderRequest.geo.lat == bidRequest.device.geo.lat
            deviceBidderRequest.geo.lon == bidRequest.device.geo.lon
            deviceBidderRequest.geo.country == bidRequest.device.geo.country
            deviceBidderRequest.geo.region == bidRequest.device.geo.region
            deviceBidderRequest.geo.utcoffset == bidRequest.device.geo.utcoffset
            deviceBidderRequest.geo.metro == bidRequest.device.geo.metro
            deviceBidderRequest.geo.city == bidRequest.device.geo.city
            deviceBidderRequest.geo.zip == bidRequest.device.geo.zip
            deviceBidderRequest.geo.accuracy == bidRequest.device.geo.accuracy
            deviceBidderRequest.geo.ipservice == bidRequest.device.geo.ipservice
            deviceBidderRequest.geo.ext == bidRequest.device.geo.ext
        }

        and: "Bidder request user.geo.{lat,lon} shouldn't mask"
        verifyAll {
            bidderRequests.user.geo.lat == bidRequest.user.geo.lat
            bidderRequests.user.geo.lon == bidRequest.user.geo.lon
        }

        where:
        regsGpp << ["", new UsNatV1Consent.Builder().build(), new UsNatV1Consent.Builder().setGpc(false).build()]
    }

    def "PBS auction call when privacy regulation have duplicate should process request and update alerts metrics"() {
        given: "Default basic generic BidRequest"
        def accountId = PBSUtils.randomNumber as String
        def bidRequest = bidRequestWithGeo.tap {
            it.setAccountId(accountId)
            regs.gppSid = [US_NAT_V1.intValue]
        }

        and: "Activities set for transmitPreciseGeo with privacy regulation"
        def ruleUsGeneric = new ActivityRule().tap {
            it.privacyRegulation = [IAB_US_GENERAL]
        }

        def activities = AllowActivities.getDefaultAllowActivities(TRANSMIT_PRECISE_GEO, Activity.getDefaultActivity([ruleUsGeneric]))

        and: "Flush metrics"
        flushMetrics(activityPbsService)

        and: "Account gpp privacy regulation configs with conflict"
        def accountGppUsNatAllowConfig = new AccountGppConfig(code: IAB_US_GENERAL, config: new GppModuleConfig(skipSids: [US_NAT_V1]), enabled: false)
        def accountGppUsNatRejectConfig = new AccountGppConfig(code: IAB_US_GENERAL, config: new GppModuleConfig(skipSids: []), enabled: true)

        def account = getAccountWithAllowActivitiesAndPrivacyModule(accountId, activities, [accountGppUsNatAllowConfig, accountGppUsNatRejectConfig])
        accountDao.save(account)

        when: "PBS processes auction requests"
        activityPbsService.sendAuctionRequest(bidRequest)

        then: "Bidder request should contain not rounded geo data for device and user"
        def bidderRequests = bidder.getBidderRequest(bidRequest.id)
        def deviceBidderRequest = bidderRequests.device
        verifyAll {
            deviceBidderRequest.ip == bidRequest.device.ip
            deviceBidderRequest.ipv6 == "af47:892b:3e98:b49a::"

            deviceBidderRequest.geo.lat == bidRequest.device.geo.lat
            deviceBidderRequest.geo.lon == bidRequest.device.geo.lon
            deviceBidderRequest.geo.country == bidRequest.device.geo.country
            deviceBidderRequest.geo.region == bidRequest.device.geo.region
            deviceBidderRequest.geo.utcoffset == bidRequest.device.geo.utcoffset
            deviceBidderRequest.geo.metro == bidRequest.device.geo.metro
            deviceBidderRequest.geo.city == bidRequest.device.geo.city
            deviceBidderRequest.geo.zip == bidRequest.device.geo.zip
            deviceBidderRequest.geo.accuracy == bidRequest.device.geo.accuracy
            deviceBidderRequest.geo.ipservice == bidRequest.device.geo.ipservice
            deviceBidderRequest.geo.ext == bidRequest.device.geo.ext
        }

        and: "Bidder request user.geo.{lat,lon} shouldn't mask"
        verifyAll {
            bidderRequests.user.geo.lat == bidRequest.user.geo.lat
            bidderRequests.user.geo.lon == bidRequest.user.geo.lon
        }

        and: "Metrics for disallowed activities should be updated"
        def metrics = activityPbsService.sendCollectedMetricsRequest()
        assert metrics[ALERT_GENERAL] == 1
    }

    def "PBS auction call when privacy module contain invalid code should respond with an error"() {
        given: "Default basic generic BidRequest"
        def accountId = PBSUtils.randomNumber as String
        def bidRequest = bidRequestWithGeo.tap {
            it.setAccountId(accountId)
            regs.gppSid = [US_NAT_V1.intValue]
            regs.gpp = SIMPLE_GPC_DISALLOW_LOGIC
        }

        and: "Activities set for transmitPreciseGeo with rejecting privacy regulation"
        def ruleIabAll = new ActivityRule().tap {
            it.privacyRegulation = [IAB_ALL]
        }

        def activities = AllowActivities.getDefaultAllowActivities(TRANSMIT_PRECISE_GEO, Activity.getDefaultActivity([ruleIabAll]))

        and: "Invalid account gpp privacy regulation config"
        def accountGppTfcEuConfig = new AccountGppConfig(code: IAB_TFC_EU, enabled: true)

        def account = getAccountWithAllowActivitiesAndPrivacyModule(accountId, activities, [accountGppTfcEuConfig])
        accountDao.save(account)

        when: "PBS processes auction requests"
        activityPbsService.sendAuctionRequest(bidRequest)

        then: "Response should contain error"
        def error = thrown(PrebidServerException)
        assert error.statusCode == UNAUTHORIZED.code()
        assert error.responseBody == "Unauthorized account id: ${accountId}"
    }

    def "PBS auction call when privacy regulation don't match custom requirement should not round lat/lon data"() {
        given: "Default basic generic BidRequest"
        def gppConsent = new UsNatV1Consent.Builder().setGpc(gpcValue).build()
        def accountId = PBSUtils.randomNumber as String
<<<<<<< HEAD
        def bidRequest = bidRequestWithGeo.tap {
            regs.gppSid = [USP_NAT_V1.intValue]
=======
        def genericBidRequest = bidRequestWithGeo.tap {
            regs.gppSid = [US_NAT_V1.intValue]
>>>>>>> 6aabd8b6
            regs.gpp = gppConsent
            setAccountId(accountId)
        }

        and: "Activities set for transmit precise geo with allowing privacy regulation"
        def rule = new ActivityRule().tap {
            it.privacyRegulation = [IAB_US_CUSTOM_LOGIC]
        }

        def activities = AllowActivities.getDefaultAllowActivities(TRANSMIT_PRECISE_GEO, Activity.getDefaultActivity([rule]))

        and: "Account gpp configuration with sid skip"
        def accountGppConfig = new AccountGppConfig().tap {
            it.code = IAB_US_CUSTOM_LOGIC
            it.enabled = true
            it.config = GppModuleConfig.getDefaultModuleConfig(new ActivityConfig([TRANSMIT_PRECISE_GEO], accountLogic))
        }

        and: "Existed account with privacy regulation setup"
        def account = getAccountWithAllowActivitiesAndPrivacyModule(accountId, activities, [accountGppConfig])
        accountDao.save(account)

        when: "PBS processes auction requests"
        activityPbsService.sendAuctionRequest(bidRequest)

        then: "Bidder request should contain not rounded geo data for device and user"
        def bidderRequests = bidder.getBidderRequest(bidRequest.id)
        def deviceBidderRequest = bidderRequests.device
        verifyAll {
            deviceBidderRequest.ip == bidRequest.device.ip
            deviceBidderRequest.ipv6 == "af47:892b:3e98:b49a::"

            deviceBidderRequest.geo.lat == bidRequest.device.geo.lat
            deviceBidderRequest.geo.lon == bidRequest.device.geo.lon
            deviceBidderRequest.geo.country == bidRequest.device.geo.country
            deviceBidderRequest.geo.region == bidRequest.device.geo.region
            deviceBidderRequest.geo.utcoffset == bidRequest.device.geo.utcoffset
            deviceBidderRequest.geo.metro == bidRequest.device.geo.metro
            deviceBidderRequest.geo.city == bidRequest.device.geo.city
            deviceBidderRequest.geo.zip == bidRequest.device.geo.zip
            deviceBidderRequest.geo.accuracy == bidRequest.device.geo.accuracy
            deviceBidderRequest.geo.ipservice == bidRequest.device.geo.ipservice
            deviceBidderRequest.geo.ext == bidRequest.device.geo.ext
        }

        and: "Bidder request user.geo.{lat,lon} shouldn't mask"
        verifyAll {
            bidderRequests.user.geo.lat == bidRequest.user.geo.lat
            bidderRequests.user.geo.lon == bidRequest.user.geo.lon
        }

        where:
        gpcValue | accountLogic
        false    | LogicalRestrictedRule.generateSingleRestrictedRule(OR, [new EqualityValueRule(GPC, NOTICE_PROVIDED)])
        true     | LogicalRestrictedRule.generateSingleRestrictedRule(OR, [new InequalityValueRule(GPC, NOTICE_PROVIDED)])
        true     | LogicalRestrictedRule.generateSingleRestrictedRule(AND, [new EqualityValueRule(GPC, NOTICE_PROVIDED),
                                                                            new EqualityValueRule(SHARING_NOTICE, NOTICE_PROVIDED)])
    }

    def "PBS auction call when privacy regulation match custom requirement should round lat/lon data to 2 digits"() {
        given: "Default basic generic BidRequest"
        def accountId = PBSUtils.randomNumber as String
<<<<<<< HEAD
        def bidRequest = bidRequestWithGeo.tap {
            regs.gppSid = [USP_NAT_V1.intValue]
=======
        def generalBidRequest = bidRequestWithGeo.tap {
            regs.gppSid = [US_NAT_V1.intValue]
>>>>>>> 6aabd8b6
            regs.gpp = gppConsent
            setAccountId(accountId)
        }

        and: "Activities set for transmit precise geo with allowing privacy regulation"
        def rule = new ActivityRule().tap {
            it.privacyRegulation = [IAB_US_CUSTOM_LOGIC]
        }

        def activities = AllowActivities.getDefaultAllowActivities(TRANSMIT_PRECISE_GEO, Activity.getDefaultActivity([rule]))

        and: "Account gpp configuration with sid skip"
        def accountLogic = LogicalRestrictedRule.generateSingleRestrictedRule(OR, valueRules)
        def accountGppConfig = new AccountGppConfig().tap {
            it.code = IAB_US_CUSTOM_LOGIC
            it.enabled = true
            it.config = GppModuleConfig.getDefaultModuleConfig(new ActivityConfig([TRANSMIT_PRECISE_GEO], accountLogic))
        }

        and: "Existed account with privacy regulation setup"
        def account = getAccountWithAllowActivitiesAndPrivacyModule(accountId, activities, [accountGppConfig])
        accountDao.save(account)

        when: "PBS processes auction requests"
        activityPbsService.sendAuctionRequest(bidRequest)

        then: "Bidder request should contain rounded geo data for device and user to 2 digits"
        def bidderRequests = bidder.getBidderRequest(bidRequest.id)
        verifyAll {
            bidderRequests.device.ip == "43.77.114.0"
            bidderRequests.device.ipv6 == "af47:892b:3e98:b400::"
            bidderRequests.device.geo.lat == bidRequest.device.geo.lat.round(2)
            bidderRequests.device.geo.lon == bidRequest.device.geo.lon.round(2)

            bidderRequests.device.geo.country == bidRequest.device.geo.country
            bidderRequests.device.geo.region == bidRequest.device.geo.region
            bidderRequests.device.geo.utcoffset == bidRequest.device.geo.utcoffset
        }

        and: "Bidder request should mask several geo fields"
        verifyAll {
            !bidderRequests.device.geo.metro
            !bidderRequests.device.geo.city
            !bidderRequests.device.geo.zip
            !bidderRequests.device.geo.accuracy
            !bidderRequests.device.geo.ipservice
            !bidderRequests.device.geo.ext
        }

        and: "Bidder request shouldn't mask geo.{lat,lon} fields"
        verifyAll {
            bidderRequests.user.geo.lat == bidRequest.user.geo.lat
            bidderRequests.user.geo.lon == bidRequest.user.geo.lon
        }

        where:
        gppConsent                                                      | valueRules
        new UsNatV1Consent.Builder().setPersonalDataConsents(2).build() | [new EqualityValueRule(PERSONAL_DATA_CONSENTS, NOTICE_NOT_PROVIDED)]
        new UsNatV1Consent.Builder().setGpc(true).build()               | [new EqualityValueRule(GPC, NOTICE_PROVIDED)]
        new UsNatV1Consent.Builder().setGpc(false).build()              | [new InequalityValueRule(GPC, NOTICE_PROVIDED)]
        new UsNatV1Consent.Builder().setGpc(true).build()               | [new EqualityValueRule(GPC, NOTICE_PROVIDED),
                                                                           new EqualityValueRule(SHARING_NOTICE, NOTICE_NOT_PROVIDED)]
        new UsNatV1Consent.Builder().setPersonalDataConsents(2).build() | [new EqualityValueRule(GPC, NOTICE_PROVIDED),
                                                                           new EqualityValueRule(PERSONAL_DATA_CONSENTS, NOTICE_NOT_PROVIDED)]
    }

    def "PBS auction call when custom privacy regulation empty and normalize is disabled should respond with an error and update metric"() {
        given: "Generic BidRequest with gpp and account setup"
        def gppConsent = new UsNatV1Consent.Builder().setGpc(true).build()
        def accountId = PBSUtils.randomNumber as String
        def generalBidRequest = bidRequestWithGeo.tap {
            ext.prebid.trace = VERBOSE
            regs.gppSid = [US_CT_V1.intValue]
            regs.gpp = gppConsent
            setAccountId(accountId)
        }

        and: "Activities set with privacy regulation"
        def ruleUsGeneric = new ActivityRule().tap {
            it.privacyRegulation = [IAB_US_CUSTOM_LOGIC]
        }
        def activities = AllowActivities.getDefaultAllowActivities(TRANSMIT_PRECISE_GEO, Activity.getDefaultActivity([ruleUsGeneric]))

        and: "Account gpp configuration with empty Custom logic"
        def restrictedRule = LogicalRestrictedRule.rootLogicalRestricted

        and: "Account gpp configuration with sid skip"
        def accountGppConfig = new AccountGppConfig().tap {
            it.code = IAB_US_CUSTOM_LOGIC
            it.enabled = true
            it.config = GppModuleConfig.getDefaultModuleConfig(new ActivityConfig([TRANSMIT_PRECISE_GEO], restrictedRule), [US_CT_V1], false)
        }

        and: "Flush metrics"
        flushMetrics(activityPbsService)

        and: "Existed account with gpp regulation setup"
        def account = getAccountWithAllowActivitiesAndPrivacyModule(accountId, activities, [accountGppConfig])
        accountDao.save(account)

        when: "PBS processes auction requests"
        activityPbsService.sendAuctionRequest(generalBidRequest)

        then: "Response should contain error"
        def error = thrown(PrebidServerException)
        assert error.statusCode == BAD_REQUEST.code()
        assert error.responseBody == "JsonLogic exception: objects must have exactly 1 key defined, found 0"

        and: "Metrics for disallowed activities should be updated"
        def metrics = activityPbsService.sendCollectedMetricsRequest()
        assert metrics[ALERT_GENERAL] == 1
    }

    def "PBS auction call when custom privacy regulation with normalizing should change request consent and call to bidder"() {
        given: "Generic BidRequest with gpp and account setup"
        def accountId = PBSUtils.randomNumber as String
        def bidRequest = bidRequestWithGeo.tap {
            ext.prebid.trace = VERBOSE
            regs.gppSid = [gppSid.intValue]
            regs.gpp = gppStateConsent.build()
            setAccountId(accountId)
        }

        and: "Activities set with privacy regulation"
        def ruleUsGeneric = new ActivityRule().tap {
            it.privacyRegulation = [IAB_US_CUSTOM_LOGIC]
        }
        def activities = AllowActivities.getDefaultAllowActivities(TRANSMIT_PRECISE_GEO, Activity.getDefaultActivity([ruleUsGeneric]))

        and: "Activity config"
        def activityConfig = new ActivityConfig([TRANSMIT_PRECISE_GEO], LogicalRestrictedRule.generateSingleRestrictedRule(AND, equalityValueRules))

        and: "Account gpp configuration with enabled normalizeFlag"
        def accountGppConfig = new AccountGppConfig().tap {
            it.code = IAB_US_CUSTOM_LOGIC
            it.enabled = true
            it.config = GppModuleConfig.getDefaultModuleConfig(activityConfig, [gppSid], true)
        }

        and: "Flush metrics"
        flushMetrics(activityPbsService)

        and: "Existed account with gpp regulation setup"
        def account = getAccountWithAllowActivitiesAndPrivacyModule(accountId, activities, [accountGppConfig])
        accountDao.save(account)

        when: "PBS processes auction requests"
        activityPbsService.sendAuctionRequest(bidRequest)

        then: "Bidder request should contain rounded geo data for device and user to 2 digits"
        def bidderRequests = bidder.getBidderRequest(bidRequest.id)
        verifyAll {
            bidderRequests.device.ip == "43.77.114.0"
            bidderRequests.device.ipv6 == "af47:892b:3e98:b400::"
            bidderRequests.device.geo.lat == bidRequest.device.geo.lat.round(2)
            bidderRequests.device.geo.lon == bidRequest.device.geo.lon.round(2)

            bidderRequests.device.geo.country == bidRequest.device.geo.country
            bidderRequests.device.geo.region == bidRequest.device.geo.region
            bidderRequests.device.geo.utcoffset == bidRequest.device.geo.utcoffset
        }

        and: "Bidder request should mask several geo fields"
        verifyAll {
            !bidderRequests.device.geo.metro
            !bidderRequests.device.geo.city
            !bidderRequests.device.geo.zip
            !bidderRequests.device.geo.accuracy
            !bidderRequests.device.geo.ipservice
            !bidderRequests.device.geo.ext
        }

        and: "Bidder request shouldn't mask geo.{lat,lon} fields"
        verifyAll {
            bidderRequests.user.geo.lat == bidRequest.user.geo.lat
            bidderRequests.user.geo.lon == bidRequest.user.geo.lon
        }

        where:
        gppSid   | equalityValueRules                                                      | gppStateConsent
        US_CA_V1 | [new EqualityValueRule(SENSITIVE_DATA_ID_NUMBERS, CONSENT)]             | new UsCaV1Consent.Builder()
                                                                                              .setSensitiveDataProcessing(new UsCaliforniaSensitiveData(idNumbers: 2))
        US_CA_V1 | [new EqualityValueRule(SENSITIVE_DATA_ACCOUNT_INFO, CONSENT)]           | new UsCaV1Consent.Builder()
                                                                                              .setSensitiveDataProcessing(new UsCaliforniaSensitiveData(accountInfo: 2))
        US_CA_V1 | [new EqualityValueRule(SENSITIVE_DATA_GEOLOCATION, CONSENT)]            | new UsCaV1Consent.Builder()
                                                                                              .setSensitiveDataProcessing(new UsCaliforniaSensitiveData(geolocation: 2))
        US_CA_V1 | [new EqualityValueRule(SENSITIVE_DATA_RACIAL_ETHNIC_ORIGIN, CONSENT)]   | new UsCaV1Consent.Builder()
                                                                                              .setSensitiveDataProcessing(new UsCaliforniaSensitiveData(racialEthnicOrigin: 2))
        US_CA_V1 | [new EqualityValueRule(SENSITIVE_DATA_COMMUNICATION_CONTENTS, CONSENT)] | new UsCaV1Consent.Builder()
                                                                                              .setSensitiveDataProcessing(new UsCaliforniaSensitiveData(communicationContents: 2))
        US_CA_V1 | [new EqualityValueRule(SENSITIVE_DATA_GENETIC_ID, CONSENT)]             | new UsCaV1Consent.Builder()
                                                                                              .setSensitiveDataProcessing(new UsCaliforniaSensitiveData(geneticId: 2))
        US_CA_V1 | [new EqualityValueRule(SENSITIVE_DATA_BIOMETRIC_ID, CONSENT)]           | new UsCaV1Consent.Builder()
                                                                                              .setSensitiveDataProcessing(new UsCaliforniaSensitiveData(biometricId: 2))
        US_CA_V1 | [new EqualityValueRule(SENSITIVE_DATA_HEALTH_INFO, CONSENT)]            | new UsCaV1Consent.Builder()
                                                                                              .setSensitiveDataProcessing(new UsCaliforniaSensitiveData(healthInfo: 2))
        US_CA_V1 | [new EqualityValueRule(SENSITIVE_DATA_ORIENTATION, CONSENT)]            | new UsCaV1Consent.Builder()
                                                                                              .setSensitiveDataProcessing(new UsCaliforniaSensitiveData(orientation: 2))
        US_CA_V1 | [new EqualityValueRule(CHILD_CONSENTS_BELOW_13, NOT_APPLICABLE),
                    new EqualityValueRule(CHILD_CONSENTS_FROM_13_TO_16, NOT_APPLICABLE)]   | new UsCaV1Consent.Builder()
                                                                                              .setKnownChildSensitiveDataConsents(0, 0)
        US_CA_V1 | [new EqualityValueRule(CHILD_CONSENTS_BELOW_13, NO_CONSENT),
                    new EqualityValueRule(CHILD_CONSENTS_FROM_13_TO_16, NO_CONSENT)]       | new UsCaV1Consent.Builder()
                                                                                              .setKnownChildSensitiveDataConsents(PBSUtils.getRandomNumber(1, 2), PBSUtils.getRandomNumber(1, 2))

        US_VA_V1 | [new EqualityValueRule(CHILD_CONSENTS_BELOW_13, NO_CONSENT),
                    new EqualityValueRule(CHILD_CONSENTS_FROM_13_TO_16, NO_CONSENT)]       | new UsVaV1Consent.Builder()
                                                                                              .setKnownChildSensitiveDataConsents(PBSUtils.getRandomNumber(1, 2))
        US_VA_V1 | [new EqualityValueRule(CHILD_CONSENTS_BELOW_13, NOT_APPLICABLE),
                    new EqualityValueRule(CHILD_CONSENTS_FROM_13_TO_16, NOT_APPLICABLE)]   | new UsVaV1Consent.Builder().setKnownChildSensitiveDataConsents(0)

        US_CO_V1 | [new EqualityValueRule(CHILD_CONSENTS_BELOW_13, NO_CONSENT),
                    new EqualityValueRule(CHILD_CONSENTS_FROM_13_TO_16, NO_CONSENT)]       | new UsCoV1Consent.Builder()
                                                                                              .setKnownChildSensitiveDataConsents(PBSUtils.getRandomNumber(1, 2))
        US_CO_V1 | [new EqualityValueRule(CHILD_CONSENTS_BELOW_13, NOT_APPLICABLE),
                    new EqualityValueRule(CHILD_CONSENTS_FROM_13_TO_16, NOT_APPLICABLE)]   | new UsCoV1Consent.Builder().setKnownChildSensitiveDataConsents(0)

        US_UT_V1 | [new EqualityValueRule(SENSITIVE_DATA_RACIAL_ETHNIC_ORIGIN, CONSENT)] | new UsUtV1Consent.Builder()
                                                                                              .setSensitiveDataProcessing(new UsUtahSensitiveData(racialEthnicOrigin: 2))
        US_UT_V1 | [new EqualityValueRule(SENSITIVE_DATA_RELIGIOUS_BELIEFS, CONSENT)]    | new UsUtV1Consent.Builder()
                                                                                              .setSensitiveDataProcessing(new UsUtahSensitiveData(religiousBeliefs: 2))
        US_UT_V1 | [new EqualityValueRule(SENSITIVE_DATA_ORIENTATION, CONSENT)]          | new UsUtV1Consent.Builder()
                                                                                              .setSensitiveDataProcessing(new UsUtahSensitiveData(orientation: 2))
        US_UT_V1 | [new EqualityValueRule(SENSITIVE_DATA_CITIZENSHIP_STATUS, CONSENT)]   | new UsUtV1Consent.Builder()
                                                                                              .setSensitiveDataProcessing(new UsUtahSensitiveData(citizenshipStatus: 2))
        US_UT_V1 | [new EqualityValueRule(SENSITIVE_DATA_HEALTH_INFO, CONSENT)]          | new UsUtV1Consent.Builder()
                                                                                              .setSensitiveDataProcessing(new UsUtahSensitiveData(healthInfo: 2))
        US_UT_V1 | [new EqualityValueRule(SENSITIVE_DATA_GENETIC_ID, CONSENT)]           | new UsUtV1Consent.Builder()
                                                                                              .setSensitiveDataProcessing(new UsUtahSensitiveData(geneticId: 2))
        US_UT_V1 | [new EqualityValueRule(SENSITIVE_DATA_BIOMETRIC_ID, CONSENT)]         | new UsUtV1Consent.Builder()
                                                                                              .setSensitiveDataProcessing(new UsUtahSensitiveData(biometricId: 2))
        US_UT_V1 | [new EqualityValueRule(SENSITIVE_DATA_GEOLOCATION, CONSENT)]          | new UsUtV1Consent.Builder()
                                                                                              .setSensitiveDataProcessing(new UsUtahSensitiveData(geolocation: 2))
        US_UT_V1 | [new EqualityValueRule(CHILD_CONSENTS_BELOW_13, NO_CONSENT),
                    new EqualityValueRule(CHILD_CONSENTS_FROM_13_TO_16, NO_CONSENT)]     | new UsUtV1Consent.Builder().setKnownChildSensitiveDataConsents(PBSUtils.getRandomNumber(1, 2))
        US_UT_V1 | [new EqualityValueRule(CHILD_CONSENTS_BELOW_13, NOT_APPLICABLE),
                    new EqualityValueRule(CHILD_CONSENTS_FROM_13_TO_16, NOT_APPLICABLE)] | new UsUtV1Consent.Builder().setKnownChildSensitiveDataConsents(0)

        US_CT_V1 | [new EqualityValueRule(CHILD_CONSENTS_BELOW_13, NOT_APPLICABLE),
                    new EqualityValueRule(CHILD_CONSENTS_FROM_13_TO_16, NOT_APPLICABLE)]   | new UsCtV1Consent.Builder().setKnownChildSensitiveDataConsents(0, 0, 0)
        US_CT_V1 | [new EqualityValueRule(CHILD_CONSENTS_BELOW_13, NO_CONSENT),
                    new EqualityValueRule(CHILD_CONSENTS_FROM_13_TO_16, CONSENT)]          | new UsCtV1Consent.Builder().setKnownChildSensitiveDataConsents(0, 2, 2)
        US_CT_V1 | [new EqualityValueRule(CHILD_CONSENTS_BELOW_13, NO_CONSENT),
                    new EqualityValueRule(CHILD_CONSENTS_FROM_13_TO_16, NO_CONSENT)]       | new UsCtV1Consent.Builder()
                                                                                              .setKnownChildSensitiveDataConsents(PBSUtils.getRandomNumber(0, 2), PBSUtils.getRandomNumber(0, 2), 1)
        US_CT_V1 | [new EqualityValueRule(CHILD_CONSENTS_BELOW_13, NO_CONSENT),
                    new EqualityValueRule(CHILD_CONSENTS_FROM_13_TO_16, NO_CONSENT)]       | new UsCtV1Consent.Builder()
                                                                                              .setKnownChildSensitiveDataConsents(PBSUtils.getRandomNumber(0, 2), 1, PBSUtils.getRandomNumber(0, 2))
    }

    def "PBS amp call with bidder allowed in activities should not round lat/lon data and update processed metrics"() {
        given: "Default bid request with allow activities settings that decline bidders in selection"
        def accountId = PBSUtils.randomNumber as String
        def ampStoredRequest = bidRequestWithGeo.tap {
            setAccountId(accountId)
        }

        and: "amp request with link to account"
        def ampRequest = AmpRequest.defaultAmpRequest.tap {
            it.account = accountId
        }

        and: "Allow activities setup"
        def activity = Activity.getDefaultActivity([ActivityRule.getDefaultActivityRule(Condition.baseCondition, true)])
        def allowSetup = AllowActivities.getDefaultAllowActivities(TRANSMIT_PRECISE_GEO, activity)

        and: "Flush metrics"
        flushMetrics(activityPbsService)

        and: "Saved account config with allow activities into DB"
        def account = getAccountWithAllowActivitiesAndPrivacyModule(accountId, allowSetup)
        accountDao.save(account)

        and: "Save storedRequest into DB"
        def storedRequest = StoredRequest.getStoredRequest(ampRequest, ampStoredRequest)
        storedRequestDao.save(storedRequest)

        when: "PBS processes amp request"
        activityPbsService.sendAmpRequest(ampRequest)

        then: "Bidder request should contain not rounded geo data for device and user"
        def bidderRequests = bidder.getBidderRequest(ampStoredRequest.id)
        def deviceBidderRequest = bidderRequests.device
        verifyAll {
            deviceBidderRequest.ip == ampStoredRequest.device.ip
            deviceBidderRequest.ipv6 == "af47:892b:3e98:b49a::"
            deviceBidderRequest.geo.lat == ampStoredRequest.device.geo.lat
            deviceBidderRequest.geo.lon == ampStoredRequest.device.geo.lon
            deviceBidderRequest.geo.country == ampStoredRequest.device.geo.country
            deviceBidderRequest.geo.region == ampStoredRequest.device.geo.region
            deviceBidderRequest.geo.utcoffset == ampStoredRequest.device.geo.utcoffset
            deviceBidderRequest.geo.metro == ampStoredRequest.device.geo.metro
            deviceBidderRequest.geo.city == ampStoredRequest.device.geo.city
            deviceBidderRequest.geo.zip == ampStoredRequest.device.geo.zip
            deviceBidderRequest.geo.accuracy == ampStoredRequest.device.geo.accuracy
            deviceBidderRequest.geo.ipservice == ampStoredRequest.device.geo.ipservice
            deviceBidderRequest.geo.ext == ampStoredRequest.device.geo.ext
        }

        and: "Bidder request user.geo.{lat,lon} shouldn't mask"
        verifyAll {
            bidderRequests.user.geo.lat == ampStoredRequest.user.geo.lat
            bidderRequests.user.geo.lon == ampStoredRequest.user.geo.lon
        }

        and: "Metrics processed across activities should be updated"
        def metrics = activityPbsService.sendCollectedMetricsRequest()
        assert metrics[ACTIVITY_RULES_PROCESSED_COUNT] == 1
    }

    def "PBS amp call with bidder rejected in activities should round lat/lon data to 2 digits and update disallowed metrics"() {
        given: "Default bid request with allow activities settings that decline bidders in selection"
        def accountId = PBSUtils.randomNumber as String
        def ampStoredRequest = bidRequestWithGeo.tap {
            setAccountId(accountId)
        }

        and: "amp request with link to account"
        def ampRequest = AmpRequest.defaultAmpRequest.tap {
            it.account = accountId
        }

        and: "Allow activities setup"
        def activity = Activity.getDefaultActivity([ActivityRule.getDefaultActivityRule(Condition.baseCondition, false)])
        def allowSetup = AllowActivities.getDefaultAllowActivities(TRANSMIT_PRECISE_GEO, activity)

        and: "Flush metrics"
        flushMetrics(activityPbsService)

        and: "Saved account config with allow activities into DB"
        def account = getAccountWithAllowActivitiesAndPrivacyModule(accountId, allowSetup)
        accountDao.save(account)

        and: "Save storedRequest into DB"
        def storedRequest = StoredRequest.getStoredRequest(ampRequest, ampStoredRequest)
        storedRequestDao.save(storedRequest)

        when: "PBS processes amp request"
        activityPbsService.sendAmpRequest(ampRequest)

        then: "Bidder request should contain rounded geo data for device and user to 2 digits"
        def bidderRequests = bidder.getBidderRequest(ampStoredRequest.id)
        verifyAll {
            bidderRequests.device.ip == "43.77.114.0"
            bidderRequests.device.ipv6 == "af47:892b:3e98:b400::"
            bidderRequests.device.geo.lat == ampStoredRequest.device.geo.lat.round(2)
            bidderRequests.device.geo.lon == ampStoredRequest.device.geo.lon.round(2)

            bidderRequests.device.geo.country == ampStoredRequest.device.geo.country
            bidderRequests.device.geo.region == ampStoredRequest.device.geo.region
            bidderRequests.device.geo.utcoffset == ampStoredRequest.device.geo.utcoffset
        }

        and: "Bidder request should mask several geo fields"
        verifyAll {
            !bidderRequests.device.geo.metro
            !bidderRequests.device.geo.city
            !bidderRequests.device.geo.zip
            !bidderRequests.device.geo.accuracy
            !bidderRequests.device.geo.ipservice
            !bidderRequests.device.geo.ext
        }

        and: "Bidder request shouldn't mask geo.{lat,lon} fields"
        verifyAll {
            bidderRequests.user.geo.lat == ampStoredRequest.user.geo.lat
            bidderRequests.user.geo.lon == ampStoredRequest.user.geo.lon
        }

        and: "Metrics for disallowed activities should be updated"
        def metrics = activityPbsService.sendCollectedMetricsRequest()
        assert metrics[DISALLOWED_COUNT_FOR_ACTIVITY_RULE] == 1
        assert metrics[DISALLOWED_COUNT_FOR_GENERIC_ADAPTER] == 1
    }

    def "PBS amp call when default activity setting set to false should round lat/lon data to 2 digits"() {
        given: "Default bid request with allow activities settings that decline bidders in selection"
        def accountId = PBSUtils.randomNumber as String
        def ampStoredRequest = bidRequestWithGeo.tap {
            setAccountId(accountId)
        }

        and: "amp request with link to account"
        def ampRequest = AmpRequest.defaultAmpRequest.tap {
            it.account = accountId
        }

        and: "Allow activities setup"
        def activity = new Activity(defaultAction: false)
        def allowSetup = AllowActivities.getDefaultAllowActivities(TRANSMIT_PRECISE_GEO, activity)

        and: "Saved account config with allow activities into DB"
        def account = getAccountWithAllowActivitiesAndPrivacyModule(accountId, allowSetup)
        accountDao.save(account)

        and: "Save storedRequest into DB"
        def storedRequest = StoredRequest.getStoredRequest(ampRequest, ampStoredRequest)
        storedRequestDao.save(storedRequest)

        when: "PBS processes amp request"
        activityPbsService.sendAmpRequest(ampRequest)

        then: "Bidder request should contain rounded geo data for device and user to 2 digits"
        def bidderRequests = bidder.getBidderRequest(ampStoredRequest.id)
        verifyAll {
            bidderRequests.device.ip == "43.77.114.0"
            bidderRequests.device.ipv6 == "af47:892b:3e98:b400::"
            bidderRequests.device.geo.lat == ampStoredRequest.device.geo.lat.round(2)
            bidderRequests.device.geo.lon == ampStoredRequest.device.geo.lon.round(2)

            bidderRequests.device.geo.country == ampStoredRequest.device.geo.country
            bidderRequests.device.geo.region == ampStoredRequest.device.geo.region
            bidderRequests.device.geo.utcoffset == ampStoredRequest.device.geo.utcoffset
        }

        and: "Bidder request should mask several geo fields"
        verifyAll {
            !bidderRequests.device.geo.metro
            !bidderRequests.device.geo.city
            !bidderRequests.device.geo.zip
            !bidderRequests.device.geo.accuracy
            !bidderRequests.device.geo.ipservice
            !bidderRequests.device.geo.ext
        }

        and: "Bidder request shouldn't mask geo.{lat,lon} fields"
        verifyAll {
            bidderRequests.user.geo.lat == ampStoredRequest.user.geo.lat
            bidderRequests.user.geo.lon == ampStoredRequest.user.geo.lon
        }
    }

    def "PBS amp call when bidder allowed activities have invalid condition type should skip this rule and emit an error"() {
        given: "Test start time"
        def startTime = Instant.now()

        and: "Default bid request with allow activities settings that decline bidders in selection"
        def accountId = PBSUtils.randomNumber as String
        def ampStoredRequest = bidRequestWithGeo.tap {
            setAccountId(accountId)
        }

        and: "amp request with link to account"
        def ampRequest = AmpRequest.defaultAmpRequest.tap {
            it.account = accountId
        }

        and: "Allow activities setup"
        def activity = Activity.getDefaultActivity([ActivityRule.getDefaultActivityRule(conditions, isAllowed)])
        def allowSetup = AllowActivities.getDefaultAllowActivities(TRANSMIT_PRECISE_GEO, activity)

        and: "Saved account config with allow activities into DB"
        def account = getAccountWithAllowActivitiesAndPrivacyModule(accountId, allowSetup)
        accountDao.save(account)

        and: "Save storedRequest into DB"
        def storedRequest = StoredRequest.getStoredRequest(ampRequest, ampStoredRequest)
        storedRequestDao.save(storedRequest)

        when: "PBS processes amp request"
        activityPbsService.sendAmpRequest(ampRequest)

        then: "Response should contain error"
        def logs = activityPbsService.getLogsByTime(startTime)
        assert getLogsByText(logs, "Activity configuration for account ${accountId} " +
                "contains conditional rule with empty array").size() == 1

        where:
        conditions                       | isAllowed
        new Condition(componentType: []) | true
        new Condition(componentType: []) | false
        new Condition(componentName: []) | true
        new Condition(componentName: []) | false
    }

    def "PBS amp call when first rule allowing in activities should not round lat/lon data"() {
        given: "Default bid request with allow activities settings that decline bidders in selection"
        def accountId = PBSUtils.randomNumber as String
        def ampStoredRequest = bidRequestWithGeo.tap {
            setAccountId(accountId)
        }

        and: "amp request with link to account"
        def ampRequest = AmpRequest.defaultAmpRequest.tap {
            it.account = accountId
        }

        and: "Activity rules with same priority"
        def allowActivity = new ActivityRule(condition: Condition.baseCondition, allow: true)
        def disallowActivity = new ActivityRule(condition: Condition.baseCondition, allow: false)

        and: "Activities set for bidder allowed by hierarchy structure"
        def activity = Activity.getDefaultActivity([allowActivity, disallowActivity])
        def activities = AllowActivities.getDefaultAllowActivities(TRANSMIT_PRECISE_GEO, activity)

        and: "Saved account config with allow activities into DB"
        def account = getAccountWithAllowActivitiesAndPrivacyModule(accountId, activities)
        accountDao.save(account)

        and: "Save storedRequest into DB"
        def storedRequest = StoredRequest.getStoredRequest(ampRequest, ampStoredRequest)
        storedRequestDao.save(storedRequest)

        when: "PBS processes amp request"
        activityPbsService.sendAmpRequest(ampRequest)

        then: "Bidder request should contain not rounded geo data for device and user"
        def bidderRequests = bidder.getBidderRequest(ampStoredRequest.id)
        def deviceBidderRequest = bidderRequests.device
        verifyAll {
            deviceBidderRequest.ip == ampStoredRequest.device.ip
            deviceBidderRequest.ipv6 == "af47:892b:3e98:b49a::"
            deviceBidderRequest.geo.lat == ampStoredRequest.device.geo.lat
            deviceBidderRequest.geo.lon == ampStoredRequest.device.geo.lon
            deviceBidderRequest.geo.country == ampStoredRequest.device.geo.country
            deviceBidderRequest.geo.region == ampStoredRequest.device.geo.region
            deviceBidderRequest.geo.utcoffset == ampStoredRequest.device.geo.utcoffset
            deviceBidderRequest.geo.metro == ampStoredRequest.device.geo.metro
            deviceBidderRequest.geo.city == ampStoredRequest.device.geo.city
            deviceBidderRequest.geo.zip == ampStoredRequest.device.geo.zip
            deviceBidderRequest.geo.accuracy == ampStoredRequest.device.geo.accuracy
            deviceBidderRequest.geo.ipservice == ampStoredRequest.device.geo.ipservice
            deviceBidderRequest.geo.ext == ampStoredRequest.device.geo.ext
        }

        and: "Bidder request user.geo.{lat,lon} shouldn't mask"
        verifyAll {
            bidderRequests.user.geo.lat == ampStoredRequest.user.geo.lat
            bidderRequests.user.geo.lon == ampStoredRequest.user.geo.lon
        }
    }

    def "PBS amp call when first rule disallowing in activities should round lat/lon data to 2 digits"() {
        given: "Default bid request with allow activities settings that decline bidders in selection"
        def accountId = PBSUtils.randomNumber as String
        def ampStoredRequest = bidRequestWithGeo.tap {
            setAccountId(accountId)
        }

        and: "amp request with link to account"
        def ampRequest = AmpRequest.defaultAmpRequest.tap {
            it.account = accountId
        }

        and: "Activities set for actions with Generic bidder rejected by hierarchy setup"
        def disallowActivity = new ActivityRule(condition: Condition.baseCondition, allow: false)
        def allowActivity = new ActivityRule(condition: Condition.baseCondition, allow: true)

        and: "Activities set for bidder disallowing by hierarchy structure"
        def activity = Activity.getDefaultActivity([disallowActivity, allowActivity])
        def allowSetup = AllowActivities.getDefaultAllowActivities(TRANSMIT_PRECISE_GEO, activity)

        and: "Saved account config with allow activities into DB"
        def account = getAccountWithAllowActivitiesAndPrivacyModule(accountId, allowSetup)
        accountDao.save(account)

        and: "Save storedRequest into DB"
        def storedRequest = StoredRequest.getStoredRequest(ampRequest, ampStoredRequest)
        storedRequestDao.save(storedRequest)

        when: "PBS processes amp request"
        activityPbsService.sendAmpRequest(ampRequest)

        then: "Bidder request should contain rounded geo data for device and user to 2 digits"
        def bidderRequests = bidder.getBidderRequest(ampStoredRequest.id)
        verifyAll {
            bidderRequests.device.ip == "43.77.114.0"
            bidderRequests.device.ipv6 == "af47:892b:3e98:b400::"
            bidderRequests.device.geo.lat == ampStoredRequest.device.geo.lat.round(2)
            bidderRequests.device.geo.lon == ampStoredRequest.device.geo.lon.round(2)

            bidderRequests.device.geo.country == ampStoredRequest.device.geo.country
            bidderRequests.device.geo.region == ampStoredRequest.device.geo.region
            bidderRequests.device.geo.utcoffset == ampStoredRequest.device.geo.utcoffset
        }

        and: "Bidder request should mask several geo fields"
        verifyAll {
            !bidderRequests.device.geo.metro
            !bidderRequests.device.geo.city
            !bidderRequests.device.geo.zip
            !bidderRequests.device.geo.accuracy
            !bidderRequests.device.geo.ipservice
            !bidderRequests.device.geo.ext
        }

        and: "Bidder request shouldn't mask geo.{lat,lon} fields"
        verifyAll {
            bidderRequests.user.geo.lat == ampStoredRequest.user.geo.lat
            bidderRequests.user.geo.lon == ampStoredRequest.user.geo.lon
        }
    }

    def "PBS amp should process rule when header gpc doesn't intersection with condition.gpc"() {
        given: "Default bid request with allow activities settings that decline bidders in selection"
        def accountId = PBSUtils.randomNumber as String
        def ampStoredRequest = bidRequestWithGeo.tap {
            setAccountId(accountId)
        }

        and: "amp request with link to account"
        def ampRequest = AmpRequest.defaultAmpRequest.tap {
            it.account = accountId
        }

        and: "Allow activities setup"
        def condition = Condition.baseCondition.tap {
            it.componentType = null
            it.componentName = null
            it.gpc = PBSUtils.randomNumber as String
        }
        def activity = Activity.getDefaultActivity([ActivityRule.getDefaultActivityRule(condition, false)])
        def allowSetup = AllowActivities.getDefaultAllowActivities(TRANSMIT_PRECISE_GEO, activity)

        and: "Flush metrics"
        flushMetrics(activityPbsService)

        and: "Saved account config with allow activities into DB"
        def account = getAccountWithAllowActivitiesAndPrivacyModule(accountId, allowSetup)
        accountDao.save(account)

        and: "Save storedRequest into DB"
        def storedRequest = StoredRequest.getStoredRequest(ampRequest, ampStoredRequest)
        storedRequestDao.save(storedRequest)

        when: "PBS processes amp request with header"
        activityPbsService.sendAmpRequest(ampRequest, ["Sec-GPC": VALID_VALUE_FOR_GPC_HEADER])

        then: "Bidder request should contain not rounded geo data for device and user"
        def bidderRequests = bidder.getBidderRequest(ampStoredRequest.id)
        def deviceBidderRequest = bidderRequests.device
        verifyAll {
            deviceBidderRequest.ip == ampStoredRequest.device.ip
            deviceBidderRequest.ipv6 == "af47:892b:3e98:b49a::"
            deviceBidderRequest.geo.lat == ampStoredRequest.device.geo.lat
            deviceBidderRequest.geo.lon == ampStoredRequest.device.geo.lon
            deviceBidderRequest.geo.country == ampStoredRequest.device.geo.country
            deviceBidderRequest.geo.region == ampStoredRequest.device.geo.region
            deviceBidderRequest.geo.utcoffset == ampStoredRequest.device.geo.utcoffset
            deviceBidderRequest.geo.metro == ampStoredRequest.device.geo.metro
            deviceBidderRequest.geo.city == ampStoredRequest.device.geo.city
            deviceBidderRequest.geo.zip == ampStoredRequest.device.geo.zip
            deviceBidderRequest.geo.accuracy == ampStoredRequest.device.geo.accuracy
            deviceBidderRequest.geo.ipservice == ampStoredRequest.device.geo.ipservice
            deviceBidderRequest.geo.ext == ampStoredRequest.device.geo.ext
        }

        and: "Bidder request user.geo.{lat,lon} shouldn't mask"
        verifyAll {
            bidderRequests.user.geo.lat == ampStoredRequest.user.geo.lat
            bidderRequests.user.geo.lon == ampStoredRequest.user.geo.lon
        }

        and: "Metrics processed across activities should be updated"
        def metrics = activityPbsService.sendCollectedMetricsRequest()
        assert metrics[ACTIVITY_RULES_PROCESSED_COUNT] == 1
    }

    def "PBS amp should disallow rule when header gpc intersection with condition.gpc"() {
        given: "Default bid request with allow activities settings"
        def accountId = PBSUtils.randomNumber as String
        def ampStoredRequest = bidRequestWithGeo.tap {
            setAccountId(accountId)
        }

        and: "amp request with link to account"
        def ampRequest = AmpRequest.defaultAmpRequest.tap {
            it.account = accountId
        }

        and: "Allow activities setup"
        def gpc = "1"
        def condition = Condition.baseCondition.tap {
            it.componentType = null
            it.componentName = null
            it.gpc = gpc
        }
        def activity = Activity.getDefaultActivity([ActivityRule.getDefaultActivityRule(condition, false)])
        def allowSetup = AllowActivities.getDefaultAllowActivities(TRANSMIT_PRECISE_GEO, activity)

        and: "Flush metrics"
        flushMetrics(activityPbsService)

        and: "Saved account config with allow activities into DB"
        def account = getAccountWithAllowActivitiesAndPrivacyModule(accountId, allowSetup)
        accountDao.save(account)

        and: "Save storedRequest into DB"
        def storedRequest = StoredRequest.getStoredRequest(ampRequest, ampStoredRequest)
        storedRequestDao.save(storedRequest)

        when: "PBS processes amp request with header"
        activityPbsService.sendAmpRequest(ampRequest, ["Sec-GPC": gpc])

        then: "Bidder request should contain rounded geo data for device and user to 2 digits"
        def bidderRequests = bidder.getBidderRequest(ampStoredRequest.id)
        verifyAll {
            bidderRequests.device.ip == "43.77.114.0"
            bidderRequests.device.ipv6 == "af47:892b:3e98:b400::"
            bidderRequests.device.geo.lat == ampStoredRequest.device.geo.lat.round(2)
            bidderRequests.device.geo.lon == ampStoredRequest.device.geo.lon.round(2)

            bidderRequests.device.geo.country == ampStoredRequest.device.geo.country
            bidderRequests.device.geo.region == ampStoredRequest.device.geo.region
            bidderRequests.device.geo.utcoffset == ampStoredRequest.device.geo.utcoffset
        }

        and: "Bidder request should mask several geo fields"
        verifyAll {
            !bidderRequests.device.geo.metro
            !bidderRequests.device.geo.city
            !bidderRequests.device.geo.zip
            !bidderRequests.device.geo.accuracy
            !bidderRequests.device.geo.ipservice
            !bidderRequests.device.geo.ext
        }

        and: "Bidder request shouldn't mask geo.{lat,lon} fields"
        verifyAll {
            bidderRequests.user.geo.lat == ampStoredRequest.user.geo.lat
            bidderRequests.user.geo.lon == ampStoredRequest.user.geo.lon
        }

        and: "Metrics for disallowed activities should be updated"
        def metrics = activityPbsService.sendCollectedMetricsRequest()
        assert metrics[DISALLOWED_COUNT_FOR_ACTIVITY_RULE] == 1
        assert metrics[DISALLOWED_COUNT_FOR_GENERIC_ADAPTER] == 1
    }

    def "PBS amp call when privacy regulation match and rejecting should round lat/lon data to 2 digits"() {
        given: "Default Generic BidRequest"
        def accountId = PBSUtils.randomNumber as String
        def ampStoredRequest = bidRequestWithGeo

        and: "amp request with link to account"
        def ampRequest = AmpRequest.defaultAmpRequest.tap {
            it.account = accountId
            it.gppSid = US_NAT_V1.value
            it.consentString = SIMPLE_GPC_DISALLOW_LOGIC
            it.consentType = GPP
        }

        and: "Activities set for transmitPreciseGeo with allowing privacy regulation"
        def rule = new ActivityRule().tap {
            it.privacyRegulation = [privacyAllowRegulations]
        }

        def activities = AllowActivities.getDefaultAllowActivities(TRANSMIT_PRECISE_GEO, Activity.getDefaultActivity([rule]))

        and: "Account gpp configuration"
        def accountGppConfig = new AccountGppConfig(code: IAB_US_GENERAL, enabled: true)

        and: "Existed account with privacy regulation setup"
        def account = getAccountWithAllowActivitiesAndPrivacyModule(accountId, activities, [accountGppConfig])
        accountDao.save(account)

        and: "Stored request in DB"
        def storedRequest = StoredRequest.getStoredRequest(ampRequest, ampStoredRequest)
        storedRequestDao.save(storedRequest)

        when: "PBS processes amp request"
        activityPbsService.sendAmpRequest(ampRequest)

        then: "Bidder request should contain rounded geo data for device and user to 2 digits"
        def bidderRequests = bidder.getBidderRequest(ampStoredRequest.id)
        verifyAll {
            bidderRequests.device.ip == "43.77.114.0"
            bidderRequests.device.ipv6 == "af47:892b:3e98:b400::"
            bidderRequests.device.geo.lat == ampStoredRequest.device.geo.lat.round(2)
            bidderRequests.device.geo.lon == ampStoredRequest.device.geo.lon.round(2)

            bidderRequests.device.geo.country == ampStoredRequest.device.geo.country
            bidderRequests.device.geo.region == ampStoredRequest.device.geo.region
            bidderRequests.device.geo.utcoffset == ampStoredRequest.device.geo.utcoffset
        }

        and: "Bidder request should mask several geo fields"
        verifyAll {
            !bidderRequests.device.geo.metro
            !bidderRequests.device.geo.city
            !bidderRequests.device.geo.zip
            !bidderRequests.device.geo.accuracy
            !bidderRequests.device.geo.ipservice
            !bidderRequests.device.geo.ext
        }

        and: "Bidder request shouldn't mask geo.{lat,lon} fields"
        verifyAll {
            bidderRequests.user.geo.lat == ampStoredRequest.user.geo.lat
            bidderRequests.user.geo.lon == ampStoredRequest.user.geo.lon
        }

        where:
        privacyAllowRegulations << [IAB_US_GENERAL, IAB_ALL, ALL]
    }

    def "PBS amp call when privacy module contain some part of disallow logic should round lat/lon data to 2 digits"() {
        given: "Default Generic BidRequest"
        def accountId = PBSUtils.randomNumber as String
        def ampStoredRequest = bidRequestWithGeo

        and: "amp request with link to account"
        def ampRequest = AmpRequest.defaultAmpRequest.tap {
            it.account = accountId
            it.gppSid = US_NAT_V1.value
            it.consentString = disallowGppLogic
            it.consentType = GPP
        }

        and: "Activities set for transmitPreciseGeo with allowing privacy regulation"
        def rule = new ActivityRule().tap {
            it.privacyRegulation = [IAB_US_GENERAL]
        }

        def activities = AllowActivities.getDefaultAllowActivities(TRANSMIT_PRECISE_GEO, Activity.getDefaultActivity([rule]))

        and: "Account gpp configuration"
        def accountGppConfig = new AccountGppConfig(code: IAB_US_GENERAL, enabled: true)

        and: "Existed account with privacy regulation setup"
        def account = getAccountWithAllowActivitiesAndPrivacyModule(accountId, activities, [accountGppConfig])
        accountDao.save(account)

        and: "Stored request in DB"
        def storedRequest = StoredRequest.getStoredRequest(ampRequest, ampStoredRequest)
        storedRequestDao.save(storedRequest)

        when: "PBS processes amp request"
        activityPbsService.sendAmpRequest(ampRequest)

        then: "Bidder request should contain rounded geo data for device and user to 2 digits"
        def bidderRequests = bidder.getBidderRequest(ampStoredRequest.id)
        verifyAll {
            bidderRequests.device.ip == "43.77.114.0"
            bidderRequests.device.ipv6 == "af47:892b:3e98:b400::"
            bidderRequests.device.geo.lat == ampStoredRequest.device.geo.lat.round(2)
            bidderRequests.device.geo.lon == ampStoredRequest.device.geo.lon.round(2)

            bidderRequests.device.geo.country == ampStoredRequest.device.geo.country
            bidderRequests.device.geo.region == ampStoredRequest.device.geo.region
            bidderRequests.device.geo.utcoffset == ampStoredRequest.device.geo.utcoffset
        }

        and: "Bidder request should mask several geo fields"
        verifyAll {
            !bidderRequests.device.geo.metro
            !bidderRequests.device.geo.city
            !bidderRequests.device.geo.zip
            !bidderRequests.device.geo.accuracy
            !bidderRequests.device.geo.ipservice
            !bidderRequests.device.geo.ext
        }

        and: "Bidder request shouldn't mask geo.{lat,lon} fields"
        verifyAll {
            bidderRequests.user.geo.lat == ampStoredRequest.user.geo.lat
            bidderRequests.user.geo.lon == ampStoredRequest.user.geo.lon
        }

        where:
        disallowGppLogic << [
                SIMPLE_GPC_DISALLOW_LOGIC,
                new UsNatV1Consent.Builder().setMspaServiceProviderMode(1).setMspaOptOutOptionMode(2).build(),
                new UsNatV1Consent.Builder().setSensitiveDataProcessingOptOutNotice(2).build(),
                new UsNatV1Consent.Builder().setKnownChildSensitiveDataConsents(0, 1).build(),
                new UsNatV1Consent.Builder().setKnownChildSensitiveDataConsents(0, 2).build(),
                new UsNatV1Consent.Builder().setKnownChildSensitiveDataConsents(1, 0).build(),
                new UsNatV1Consent.Builder().setPersonalDataConsents(2).build(),
                new UsNatV1Consent.Builder()
                        .setSensitiveDataLimitUseNotice(2)
                        .setMspaServiceProviderMode(2)
                        .setMspaOptOutOptionMode(1)
                        .build(),
                new UsNatV1Consent.Builder()
                        .setSensitiveDataLimitUseNotice(0)
                        .setSensitiveDataProcessing(new UsNationalSensitiveData(
                                geolocation: 2
                        )).build(),
                new UsNatV1Consent.Builder()
                        .setSensitiveDataProcessingOptOutNotice(0)
                        .setSensitiveDataProcessing(new UsNationalSensitiveData(
                                geolocation: 2
                        )).build(),
                new UsNatV1Consent.Builder()
                        .setSensitiveDataProcessingOptOutNotice(0)
                        .setSensitiveDataProcessing(new UsNationalSensitiveData(
                                geolocation: 1
                        )).build()
        ]
    }

    def "PBS amp call when request have different gpp consent but match and rejecting should round lat/lon data to 2 digits"() {
        given: "Default Generic BidRequest"
        def accountId = PBSUtils.randomNumber as String
        def ampStoredRequest = bidRequestWithGeo

        and: "amp request with link to account"
        def ampRequest = AmpRequest.defaultAmpRequest.tap {
            it.account = accountId
            it.gppSid = gppSid.value
            it.consentString = gppConsent
            it.consentType = GPP
        }

        and: "Activities set for transmitPreciseGeo with allowing privacy regulation"
        def rule = new ActivityRule().tap {
            it.privacyRegulation = [IAB_US_GENERAL]
        }

        def activities = AllowActivities.getDefaultAllowActivities(TRANSMIT_PRECISE_GEO, Activity.getDefaultActivity([rule]))

        and: "Account gpp configuration"
        def accountGppConfig = new AccountGppConfig(code: IAB_US_GENERAL, enabled: true)

        and: "Existed account with privacy regulation setup"
        def account = getAccountWithAllowActivitiesAndPrivacyModule(accountId, activities, [accountGppConfig])
        accountDao.save(account)

        and: "Stored request in DB"
        def storedRequest = StoredRequest.getStoredRequest(ampRequest, ampStoredRequest)
        storedRequestDao.save(storedRequest)

        when: "PBS processes amp request"
        activityPbsService.sendAmpRequest(ampRequest)

        then: "Bidder request should contain rounded geo data for device and user to 2 digits"
        def bidderRequests = bidder.getBidderRequest(ampStoredRequest.id)
        verifyAll {
            bidderRequests.device.ip == "43.77.114.0"
            bidderRequests.device.ipv6 == "af47:892b:3e98:b400::"
            bidderRequests.device.geo.lat == ampStoredRequest.device.geo.lat.round(2)
            bidderRequests.device.geo.lon == ampStoredRequest.device.geo.lon.round(2)

            bidderRequests.device.geo.country == ampStoredRequest.device.geo.country
            bidderRequests.device.geo.region == ampStoredRequest.device.geo.region
            bidderRequests.device.geo.utcoffset == ampStoredRequest.device.geo.utcoffset
        }

        and: "Bidder request should mask several geo fields"
        verifyAll {
            !bidderRequests.device.geo.metro
            !bidderRequests.device.geo.city
            !bidderRequests.device.geo.zip
            !bidderRequests.device.geo.accuracy
            !bidderRequests.device.geo.ipservice
            !bidderRequests.device.geo.ext
        }

        and: "Bidder request shouldn't mask geo.{lat,lon} fields"
        verifyAll {
            bidderRequests.user.geo.lat == ampStoredRequest.user.geo.lat
            bidderRequests.user.geo.lon == ampStoredRequest.user.geo.lon
        }

        where:
        gppConsent                                                                                    | gppSid
        new UsNatV1Consent.Builder().setMspaServiceProviderMode(1).setMspaOptOutOptionMode(2).build() | US_NAT_V1
        new UsCaV1Consent.Builder().setMspaServiceProviderMode(1).setMspaOptOutOptionMode(2).build()  | US_CA_V1
        new UsVaV1Consent.Builder().setMspaServiceProviderMode(1).setMspaOptOutOptionMode(2).build()  | US_VA_V1
        new UsCoV1Consent.Builder().setMspaServiceProviderMode(1).setMspaOptOutOptionMode(2).build()  | US_CO_V1
        new UsUtV1Consent.Builder().setMspaServiceProviderMode(1).setMspaOptOutOptionMode(2).build()  | US_UT_V1
        new UsCtV1Consent.Builder().setMspaServiceProviderMode(1).setMspaOptOutOptionMode(2).build()  | US_CT_V1
    }

    def "PBS amp call when privacy modules contain allowing settings should not round lat/lon data"() {
        given: "Default Generic BidRequest"
        def accountId = PBSUtils.randomNumber as String
        def ampStoredRequest = bidRequestWithGeo

        and: "amp request with link to account"
        def ampRequest = AmpRequest.defaultAmpRequest.tap {
            it.account = accountId
            it.gppSid = US_NAT_V1.value
            it.consentString = SIMPLE_GPC_DISALLOW_LOGIC
            it.consentType = GPP
        }

        and: "Activities set for transmitPreciseGeo with allowing privacy regulation"
        def rule = new ActivityRule().tap {
            it.privacyRegulation = [IAB_US_GENERAL]
        }

        def activities = AllowActivities.getDefaultAllowActivities(TRANSMIT_PRECISE_GEO, Activity.getDefaultActivity([rule]))

        and: "Existed account with privacy regulation setup"
        def account = getAccountWithAllowActivitiesAndPrivacyModule(accountId, activities, [accountGppConfig])
        accountDao.save(account)

        and: "Stored request in DB"
        def storedRequest = StoredRequest.getStoredRequest(ampRequest, ampStoredRequest)
        storedRequestDao.save(storedRequest)

        when: "PBS processes amp request"
        activityPbsService.sendAmpRequest(ampRequest)

        then: "Bidder request should contain not rounded geo data for device and user"
        def bidderRequests = bidder.getBidderRequest(ampStoredRequest.id)
        def deviceBidderRequest = bidderRequests.device
        verifyAll {
            deviceBidderRequest.ip == ampStoredRequest.device.ip
            deviceBidderRequest.ipv6 == "af47:892b:3e98:b49a::"
            deviceBidderRequest.geo.lat == ampStoredRequest.device.geo.lat
            deviceBidderRequest.geo.lon == ampStoredRequest.device.geo.lon
            deviceBidderRequest.geo.country == ampStoredRequest.device.geo.country
            deviceBidderRequest.geo.region == ampStoredRequest.device.geo.region
            deviceBidderRequest.geo.utcoffset == ampStoredRequest.device.geo.utcoffset
            deviceBidderRequest.geo.metro == ampStoredRequest.device.geo.metro
            deviceBidderRequest.geo.city == ampStoredRequest.device.geo.city
            deviceBidderRequest.geo.zip == ampStoredRequest.device.geo.zip
            deviceBidderRequest.geo.accuracy == ampStoredRequest.device.geo.accuracy
            deviceBidderRequest.geo.ipservice == ampStoredRequest.device.geo.ipservice
            deviceBidderRequest.geo.ext == ampStoredRequest.device.geo.ext
        }

        and: "Bidder request user.geo.{lat,lon} shouldn't mask"
        verifyAll {
            bidderRequests.user.geo.lat == ampStoredRequest.user.geo.lat
            bidderRequests.user.geo.lon == ampStoredRequest.user.geo.lon
        }

        where:
        accountGppConfig << [
                new AccountGppConfig(code: IAB_US_GENERAL, enabled: false),
                new AccountGppConfig(code: IAB_US_GENERAL, config: new GppModuleConfig(skipSids: [US_NAT_V1]), enabled: true)
        ]
    }

    def "PBS amp call when regs.gpp in request is allowing should not round lat/lon data"() {
        given: "Default Generic BidRequest"
        def accountId = PBSUtils.randomNumber as String
        def ampStoredRequest = bidRequestWithGeo

        and: "amp request with link to account"
        def ampRequest = AmpRequest.defaultAmpRequest.tap {
            it.account = accountId
            it.gppSid = US_NAT_V1.value
            it.consentString = regsGpp
            it.consentType = GPP
        }

        and: "Activities set for transmitPreciseGeo with allowing privacy regulation"
        def rule = new ActivityRule().tap {
            it.privacyRegulation = [IAB_US_GENERAL]
        }

        def activities = AllowActivities.getDefaultAllowActivities(TRANSMIT_PRECISE_GEO, Activity.getDefaultActivity([rule]))

        and: "Account gpp configuration"
        def accountGppConfig = new AccountGppConfig(code: IAB_US_GENERAL, enabled: true)

        and: "Existed account with privacy regulation setup"
        def account = getAccountWithAllowActivitiesAndPrivacyModule(accountId, activities, [accountGppConfig])
        accountDao.save(account)

        and: "Stored request in DB"
        def storedRequest = StoredRequest.getStoredRequest(ampRequest, ampStoredRequest)
        storedRequestDao.save(storedRequest)

        when: "PBS processes amp request"
        activityPbsService.sendAmpRequest(ampRequest)

        then: "Bidder request should contain not rounded geo data for device and user"
        def bidderRequests = bidder.getBidderRequest(ampStoredRequest.id)
        def deviceBidderRequest = bidderRequests.device
        verifyAll {
            deviceBidderRequest.ip == ampStoredRequest.device.ip
            deviceBidderRequest.ipv6 == "af47:892b:3e98:b49a::"
            deviceBidderRequest.geo.lat == ampStoredRequest.device.geo.lat
            deviceBidderRequest.geo.lon == ampStoredRequest.device.geo.lon
            deviceBidderRequest.geo.country == ampStoredRequest.device.geo.country
            deviceBidderRequest.geo.region == ampStoredRequest.device.geo.region
            deviceBidderRequest.geo.utcoffset == ampStoredRequest.device.geo.utcoffset
            deviceBidderRequest.geo.metro == ampStoredRequest.device.geo.metro
            deviceBidderRequest.geo.city == ampStoredRequest.device.geo.city
            deviceBidderRequest.geo.zip == ampStoredRequest.device.geo.zip
            deviceBidderRequest.geo.accuracy == ampStoredRequest.device.geo.accuracy
            deviceBidderRequest.geo.ipservice == ampStoredRequest.device.geo.ipservice
            deviceBidderRequest.geo.ext == ampStoredRequest.device.geo.ext
        }

        and: "Bidder request user.geo.{lat,lon} shouldn't mask"
        verifyAll {
            bidderRequests.user.geo.lat == ampStoredRequest.user.geo.lat
            bidderRequests.user.geo.lon == ampStoredRequest.user.geo.lon
        }

        where:
        regsGpp << ["", new UsNatV1Consent.Builder().build(), new UsNatV1Consent.Builder().setGpc(false).build()]
    }

    def "PBS amp call when privacy regulation have duplicate should process request and update alerts metrics"() {
        given: "Default Generic BidRequest"
        def accountId = PBSUtils.randomNumber as String
        def ampStoredRequest = bidRequestWithGeo

        and: "amp request with link to account"
        def ampRequest = AmpRequest.defaultAmpRequest.tap {
            it.account = accountId
            it.gppSid = US_NAT_V1.value
        }

        and: "Activities set for transmitPreciseGeo with privacy regulation"
        def ruleUsGeneric = new ActivityRule().tap {
            it.privacyRegulation = [IAB_US_GENERAL]
        }

        def activities = AllowActivities.getDefaultAllowActivities(TRANSMIT_PRECISE_GEO, Activity.getDefaultActivity([ruleUsGeneric]))

        and: "Flush metrics"
        flushMetrics(activityPbsService)

        and: "Account gpp privacy regulation configs with conflict"
        def accountGppUsNatAllowConfig = new AccountGppConfig(code: IAB_US_GENERAL, config: new GppModuleConfig(skipSids: [US_NAT_V1]), enabled: false)
        def accountGppUsNatRejectConfig = new AccountGppConfig(code: IAB_US_GENERAL, config: new GppModuleConfig(skipSids: []), enabled: true)

        def account = getAccountWithAllowActivitiesAndPrivacyModule(accountId, activities, [accountGppUsNatAllowConfig, accountGppUsNatRejectConfig])
        accountDao.save(account)

        and: "Stored request in DB"
        def storedRequest = StoredRequest.getStoredRequest(ampRequest, ampStoredRequest)
        storedRequestDao.save(storedRequest)

        when: "PBS processes amp request"
        activityPbsService.sendAmpRequest(ampRequest)

        then: "Bidder request should contain not rounded geo data for device and user"
        def bidderRequests = bidder.getBidderRequest(ampStoredRequest.id)
        def deviceBidderRequest = bidderRequests.device
        verifyAll {
            deviceBidderRequest.ip == ampStoredRequest.device.ip
            deviceBidderRequest.ipv6 == "af47:892b:3e98:b49a::"
            deviceBidderRequest.geo.lat == ampStoredRequest.device.geo.lat
            deviceBidderRequest.geo.lon == ampStoredRequest.device.geo.lon
            deviceBidderRequest.geo.country == ampStoredRequest.device.geo.country
            deviceBidderRequest.geo.region == ampStoredRequest.device.geo.region
            deviceBidderRequest.geo.utcoffset == ampStoredRequest.device.geo.utcoffset
            deviceBidderRequest.geo.metro == ampStoredRequest.device.geo.metro
            deviceBidderRequest.geo.city == ampStoredRequest.device.geo.city
            deviceBidderRequest.geo.zip == ampStoredRequest.device.geo.zip
            deviceBidderRequest.geo.accuracy == ampStoredRequest.device.geo.accuracy
            deviceBidderRequest.geo.ipservice == ampStoredRequest.device.geo.ipservice
            deviceBidderRequest.geo.ext == ampStoredRequest.device.geo.ext
        }

        and: "Bidder request user.geo.{lat,lon} shouldn't mask"
        verifyAll {
            bidderRequests.user.geo.lat == ampStoredRequest.user.geo.lat
            bidderRequests.user.geo.lon == ampStoredRequest.user.geo.lon
        }

        and: "Metrics for disallowed activities should be updated"
        def metrics = activityPbsService.sendCollectedMetricsRequest()
        assert metrics[ALERT_GENERAL] == 1
    }

    def "PBS amp call when privacy module contain invalid code should respond with an error"() {
        given: "Default Generic BidRequest"
        def accountId = PBSUtils.randomNumber as String
        def ampStoredRequest = bidRequestWithGeo

        and: "amp request with link to account"
        def ampRequest = AmpRequest.defaultAmpRequest.tap {
            it.account = accountId
            it.gppSid = US_NAT_V1.value
            it.consentString = SIMPLE_GPC_DISALLOW_LOGIC
            it.consentType = GPP
        }

        and: "Activities set for transmitPreciseGeo with privacy regulation"
        def ruleIabAll = new ActivityRule().tap {
            it.privacyRegulation = [IAB_ALL]
        }

        def activities = AllowActivities.getDefaultAllowActivities(TRANSMIT_PRECISE_GEO, Activity.getDefaultActivity([ruleIabAll]))

        and: "Invalid account gpp privacy regulation config"
        def accountGppTfcEuConfig = new AccountGppConfig(code: IAB_TFC_EU, enabled: true)

        and: "Existed account with privacy regulation setup"
        def account = getAccountWithAllowActivitiesAndPrivacyModule(accountId, activities, [accountGppTfcEuConfig])
        accountDao.save(account)

        and: "Stored request in DB"
        def storedRequest = StoredRequest.getStoredRequest(ampRequest, ampStoredRequest)
        storedRequestDao.save(storedRequest)

        when: "PBS processes amp request"
        activityPbsService.sendAmpRequest(ampRequest)

        then: "Response should contain error"
        def error = thrown(PrebidServerException)
        assert error.statusCode == UNAUTHORIZED.code()
        assert error.responseBody == "Unauthorized account id: ${accountId}"
    }

    def "PBS amp call when privacy regulation don't match custom requirement should not round lat/lon data in request"() {
        given: "Store bid request with gpp string and link for account"
        def accountId = PBSUtils.randomNumber as String
        def gppConsent = new UsNatV1Consent.Builder().setGpc(gpcValue).build()
        def ampStoredRequest = bidRequestWithGeo.tap {
            setAccountId(accountId)
        }

        and: "amp request with link to account and gppSid"
        def ampRequest = AmpRequest.defaultAmpRequest.tap {
            it.account = accountId
            it.gppSid = US_NAT_V1.value
            it.consentString = gppConsent
            it.consentType = GPP
        }

        and: "Activities set for transmit precise geo with allowing privacy regulation"
        def rule = new ActivityRule().tap {
            it.privacyRegulation = [IAB_US_CUSTOM_LOGIC]
        }

        def activities = AllowActivities.getDefaultAllowActivities(TRANSMIT_PRECISE_GEO, Activity.getDefaultActivity([rule]))

        and: "Account gpp configuration with sid skip"
        def accountGppConfig = new AccountGppConfig().tap {
            it.code = IAB_US_CUSTOM_LOGIC
            it.enabled = true
            it.config = GppModuleConfig.getDefaultModuleConfig(new ActivityConfig([TRANSMIT_PRECISE_GEO], accountLogic))
        }

        and: "Existed account with privacy regulation setup"
        def account = getAccountWithAllowActivitiesAndPrivacyModule(accountId, activities, [accountGppConfig])
        accountDao.save(account)

        and: "Save storedRequest into DB"
        def storedRequest = StoredRequest.getStoredRequest(ampRequest, ampStoredRequest)
        storedRequestDao.save(storedRequest)

        when: "PBS processes amp request"
        activityPbsService.sendAmpRequest(ampRequest)

        then: "Bidder request should contain not rounded geo data for device and user"
        def bidderRequests = bidder.getBidderRequest(ampStoredRequest.id)
        def deviceBidderRequest = bidderRequests.device
        verifyAll {
            deviceBidderRequest.ip == ampStoredRequest.device.ip
            deviceBidderRequest.ipv6 == "af47:892b:3e98:b49a::"
            deviceBidderRequest.geo.lat == ampStoredRequest.device.geo.lat
            deviceBidderRequest.geo.lon == ampStoredRequest.device.geo.lon
            deviceBidderRequest.geo.country == ampStoredRequest.device.geo.country
            deviceBidderRequest.geo.region == ampStoredRequest.device.geo.region
            deviceBidderRequest.geo.utcoffset == ampStoredRequest.device.geo.utcoffset
            deviceBidderRequest.geo.metro == ampStoredRequest.device.geo.metro
            deviceBidderRequest.geo.city == ampStoredRequest.device.geo.city
            deviceBidderRequest.geo.zip == ampStoredRequest.device.geo.zip
            deviceBidderRequest.geo.accuracy == ampStoredRequest.device.geo.accuracy
            deviceBidderRequest.geo.ipservice == ampStoredRequest.device.geo.ipservice
            deviceBidderRequest.geo.ext == ampStoredRequest.device.geo.ext
        }

        and: "Bidder request user.geo.{lat,lon} shouldn't mask"
        verifyAll {
            bidderRequests.user.geo.lat == ampStoredRequest.user.geo.lat
            bidderRequests.user.geo.lon == ampStoredRequest.user.geo.lon
        }

        where:
        gpcValue | accountLogic
        false    | LogicalRestrictedRule.generateSingleRestrictedRule(OR, [new EqualityValueRule(GPC, NOTICE_PROVIDED)])
        true     | LogicalRestrictedRule.generateSingleRestrictedRule(OR, [new InequalityValueRule(GPC, NOTICE_PROVIDED)])
        true     | LogicalRestrictedRule.generateSingleRestrictedRule(AND, [new EqualityValueRule(GPC, NOTICE_PROVIDED),
                                                                            new EqualityValueRule(SHARING_NOTICE, NOTICE_PROVIDED)])
    }

    def "PBS amp call when privacy regulation match custom requirement should round lat/lon data to 2 digits"() {
        given: "Store bid request with gpp string and link for account"
        def accountId = PBSUtils.randomNumber as String
        def ampStoredRequest = bidRequestWithGeo.tap {
            setAccountId(accountId)
        }

        and: "amp request with link to account and gppSid"
        def ampRequest = AmpRequest.defaultAmpRequest.tap {
            it.account = accountId
            it.gppSid = US_NAT_V1.value
            it.consentString = gppConsent
            it.consentType = GPP
        }

        and: "Activities set for transmit precise geo with allowing privacy regulation"
        def rule = new ActivityRule().tap {
            it.privacyRegulation = [IAB_US_CUSTOM_LOGIC]
        }

        def activities = AllowActivities.getDefaultAllowActivities(TRANSMIT_PRECISE_GEO, Activity.getDefaultActivity([rule]))

        and: "Account gpp configuration with sid skip"
        def accountLogic = LogicalRestrictedRule.generateSingleRestrictedRule(OR, valueRules)
        def accountGppConfig = new AccountGppConfig().tap {
            it.code = IAB_US_CUSTOM_LOGIC
            it.enabled = true
            it.config = GppModuleConfig.getDefaultModuleConfig(new ActivityConfig([TRANSMIT_PRECISE_GEO], accountLogic))
        }

        and: "Existed account with privacy regulation setup"
        def account = getAccountWithAllowActivitiesAndPrivacyModule(accountId, activities, [accountGppConfig])
        accountDao.save(account)

        and: "Save storedRequest into DB"
        def storedRequest = StoredRequest.getStoredRequest(ampRequest, ampStoredRequest)
        storedRequestDao.save(storedRequest)

        when: "PBS processes amp request"
        activityPbsService.sendAmpRequest(ampRequest)

        then: "Bidder request should contain rounded geo data for device and user to 2 digits"
        def bidderRequests = bidder.getBidderRequest(ampStoredRequest.id)
        verifyAll {
            bidderRequests.device.ip == "43.77.114.0"
            bidderRequests.device.ipv6 == "af47:892b:3e98:b400::"
            bidderRequests.device.geo.lat == ampStoredRequest.device.geo.lat.round(2)
            bidderRequests.device.geo.lon == ampStoredRequest.device.geo.lon.round(2)

            bidderRequests.device.geo.country == ampStoredRequest.device.geo.country
            bidderRequests.device.geo.region == ampStoredRequest.device.geo.region
            bidderRequests.device.geo.utcoffset == ampStoredRequest.device.geo.utcoffset
        }

        and: "Bidder request should mask several geo fields"
        verifyAll {
            !bidderRequests.device.geo.metro
            !bidderRequests.device.geo.city
            !bidderRequests.device.geo.zip
            !bidderRequests.device.geo.accuracy
            !bidderRequests.device.geo.ipservice
            !bidderRequests.device.geo.ext
        }

        and: "Bidder request shouldn't mask geo.{lat,lon} fields"
        verifyAll {
            bidderRequests.user.geo.lat == ampStoredRequest.user.geo.lat
            bidderRequests.user.geo.lon == ampStoredRequest.user.geo.lon
        }

        where:
        gppConsent                                                      | valueRules
        new UsNatV1Consent.Builder().setPersonalDataConsents(2).build() | [new EqualityValueRule(PERSONAL_DATA_CONSENTS, NOTICE_NOT_PROVIDED)]
        new UsNatV1Consent.Builder().setGpc(true).build()               | [new EqualityValueRule(GPC, NOTICE_PROVIDED)]
        new UsNatV1Consent.Builder().setGpc(false).build()              | [new InequalityValueRule(GPC, NOTICE_PROVIDED)]
        new UsNatV1Consent.Builder().setGpc(true).build()               | [new EqualityValueRule(GPC, NOTICE_PROVIDED),
                                                                           new EqualityValueRule(SHARING_NOTICE, NOTICE_NOT_PROVIDED)]
        new UsNatV1Consent.Builder().setPersonalDataConsents(2).build() | [new EqualityValueRule(GPC, NOTICE_PROVIDED),
                                                                           new EqualityValueRule(PERSONAL_DATA_CONSENTS, NOTICE_NOT_PROVIDED)]
    }

    def "PBS amp call when custom privacy regulation empty and normalize is disabled should respond with an error and update metric"() {
        given: "Store bid request with gpp string and link for account"
        def accountId = PBSUtils.randomNumber as String
        def gppConsent = new UsNatV1Consent.Builder().setGpc(true).build()
        def ampStoredRequest = bidRequestWithGeo.tap {
            setAccountId(accountId)
        }

        and: "amp request with link to account and gppSid"
        def ampRequest = AmpRequest.defaultAmpRequest.tap {
            it.account = accountId
            it.gppSid = US_NAT_V1.intValue
            it.consentString = gppConsent
            it.consentType = GPP
        }

        and: "Activities set with privacy regulation"
        def ruleUsGeneric = new ActivityRule().tap {
            it.privacyRegulation = [IAB_US_CUSTOM_LOGIC]
        }
        def activities = AllowActivities.getDefaultAllowActivities(TRANSMIT_PRECISE_GEO, Activity.getDefaultActivity([ruleUsGeneric]))

        and: "Account gpp configuration with empty Custom logic"
        def restrictedRule = LogicalRestrictedRule.rootLogicalRestricted
        def accountGppConfig = new AccountGppConfig().tap {
            it.code = IAB_US_CUSTOM_LOGIC
            it.enabled = true
            it.config = GppModuleConfig.getDefaultModuleConfig(new ActivityConfig([TRANSMIT_PRECISE_GEO], restrictedRule), [US_NAT_V1], false)
        }

        and: "Flush metrics"
        flushMetrics(activityPbsService)

        and: "Existed account with gpp regulation setup"
        def account = getAccountWithAllowActivitiesAndPrivacyModule(accountId, activities, [accountGppConfig])
        accountDao.save(account)

        and: "Save storedRequest into DB"
        def storedRequest = StoredRequest.getStoredRequest(ampRequest, ampStoredRequest)
        storedRequestDao.save(storedRequest)

        when: "PBS processes amp requests"
        activityPbsService.sendAmpRequest(ampRequest)

        then: "Response should contain error"
        def error = thrown(PrebidServerException)
        assert error.statusCode == BAD_REQUEST.code()
        assert error.responseBody == "Invalid account configuration: JsonLogic exception: " +
                "objects must have exactly 1 key defined, found 0"

        and: "Metrics for disallowed activities should be updated"
        def metrics = activityPbsService.sendCollectedMetricsRequest()
        assert metrics[ALERT_GENERAL] == 1
    }

    def "PBS amp call when custom privacy regulation with normalizing should change request consent and call to bidder"() {
        given: "Store bid request with link for account"
        def accountId = PBSUtils.randomNumber as String
        def ampStoredRequest = bidRequestWithGeo.tap {
            setAccountId(accountId)
        }

        and: "amp request with link to account and gpp"
        def ampRequest = AmpRequest.defaultAmpRequest.tap {
            it.account = accountId
            it.gppSid = gppSid.intValue
            it.consentString = gppStateConsent.build()
            it.consentType = GPP
        }

        and: "Activities set with privacy regulation"
        def ruleUsGeneric = new ActivityRule().tap {
            it.privacyRegulation = [IAB_US_CUSTOM_LOGIC]
        }
        def activities = AllowActivities.getDefaultAllowActivities(TRANSMIT_PRECISE_GEO, Activity.getDefaultActivity([ruleUsGeneric]))

        and: "Activity config"
        def activityConfig = new ActivityConfig([TRANSMIT_PRECISE_GEO], LogicalRestrictedRule.generateSingleRestrictedRule(AND, equalityValueRules))

        and: "Account gpp configuration with enabled normalizeFlag"
        def accountGppConfig = new AccountGppConfig().tap {
            it.code = IAB_US_CUSTOM_LOGIC
            it.enabled = true
            it.config = GppModuleConfig.getDefaultModuleConfig(activityConfig, [gppSid], true)
        }

        and: "Flush metrics"
        flushMetrics(activityPbsService)

        and: "Existed account with gpp regulation setup"
        def account = getAccountWithAllowActivitiesAndPrivacyModule(accountId, activities, [accountGppConfig])
        accountDao.save(account)

        and: "Save storedRequest into DB"
        def storedRequest = StoredRequest.getStoredRequest(ampRequest, ampStoredRequest)
        storedRequestDao.save(storedRequest)

        when: "PBS processes amp requests"
        activityPbsService.sendAmpRequest(ampRequest)

        then: "Bidder request should contain rounded geo data for device and user to 2 digits"
        def bidderRequests = bidder.getBidderRequest(ampStoredRequest.id)
        verifyAll {
            bidderRequests.device.ip == "43.77.114.0"
            bidderRequests.device.ipv6 == "af47:892b:3e98:b400::"
            bidderRequests.device.geo.lat == ampStoredRequest.device.geo.lat.round(2)
            bidderRequests.device.geo.lon == ampStoredRequest.device.geo.lon.round(2)

            bidderRequests.device.geo.country == ampStoredRequest.device.geo.country
            bidderRequests.device.geo.region == ampStoredRequest.device.geo.region
            bidderRequests.device.geo.utcoffset == ampStoredRequest.device.geo.utcoffset
        }

        and: "Bidder request should mask several geo fields"
        verifyAll {
            !bidderRequests.device.geo.metro
            !bidderRequests.device.geo.city
            !bidderRequests.device.geo.zip
            !bidderRequests.device.geo.accuracy
            !bidderRequests.device.geo.ipservice
            !bidderRequests.device.geo.ext
        }

        and: "Bidder request shouldn't mask geo.{lat,lon} fields"
        verifyAll {
            bidderRequests.user.geo.lat == ampStoredRequest.user.geo.lat
            bidderRequests.user.geo.lon == ampStoredRequest.user.geo.lon
        }

        where:
        gppSid   | equalityValueRules                                                      | gppStateConsent
        US_CA_V1 | [new EqualityValueRule(SENSITIVE_DATA_ID_NUMBERS, CONSENT)]             | new UsCaV1Consent.Builder()
                                                                                              .setSensitiveDataProcessing(new UsCaliforniaSensitiveData(idNumbers: 2))
        US_CA_V1 | [new EqualityValueRule(SENSITIVE_DATA_ACCOUNT_INFO, CONSENT)]           | new UsCaV1Consent.Builder()
                                                                                              .setSensitiveDataProcessing(new UsCaliforniaSensitiveData(accountInfo: 2))
        US_CA_V1 | [new EqualityValueRule(SENSITIVE_DATA_GEOLOCATION, CONSENT)]            | new UsCaV1Consent.Builder()
                                                                                              .setSensitiveDataProcessing(new UsCaliforniaSensitiveData(geolocation: 2))
        US_CA_V1 | [new EqualityValueRule(SENSITIVE_DATA_RACIAL_ETHNIC_ORIGIN, CONSENT)]   | new UsCaV1Consent.Builder()
                                                                                              .setSensitiveDataProcessing(new UsCaliforniaSensitiveData(racialEthnicOrigin: 2))
        US_CA_V1 | [new EqualityValueRule(SENSITIVE_DATA_COMMUNICATION_CONTENTS, CONSENT)] | new UsCaV1Consent.Builder()
                                                                                              .setSensitiveDataProcessing(new UsCaliforniaSensitiveData(communicationContents: 2))
        US_CA_V1 | [new EqualityValueRule(SENSITIVE_DATA_GENETIC_ID, CONSENT)]             | new UsCaV1Consent.Builder()
                                                                                              .setSensitiveDataProcessing(new UsCaliforniaSensitiveData(geneticId: 2))
        US_CA_V1 | [new EqualityValueRule(SENSITIVE_DATA_BIOMETRIC_ID, CONSENT)]           | new UsCaV1Consent.Builder()
                                                                                              .setSensitiveDataProcessing(new UsCaliforniaSensitiveData(biometricId: 2))
        US_CA_V1 | [new EqualityValueRule(SENSITIVE_DATA_HEALTH_INFO, CONSENT)]            | new UsCaV1Consent.Builder()
                                                                                              .setSensitiveDataProcessing(new UsCaliforniaSensitiveData(healthInfo: 2))
        US_CA_V1 | [new EqualityValueRule(SENSITIVE_DATA_ORIENTATION, CONSENT)]            | new UsCaV1Consent.Builder()
                                                                                              .setSensitiveDataProcessing(new UsCaliforniaSensitiveData(orientation: 2))
        US_CA_V1 | [new EqualityValueRule(CHILD_CONSENTS_BELOW_13, NOT_APPLICABLE),
                    new EqualityValueRule(CHILD_CONSENTS_FROM_13_TO_16, NOT_APPLICABLE)]   | new UsCaV1Consent.Builder()
                                                                                              .setKnownChildSensitiveDataConsents(0, 0)
        US_CA_V1 | [new EqualityValueRule(CHILD_CONSENTS_BELOW_13, NO_CONSENT),
                    new EqualityValueRule(CHILD_CONSENTS_FROM_13_TO_16, NO_CONSENT)]       | new UsCaV1Consent.Builder()
                                                                                              .setKnownChildSensitiveDataConsents(PBSUtils.getRandomNumber(1, 2), PBSUtils.getRandomNumber(1, 2))

        US_VA_V1 | [new EqualityValueRule(CHILD_CONSENTS_BELOW_13, NO_CONSENT),
                    new EqualityValueRule(CHILD_CONSENTS_FROM_13_TO_16, NO_CONSENT)]       | new UsVaV1Consent.Builder()
                                                                                              .setKnownChildSensitiveDataConsents(PBSUtils.getRandomNumber(1, 2))
        US_VA_V1 | [new EqualityValueRule(CHILD_CONSENTS_BELOW_13, NOT_APPLICABLE),
                    new EqualityValueRule(CHILD_CONSENTS_FROM_13_TO_16, NOT_APPLICABLE)]   | new UsVaV1Consent.Builder().setKnownChildSensitiveDataConsents(0)

        US_CO_V1 | [new EqualityValueRule(CHILD_CONSENTS_BELOW_13, NO_CONSENT),
                    new EqualityValueRule(CHILD_CONSENTS_FROM_13_TO_16, NO_CONSENT)]       | new UsCoV1Consent.Builder()
                                                                                              .setKnownChildSensitiveDataConsents(PBSUtils.getRandomNumber(1, 2))
        US_CO_V1 | [new EqualityValueRule(CHILD_CONSENTS_BELOW_13, NOT_APPLICABLE),
                    new EqualityValueRule(CHILD_CONSENTS_FROM_13_TO_16, NOT_APPLICABLE)]   | new UsCoV1Consent.Builder().setKnownChildSensitiveDataConsents(0)

        US_UT_V1 | [new EqualityValueRule(SENSITIVE_DATA_RACIAL_ETHNIC_ORIGIN, CONSENT)] | new UsUtV1Consent.Builder()
                                                                                              .setSensitiveDataProcessing(new UsUtahSensitiveData(racialEthnicOrigin: 2))
        US_UT_V1 | [new EqualityValueRule(SENSITIVE_DATA_RELIGIOUS_BELIEFS, CONSENT)]    | new UsUtV1Consent.Builder()
                                                                                              .setSensitiveDataProcessing(new UsUtahSensitiveData(religiousBeliefs: 2))
        US_UT_V1 | [new EqualityValueRule(SENSITIVE_DATA_ORIENTATION, CONSENT)]          | new UsUtV1Consent.Builder()
                                                                                              .setSensitiveDataProcessing(new UsUtahSensitiveData(orientation: 2))
        US_UT_V1 | [new EqualityValueRule(SENSITIVE_DATA_CITIZENSHIP_STATUS, CONSENT)]   | new UsUtV1Consent.Builder()
                                                                                              .setSensitiveDataProcessing(new UsUtahSensitiveData(citizenshipStatus: 2))
        US_UT_V1 | [new EqualityValueRule(SENSITIVE_DATA_HEALTH_INFO, CONSENT)]          | new UsUtV1Consent.Builder()
                                                                                              .setSensitiveDataProcessing(new UsUtahSensitiveData(healthInfo: 2))
        US_UT_V1 | [new EqualityValueRule(SENSITIVE_DATA_GENETIC_ID, CONSENT)]           | new UsUtV1Consent.Builder()
                                                                                              .setSensitiveDataProcessing(new UsUtahSensitiveData(geneticId: 2))
        US_UT_V1 | [new EqualityValueRule(SENSITIVE_DATA_BIOMETRIC_ID, CONSENT)]         | new UsUtV1Consent.Builder()
                                                                                              .setSensitiveDataProcessing(new UsUtahSensitiveData(biometricId: 2))
        US_UT_V1 | [new EqualityValueRule(SENSITIVE_DATA_GEOLOCATION, CONSENT)]          | new UsUtV1Consent.Builder()
                                                                                              .setSensitiveDataProcessing(new UsUtahSensitiveData(geolocation: 2))
        US_UT_V1 | [new EqualityValueRule(CHILD_CONSENTS_BELOW_13, NO_CONSENT),
                    new EqualityValueRule(CHILD_CONSENTS_FROM_13_TO_16, NO_CONSENT)]     | new UsUtV1Consent.Builder().setKnownChildSensitiveDataConsents(PBSUtils.getRandomNumber(1, 2))
        US_UT_V1 | [new EqualityValueRule(CHILD_CONSENTS_BELOW_13, NOT_APPLICABLE),
                    new EqualityValueRule(CHILD_CONSENTS_FROM_13_TO_16, NOT_APPLICABLE)] | new UsUtV1Consent.Builder().setKnownChildSensitiveDataConsents(0)

        US_CT_V1 | [new EqualityValueRule(CHILD_CONSENTS_BELOW_13, NOT_APPLICABLE),
                    new EqualityValueRule(CHILD_CONSENTS_FROM_13_TO_16, NOT_APPLICABLE)]   | new UsCtV1Consent.Builder().setKnownChildSensitiveDataConsents(0, 0, 0)
        US_CT_V1 | [new EqualityValueRule(CHILD_CONSENTS_BELOW_13, NO_CONSENT),
                    new EqualityValueRule(CHILD_CONSENTS_FROM_13_TO_16, CONSENT)]          | new UsCtV1Consent.Builder().setKnownChildSensitiveDataConsents(0, 2, 2)
        US_CT_V1 | [new EqualityValueRule(CHILD_CONSENTS_BELOW_13, NO_CONSENT),
                    new EqualityValueRule(CHILD_CONSENTS_FROM_13_TO_16, NO_CONSENT)]       | new UsCtV1Consent.Builder()
                                                                                              .setKnownChildSensitiveDataConsents(PBSUtils.getRandomNumber(0, 2), PBSUtils.getRandomNumber(0, 2), 1)
        US_CT_V1 | [new EqualityValueRule(CHILD_CONSENTS_BELOW_13, NO_CONSENT),
                    new EqualityValueRule(CHILD_CONSENTS_FROM_13_TO_16, NO_CONSENT)]       | new UsCtV1Consent.Builder()
                                                                                              .setKnownChildSensitiveDataConsents(PBSUtils.getRandomNumber(0, 2), 1, PBSUtils.getRandomNumber(0, 2))
    }
}<|MERGE_RESOLUTION|>--- conflicted
+++ resolved
@@ -1395,13 +1395,8 @@
         given: "Default basic generic BidRequest"
         def gppConsent = new UsNatV1Consent.Builder().setGpc(gpcValue).build()
         def accountId = PBSUtils.randomNumber as String
-<<<<<<< HEAD
         def bidRequest = bidRequestWithGeo.tap {
-            regs.gppSid = [USP_NAT_V1.intValue]
-=======
-        def genericBidRequest = bidRequestWithGeo.tap {
             regs.gppSid = [US_NAT_V1.intValue]
->>>>>>> 6aabd8b6
             regs.gpp = gppConsent
             setAccountId(accountId)
         }
@@ -1464,13 +1459,8 @@
     def "PBS auction call when privacy regulation match custom requirement should round lat/lon data to 2 digits"() {
         given: "Default basic generic BidRequest"
         def accountId = PBSUtils.randomNumber as String
-<<<<<<< HEAD
         def bidRequest = bidRequestWithGeo.tap {
-            regs.gppSid = [USP_NAT_V1.intValue]
-=======
-        def generalBidRequest = bidRequestWithGeo.tap {
             regs.gppSid = [US_NAT_V1.intValue]
->>>>>>> 6aabd8b6
             regs.gpp = gppConsent
             setAccountId(accountId)
         }
