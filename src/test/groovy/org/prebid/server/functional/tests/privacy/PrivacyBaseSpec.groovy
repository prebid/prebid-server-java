--- conflicted
+++ resolved
@@ -55,15 +55,12 @@
 abstract class PrivacyBaseSpec extends BaseSpec {
 
     private static final int GEO_PRECISION = 2
-<<<<<<< HEAD
     @Shared
     protected final PrebidServerService privacyPbsService = pbsServiceFactory.getService(GDPR_VENDOR_LIST_CONFIG +
             GENERIC_COOKIE_SYNC_CONFIG + RETRY_POLICY_EXPONENTIAL_CONFIG +
             ["adapters.generic.meta-info.vendor-id": GENERIC_VENDOR_ID as String,
              "gdpr.host-vendor-id"                 : GENERIC_VENDOR_ID as String,
              "adapters.generic.ccpa-enforced"      : "true"])
-=======
->>>>>>> f580dcc3
 
     protected static final Map<String, String> GENERIC_COOKIE_SYNC_CONFIG = ["adapters.${GENERIC.value}.usersync.${REDIRECT.value}.url"         : "$networkServiceContainer.rootUri/generic-usersync".toString(),
                                                                            "adapters.${GENERIC.value}.usersync.${REDIRECT.value}.support-cors": false.toString()]
@@ -73,7 +70,20 @@
                                                              "adapters.${OPENX.value}.enabled" : 'true']
     protected static final Map<String, String> GDPR_VENDOR_LIST_CONFIG = ["gdpr.vendorlist.v2.http-endpoint-template": "$networkServiceContainer.rootUri/v2/vendor-list.json".toString(),
                                                                 "gdpr.vendorlist.v3.http-endpoint-template": "$networkServiceContainer.rootUri/v3/vendor-list.json".toString()]
-<<<<<<< HEAD
+    protected static final Map<String, String> SETTING_CONFIG = ["settings.enforce-valid-account": 'true']
+    protected static final Map<String, String> GENERIC_VENDOR_CONFIG = ["adapters.generic.meta-info.vendor-id": GENERIC_VENDOR_ID as String,
+                                                                      "gdpr.host-vendor-id"                 : GENERIC_VENDOR_ID as String,
+                                                                      "adapters.generic.ccpa-enforced"      : "true"]
+
+    @Shared
+    protected static final int PURPOSES_ONLY_GVL_VERSION = PBSUtils.getRandomNumber(0, 4095)
+    @Shared
+    protected static final int LEG_INT_PURPOSES_ONLY_GVL_VERSION = PBSUtils.getRandomNumberWithExclusion(PURPOSES_ONLY_GVL_VERSION, 0, 4095)
+    @Shared
+    protected static final int LEG_INT_AND_FLEXIBLE_PURPOSES_GVL_VERSION = PBSUtils.getRandomNumberWithExclusion([PURPOSES_ONLY_GVL_VERSION, LEG_INT_PURPOSES_ONLY_GVL_VERSION], 0, 4095)
+    @Shared
+    protected static final int PURPOSES_AND_LEG_INT_PURPOSES_GVL_VERSION = PBSUtils.getRandomNumberWithExclusion([PURPOSES_ONLY_GVL_VERSION, LEG_INT_PURPOSES_ONLY_GVL_VERSION, LEG_INT_AND_FLEXIBLE_PURPOSES_GVL_VERSION], 0, 4095)
+
     static final Map<String, String> RETRY_POLICY_EXPONENTIAL_CONFIG = [
             "gdpr.vendorlist.v2.retry-policy.exponential-backoff.delay-millis"    : 1 as String,
             "gdpr.vendorlist.v2.retry-policy.exponential-backoff.max-delay-millis": 1 as String,
@@ -82,22 +92,6 @@
             "gdpr.vendorlist.v3.retry-policy.exponential-backoff.max-delay-millis": 1 as String,
             "gdpr.vendorlist.v3.retry-policy.exponential-backoff.factor"          : Long.MAX_VALUE as String]
     private static final Map<String, String> SETTING_CONFIG = ["settings.enforce-valid-account": 'true']
-=======
-    protected static final Map<String, String> SETTING_CONFIG = ["settings.enforce-valid-account": 'true']
-    protected static final Map<String, String> GENERIC_VENDOR_CONFIG = ["adapters.generic.meta-info.vendor-id": GENERIC_VENDOR_ID as String,
-                                                                      "gdpr.host-vendor-id"                 : GENERIC_VENDOR_ID as String,
-                                                                      "adapters.generic.ccpa-enforced"      : "true"]
-
-    @Shared
-    protected static final int PURPOSES_ONLY_GVL_VERSION = PBSUtils.getRandomNumber(0, 4095)
-    @Shared
-    protected static final int LEG_INT_PURPOSES_ONLY_GVL_VERSION = PBSUtils.getRandomNumberWithExclusion(PURPOSES_ONLY_GVL_VERSION, 0, 4095)
-    @Shared
-    protected static final int LEG_INT_AND_FLEXIBLE_PURPOSES_GVL_VERSION = PBSUtils.getRandomNumberWithExclusion([PURPOSES_ONLY_GVL_VERSION, LEG_INT_PURPOSES_ONLY_GVL_VERSION], 0, 4095)
-    @Shared
-    protected static final int PURPOSES_AND_LEG_INT_PURPOSES_GVL_VERSION = PBSUtils.getRandomNumberWithExclusion([PURPOSES_ONLY_GVL_VERSION, LEG_INT_PURPOSES_ONLY_GVL_VERSION, LEG_INT_AND_FLEXIBLE_PURPOSES_GVL_VERSION], 0, 4095)
-
->>>>>>> f580dcc3
     private static final PbsPgConfig pgConfig = new PbsPgConfig(networkServiceContainer)
 
     protected static final Map<String, String> PBS_CONFIG = OPENX_CONFIG + OPENX_COOKIE_SYNC_CONFIG +
