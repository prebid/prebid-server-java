--- conflicted
+++ resolved
@@ -1119,7 +1119,6 @@
         }
     }
 
-<<<<<<< HEAD
     def "PBS should remove site.inventoryPartnerDomain when PBS don't support ortb 2.6"() {
         given: "Default bid request with site.inventoryPartnerDomain"
         def bidRequest = BidRequest.defaultBidRequest.tap {
@@ -1169,21 +1168,11 @@
         given: "Default bid request with app.inventoryPartnerDomain"
         def bidRequest = BidRequest.getDefaultBidRequest(APP).tap {
             app.inventoryPartnerDomain = PBSUtils.randomString
-=======
-    def "PBS shouldn't remove regs.ext.gpc when ortb request support ortb 2.6"() {
-        given: "Default bid request with regs.ext object"
-        def randomGpc = PBSUtils.randomNumber as String
-        def bidRequest = BidRequest.defaultBidRequest.tap {
-            regs = Regs.defaultRegs.tap {
-                ext.gpc = randomGpc
-            }
->>>>>>> e28c7b32
-        }
-
-        when: "Requesting PBS auction with ortb 2.6"
-        prebidServerServiceWithNewOrtb.sendAuctionRequest(bidRequest)
-
-<<<<<<< HEAD
+        }
+
+        when: "Requesting PBS auction with ortb 2.6"
+        prebidServerServiceWithNewOrtb.sendAuctionRequest(bidRequest)
+
         then: "BidderRequest should contain the app.inventoryPartnerDomain as on request"
         verifyAll(bidder.getBidderRequest(bidRequest.id)) {
             app.inventoryPartnerDomain == bidRequest.app.inventoryPartnerDomain
@@ -1202,27 +1191,12 @@
                 domain = PBSUtils.randomString
                 keywords = PBSUtils.randomString
                 content = Content.defaultContent
-=======
-        then: "BidResponse should contain the same regs as on request"
-        verifyAll(bidder.getBidderRequest(bidRequest.id)) {
-            regs.ext.gpc == randomGpc
-        }
-    }
-
-    def "PBS shouldn't remove regs.ext.gpc when ortb request doesn't support ortb 2.6"() {
-        given: "Default bid request with regs.ext object"
-        def randomGpc = PBSUtils.randomNumber as String
-        def bidRequest = BidRequest.defaultBidRequest.tap {
-            regs = Regs.defaultRegs.tap {
-                ext.gpc = randomGpc
->>>>>>> e28c7b32
-            }
-        }
-
-        when: "Requesting PBS auction with ortb 2.5"
-        prebidServerServiceWithElderOrtb.sendAuctionRequest(bidRequest)
-
-<<<<<<< HEAD
+            }
+        }
+
+        when: "Requesting PBS auction with ortb 2.5"
+        prebidServerServiceWithElderOrtb.sendAuctionRequest(bidRequest)
+
         then: "BidderRequest shouldn't contain the bidRequest.dooh as on request"
         verifyAll(bidder.getBidderRequest(bidRequest.id)) {
             !dooh
@@ -1257,11 +1231,42 @@
             dooh.domain == bidRequest.dooh.domain
             dooh.keywords == bidRequest.dooh.keywords
             dooh.content.id == bidRequest.dooh.content.id
-=======
+        }
+    }
+
+    def "PBS shouldn't remove regs.ext.gpc when ortb request support ortb 2.6"() {
+        given: "Default bid request with regs.ext object"
+        def randomGpc = PBSUtils.randomNumber as String
+        def bidRequest = BidRequest.defaultBidRequest.tap {
+            regs = Regs.defaultRegs.tap {
+                ext.gpc = randomGpc
+            }
+        }
+
+        when: "Requesting PBS auction with ortb 2.6"
+        prebidServerServiceWithNewOrtb.sendAuctionRequest(bidRequest)
+
         then: "BidResponse should contain the same regs as on request"
         verifyAll(bidder.getBidderRequest(bidRequest.id)) {
             regs.ext.gpc == randomGpc
->>>>>>> e28c7b32
+        }
+    }
+
+    def "PBS shouldn't remove regs.ext.gpc when ortb request doesn't support ortb 2.6"() {
+        given: "Default bid request with regs.ext object"
+        def randomGpc = PBSUtils.randomNumber as String
+        def bidRequest = BidRequest.defaultBidRequest.tap {
+            regs = Regs.defaultRegs.tap {
+                ext.gpc = randomGpc
+            }
+        }
+
+        when: "Requesting PBS auction with ortb 2.5"
+        prebidServerServiceWithElderOrtb.sendAuctionRequest(bidRequest)
+
+        then: "BidResponse should contain the same regs as on request"
+        verifyAll(bidder.getBidderRequest(bidRequest.id)) {
+            regs.ext.gpc == randomGpc
         }
     }
 }