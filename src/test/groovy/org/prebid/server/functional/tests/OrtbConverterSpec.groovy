package org.prebid.server.functional.tests

import org.prebid.server.functional.model.request.auction.Audio
import org.prebid.server.functional.model.request.auction.BidRequest
import org.prebid.server.functional.model.request.auction.Content
import org.prebid.server.functional.model.request.auction.Device
import org.prebid.server.functional.model.request.auction.Dooh
import org.prebid.server.functional.model.request.auction.Eid
import org.prebid.server.functional.model.request.auction.Network
import org.prebid.server.functional.model.request.auction.Producer
import org.prebid.server.functional.model.request.auction.Publisher
import org.prebid.server.functional.model.request.auction.Qty
import org.prebid.server.functional.model.request.auction.RefSettings
import org.prebid.server.functional.model.request.auction.RefType
import org.prebid.server.functional.model.request.auction.Refresh
import org.prebid.server.functional.model.request.auction.Regs
import org.prebid.server.functional.model.request.auction.Source
import org.prebid.server.functional.model.request.auction.SourceType
import org.prebid.server.functional.model.request.auction.User
import org.prebid.server.functional.model.request.auction.UserAgent
import org.prebid.server.functional.model.request.auction.Video
import org.prebid.server.functional.model.request.auction.VideoPlcmtSubtype
import org.prebid.server.functional.model.response.auction.BidResponse
import org.prebid.server.functional.service.PrebidServerService
import org.prebid.server.functional.util.PBSUtils
import spock.lang.Shared

import static org.prebid.server.functional.model.request.auction.Content.Channel
import static org.prebid.server.functional.model.request.auction.DistributionChannel.APP

class OrtbConverterSpec extends BaseSpec {

    private final static String ORTB_PROPERTY_VERSION = "adapters.generic.ortb-version"

    @Shared
    PrebidServerService prebidServerServiceWithNewOrtb = pbsServiceFactory.getService([(ORTB_PROPERTY_VERSION): "2.6"])
    @Shared
    PrebidServerService prebidServerServiceWithElderOrtb = pbsServiceFactory.getService([(ORTB_PROPERTY_VERSION): "2.5"])

    def "PBS shouldn't move regs to past location when adapter support ortb 2.6"() {
        given: "Default bid request with regs object"
        def usPrivacyRandomString = PBSUtils.randomString
        def bidRequest = BidRequest.defaultBidRequest.tap {
            regs = Regs.defaultRegs.tap {
                usPrivacy = usPrivacyRandomString
            }
        }

        when: "Requesting PBS auction with ortb 2.6"
        prebidServerServiceWithNewOrtb.sendAuctionRequest(bidRequest)

        then: "BidResponse should contain the same regs as on request"
        verifyAll(bidder.getBidderRequest(bidRequest.id)) {
            regs.usPrivacy == usPrivacyRandomString
            regs.gdpr == 0
            !regs.ext
        }
    }

    def "PBS shouldn't move rwdd to past location when adapter support ortb 2.6"() {
        given: "Default bid request with imp.rwdd"
        def rwdRandomNumber = PBSUtils.randomNumber
        def bidRequest = BidRequest.defaultBidRequest.tap {
            imp[0].tap {
                rwdd = rwdRandomNumber
            }
        }

        when: "Requesting PBS auction with ortb 2.6"
        prebidServerServiceWithNewOrtb.sendAuctionRequest(bidRequest)

        then: "BidResponse should contain the same imp.rwdd as on request"
        verifyAll(bidder.getBidderRequest(bidRequest.id)) {
            imp.first().rwdd == rwdRandomNumber
            !imp.first().ext.prebid
        }
    }

    def "PBS shouldn't move eids to past location when adapter support ortb 2.6"() {
        given: "Default bid request with user.eids"
        def defaultEids = [Eid.defaultEid]
        def bidRequest = BidRequest.defaultBidRequest.tap {
            user = User.defaultUser.tap {
                eids = defaultEids
            }
        }

        when: "Requesting PBS auction with ortb 2.6"
        prebidServerServiceWithNewOrtb.sendAuctionRequest(bidRequest)

        then: "BidResponse should contain the same user.eids as on request"
        verifyAll(bidder.getBidderRequest(bidRequest.id)) {
            user.eids.first().source == defaultEids.first().source
            user.eids.first().uids.first().id == defaultEids.first().uids.first().id
            user.eids.first().uids.first().atype == defaultEids.first().uids.first().atype
            !user.ext
        }
    }

    def "PBS shouldn't move consent to past location when adapter support ortb 2.6"() {
        given: "Default bid request with user.consent"
        def consentRandomString = PBSUtils.randomString
        def bidRequest = BidRequest.defaultBidRequest.tap {
            user = User.defaultUser.tap {
                consent = consentRandomString
            }
        }

        when: "Requesting PBS auction with ortb 2.6"
        prebidServerServiceWithNewOrtb.sendAuctionRequest(bidRequest)

        then: "BidResponse should contain the same user.consent as on request"
        verifyAll(bidder.getBidderRequest(bidRequest.id)) {
            user.consent == consentRandomString
            !user.ext
        }
    }

    def "PBS shouldn't move schain to past location when adapter support ortb 2.6"() {
        given: "Default bid request with source.schain"
        def defaultSource = Source.defaultSource
        def defaultSupplyChain = defaultSource.schain
        def bidRequest = BidRequest.defaultBidRequest.tap {
            source = defaultSource
        }

        when: "Requesting PBS auction with ortb 2.6"
        prebidServerServiceWithNewOrtb.sendAuctionRequest(bidRequest)

        then: "BidResponse should contain the same source.schain as on request"
        verifyAll(bidder.getBidderRequest(bidRequest.id)) {
            source.schain.ver == defaultSupplyChain.ver
            source.schain.complete == defaultSupplyChain.complete
            source.schain.nodes.first().asi == defaultSupplyChain.nodes.first().asi
            source.schain.nodes.first().sid == defaultSupplyChain.nodes.first().sid
            source.schain.nodes.first().rid == defaultSupplyChain.nodes.first().rid
            source.schain.nodes.first().name == defaultSupplyChain.nodes.first().name
            source.schain.nodes.first().domain == defaultSupplyChain.nodes.first().domain
            source.schain.nodes.first().hp == defaultSupplyChain.nodes.first().hp
            !source.ext
        }
    }

    def "PBS should move schain to past location when adapter doesn't support ortb 2.6"() {
        given: "Default bid request with source.schain"
        def defaultSource = Source.defaultSource
        def defaultSupplyChain = defaultSource.schain
        def bidRequest = BidRequest.defaultBidRequest.tap {
            source = defaultSource
        }

        when: "Requesting PBS auction with ortb 2.5"
        prebidServerServiceWithElderOrtb.sendAuctionRequest(bidRequest)

        then: "BidResponse should contain the same source.schain as on request but should be in source.ext.schain"
        verifyAll(bidder.getBidderRequest(bidRequest.id)) {
            source.ext.schain.ver == defaultSupplyChain.ver
            source.ext.schain.complete == defaultSupplyChain.complete
            source.ext.schain.nodes.first().asi == defaultSupplyChain.nodes.first().asi
            source.ext.schain.nodes.first().sid == defaultSupplyChain.nodes.first().sid
            source.ext.schain.nodes.first().rid == defaultSupplyChain.nodes.first().rid
            source.ext.schain.nodes.first().name == defaultSupplyChain.nodes.first().name
            source.ext.schain.nodes.first().domain == defaultSupplyChain.nodes.first().domain
            source.ext.schain.nodes.first().hp == defaultSupplyChain.nodes.first().hp
            !source.schain
        }
    }

    def "PBS should move consent to past location when adapter doesn't support ortb 2.6"() {
        given: "Default bid request with user.consent"
        def consentRandomString = PBSUtils.randomString
        def bidRequest = BidRequest.defaultBidRequest.tap {
            user = User.defaultUser.tap {
                consent = consentRandomString
            }
        }

        when: "Requesting PBS auction with ortb 2.5"
        prebidServerServiceWithElderOrtb.sendAuctionRequest(bidRequest)

        then: "BidResponse should contain the same user.consent as on request but should be in user.ext"
        verifyAll(bidder.getBidderRequest(bidRequest.id)) {
            user.ext.consent == consentRandomString
            !user.consent
        }
    }

    def "PBS should move eids to past location when adapter doesn't support ortb 2.6"() {
        given: "Default bid request with user.eids"
        def defaultEids = [Eid.defaultEid]
        def bidRequest = BidRequest.defaultBidRequest.tap {
            user = User.defaultUser.tap {
                eids = defaultEids
            }
        }

        when: "Requesting PBS auction with ortb 2.5"
        prebidServerServiceWithElderOrtb.sendAuctionRequest(bidRequest)

        then: "BidResponse should contain the same user.eids as on request but should be in user.ext.eids"
        verifyAll(bidder.getBidderRequest(bidRequest.id)) {
            user.ext.eids.first().source == defaultEids.first().source
            user.ext.eids.first().uids.first().id == defaultEids.first().uids.first().id
            user.ext.eids.first().uids.first().atype == defaultEids.first().uids.first().atype
            !user.eids
        }
    }

    def "PBS should move regs to past location when adapter doesn't support ortb 2.6"() {
        given: "Default bid request with regs object"
        def usPrivacyRandomString = PBSUtils.randomString
        def bidRequest = BidRequest.defaultBidRequest.tap {
            regs = Regs.defaultRegs.tap {
                usPrivacy = usPrivacyRandomString
            }
        }

        when: "Requesting PBS auction with ortb 2.5"
        prebidServerServiceWithElderOrtb.sendAuctionRequest(bidRequest)

        then: "BidResponse should contain the same regs object as on request but should be in regs.ext"
        verifyAll(bidder.getBidderRequest(bidRequest.id)) {
            regs.ext.usPrivacy == usPrivacyRandomString
            regs.ext.gdpr == 0
            !regs.usPrivacy
            !regs.gdpr
        }
    }

    def "PBS should move rewarded video to past location when adapter doesn't support ortb 2.6"() {
        given: "Default bid request with rwdd"
        def rwdRandomNumber = PBSUtils.randomNumber
        def bidRequest = BidRequest.defaultBidRequest.tap {
            imp[0].tap {
                rwdd = rwdRandomNumber
            }
        }

        when: "Requesting PBS auction with ortb 2.5"
        prebidServerServiceWithElderOrtb.sendAuctionRequest(bidRequest)

        then: "BidResponse should contain the same imp.rwdd as on request but should be in ext.prebid"
        verifyAll(bidder.getBidderRequest(bidRequest.id)) {
            imp.first().ext.prebid.isRewardedInventory == rwdRandomNumber
            !imp.first().rwdd
        }
    }

    def "PBS shouldn't remove wlangb when we we support ortb 2.6"() {
        given: "Default bid request with wlangb"
        def wlangbRandomStrings = [PBSUtils.randomString]
        def bidRequest = BidRequest.defaultBidRequest.tap {
            wlangb = wlangbRandomStrings
        }

        when: "Requesting PBS auction with ortb 2.6"
        prebidServerServiceWithNewOrtb.sendAuctionRequest(bidRequest)

        then: "BidResponse shouldn contain the wlangb as on request"
        verifyAll(bidder.getBidderRequest(bidRequest.id)) {
            wlangb == wlangbRandomStrings
        }
    }

    def "PBS should remove wlangb when we don't support ortb 2.6"() {
        given: "Default bid request with wlangb"
        def bidRequest = BidRequest.defaultBidRequest.tap {
            wlangb = [PBSUtils.randomString]
        }

        when: "Requesting PBS auction with ortb 2.5"
        prebidServerServiceWithElderOrtb.sendAuctionRequest(bidRequest)

        then: "BidResponse shouldn't contain the wlangb as on request"
        verifyAll(bidder.getBidderRequest(bidRequest.id)) {
            !wlangb
        }
    }

    def "PBS should remove device.langb when we don't support ortb 2.6"() {
        given: "Default bid request with device.langb"
        def bidRequest = BidRequest.defaultBidRequest.tap {
            device = new Device().tap {
                langb = PBSUtils.randomString
            }
        }

        when: "Requesting PBS auction with ortb 2.5"
        prebidServerServiceWithElderOrtb.sendAuctionRequest(bidRequest)

        then: "BidResponse shouldn't contain the device.langb as on request"
        verifyAll(bidder.getBidderRequest(bidRequest.id)) {
            !device.langb
        }
    }

    def "PBS shouldn't remove device.langb when we support ortb 2.6"() {
        given: "Default bid request with device.langb"
        def langbRandomString = PBSUtils.randomString
        def bidRequest = BidRequest.defaultBidRequest.tap {
            device = new Device().tap {
                langb = langbRandomString
            }
        }

        when: "Requesting PBS auction with ortb 2.6"
        prebidServerServiceWithNewOrtb.sendAuctionRequest(bidRequest)

        then: "BidResponse should contain the device.langb as on request"
        verifyAll(bidder.getBidderRequest(bidRequest.id)) {
            device.langb == langbRandomString
        }
    }

    def "PBS should remove site.content.langb when we don't support ortb 2.6"() {
        given: "Default bid request with site.content.langb"
        def bidRequest = BidRequest.defaultBidRequest.tap {
            site.content = Content.defaultContent.tap {
                langb = PBSUtils.randomString
            }
        }

        when: "Requesting PBS auction with ortb 2.5"
        prebidServerServiceWithElderOrtb.sendAuctionRequest(bidRequest)

        then: "BidResponse shouldn't contain the site.content.langb as on request"
        verifyAll(bidder.getBidderRequest(bidRequest.id)) {
            !site.content.langb
        }
    }

    def "PBS shouldn't remove site.content.langb when we support ortb 2.6"() {
        given: "Default bid request with site.content.langb"
        def langbRandomString = PBSUtils.randomString
        def bidRequest = BidRequest.defaultBidRequest.tap {
            site.content = Content.defaultContent.tap {
                langb = langbRandomString
            }
        }

        when: "Requesting PBS auction with ortb 2.5"
        prebidServerServiceWithNewOrtb.sendAuctionRequest(bidRequest)

        then: "BidResponse should contain the site.content.langb as on request"
        verifyAll(bidder.getBidderRequest(bidRequest.id)) {
            site.content.langb == langbRandomString
        }
    }

    def "PBS should remove app.content.langb when we don't support ortb 2.6"() {
        given: "Default bid request with app.content.langb"
        def bidRequest = BidRequest.getDefaultBidRequest(APP).tap {
            app.content = Content.defaultContent.tap {
                langb = PBSUtils.randomString
            }
        }

        when: "Requesting PBS auction with ortb 2.5"
        prebidServerServiceWithElderOrtb.sendAuctionRequest(bidRequest)

        then: "BidResponse shouldn't contain the app.content.langb as on request"
        verifyAll(bidder.getBidderRequest(bidRequest.id)) {
            !app.content.langb
        }
    }

    def "PBS shouldn't remove app.content.langb when we support ortb 2.6"() {
        given: "Default bid request with app.content.langb"
        def langbRandomString = PBSUtils.randomString
        def bidRequest = BidRequest.getDefaultBidRequest(APP).tap {
            app.content = Content.defaultContent.tap {
                langb = langbRandomString
            }
        }

        when: "Requesting PBS auction with ortb 2.6"
        prebidServerServiceWithNewOrtb.sendAuctionRequest(bidRequest)

        then: "BidResponse should contain the app.content.langb as on request"
        verifyAll(bidder.getBidderRequest(bidRequest.id)) {
            app.content.langb == langbRandomString
        }
    }

    def "PBS should remove site.publisher.cattax when we don't support ortb 2.6"() {
        given: "Default bid request with site.publisher.cattax"
        def bidRequest = BidRequest.defaultBidRequest.tap {
            site.publisher = Publisher.defaultPublisher.tap {
                cattax = PBSUtils.randomNumber
            }
        }

        when: "Requesting PBS auction with ortb 2.5"
        prebidServerServiceWithElderOrtb.sendAuctionRequest(bidRequest)

        then: "BidResponse shouldn't contain the site.publisher.cattax as on request"
        verifyAll(bidder.getBidderRequest(bidRequest.id)) {
            !site.publisher.cattax
        }
    }

    def "PBS shouldn't remove site.publisher.cattax when we support ortb 2.6"() {
        given: "Default bid request with site.publisher.cattax"
        def cattaxRandomNumber = PBSUtils.randomNumber
        def bidRequest = BidRequest.defaultBidRequest.tap {
            site.publisher = Publisher.defaultPublisher.tap {
                cattax = cattaxRandomNumber
            }
        }

        when: "Requesting PBS auction with ortb 2.6"
        prebidServerServiceWithNewOrtb.sendAuctionRequest(bidRequest)

        then: "BidResponse should contain the site.publisher.cattax as on request"
        verifyAll(bidder.getBidderRequest(bidRequest.id)) {
            site.publisher.cattax == cattaxRandomNumber
        }
    }

    def "PBS should remove site.content.producer.cattax when we don't support ortb 2.6"() {
        given: "Default bid request with site.content.producer.cattax"
        def bidRequest = BidRequest.defaultBidRequest.tap {
            site.content = Content.defaultContent.tap {
                producer = Producer.defaultProducer.tap {
                    cattax = PBSUtils.randomNumber
                }
            }
        }

        when: "Requesting PBS auction with ortb 2.5"
        prebidServerServiceWithElderOrtb.sendAuctionRequest(bidRequest)

        then: "BidResponse shouldn't contain the site.content.producer.cattax as on request"
        verifyAll(bidder.getBidderRequest(bidRequest.id)) {
            !site.content.producer.cattax
        }
    }

    def "PBS shouldn't remove site.content.producer.cattax when we support ortb 2.6"() {
        given: "Default bid request with site.content.producer.cattax"
        def cattaxRandomNumber = PBSUtils.randomNumber
        def bidRequest = BidRequest.defaultBidRequest.tap {
            site.content = Content.defaultContent.tap {
                producer = Producer.defaultProducer.tap {
                    cattax = cattaxRandomNumber
                }
            }
        }

        when: "Requesting PBS auction with ortb 2.6"
        prebidServerServiceWithNewOrtb.sendAuctionRequest(bidRequest)

        then: "BidResponse should contain the site.content.producer.cattax as on request"
        verifyAll(bidder.getBidderRequest(bidRequest.id)) {
            site.content.producer.cattax == cattaxRandomNumber
        }
    }

    def "PBS should remove app.cattax when we don't support ortb 2.6"() {
        given: "Default bid request with app.cattax"
        def bidRequest = BidRequest.getDefaultBidRequest(APP).tap {
            app.catTax = PBSUtils.randomNumber
        }

        when: "Requesting PBS auction with ortb 2.5"
        prebidServerServiceWithElderOrtb.sendAuctionRequest(bidRequest)

        then: "BidResponse shouldn't contain the app.cattax as on request"
        verifyAll(bidder.getBidderRequest(bidRequest.id)) {
            !app.catTax
        }
    }

    def "PBS shouldn't remove app.cattax when we support ortb 2.6"() {
        given: "Default bid request with app.cattax"
        def cattaxRandomNumber = PBSUtils.randomNumber
        def bidRequest = BidRequest.getDefaultBidRequest(APP).tap {
            app.catTax = cattaxRandomNumber
        }

        when: "Requesting PBS auction with ortb 2.6"
        prebidServerServiceWithNewOrtb.sendAuctionRequest(bidRequest)

        then: "BidResponse should contain the app.cattax as on request"
        verifyAll(bidder.getBidderRequest(bidRequest.id)) {
            app.catTax == cattaxRandomNumber
        }
    }

    def "PBS should remove cattax when we don't support ortb 2.6"() {
        given: "Default bid request with cattax"
        def bidRequest = BidRequest.defaultBidRequest.tap {
            cattax = PBSUtils.randomNumber
        }

        when: "Requesting PBS auction with ortb 2.5"
        prebidServerServiceWithElderOrtb.sendAuctionRequest(bidRequest)

        then: "BidResponse shouldn't contain the cattax as on request"
        verifyAll(bidder.getBidderRequest(bidRequest.id)) {
            !cattax
        }
    }

    def "PBS shouldn't remove cattax when we support ortb 2.6"() {
        given: "Default bid request with cattax"
        def cattaxRandomNumber = PBSUtils.randomNumber
        def bidRequest = BidRequest.defaultBidRequest.tap {
            cattax = cattaxRandomNumber
        }

        when: "Requesting PBS auction with ortb 2.6"
        prebidServerServiceWithNewOrtb.sendAuctionRequest(bidRequest)

        then: "BidResponse should contain the cattax as on request"
        verifyAll(bidder.getBidderRequest(bidRequest.id)) {
            cattax == cattaxRandomNumber
        }
    }

    def "PBS should remove site.cattax when we don't support ortb 2.6"() {
        given: "Default bid request with site.cattax"
        def bidRequest = BidRequest.defaultBidRequest.tap {
            site.catTax = PBSUtils.randomNumber
        }

        when: "Requesting PBS auction with ortb 2.5"
        prebidServerServiceWithElderOrtb.sendAuctionRequest(bidRequest)

        then: "BidResponse shouldn't contain the site.cattax as on request"
        verifyAll(bidder.getBidderRequest(bidRequest.id)) {
            !site.catTax
        }
    }

    def "PBS shouldn't remove site.cattax when we support ortb 2.6"() {
        given: "Default bid request with site.cattax"
        def cattaxRandomNumber = PBSUtils.randomNumber
        def bidRequest = BidRequest.defaultBidRequest.tap {
            site.catTax = cattaxRandomNumber
        }

        when: "Requesting PBS auction with ortb 2.6"
        prebidServerServiceWithNewOrtb.sendAuctionRequest(bidRequest)

        then: "BidResponse should contain the site.cattax as on request"
        verifyAll(bidder.getBidderRequest(bidRequest.id)) {
            site.catTax == cattaxRandomNumber
        }
    }

    def "PBS should remove site.content.cattax when we don't support ortb 2.6"() {
        given: "Default bid request with site.content.cattax"
        def bidRequest = BidRequest.defaultBidRequest.tap {
            site.content = Content.defaultContent.tap {
                cattax = PBSUtils.randomNumber
            }
        }

        when: "Requesting PBS auction with ortb 2.5"
        prebidServerServiceWithElderOrtb.sendAuctionRequest(bidRequest)

        then: "BidResponse shouldn't contain the site.content.cattax as on request"
        verifyAll(bidder.getBidderRequest(bidRequest.id)) {
            !site.content.cattax
        }
    }

    def "PBS shouldn't remove site.content.cattax when we don't support ortb 2.6"() {
        given: "Default bid request with site.content.cattax"
        def cattaxRandomNumber = PBSUtils.randomNumber
        def bidRequest = BidRequest.defaultBidRequest.tap {
            site.content = Content.defaultContent.tap {
                cattax = cattaxRandomNumber
            }
        }

        when: "Requesting PBS auction with ortb 2.6"
        prebidServerServiceWithNewOrtb.sendAuctionRequest(bidRequest)

        then: "BidResponse should contain the site.content.cattax as on request"
        verifyAll(bidder.getBidderRequest(bidRequest.id)) {
            site.content.cattax == cattaxRandomNumber
        }
    }

    def "PBS should remove imp[0].video.* when we don't support ortb 2.6"() {
        given: "Default bid request with imp[0].video.*"
        def bidRequest = BidRequest.defaultBidRequest.tap {
            imp[0].video = Video.defaultVideo.tap {
                rqddurs = [PBSUtils.randomNumber]
                maxseq = PBSUtils.randomNumber
                poddur = PBSUtils.randomNumber
                podid = PBSUtils.randomNumber
                podseq = PBSUtils.randomNumber
                mincpmpersec = PBSUtils.randomDecimal
                slotinpod = PBSUtils.randomNumber
                plcmt = PBSUtils.getRandomEnum(VideoPlcmtSubtype)
            }
        }

        when: "Requesting PBS auction with ortb 2.5"
        prebidServerServiceWithElderOrtb.sendAuctionRequest(bidRequest)

        then: "BidResponse shouldn't contain the imp[0].video.* as on request"
        verifyAll(bidder.getBidderRequest(bidRequest.id)) {
            !imp[0].video.rqddurs
            !imp[0].video.maxseq
            !imp[0].video.poddur
            !imp[0].video.podid
            !imp[0].video.podseq
            !imp[0].video.mincpmpersec
            !imp[0].video.slotinpod
            !imp[0].video.plcmt
        }
    }

    def "PBS shouldn't remove imp[0].video.* when we support ortb 2.6"() {
        given: "Default bid request with imp[0].video.*"
        def rqddursListOfRandomNumber = [PBSUtils.randomNumber]
        def maxseqRandomNumber = PBSUtils.randomNumber
        def poddurRandomNumber = PBSUtils.randomNumber
        def podidRandomNumber = PBSUtils.randomNumber
        def podseqRandomNumber = PBSUtils.randomNumber
        def mincpmpersecRandomNumber = PBSUtils.randomDecimal
        def slotinpodRandomNumber = PBSUtils.randomNumber
        def plcmtRandomEnum = PBSUtils.getRandomEnum(VideoPlcmtSubtype)
        def bidRequest = BidRequest.defaultBidRequest.tap {
            imp[0].video = Video.defaultVideo.tap {
                rqddurs = rqddursListOfRandomNumber
                maxseq = maxseqRandomNumber
                poddur = poddurRandomNumber
                podid = podidRandomNumber
                podseq = podseqRandomNumber
                mincpmpersec = mincpmpersecRandomNumber
                slotinpod = slotinpodRandomNumber
                plcmt = plcmtRandomEnum
            }
        }

        when: "Requesting PBS auction with ortb 2.6"
        prebidServerServiceWithNewOrtb.sendAuctionRequest(bidRequest)

        then: "BidResponse should contain the imp[0].video.* as on request"
        verifyAll(bidder.getBidderRequest(bidRequest.id)) {
            imp[0].video.rqddurs == rqddursListOfRandomNumber
            imp[0].video.maxseq == maxseqRandomNumber
            imp[0].video.poddur == poddurRandomNumber
            imp[0].video.podid == podidRandomNumber
            imp[0].video.podseq == podseqRandomNumber
            imp[0].video.mincpmpersec == mincpmpersecRandomNumber
            imp[0].video.slotinpod == slotinpodRandomNumber
            imp[0].video.plcmt == plcmtRandomEnum
        }
    }

    def "PBS should remove imp[0].audio.* when we don't support ortb 2.6"() {
        given: "Default bid request with imp[0].audio.*"
        def bidRequest = BidRequest.defaultBidRequest.tap {
            imp[0].audio = Audio.defaultAudio.tap {
                rqddurs = [PBSUtils.randomNumber]
                maxseq = PBSUtils.randomNumber
                poddur = PBSUtils.randomNumber
                podid = PBSUtils.randomNumber
                podseq = PBSUtils.randomNumber
                mincpmpersec = PBSUtils.randomDecimal
                slotinpod = PBSUtils.randomNumber
            }
        }

        when: "Requesting PBS auction with ortb 2.5"
        prebidServerServiceWithElderOrtb.sendAuctionRequest(bidRequest)

        then: "BidResponse shouldn't contain the imp[0].audio.* as on request"
        verifyAll(bidder.getBidderRequest(bidRequest.id)) {
            !imp[0].audio.rqddurs
            !imp[0].audio.maxseq
            !imp[0].audio.poddur
            !imp[0].audio.podid
            !imp[0].audio.podseq
            !imp[0].audio.mincpmpersec
            !imp[0].audio.slotinpod
        }
    }

    def "PBS shouldn't remove imp[0].audio.* when we support ortb 2.6"() {
        given: "Default bid request with imp[0].audio.*"
        def rqddursListOfRandomNumber = [PBSUtils.randomNumber]
        def maxseqRandomNumber = PBSUtils.randomNumber
        def poddurRandomNumber = PBSUtils.randomNumber
        def podidRandomNumber = PBSUtils.randomNumber
        def podseqRandomNumber = PBSUtils.randomNumber
        def mincpmpersecRandomNumber = PBSUtils.randomDecimal
        def slotinpodRandomNumber = PBSUtils.randomNumber
        def bidRequest = BidRequest.defaultBidRequest.tap {
            imp[0].audio = Audio.defaultAudio.tap {
                rqddurs = rqddursListOfRandomNumber
                maxseq = maxseqRandomNumber
                poddur = poddurRandomNumber
                podid = podidRandomNumber
                podseq = podseqRandomNumber
                mincpmpersec = mincpmpersecRandomNumber
                slotinpod = slotinpodRandomNumber
            }
        }

        when: "Requesting PBS auction with ortb 2.6"
        prebidServerServiceWithNewOrtb.sendAuctionRequest(bidRequest)

        then: "BidResponse should contain the imp[0].audio.* as on request"
        verifyAll(bidder.getBidderRequest(bidRequest.id)) {
            imp[0].audio.rqddurs == rqddursListOfRandomNumber
            imp[0].audio.maxseq == maxseqRandomNumber
            imp[0].audio.poddur == poddurRandomNumber
            imp[0].audio.podid == podidRandomNumber
            imp[0].audio.podseq == podseqRandomNumber
            imp[0].audio.mincpmpersec == mincpmpersecRandomNumber
            imp[0].audio.slotinpod == slotinpodRandomNumber
        }
    }

    def "PBS should remove imp[0].ssai when we don't support ortb 2.6"() {
        given: "Default bid request with imp[0].ssai"
        def bidRequest = BidRequest.defaultBidRequest.tap {
            imp[0].ssai = PBSUtils.randomNumber
        }

        when: "Requesting PBS auction with ortb 2.5"
        prebidServerServiceWithElderOrtb.sendAuctionRequest(bidRequest)

        then: "BidResponse shouldn't contain the imp[0].ssai as on request"
        verifyAll(bidder.getBidderRequest(bidRequest.id)) {
            !imp[0].ssai
        }
    }

    def "PBS shouldn't remove imp[0].ssai when we support ortb 2.6"() {
        given: "Default bid request with imp[0].ssai"
        def ssaiRandomNumber = PBSUtils.randomNumber
        def bidRequest = BidRequest.defaultBidRequest.tap {
            imp[0].ssai = ssaiRandomNumber
        }

        when: "Requesting PBS auction with ortb 2.6"
        prebidServerServiceWithNewOrtb.sendAuctionRequest(bidRequest)

        then: "BidResponse should contain the imp[0].ssai as on request"
        verifyAll(bidder.getBidderRequest(bidRequest.id)) {
            imp[0].ssai == ssaiRandomNumber
        }
    }

    def "PBS should remove site.content.{channel, network} when we don't support ortb 2.6"() {
        given: "Default bid request with site.content.{network, channel}"
        def bidRequest = BidRequest.defaultBidRequest.tap {
            site.content = Content.defaultContent.tap {
                channel = Channel.defaultChannel
                network = Network.defaultNetwork
            }
        }

        when: "Requesting PBS auction with ortb 2.5"
        prebidServerServiceWithElderOrtb.sendAuctionRequest(bidRequest)

        then: "BidResponse shouldn't contain the site.content.{network, channel} as on request"
        verifyAll(bidder.getBidderRequest(bidRequest.id)) {
            !site.content.channel
            !site.content.network
        }
    }

    def "PBS shouldn't remove site.content.{channel, network} when we support ortb 2.6"() {
        given: "Default bid request with site.content.{network, channel}"
        def defaultChannel = Channel.defaultChannel
        def defaultNetwork = Network.defaultNetwork
        def bidRequest = BidRequest.defaultBidRequest.tap {
            site.content = Content.defaultContent.tap {
                channel = defaultChannel
                network = defaultNetwork
            }
        }

        when: "Requesting PBS auction with ortb 2.6"
        prebidServerServiceWithNewOrtb.sendAuctionRequest(bidRequest)

        then: "BidResponse should contain the site.content.{channel, network} as on request"
        verifyAll(bidder.getBidderRequest(bidRequest.id)) {
            site.content.channel.id == defaultChannel.id
            site.content.network.id == defaultNetwork.id
        }
    }

    def "PBS should remove app.content.{channel, network} when we don't support ortb 2.6"() {
        given: "Default bid request with app.content.{network, channel}"
        def bidRequest = BidRequest.getDefaultBidRequest(APP).tap {
            app.content = Content.defaultContent.tap {
                channel = Channel.defaultChannel
                network = Network.defaultNetwork
            }
        }

        when: "Requesting PBS auction with ortb 2.5"
        prebidServerServiceWithElderOrtb.sendAuctionRequest(bidRequest)

        then: "BidResponse shouldn't contain the app.content.{network, channel} as on request"
        verifyAll(bidder.getBidderRequest(bidRequest.id)) {
            !app.content.channel
            !app.content.network
        }
    }

    def "PBS shouldn't remove app.content.{channel, network} when we support ortb 2.6"() {
        given: "Default bid request with content.{network, channel}"
        def defaultChannel = Channel.defaultChannel
        def defaultNetwork = Network.defaultNetwork
        def bidRequest = BidRequest.getDefaultBidRequest(APP).tap {
            app.content = Content.defaultContent.tap {
                channel = defaultChannel
                network = defaultNetwork
            }
        }

        when: "Requesting PBS auction with ortb 2.6"
        prebidServerServiceWithNewOrtb.sendAuctionRequest(bidRequest)

        then: "BidResponse should contain the app.content.{channel, network} as on request"
        verifyAll(bidder.getBidderRequest(bidRequest.id)) {
            app.content.channel.id == defaultChannel.id
            app.content.network.id == defaultNetwork.id
        }
    }

    def "PBS should remove site.kwarray when we don't support ortb 2.6"() {
        given: "Default bid request with site.kwarray"
        def bidRequest = BidRequest.defaultBidRequest.tap {
            site.kwArray = [PBSUtils.randomString]
        }

        when: "Requesting PBS auction with ortb 2.5"
        prebidServerServiceWithElderOrtb.sendAuctionRequest(bidRequest)

        then: "BidResponse shouldn't contain the site.kwarray as on request"
        verifyAll(bidder.getBidderRequest(bidRequest.id)) {
            !site.kwArray
        }
    }

    def "PBS shouldn't remove site.kwarray when we support ortb 2.6"() {
        given: "Default bid request with site.kwarray"
        def kwarrayRandomStrings = [PBSUtils.randomString]
        def bidRequest = BidRequest.defaultBidRequest.tap {
            site.kwArray = kwarrayRandomStrings
        }

        when: "Requesting PBS auction with ortb 2.6"
        prebidServerServiceWithNewOrtb.sendAuctionRequest(bidRequest)

        then: "BidResponse should contain the site.kwarray as on request"
        verifyAll(bidder.getBidderRequest(bidRequest.id)) {
            site.kwArray == kwarrayRandomStrings
        }
    }

    def "PBS should remove site.content.kwarray when we don't support ortb 2.6"() {
        given: "Default bid request with site.content.kwarray"
        def bidRequest = BidRequest.defaultBidRequest.tap {
            site.content = Content.defaultContent.tap {
                kwarray = [PBSUtils.randomString]
            }
        }

        when: "Requesting PBS auction with ortb 2.5"
        prebidServerServiceWithElderOrtb.sendAuctionRequest(bidRequest)

        then: "BidResponse shouldn't contain the site.content.kwarray as on request"
        verifyAll(bidder.getBidderRequest(bidRequest.id)) {
            !site.content.kwarray
        }
    }

    def "PBS shouldn't remove site.content.kwarray when we support ortb 2.6"() {
        given: "Default bid request with site.content.kwarray"
        def kwarrayRandomStrings = [PBSUtils.randomString]
        def bidRequest = BidRequest.defaultBidRequest.tap {
            site.content = Content.defaultContent.tap {
                kwarray = kwarrayRandomStrings
            }
        }

        when: "Requesting PBS auction with ortb 2.6"
        prebidServerServiceWithNewOrtb.sendAuctionRequest(bidRequest)

        then: "BidResponse should contain the site.content.kwarray as on request"
        verifyAll(bidder.getBidderRequest(bidRequest.id)) {
            site.content.kwarray == kwarrayRandomStrings
        }
    }

    def "PBS should remove app.kwarray when we don't support ortb 2.6"() {
        given: "Default bid request with app.kwarray"
        def bidRequest = BidRequest.getDefaultBidRequest(APP).tap {
            app.kwArray = [PBSUtils.randomString]
        }

        when: "Requesting PBS auction with ortb 2.5"
        prebidServerServiceWithElderOrtb.sendAuctionRequest(bidRequest)

        then: "BidResponse shouldn't contain the app.kwarray as on request"
        verifyAll(bidder.getBidderRequest(bidRequest.id)) {
            !app.kwArray
        }
    }

    def "PBS shouldn't remove app.kwarray when we support ortb 2.6"() {
        given: "Default bid request with app.kwarray"
        def kwarrayRandomStrings = [PBSUtils.randomString]
        def bidRequest = BidRequest.getDefaultBidRequest(APP).tap {
            app.kwArray = kwarrayRandomStrings
        }

        when: "Requesting PBS auction with ortb 2.6"
        prebidServerServiceWithNewOrtb.sendAuctionRequest(bidRequest)

        then: "BidResponse should contain the app.kwarray as on request"
        verifyAll(bidder.getBidderRequest(bidRequest.id)) {
            app.kwArray == kwarrayRandomStrings
        }
    }

    def "PBS should remove user.kwarray when we don't support ortb 2.6"() {
        given: "Default bid request with user.kwarray"
        def bidRequest = BidRequest.defaultBidRequest.tap {
            user = User.defaultUser.tap {
                kwarray = [PBSUtils.randomString]
            }
        }

        when: "Requesting PBS auction with ortb 2.5"
        prebidServerServiceWithElderOrtb.sendAuctionRequest(bidRequest)

        then: "BidResponse shouldn't contain the user.kwarray as on request"
        verifyAll(bidder.getBidderRequest(bidRequest.id)) {
            !user.kwarray
        }
    }

    def "PBS shouldn't remove user.kwarray when we support ortb 2.6"() {
        given: "Default bid request with user.kwarray"
        def kwarrayRandomStrings = [PBSUtils.randomString]
        def bidRequest = BidRequest.defaultBidRequest.tap {
            user = User.defaultUser.tap {
                kwarray = kwarrayRandomStrings
            }
        }

        when: "Requesting PBS auction with ortb 2.6"
        prebidServerServiceWithNewOrtb.sendAuctionRequest(bidRequest)

        then: "BidResponse should contain the user.kwarray as on request"
        verifyAll(bidder.getBidderRequest(bidRequest.id)) {
            user.kwarray == kwarrayRandomStrings
        }
    }

    def "PBS should remove device.sua when we don't support ortb 2.6"() {
        given: "Default bid request with device.sua"
        def bidRequest = BidRequest.defaultBidRequest.tap {
            device = new Device().tap {
                sua = new UserAgent().tap {
                    model = PBSUtils.randomString
                }
            }
        }

        when: "Requesting PBS auction with ortb 2.5"
        prebidServerServiceWithElderOrtb.sendAuctionRequest(bidRequest)

        then: "BidResponse shouldn't contain the device.sua as on request"
        verifyAll(bidder.getBidderRequest(bidRequest.id)) {
            !device.sua
        }
    }

    def "PBS shouldn't remove device.sua when we support ortb 2.6"() {
        given: "Default bid request with device.sua"
        def modelRandomString = PBSUtils.randomString
        def bidRequest = BidRequest.defaultBidRequest.tap {
            device = new Device().tap {
                sua = new UserAgent().tap {
                    model = modelRandomString
                }
            }
        }

        when: "Requesting PBS auction with ortb 2.6"
        prebidServerServiceWithNewOrtb.sendAuctionRequest(bidRequest)

        then: "BidResponse should contain the device.sua as on request"
        verifyAll(bidder.getBidderRequest(bidRequest.id)) {
            device.sua.model == modelRandomString
        }
    }

    def "PBS should pass bid[].{langb, dur, slotinpor, apis, cattax} through to response"() {
        given: "Default bid request with defaultBidRequest"
        def bidRequest = BidRequest.defaultBidRequest

        and: "Default basic bid with lang, dur, apis, slotinpod, cattax"
        def langbRandomString = PBSUtils.randomString
        def durRandomNumber = PBSUtils.randomNumber
        def apisRandomNumbers = [PBSUtils.randomNumber]
        def slotinpodRandomNumber = PBSUtils.randomNumber
        def cattaxRandomNumber = PBSUtils.randomNumber
        def bidResponse = BidResponse.getDefaultBidResponse(bidRequest).tap {
            seatbid.first().bid.first().langb = langbRandomString
            seatbid.first().bid.first().dur = durRandomNumber
            seatbid.first().bid.first().apis = apisRandomNumbers
            seatbid.first().bid.first().slotinpod = slotinpodRandomNumber
            seatbid.first().bid.first().cattax = cattaxRandomNumber
        }

        and: "Set bidder response"
        bidder.setResponse(bidRequest.id, bidResponse)

        when: "Requesting PBS auction with ortb 2.5"
        def response = prebidServerServiceWithElderOrtb.sendAuctionRequest(bidRequest)

        then: "BidResponse should contain the lang, dur, apis, slotinpod, cattax as on request"
        verifyAll(response) {
            seatbid.first().bid.first().langb == langbRandomString
            seatbid.first().bid.first().dur == durRandomNumber
            seatbid.first().bid.first().apis == apisRandomNumbers
            seatbid.first().bid.first().slotinpod == slotinpodRandomNumber
            seatbid.first().bid.first().cattax == cattaxRandomNumber
        }
    }

    def "PBS should remove gpp and gppSid when PBS don't support ortb 2.6"() {
        given: "Default bid request with device.sua"
        def bidRequest = BidRequest.defaultBidRequest.tap {
            regs = new Regs(gpp: PBSUtils.randomString, gppSid: [PBSUtils.getRandomNumber(),
                                                                 PBSUtils.getRandomNumber()])
        }

        when: "Requesting PBS auction with ortb 2.5"
        prebidServerServiceWithElderOrtb.sendAuctionRequest(bidRequest)

        then: "BidderRequest shouldn't contain the regs.gpp and regs.gppSid as on request"
        verifyAll(bidder.getBidderRequest(bidRequest.id)) {
            !regs.gpp
            !regs.gppSid
        }
    }

    def "PBS shouldn't remove gpp and gppSid when PBS support ortb 2.6"() {
        given: "Default bid request with device.sua"
        def bidRequest = BidRequest.defaultBidRequest.tap {
            regs = new Regs(gpp: PBSUtils.randomString, gppSid: [PBSUtils.getRandomNumber(),
                                                                 PBSUtils.getRandomNumber()])
        }

        when: "Requesting PBS auction with ortb 2.6"
        prebidServerServiceWithNewOrtb.sendAuctionRequest(bidRequest)

        then: "BidderRequest should contain the regs.gpp and regs.gppSid as on request"
        verifyAll(bidder.getBidderRequest(bidRequest.id)) {
            regs.gpp == bidRequest.regs.gpp
            regs.gppSid.eachWithIndex { Integer value, int i -> bidRequest.regs.gppSid[i] == value }
        }
    }

<<<<<<< HEAD
    def "PBS should remove site.inventoryPartnerDomain when PBS don't support ortb 2.6"() {
        given: "Default bid request with site.inventoryPartnerDomain"
        def bidRequest = BidRequest.defaultBidRequest.tap {
            site.inventoryPartnerDomain = PBSUtils.randomString
        }

        when: "Requesting PBS auction with ortb 2.5"
        prebidServerServiceWithElderOrtb.sendAuctionRequest(bidRequest)

        then: "BidderRequest shouldn't contain the app.inventoryPartnerDomain as on request"
        verifyAll(bidder.getBidderRequest(bidRequest.id)) {
            !site.inventoryPartnerDomain
        }
    }

    def "PBS shouldn't remove site.inventoryPartnerDomain when PBS support ortb 2.6"() {
        given: "Default bid request with site.inventoryPartnerDomain"
        def bidRequest = BidRequest.defaultBidRequest.tap {
            site.inventoryPartnerDomain = PBSUtils.randomString
        }

        when: "Requesting PBS auction with ortb 2.6"
        prebidServerServiceWithNewOrtb.sendAuctionRequest(bidRequest)

        then: "BidderRequest should contain the site.inventoryPartnerDomain as on request"
        verifyAll(bidder.getBidderRequest(bidRequest.id)) {
            site.inventoryPartnerDomain == bidRequest.site.inventoryPartnerDomain
        }
    }

    def "PBS should remove app.inventoryPartnerDomain when PBS don't support ortb 2.6"() {
        given: "Default bid request with app.inventoryPartnerDomain"
        def bidRequest = BidRequest.getDefaultBidRequest(APP).tap {
            app.inventoryPartnerDomain = PBSUtils.randomString
        }

        when: "Requesting PBS auction with ortb 2.5"
        prebidServerServiceWithElderOrtb.sendAuctionRequest(bidRequest)

        then: "BidderRequest shouldn't contain the app.inventoryPartnerDomain as on request"
        verifyAll(bidder.getBidderRequest(bidRequest.id)) {
            !app.inventoryPartnerDomain
        }
    }

    def "PBS shouldn't remove app.inventoryPartnerDomain when PBS support ortb 2.6"() {
        given: "Default bid request with app.inventoryPartnerDomain"
        def bidRequest = BidRequest.getDefaultBidRequest(APP).tap {
            app.inventoryPartnerDomain = PBSUtils.randomString
        }

        when: "Requesting PBS auction with ortb 2.6"
        prebidServerServiceWithNewOrtb.sendAuctionRequest(bidRequest)

        then: "BidderRequest should contain the app.inventoryPartnerDomain as on request"
        verifyAll(bidder.getBidderRequest(bidRequest.id)) {
            app.inventoryPartnerDomain == bidRequest.app.inventoryPartnerDomain
        }
    }

    def "PBS should remove bidRequest.dooh when PBS don't support ortb 2.6"() {
        given: "Default bid request with bidRequest.dooh"
        def bidRequest = BidRequest.defaultBidRequest.tap {
            dooh = new Dooh().tap {
                id = PBSUtils.randomString
                name = PBSUtils.randomString
                venueType = [PBSUtils.randomString]
                venueTypeTax = PBSUtils.randomNumber
                publisher = Publisher.defaultPublisher
                domain = PBSUtils.randomString
                keywords = PBSUtils.randomString
                content = Content.defaultContent
=======
    def "PBS should remove imp[0].refresh/qty when we don't support ortb 2.6"() {
        given: "Default bid request with imp[0].refresh/qty"
        def bidRequest = BidRequest.defaultBidRequest.tap {
            imp[0].tap {
                refresh = new Refresh(count: PBSUtils.randomNumber, refSettings: [new RefSettings(
                        refType: PBSUtils.getRandomEnum(RefType),
                        minInt: PBSUtils.randomNumber)])
                qty = new Qty(multiplier: PBSUtils.randomDecimal,
                        sourceType: PBSUtils.getRandomEnum(SourceType),
                        vendor: PBSUtils.randomString)
>>>>>>> d1459aa1
            }
        }

        when: "Requesting PBS auction with ortb 2.5"
        prebidServerServiceWithElderOrtb.sendAuctionRequest(bidRequest)

<<<<<<< HEAD
        then: "BidderRequest shouldn't contain the bidRequest.dooh as on request"
        verifyAll(bidder.getBidderRequest(bidRequest.id)) {
            !dooh
        }
    }

    def "PBS shouldn't remove bidRequest.dooh when PBS support ortb 2.6"() {
        given: "Default bid request with bidRequest.dooh"
        def bidRequest = BidRequest.defaultBidRequest.tap {
            dooh = new Dooh().tap {
                id = PBSUtils.randomString
                name = PBSUtils.randomString
                venueType = [PBSUtils.randomString]
                venueTypeTax = PBSUtils.randomNumber
                publisher = Publisher.defaultPublisher
                domain = PBSUtils.randomString
                keywords = PBSUtils.randomString
                content = Content.defaultContent
=======
        then: "BidResponse shouldn't contain the imp[0].refresh/qty as on request"
        verifyAll(bidder.getBidderRequest(bidRequest.id)) {
            !imp[0].refresh
            !imp[0].qty
        }
    }

    def "PBS shouldn't remove imp[0].refresh/qty when we support ortb 2.6"() {
        given: "Default bid request with imp[0].refresh/qty"
        def bidRequest = BidRequest.defaultBidRequest.tap {
            imp[0].tap {
                refresh = new Refresh(count: PBSUtils.randomNumber, refSettings: [new RefSettings(
                        refType: PBSUtils.getRandomEnum(RefType),
                        minInt: PBSUtils.randomNumber)])
                qty = new Qty(multiplier: PBSUtils.randomDecimal,
                        sourceType: PBSUtils.getRandomEnum(SourceType),
                        vendor: PBSUtils.randomString)
>>>>>>> d1459aa1
            }
        }

        when: "Requesting PBS auction with ortb 2.6"
        prebidServerServiceWithNewOrtb.sendAuctionRequest(bidRequest)

<<<<<<< HEAD
        then: "BidderRequest should contain the bidRequest.dooh as on request"
        verifyAll(bidder.getBidderRequest(bidRequest.id)) {
            dooh.id == bidRequest.dooh.id
            dooh.name == bidRequest.dooh.name
            dooh.venueType == bidRequest.dooh.venueType
            dooh.venueTypeTax == bidRequest.dooh.venueTypeTax
            dooh.publisher.id == bidRequest.dooh.publisher.id
            dooh.domain == bidRequest.dooh.domain
            dooh.keywords == bidRequest.dooh.keywords
            dooh.content.id == bidRequest.dooh.content.id
=======
        then: "BidResponse should contain the imp[0].refresh/qty as on request"
        verifyAll(bidder.getBidderRequest(bidRequest.id)) {
            imp[0].refresh.count == bidRequest.imp[0].refresh.count
            imp[0].refresh.refSettings[0].refType == bidRequest.imp[0].refresh.refSettings[0].refType
            imp[0].refresh.refSettings[0].minInt == bidRequest.imp[0].refresh.refSettings[0].minInt
            imp[0].qty.multiplier == bidRequest.imp[0].qty.multiplier
            imp[0].qty.sourceType == bidRequest.imp[0].qty.sourceType
            imp[0].qty.vendor == bidRequest.imp[0].qty.vendor
>>>>>>> d1459aa1
        }
    }
}<|MERGE_RESOLUTION|>--- conflicted
+++ resolved
@@ -1069,7 +1069,56 @@
         }
     }
 
-<<<<<<< HEAD
+    def "PBS should remove imp[0].refresh/qty when we don't support ortb 2.6"() {
+        given: "Default bid request with imp[0].refresh/qty"
+        def bidRequest = BidRequest.defaultBidRequest.tap {
+            imp[0].tap {
+                refresh = new Refresh(count: PBSUtils.randomNumber, refSettings: [new RefSettings(
+                        refType: PBSUtils.getRandomEnum(RefType),
+                        minInt: PBSUtils.randomNumber)])
+                qty = new Qty(multiplier: PBSUtils.randomDecimal,
+                        sourceType: PBSUtils.getRandomEnum(SourceType),
+                        vendor: PBSUtils.randomString)
+            }
+        }
+
+        when: "Requesting PBS auction with ortb 2.5"
+        prebidServerServiceWithElderOrtb.sendAuctionRequest(bidRequest)
+
+        then: "BidResponse shouldn't contain the imp[0].refresh/qty as on request"
+        verifyAll(bidder.getBidderRequest(bidRequest.id)) {
+            !imp[0].refresh
+            !imp[0].qty
+        }
+    }
+
+    def "PBS shouldn't remove imp[0].refresh/qty when we support ortb 2.6"() {
+        given: "Default bid request with imp[0].refresh/qty"
+        def bidRequest = BidRequest.defaultBidRequest.tap {
+            imp[0].tap {
+                refresh = new Refresh(count: PBSUtils.randomNumber, refSettings: [new RefSettings(
+                        refType: PBSUtils.getRandomEnum(RefType),
+                        minInt: PBSUtils.randomNumber)])
+                qty = new Qty(multiplier: PBSUtils.randomDecimal,
+                        sourceType: PBSUtils.getRandomEnum(SourceType),
+                        vendor: PBSUtils.randomString)
+            }
+        }
+
+        when: "Requesting PBS auction with ortb 2.6"
+        prebidServerServiceWithNewOrtb.sendAuctionRequest(bidRequest)
+
+        then: "BidResponse should contain the imp[0].refresh/qty as on request"
+        verifyAll(bidder.getBidderRequest(bidRequest.id)) {
+            imp[0].refresh.count == bidRequest.imp[0].refresh.count
+            imp[0].refresh.refSettings[0].refType == bidRequest.imp[0].refresh.refSettings[0].refType
+            imp[0].refresh.refSettings[0].minInt == bidRequest.imp[0].refresh.refSettings[0].minInt
+            imp[0].qty.multiplier == bidRequest.imp[0].qty.multiplier
+            imp[0].qty.sourceType == bidRequest.imp[0].qty.sourceType
+            imp[0].qty.vendor == bidRequest.imp[0].qty.vendor
+        }
+    }
+
     def "PBS should remove site.inventoryPartnerDomain when PBS don't support ortb 2.6"() {
         given: "Default bid request with site.inventoryPartnerDomain"
         def bidRequest = BidRequest.defaultBidRequest.tap {
@@ -1142,25 +1191,12 @@
                 domain = PBSUtils.randomString
                 keywords = PBSUtils.randomString
                 content = Content.defaultContent
-=======
-    def "PBS should remove imp[0].refresh/qty when we don't support ortb 2.6"() {
-        given: "Default bid request with imp[0].refresh/qty"
-        def bidRequest = BidRequest.defaultBidRequest.tap {
-            imp[0].tap {
-                refresh = new Refresh(count: PBSUtils.randomNumber, refSettings: [new RefSettings(
-                        refType: PBSUtils.getRandomEnum(RefType),
-                        minInt: PBSUtils.randomNumber)])
-                qty = new Qty(multiplier: PBSUtils.randomDecimal,
-                        sourceType: PBSUtils.getRandomEnum(SourceType),
-                        vendor: PBSUtils.randomString)
->>>>>>> d1459aa1
-            }
-        }
-
-        when: "Requesting PBS auction with ortb 2.5"
-        prebidServerServiceWithElderOrtb.sendAuctionRequest(bidRequest)
-
-<<<<<<< HEAD
+            }
+        }
+
+        when: "Requesting PBS auction with ortb 2.5"
+        prebidServerServiceWithElderOrtb.sendAuctionRequest(bidRequest)
+
         then: "BidderRequest shouldn't contain the bidRequest.dooh as on request"
         verifyAll(bidder.getBidderRequest(bidRequest.id)) {
             !dooh
@@ -1179,32 +1215,12 @@
                 domain = PBSUtils.randomString
                 keywords = PBSUtils.randomString
                 content = Content.defaultContent
-=======
-        then: "BidResponse shouldn't contain the imp[0].refresh/qty as on request"
-        verifyAll(bidder.getBidderRequest(bidRequest.id)) {
-            !imp[0].refresh
-            !imp[0].qty
-        }
-    }
-
-    def "PBS shouldn't remove imp[0].refresh/qty when we support ortb 2.6"() {
-        given: "Default bid request with imp[0].refresh/qty"
-        def bidRequest = BidRequest.defaultBidRequest.tap {
-            imp[0].tap {
-                refresh = new Refresh(count: PBSUtils.randomNumber, refSettings: [new RefSettings(
-                        refType: PBSUtils.getRandomEnum(RefType),
-                        minInt: PBSUtils.randomNumber)])
-                qty = new Qty(multiplier: PBSUtils.randomDecimal,
-                        sourceType: PBSUtils.getRandomEnum(SourceType),
-                        vendor: PBSUtils.randomString)
->>>>>>> d1459aa1
-            }
-        }
-
-        when: "Requesting PBS auction with ortb 2.6"
-        prebidServerServiceWithNewOrtb.sendAuctionRequest(bidRequest)
-
-<<<<<<< HEAD
+            }
+        }
+
+        when: "Requesting PBS auction with ortb 2.6"
+        prebidServerServiceWithNewOrtb.sendAuctionRequest(bidRequest)
+
         then: "BidderRequest should contain the bidRequest.dooh as on request"
         verifyAll(bidder.getBidderRequest(bidRequest.id)) {
             dooh.id == bidRequest.dooh.id
@@ -1215,16 +1231,6 @@
             dooh.domain == bidRequest.dooh.domain
             dooh.keywords == bidRequest.dooh.keywords
             dooh.content.id == bidRequest.dooh.content.id
-=======
-        then: "BidResponse should contain the imp[0].refresh/qty as on request"
-        verifyAll(bidder.getBidderRequest(bidRequest.id)) {
-            imp[0].refresh.count == bidRequest.imp[0].refresh.count
-            imp[0].refresh.refSettings[0].refType == bidRequest.imp[0].refresh.refSettings[0].refType
-            imp[0].refresh.refSettings[0].minInt == bidRequest.imp[0].refresh.refSettings[0].minInt
-            imp[0].qty.multiplier == bidRequest.imp[0].qty.multiplier
-            imp[0].qty.sourceType == bidRequest.imp[0].qty.sourceType
-            imp[0].qty.vendor == bidRequest.imp[0].qty.vendor
->>>>>>> d1459aa1
         }
     }
 }