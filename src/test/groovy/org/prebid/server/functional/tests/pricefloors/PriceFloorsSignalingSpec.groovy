--- conflicted
+++ resolved
@@ -744,17 +744,10 @@
 
         and: "Floor config with default account"
         def accountConfig = getDefaultAccountConfigSettings().tap {
-<<<<<<< HEAD
-            it.auction.priceFloors.fetch.enabled = true
+            it.auction.priceFloors.fetch.enabled = false
             it.auction.priceFloors.fetch.url = BASIC_FETCH_URL + bidRequest.site.publisher.id
             it.auction.priceFloors.fetch.maxSchemaDims = MAX_SCHEMA_DIMENSIONS_SIZE
-            it.auction.priceFloors.maxSchemaDims = null
-=======
-            auction.priceFloors.fetch.enabled = false
-            auction.priceFloors.fetch.url = BASIC_FETCH_URL + bidRequest.site.publisher.id
-            auction.priceFloors.fetch.maxSchemaDims = MAX_SCHEMA_DIMENSIONS_SIZE
-            auction.priceFloors.maxSchemaDims = MAX_SCHEMA_DIMENSIONS_SIZE
->>>>>>> 25587d67
+            it.auction.priceFloors.maxSchemaDims = MAX_SCHEMA_DIMENSIONS_SIZE
         }
         def pbsFloorConfig = GENERIC_ALIAS_CONFIG + ["price-floors.enabled"           : "true",
                                                      "settings.default-account-config": encode(accountConfig)]
