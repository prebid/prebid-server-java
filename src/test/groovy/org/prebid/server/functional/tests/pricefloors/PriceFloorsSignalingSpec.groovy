--- conflicted
+++ resolved
@@ -826,7 +826,6 @@
         null           | MAX_RULES_SIZE
     }
 
-<<<<<<< HEAD
     def "PBS shouldn't emit error in log and response when data is invalid and floors status is in progress"() {
         given: "Default BidRequest with empty floors.data"
         def bidRequest = bidRequestWithFloors.tap {
@@ -1119,8 +1118,6 @@
         assert metrics[ALERT_GENERAL] == 1
     }
 
-=======
->>>>>>> 15af63d2
     private static int getSchemaSize(BidRequest bidRequest) {
         bidRequest?.ext?.prebid?.floors?.data?.modelGroups[0].schema.fields.size()
     }
