package org.prebid.server.functional.tests.pricefloors

import org.prebid.server.functional.model.db.StoredRequest
import org.prebid.server.functional.model.pricefloors.Country
import org.prebid.server.functional.model.pricefloors.FloorModelGroup
import org.prebid.server.functional.model.pricefloors.PriceFloorData
import org.prebid.server.functional.model.pricefloors.PriceFloorSchema
import org.prebid.server.functional.model.pricefloors.Rule
import org.prebid.server.functional.model.request.amp.AmpRequest
import org.prebid.server.functional.model.request.auction.BidAdjustmentFactors
import org.prebid.server.functional.model.request.auction.BidAdjustmentMediaType
import org.prebid.server.functional.model.request.auction.BidRequest
import org.prebid.server.functional.model.request.auction.ExtPrebidFloors
import org.prebid.server.functional.model.request.auction.ExtPrebidPriceFloorEnforcement
import org.prebid.server.functional.model.request.auction.Imp
import org.prebid.server.functional.model.request.auction.Video
import org.prebid.server.functional.model.response.auction.BidResponse
import org.prebid.server.functional.model.response.auction.MediaType
import org.prebid.server.functional.util.PBSUtils

import java.time.Instant

import static org.mockserver.model.HttpStatusCode.BAD_REQUEST_400
import static org.prebid.server.functional.model.Currency.USD
import static org.prebid.server.functional.model.bidder.BidderName.GENERIC
import static org.prebid.server.functional.model.pricefloors.MediaType.BANNER
import static org.prebid.server.functional.model.pricefloors.MediaType.MULTIPLE
import static org.prebid.server.functional.model.pricefloors.MediaType.VIDEO
import static org.prebid.server.functional.model.pricefloors.PriceFloorField.MEDIA_TYPE
import static org.prebid.server.functional.model.pricefloors.PriceFloorField.SITE_DOMAIN
import static org.prebid.server.functional.model.request.auction.DistributionChannel.APP
import static org.prebid.server.functional.model.response.auction.ErrorType.PREBID

class PriceFloorsSignalingSpec extends PriceFloorsBaseSpec {

    private static final Closure<String> INVALID_CONFIG_METRIC = { account -> "alerts.account_config.${account}.price-floors" }
    private static final int MAX_SCHEMA_DIMENSIONS_SIZE = 1
    private static final int MAX_RULES_SIZE = 1

    def "PBS should skip signalling for request with rules when ext.prebid.floors.enabled = false in request"() {
        given: "Default BidRequest with disabled floors"
        def bidRequest = bidRequestWithFloors.tap {
            ext.prebid.floors.enabled = requestEnabled
        }

        and: "Account with enabled fetch, fetch.url in the DB"
        def account = getAccountWithEnabledFetch(bidRequest.site.publisher.id).tap {
            config.auction.priceFloors.enabled = accountEnabled
        }
        accountDao.save(account)

        when: "PBS processes auction request"
        floorsPbsService.sendAuctionRequest(bidRequest)

        then: "Bidder request bidFloor should correspond request"
        def bidderRequest = bidder.getBidderRequest(bidRequest.id)
        assert bidderRequest.imp[0].bidFloor == bidRequest.imp[0].bidFloor
        assert !bidderRequest.ext?.prebid?.floors?.enabled

        and: "PBS should not fetch rules from floors provider"
        assert floorsProvider.getRequestCount(bidRequest.site.publisher.id) == 0

        where:
        requestEnabled | accountEnabled
        false          | true
        true           | false
    }

    def "PBS should skip signalling for request without rules when ext.prebid.floors.enabled = false in request"() {
        given: "Default BidRequest"
        def bidRequest = BidRequest.getDefaultBidRequest(APP).tap {
            ext.prebid.floors = new ExtPrebidFloors(enabled: false)
        }

        and: "Account with enabled fetch, fetch.url in the DB"
        def account = getAccountWithEnabledFetch(bidRequest.app.publisher.id)
        accountDao.save(account)

        when: "PBS processes auction request"
        floorsPbsService.sendAuctionRequest(bidRequest)

        then: "Bidder request should not contain bidFloor"
        def bidderRequest = bidder.getBidderRequest(bidRequest.id)
        assert !bidderRequest.imp[0].bidFloor

        and: "PBS should not fetch rules from floors provider"
        assert floorsProvider.getRequestCount(bidRequest.app.publisher.id) == 0
    }

    def "PBS should prefer fetched data when ext.prebid.floors is defined in request"() {
        given: "Default BidRequest with floors"
        def requestFloorValue = 0.8
        def floorsProviderFloorValue = requestFloorValue + 0.1
        def bidRequest = bidRequestWithFloors.tap {
            ext.prebid.floors.data.modelGroups[0].values = [(rule): requestFloorValue]
        }

        and: "Account with enabled fetch, fetch.url in the DB"
        def account = getAccountWithEnabledFetch(bidRequest.site.publisher.id)
        accountDao.save(account)

        and: "Set Floors Provider response"
        def floorsResponse = PriceFloorData.priceFloorData.tap {
            modelGroups[0].values = [(rule): floorsProviderFloorValue]
        }
        floorsProvider.setResponse(bidRequest.site.publisher.id, floorsResponse)

        when: "PBS cache rules and processes auction request"
        cacheFloorsProviderRules(bidRequest, floorsProviderFloorValue, floorsPbsService)

        then: "Bidder request bidFloor should correspond to floors provider"
        def bidderRequest = bidder.getBidderRequests(bidRequest.id).last()
        assert bidderRequest.imp[0].bidFloor == floorsProviderFloorValue
    }

    def "PBS should take data from ext.prebid.floors when fetched data is invalid"() {
        given: "Default BidRequest with floors"
        def requestFloorValue = 0.8
        def bidRequest = bidRequestWithFloors.tap {
            ext.prebid.floors.data.modelGroups[0].values =
                    [(new Rule(mediaType: MULTIPLE, country: Country.MULTIPLE).rule): requestFloorValue]
        }

        and: "Account with enabled fetch, fetch.url in the DB"
        def account = getAccountWithEnabledFetch(bidRequest.site.publisher.id)
        accountDao.save(account)

        and: "Set invalid Floors Provider response"
        def floorsResponse = PriceFloorData.priceFloorData.tap {
            modelGroups[0].values = null
        }
        floorsProvider.setResponse(bidRequest.site.publisher.id, floorsResponse)

        and: "PBS fetch rules from floors provider"
        cacheFloorsProviderRules(bidRequest)

        when: "PBS processes auction request"
        floorsPbsService.sendAuctionRequest(bidRequest)

        then: "Bidder request bidFloor should correspond to request"
        def bidderRequest = bidder.getBidderRequests(bidRequest.id).last()
        assert bidderRequest.imp[0].bidFloor == requestFloorValue

        and: "PBS should fetch rules from floors provider"
        assert floorsProvider.getRequestCount(bidRequest.site.publisher.id) == 1
    }

    def "PBS should not signalling when neither fetched floors nor ext.prebid.floors exist, imp.bidFloor is not defined"() {
        given: "Default BidRequest"
        def bidRequest = BidRequest.defaultBidRequest

        and: "Account with enabled fetch, fetch.url in the DB"
        def account = getAccountWithEnabledFetch(bidRequest.site.publisher.id)
        accountDao.save(account)

        and: "Set invalid Floors Provider response"
        def floorsResponse = PriceFloorData.priceFloorData.tap {
            modelGroups[0].values = null
        }
        floorsProvider.setResponse(bidRequest.site.publisher.id, floorsResponse)

        and: "PBS fetch rules from floors provider"
        cacheFloorsProviderRules(bidRequest)

        when: "PBS processes auction request"
        floorsPbsService.sendAuctionRequest(bidRequest)

        then: "Bidder request should not contain bidFloor"
        def bidderRequest = bidder.getBidderRequests(bidRequest.id).last()
        assert !bidderRequest.imp[0].bidFloor

        and: "PBS should fetch rules from floors provider"
        assert floorsProvider.getRequestCount(bidRequest.site.publisher.id) == 1
    }

    def "PBS should make PF signalling when skipRate = #skipRate"() {
        given: "Default BidRequest with bidFloor, bidFloorCur"
        def bidRequest = BidRequest.defaultBidRequest.tap {
            imp[0].bidFloor = PBSUtils.randomFloorValue
            imp[0].bidFloorCur = USD
        }

        and: "Account with enabled fetch, fetch.url in the DB"
        def account = getAccountWithEnabledFetch(bidRequest.site.publisher.id)
        accountDao.save(account)

        and: "Set Floors Provider response with skipRate"
        def floorValue = PBSUtils.randomFloorValue
        def floorsResponse = PriceFloorData.priceFloorData.tap {
            modelGroups[0].values = [(rule): floorValue]
            modelGroups[0].currency = USD
            modelGroups[0].skipRate = skipRate
        }
        floorsProvider.setResponse(bidRequest.site.publisher.id, floorsResponse)

        and: "PBS fetch rules from floors provider"
        cacheFloorsProviderRules(bidRequest)

        when: "PBS processes auction request"
        floorsPbsService.sendAuctionRequest(bidRequest)

        then: "Bidder request bidFloor should correspond to floors provider"
        def bidderRequest = bidder.getBidderRequests(bidRequest.id).last()
        assert bidderRequest.imp[0].bidFloor == floorValue
        assert bidderRequest.imp[0].bidFloorCur == floorsResponse.modelGroups[0].currency
        assert !bidderRequest.ext?.prebid?.floors?.skipped

        where:
        skipRate << [0, null]
    }

    def "PBS should not make PF signalling, enforcing when skipRate = 100"() {
        given: "Default BidRequest with bidFloor, bidFloorCur"
        def bidRequest = BidRequest.defaultBidRequest.tap {
            imp[0].bidFloor = 0.8
            imp[0].bidFloorCur = USD
        }

        and: "Account with enabled fetch, fetch.url in the DB"
        def account = getAccountWithEnabledFetch(bidRequest.site.publisher.id)
        accountDao.save(account)

        and: "Set Floors Provider response with skipRate"
        def floorValue = PBSUtils.randomFloorValue
        def floorsResponse = PriceFloorData.priceFloorData.tap {
            modelGroups[0].values = [(rule): floorValue]
            modelGroups[0].currency = USD
            modelGroups[0].skipRate = modelGroupSkipRate
            skipRate = dataSkipRate
        }
        floorsProvider.setResponse(bidRequest.site.publisher.id, floorsResponse)

        and: "PBS fetch rules from floors provider"
        cacheFloorsProviderRules(bidRequest)

        when: "PBS processes auction request"
        floorsPbsService.sendAuctionRequest(bidRequest)

        then: "Bidder request bidFloor should correspond to request"
        def bidderRequest = bidder.getBidderRequests(bidRequest.id).last()
        assert bidderRequest.imp[0].bidFloor == bidRequest.imp[0].bidFloor
        assert bidderRequest.imp[0].bidFloorCur == bidRequest.imp[0].bidFloorCur
        assert bidderRequest.ext?.prebid?.floors?.skipRate == 100
        assert bidderRequest.ext?.prebid?.floors?.skipped

        and: "PBS should not made signalling"
        assert !bidderRequest.imp[0].ext?.prebid?.floors

        where:
        modelGroupSkipRate | dataSkipRate
        100                | 0
        null               | 100
    }

    def "PBS should not emit error when request has more rules than fetch.max-rules"() {
        given: "BidRequest with 2 rules"
        def requestFloorValue = PBSUtils.randomFloorValue
        def bidRequest = bidRequestWithFloors.tap {
            ext.prebid.floors.data.modelGroups[0].values =
                    [(rule)                                                       : requestFloorValue + 0.1,
                     (new Rule(mediaType: BANNER, country: Country.MULTIPLE).rule): requestFloorValue]
        }

        and: "Account with maxRules in the DB"
        def accountId = bidRequest.site.publisher.id
        def account = getAccountWithEnabledFetch(accountId).tap {
            config.auction.priceFloors.fetch.enabled = false
            config.auction.priceFloors.fetch.maxRules = 1
        }
        accountDao.save(account)

        and: "Set Floors Provider response  with status code != 200"
        floorsProvider.setResponse(bidRequest.site.publisher.id, BAD_REQUEST_400)

        and: "Set bidder response"
        def bidResponse = BidResponse.getDefaultBidResponse(bidRequest)
        bidResponse.seatbid.first().bid.first().price = requestFloorValue
        bidder.setResponse(bidRequest.id, bidResponse)

        when: "PBS processes auction request"
        def response = floorsPbsService.sendAuctionRequest(bidRequest)

        then: "PBS should not log warning"
        assert !response.ext.warnings
        assert !response.ext.errors

        and: "Bidder request should contain bidFloor from the request"
        def bidderRequest = bidder.getBidderRequest(bidRequest.id)
        assert bidderRequest.imp[0].bidFloor == requestFloorValue
    }

    def "PBS should not emit error when stored request has more rules than fetch.max-rules for amp request"() {
        given: "Default AmpRequest"
        def ampRequest = AmpRequest.defaultAmpRequest

        and: "Default stored request with 2 rules "
        def requestFloorValue = PBSUtils.randomFloorValue
        def ampStoredRequest = BidRequest.defaultStoredRequest.tap {
            ext.prebid.floors = ExtPrebidFloors.extPrebidFloors
            ext.prebid.floors.data.modelGroups[0].values =
                    [(rule)                                                       : requestFloorValue + 0.1,
                     (new Rule(mediaType: BANNER, country: Country.MULTIPLE).rule): requestFloorValue]
        }
        def storedRequest = StoredRequest.getStoredRequest(ampRequest, ampStoredRequest)
        storedRequestDao.save(storedRequest)

        and: "Account with maxRules in the DB"
        def account = getAccountWithEnabledFetch(ampRequest.account as String).tap {
            config.auction.priceFloors.fetch.enabled = false
            config.auction.priceFloors.fetch.maxRules = 1
        }
        accountDao.save(account)

        and: "Set bidder response"
        def bidResponse = BidResponse.getDefaultBidResponse(ampStoredRequest)
        bidResponse.seatbid.first().bid.first().price = requestFloorValue
        bidder.setResponse(ampStoredRequest.id, bidResponse)

        when: "PBS processes amp request"
        def response = floorsPbsService.sendAmpRequest(ampRequest)

        then: "PBS should not log warning"
        assert !response.ext.warnings

        and: "Bidder request should contain bidFloor from the request"
        def bidderRequest = bidder.getBidderRequest(ampStoredRequest.id)
        assert bidderRequest.imp[0].bidFloor == requestFloorValue
    }

    def "PBS should update imp[0].bidFloor when ext.prebid.bidadjustmentfactors is defined"() {
        given: "Pbs with PF configuration with minMaxAgeSec"
        def defaultAccountConfigSettings = defaultAccountConfigSettings.tap {
            auction.priceFloors.adjustForBidAdjustment = pbsConfigBidAdjustmentFlag
        }
        def pbsService = pbsServiceFactory.getService(FLOORS_CONFIG +
                ["settings.default-account-config": encode(defaultAccountConfigSettings)])

        and: "BidRequest with bidAdjustment"
        def floorsProviderFloorValue = PBSUtils.randomFloorValue
        BigDecimal bidAdjustment = 0.1
        def bidRequest = BidRequest.getDefaultBidRequest(APP).tap {
            ext.prebid.floors = new ExtPrebidFloors(enforcement: new ExtPrebidPriceFloorEnforcement(bidAdjustment: requestBidAdjustmentFlag))
            ext.prebid.bidAdjustmentFactors = new BidAdjustmentFactors(adjustments: [(GENERIC): bidAdjustment])
        }

        and: "Account with adjustForBidAdjustment in the DB"
        def account = getAccountWithEnabledFetch(bidRequest.app.publisher.id).tap {
            config.auction.priceFloors.adjustForBidAdjustment = accountBidAdjustmentFlag
        }
        accountDao.save(account)

        and: "Set Floors Provider response"
        def floorsResponse = PriceFloorData.priceFloorData.tap {
            modelGroups[0].values = [(rule): floorsProviderFloorValue]
        }
        floorsProvider.setResponse(bidRequest.app.publisher.id, floorsResponse)

        when: "PBS cache rules and processes auction request"
        cacheFloorsProviderRules(bidRequest, floorsProviderFloorValue / bidAdjustment, pbsService)

        then: "Bidder request bidFloor should be update according to bidAdjustment"
        def bidderRequest = bidder.getBidderRequests(bidRequest.id).last()
        assert bidderRequest.imp[0].bidFloor == floorsProviderFloorValue / bidAdjustment

        and: "Bidder request shouldn't include imp.ext.prebid.floors"
        assert !bidderRequest.imp[0].ext.prebid.floors

        where:
        pbsConfigBidAdjustmentFlag | requestBidAdjustmentFlag | accountBidAdjustmentFlag
        true                       | true                     | null
        true                       | null                     | null
        false                      | null                     | true
    }

    def "PBS should not update imp[0].bidFloor when bidadjustment is disallowed"() {
        given: "Pbs with PF configuration with adjustForBidAdjustment"
        def defaultAccountConfigSettings = defaultAccountConfigSettings.tap {
            auction.priceFloors.tap {
                adjustForBidAdjustment = pbsConfigBidAdjustmentFlag
                adjustForBidAdjustmentSnakeCase = pbsConfigBidAdjustmentFlagSnakeCase
            }
        }
        def pbsService = pbsServiceFactory.getService(FLOORS_CONFIG +
                ["settings.default-account-config": encode(defaultAccountConfigSettings)])

        and: "Default BidRequest"
        def floorsProviderFloorValue = 0.8
        def bidAdjustment = 0.1
        def bidRequest = BidRequest.getDefaultBidRequest(APP).tap {
            ext.prebid.floors = new ExtPrebidFloors(enforcement: new ExtPrebidPriceFloorEnforcement(bidAdjustment: requestBidAdjustmentFlag))
            ext.prebid.bidAdjustmentFactors = new BidAdjustmentFactors(adjustments: [(GENERIC): bidAdjustment])
        }

        and: "Account in the DB"
        def accountId = bidRequest.app.publisher.id
        def account = getAccountWithEnabledFetch(accountId).tap {
            config.auction.priceFloors.adjustForBidAdjustment = accountBidAdjustmentFlag
            config.auction.priceFloors.adjustForBidAdjustmentSnakeCase = accountBidAdjustmentFlagSnakeCase
        }
        accountDao.save(account)

        and: "Set Floors Provider response"
        def floorsResponse = PriceFloorData.priceFloorData.tap {
            modelGroups[0].values = [(rule): floorsProviderFloorValue]
        }
        floorsProvider.setResponse(accountId, floorsResponse)

        when: "PBS cache rules and processes auction request"
        cacheFloorsProviderRules(bidRequest, floorsProviderFloorValue, pbsService)

        then: "Bidder request bidFloor should be changed"
        def bidderRequest = bidder.getBidderRequests(bidRequest.id).last()
        assert bidderRequest.imp[0].bidFloor == floorsProviderFloorValue

        and: "Bidder request shouldn't include imp.ext.prebid.floors"
        assert !bidderRequest.imp[0].ext.prebid.floors

        where:
        pbsConfigBidAdjustmentFlagSnakeCase | pbsConfigBidAdjustmentFlag | requestBidAdjustmentFlag | accountBidAdjustmentFlag | accountBidAdjustmentFlagSnakeCase
        null                                | false                      | false                    | null                     | false
        null                                | true                       | null                     | false                    | null
        false                               | null                       | false                    | null                     | false
        true                                | null                       | null                     | false                    | null
    }

    def "PBS should choose most aggressive adjustment when request contains multiple media-types"() {
        given: "BidRequest with bidAdjustment"
        def bidAdjustment = PBSUtils.roundDecimal(PBSUtils.getRandomDecimal(0.1, 10), 1)
        def bidRequest = BidRequest.getDefaultBidRequest(APP).tap {
            imp.first().video = Video.defaultVideo
            ext.prebid.floors = new ExtPrebidFloors(enforcement: new ExtPrebidPriceFloorEnforcement(bidAdjustment: true))
            ext.prebid.bidAdjustmentFactors = new BidAdjustmentFactors(
                    mediaTypes: [(BidAdjustmentMediaType.BANNER): [(GENERIC): bidAdjustment],
                                 (BidAdjustmentMediaType.VIDEO) : [(GENERIC): bidAdjustment + 0.1]])
        }

        and: "Account with adjustForBidAdjustment in the DB"
        def account = getAccountWithEnabledFetch(bidRequest.app.publisher.id)
        accountDao.save(account)

        and: "Set Floors Provider response"
        def floorValue = PBSUtils.randomFloorValue
        def floorsResponse = PriceFloorData.priceFloorData.tap {
            modelGroups[0].values = [(rule): floorValue]
        }
        floorsProvider.setResponse(bidRequest.app.publisher.id, floorsResponse)

        and: "PBS fetch rules from floors provider"
        cacheFloorsProviderRules(bidRequest)

        when: "PBS processes auction request"
        floorsPbsService.sendAuctionRequest(bidRequest)

        then: "Bidder request bidFloor should be update according to bidAdjustment"
        def bidderRequest = bidder.getBidderRequests(bidRequest.id).last()
        assert bidderRequest.imp[0].bidFloor == getAdjustedValue(floorValue, bidAdjustment)

        and: "Bidder request shouldn't include imp.ext.prebid.floors"
        assert !bidderRequest.imp[0].ext.prebid.floors
    }

    def "PBS should remove non-selected models"() {
        given: "BidRequest with domain"
        def domain = PBSUtils.randomString
        def bidRequest = BidRequest.defaultBidRequest.tap {
            site.domain = domain
        }

        and: "Account with enabled fetch, fetch.url in the DB"
        def account = getAccountWithEnabledFetch(bidRequest.site.publisher.id)
        accountDao.save(account)

        and: "Set Floors Provider response"
        def floorValue = PBSUtils.randomFloorValue
        def floorsResponse = PriceFloorData.priceFloorData.tap {
            modelGroups << FloorModelGroup.modelGroup
            modelGroups.first().values = [(rule): floorValue + 0.1]
            modelGroups.last().schema = new PriceFloorSchema(fields: [SITE_DOMAIN])
            modelGroups.last().values = [(new Rule(siteDomain: domain).rule): floorValue]
        }
        floorsProvider.setResponse(bidRequest.site.publisher.id, floorsResponse)

        when: "PBS cache rules and processes auction request"
        cacheFloorsProviderRules(bidRequest)

        then: "Bidder request should contain 1 modelGroup"
        def bidderRequest = bidder.getBidderRequests(bidRequest.id).last()
        assert bidderRequest.ext?.prebid?.floors?.data?.modelGroups?.size() == 1
    }

    def "PBS should choose appropriate rule for each imp when request contains multiple imps"() {
        given: "Default BidRequest with multiple imp: banner, video"
        def bidRequest = BidRequest.getDefaultBidRequest(APP).tap {
            imp << Imp.getDefaultImpression(MediaType.VIDEO)
        }

        and: "Account in the DB"
        def account = getAccountWithEnabledFetch(bidRequest.app.publisher.id)
        accountDao.save(account)

        and: "Set Floors Provider response"
        def bannerFloorValue = PBSUtils.randomFloorValue
        def videoFloorValue = PBSUtils.randomFloorValue
        def floorsResponse = PriceFloorData.priceFloorData.tap {
            modelGroups[0].schema = new PriceFloorSchema(fields: [MEDIA_TYPE])
            modelGroups[0].values = [(new Rule(mediaType: BANNER).rule): bannerFloorValue,
                                     (new Rule(mediaType: VIDEO).rule) : videoFloorValue]
        }
        floorsProvider.setResponse(bidRequest.app.publisher.id, floorsResponse)

        and: "PBS fetch rules from floors provider"
        cacheFloorsProviderRules(bidRequest)

        when: "PBS processes auction request"
        floorsPbsService.sendAuctionRequest(bidRequest)

        then: "Bidder request should contain appropriate bidFloor for each imp"
        def bidderRequest = bidder.getBidderRequests(bidRequest.id).last()
        assert bidderRequest.imp.first().bidFloor == bannerFloorValue
        assert bidderRequest.imp.last().bidFloor == videoFloorValue
    }

    def "PBS shouldn't emit errors when request schema.fields than floor-config.max-schema-dims"() {
        given: "Bid request with schema 2 fields"
        def bidRequest = bidRequestWithFloors.tap {
            ext.prebid.floors.maxSchemaDims = PBSUtils.getRandomNumber(2)
        }

        and: "Account with maxSchemaDims in the DB"
        def accountId = bidRequest.site.publisher.id
        def account = getAccountWithEnabledFetch(accountId)
        accountDao.save(account)

        and: "Set bidder response"
        def bidResponse = BidResponse.getDefaultBidResponse(bidRequest)
        bidder.setResponse(bidRequest.id, bidResponse)

        when: "PBS processes auction request"
        def response = floorsPbsService.sendAuctionRequest(bidRequest)

        then: "PBS shouldn't log a errors"
        assert !response.ext?.errors
    }

    def "PBS should emit errors when request has more rules than price-floor.max-rules"() {
        given: "BidRequest with 2 rules"
        def requestFloorValue = PBSUtils.randomFloorValue
        def bidRequest = bidRequestWithFloors.tap {
            ext.prebid.floors.data.modelGroups[0].values =
                    [(rule)                                                       : requestFloorValue + 0.1,
                     (new Rule(mediaType: BANNER, country: Country.MULTIPLE).rule): requestFloorValue]
        }

        and: "Account with maxRules in the DB"
        def accountId = bidRequest.site.publisher.id
        def account = getAccountWithEnabledFetch(accountId).tap {
            config.auction.priceFloors.maxRules = maxRules
            config.auction.priceFloors.maxRulesSnakeCase = maxRulesSnakeCase
        }
        accountDao.save(account)

        and: "Set bidder response"
        def bidResponse = BidResponse.getDefaultBidResponse(bidRequest)
        bidResponse.seatbid.first().bid.first().price = requestFloorValue
        bidder.setResponse(bidRequest.id, bidResponse)

        when: "PBS processes auction request"
        def response = floorsPbsService.sendAuctionRequest(bidRequest)

        then: "PBS should log a errors"
        assert response.ext?.errors[PREBID]*.code == [999]
        assert response.ext?.errors[PREBID]*.message ==
                ["Failed to parse price floors from request, with a reason: " +
                         "Price floor rules number ${getRuleSize(bidRequest)} exceeded its maximum number ${MAX_RULES_SIZE}"]

        where:
        maxRules       | maxRulesSnakeCase
        MAX_RULES_SIZE | null
        null           | MAX_RULES_SIZE
    }

    def "PBS should emit errors when request has more schema.fields than floor-config.max-schema-dims"() {
        given: "BidRequest with schema 2 fields"
        def bidRequest = bidRequestWithFloors

        and: "Account with maxSchemaDims in the DB"
        def accountId = bidRequest.site.publisher.id
        def account = getAccountWithEnabledFetch(accountId).tap {
            config.auction.priceFloors.maxSchemaDims = maxSchemaDims
            config.auction.priceFloors.maxSchemaDimsSnakeCase = maxSchemaDimsSnakeCase
        }
        accountDao.save(account)

        and: "Set bidder response"
        def bidResponse = BidResponse.getDefaultBidResponse(bidRequest)
        bidder.setResponse(bidRequest.id, bidResponse)

        when: "PBS processes auction request"
        def response = floorsPbsService.sendAuctionRequest(bidRequest)

        then: "PBS should log a errors"
        assert response.ext?.errors[PREBID]*.code == [999]
        assert response.ext?.errors[PREBID]*.message ==
                ["Failed to parse price floors from request, with a reason: " +
                         "Price floor schema dimensions ${getSchemaSize(bidRequest)} exceeded its maximum number ${MAX_SCHEMA_DIMENSIONS_SIZE}"]

        where:
        maxSchemaDims              | maxSchemaDimsSnakeCase
        MAX_SCHEMA_DIMENSIONS_SIZE | null
        null                       | MAX_SCHEMA_DIMENSIONS_SIZE
    }

    def "PBS should emit errors when request has more schema.fields than default-account.max-schema-dims"() {
        given: "Floor config with default account"
        def accountConfig = getDefaultAccountConfigSettings().tap {
            auction.priceFloors.maxSchemaDims = MAX_SCHEMA_DIMENSIONS_SIZE
        }
        def pbsFloorConfig = GENERIC_ALIAS_CONFIG + ["price-floors.enabled"           : "true",
                                                     "settings.default-account-config": encode(accountConfig)]

        and: "Prebid server with floor config"
        def floorsPbsService = pbsServiceFactory.getService(pbsFloorConfig)

        and: "BidRequest with schema 2 fields"
        def bidRequest = bidRequestWithFloors

        and: "Account with maxSchemaDims in the DB"
        def accountId = bidRequest.site.publisher.id
        def account = getAccountWithEnabledFetch(accountId).tap {
            config.auction.priceFloors.maxSchemaDims = PBSUtils.randomNegativeNumber
        }
        accountDao.save(account)

        and: "Set bidder response"
        def bidResponse = BidResponse.getDefaultBidResponse(bidRequest)
        bidder.setResponse(bidRequest.id, bidResponse)

        when: "PBS processes auction request"
        def response = floorsPbsService.sendAuctionRequest(bidRequest)

        then: "PBS should log a errors"
        assert response.ext?.errors[PREBID]*.code == [999]
        assert response.ext?.errors[PREBID]*.message ==
                ["Failed to parse price floors from request, with a reason: " +
                         "Price floor schema dimensions ${getSchemaSize(bidRequest)} " +
                         "exceeded its maximum number ${MAX_SCHEMA_DIMENSIONS_SIZE}"]

        and: "Metric alerts.account_config.ACCOUNT.price-floors should be update"
        def metrics = floorsPbsService.sendCollectedMetricsRequest()
        assert metrics[INVALID_CONFIG_METRIC(bidRequest.accountId) as String] == 1

        cleanup: "Stop and remove pbs container"
        pbsServiceFactory.removeContainer(pbsFloorConfig)
    }

    def "PBS should emit errors when request has more schema.fields than default-account.fetch.max-schema-dims"() {
        given: "Test start time"
        def startTime = Instant.now()

        and: "BidRequest with schema 2 fields"
        def bidRequest = bidRequestWithFloors

        and: "Floor config with default account"
        def accountConfig = getDefaultAccountConfigSettings().tap {
            auction.priceFloors.fetch.enabled = true
            auction.priceFloors.fetch.url = BASIC_FETCH_URL + bidRequest.site.publisher.id
            auction.priceFloors.fetch.maxSchemaDims = MAX_SCHEMA_DIMENSIONS_SIZE
            auction.priceFloors.maxSchemaDims = null
        }
        def pbsFloorConfig = GENERIC_ALIAS_CONFIG + ["price-floors.enabled"           : "true",
                                                     "settings.default-account-config": encode(accountConfig)]

        and: "Prebid server with floor config"
        def floorsPbsService = pbsServiceFactory.getService(pbsFloorConfig)

        and: "Flush metrics"
        flushMetrics(floorsPbsService)

        and: "Account with maxSchemaDims in the DB"
        def accountId = bidRequest.site.publisher.id
        def account = getAccountWithEnabledFetch(accountId).tap {
            config.auction.priceFloors.fetch.maxSchemaDims = PBSUtils.randomNegativeNumber
        }
        accountDao.save(account)

        and: "Set bidder response"
        def bidResponse = BidResponse.getDefaultBidResponse(bidRequest)
        bidder.setResponse(bidRequest.id, bidResponse)

        when: "PBS processes auction request"
        floorsPbsService.sendAuctionRequest(bidRequest)

        then: "PBS should log a errors"
        def logs = floorsPbsService.getLogsByTime(startTime)
        def floorsLogs = getLogsByText(logs, BASIC_FETCH_URL + accountId)
        assert floorsLogs.size() == 1
        assert floorsLogs[0].contains("Failed to fetch price floor from provider for fetch.url: " +
                "'$BASIC_FETCH_URL$accountId', account = $accountId with a reason : Price floor schema dimensions ${getSchemaSize(bidRequest)} " +
                "exceeded its maximum number ${MAX_SCHEMA_DIMENSIONS_SIZE}")

        and: "Metric alerts.account_config.ACCOUNT.price-floors should be update"
        def metrics = floorsPbsService.sendCollectedMetricsRequest()
        assert metrics[INVALID_CONFIG_METRIC(bidRequest.accountId) as String] == 1

        cleanup: "Stop and remove pbs container"
        pbsServiceFactory.removeContainer(pbsFloorConfig)
    }

    def "PBS should emit errors when request has more schema.fields than fetch.max-schema-dims"() {
        given: "Default BidRequest with floorMin"
        def bidRequest = bidRequestWithFloors

        and: "Account with disabled fetch in the DB"
        def account = getAccountWithEnabledFetch(bidRequest.accountId).tap {
            config.auction.priceFloors.maxSchemaDims = maxSchemaDims
            config.auction.priceFloors.maxSchemaDimsSnakeCase = maxSchemaDimsSnakeCase
        }
        accountDao.save(account)

        when: "PBS processes auction request"
        def response = floorsPbsService.sendAuctionRequest(bidRequest)

        then: "PBS should log a errors"
        assert response.ext?.errors[PREBID]*.code == [999]
        assert response.ext?.errors[PREBID]*.message ==
                ["Failed to parse price floors from request, with a reason: " +
                         "Price floor schema dimensions ${getSchemaSize(bidRequest)} exceeded its maximum number ${MAX_SCHEMA_DIMENSIONS_SIZE}"]

        where:
        maxSchemaDims              | maxSchemaDimsSnakeCase
        MAX_SCHEMA_DIMENSIONS_SIZE | null
        null                       | MAX_SCHEMA_DIMENSIONS_SIZE
    }

    def "PBS should fail with error and maxSchemaDims take precede over fetch.maxSchemaDims when requested both"() {
        given: "BidRequest with schema 2 fields"
        def bidRequest = bidRequestWithFloors

        and: "Account with maxSchemaDims in the DB"
        def accountId = bidRequest.site.publisher.id
        def floorSchemaFilesSize = getSchemaSize(bidRequest)
        def account = getAccountWithEnabledFetch(accountId).tap {
            config.auction.priceFloors.maxSchemaDims = MAX_SCHEMA_DIMENSIONS_SIZE
            config.auction.priceFloors.fetch.maxSchemaDims = floorSchemaFilesSize
        }
        accountDao.save(account)

        and: "Set bidder response"
        def bidResponse = BidResponse.getDefaultBidResponse(bidRequest)
        bidder.setResponse(bidRequest.id, bidResponse)

        when: "PBS processes auction request"
        def response = floorsPbsService.sendAuctionRequest(bidRequest)

        then: "PBS should log a errors"
        assert response.ext?.errors[PREBID]*.code == [999]
        assert response.ext?.errors[PREBID]*.message ==
                ["Failed to parse price floors from request, with a reason: " +
                         "Price floor schema dimensions ${floorSchemaFilesSize} " +
                         "exceeded its maximum number ${MAX_SCHEMA_DIMENSIONS_SIZE}"]
    }

    def "PBS shouldn't fail with error and maxSchemaDims take precede over fetch.maxSchemaDims when requested both"() {
        given: "BidRequest with schema 2 fields"
        def bidRequest = bidRequestWithFloors

        and: "Account with maxSchemaDims in the DB"
        def accountId = bidRequest.site.publisher.id
        def account = getAccountWithEnabledFetch(accountId).tap {
            config.auction.priceFloors.maxSchemaDims = getSchemaSize(bidRequest)
            config.auction.priceFloors.fetch.maxSchemaDims = getSchemaSize(bidRequest) - 1
        }
        accountDao.save(account)

        and: "Set bidder response"
        def bidResponse = BidResponse.getDefaultBidResponse(bidRequest)
        bidder.setResponse(bidRequest.id, bidResponse)

        when: "PBS processes auction request"
        def response = floorsPbsService.sendAuctionRequest(bidRequest)

        then: "PBS shouldn't log a errors"
        assert !response.ext?.errors
    }

    def "PBS should emit errors when stored request has more rules than price-floor.max-rules for amp request"() {
        given: "Default AmpRequest"
        def ampRequest = AmpRequest.defaultAmpRequest

        and: "Default stored request with 2 rules "
        def requestFloorValue = PBSUtils.randomFloorValue
        def ampStoredRequest = BidRequest.defaultStoredRequest.tap {
            ext.prebid.floors = ExtPrebidFloors.extPrebidFloors
            ext.prebid.floors.data.modelGroups[0].values =
                    [(rule)                                                       : requestFloorValue + 0.1,
                     (new Rule(mediaType: BANNER, country: Country.MULTIPLE).rule): requestFloorValue]
        }
        def storedRequest = StoredRequest.getStoredRequest(ampRequest, ampStoredRequest)
        storedRequestDao.save(storedRequest)

        and: "Account with maxRules in the DB"
        def account = getAccountWithEnabledFetch(ampRequest.account as String).tap {
            config.auction.priceFloors.maxRules = maxRules
            config.auction.priceFloors.maxRulesSnakeCase = maxRulesSnakeCase
        }
        accountDao.save(account)

        and: "Set bidder response"
        def bidResponse = BidResponse.getDefaultBidResponse(ampStoredRequest)
        bidResponse.seatbid.first().bid.first().price = requestFloorValue
        bidder.setResponse(ampStoredRequest.id, bidResponse)

        when: "PBS processes amp request"
        def response = floorsPbsService.sendAmpRequest(ampRequest)

        then: "PBS should log a errors"
        assert response.ext?.errors[PREBID]*.code == [999]
        assert response.ext?.errors[PREBID]*.message ==
                ["Failed to parse price floors from request, with a reason: " +
                         "Price floor rules number ${getRuleSize(ampStoredRequest)} " +
                         "exceeded its maximum number ${MAX_RULES_SIZE}"]

        where:
        maxRules       | maxRulesSnakeCase
        MAX_RULES_SIZE | null
        null           | MAX_RULES_SIZE
    }

<<<<<<< HEAD
    def "PBS shouldn't emit error in log and response when data is invalid and floors status is in progress"() {
        given: "Default BidRequest with empty floors.data"
        def bidRequest = bidRequestWithFloors.tap {
            ext.prebid.floors.data = null
        }

        and: "Account with enabled fetching"
        def account = getAccountWithEnabledFetch(bidRequest.accountId)
        accountDao.save(account)

        and: "Flush metrics"
        flushMetrics(floorsPbsService)

        when: "PBS processes auction request"
        def bidResponse = floorsPbsService.sendAuctionRequest(bidRequest)

        then: "Response shouldn't includer error warning"
        assert !bidResponse.ext?.warnings

        and: "PBS shouldn't log a errors"
        def message = 'Price floor rules data must be present'
        def logs = floorsPbsService.getLogsByTime(startTime)
        def floorsLogs = getLogsByText(logs, ERROR_LOG(bidRequest, message))
        assert !floorsLogs.size()

        and: "PBS request on response object status should be in progress"
        assert getRequests(bidResponse)[GENERIC.value]?.first?.ext?.prebid?.floors?.fetchStatus == INPROGRESS

        and: "PBS bidderRequest status should be in progress"
        def bidderRequest = bidder.getBidderRequests(bidRequest.id)
        assert bidderRequest.ext.prebid.floors.fetchStatus == [INPROGRESS]

        and: "Alerts.general metrics shouldn't be populated"
        def metrics = floorsPbsService.sendCollectedMetricsRequest()
        assert !metrics[ALERT_GENERAL]
    }

    def "PBS should emit error in log and response when data is invalid and floors status not in progress"() {
        given: "Default BidRequest with empty floors.data"
        def bidRequest = bidRequestWithFloors.tap {
            ext.prebid.floors.data = null
        }

        and: "Flush metrics"
        flushMetrics(floorsPbsService)

        and: "Account with disabled fetching"
        def account = getAccountWithEnabledFetch(bidRequest.accountId).tap {
            config.auction.priceFloors.fetch.enabled = false
        }
        accountDao.save(account)

        when: "PBS processes auction request"
        def bidResponse = floorsPbsService.sendAuctionRequest(bidRequest)

        then: "PBS should log a warning"
        def message = 'Price floor rules data must be present'
        assert bidResponse.ext?.warnings[PREBID]*.code == [999]
        assert bidResponse.ext?.warnings[PREBID]*.message == [WARNING_MESSAGE(message)]

        and: "PBS should log a errors"
        def logs = floorsPbsService.getLogsByTime(startTime)
        def floorsLogs = getLogsByText(logs, ERROR_LOG(bidRequest, message))
        assert floorsLogs.size() == 1

        and: "PBS request on response object status should be none"
        assert getRequests(bidResponse)[GENERIC.value]?.first?.ext?.prebid?.floors?.fetchStatus == NONE

        and: "PBS request status shouldn't be in progress"
        def bidderRequest = bidder.getBidderRequests(bidRequest.id)
        assert bidderRequest.ext.prebid.floors.fetchStatus == [NONE]


        and: "Alerts.general metrics should be populated"
        def metrics = floorsPbsService.sendCollectedMetricsRequest()
        assert metrics[ALERT_GENERAL] == 1
    }

    def "PBS should emit error in log and response when floors skipRate is out of range"() {
        given: "BidRequest with invalid skipRate"
        def bidRequest = bidRequestWithFloors.tap {
            ext.prebid.floors.data.skipRate = requestSkipRate
        }

        and: "Flush metrics"
        flushMetrics(floorsPbsService)

        when: "PBS processes auction request"
        def bidResponse = floorsPbsService.sendAuctionRequest(bidRequest)

        then: "PBS should log a warning"
        def message = "Price floor data skipRate must be in range(0-100), but was $requestSkipRate"
        assert bidResponse.ext?.warnings[PREBID]*.code == [999]
        assert bidResponse.ext?.warnings[PREBID]*.message == [WARNING_MESSAGE(message)]

        and: "PBS should log a errors"
        def logs = floorsPbsService.getLogsByTime(startTime)
        def floorsLogs = getLogsByText(logs, ERROR_LOG(bidRequest, message))
        assert floorsLogs.size() == 1

        and: "Alerts.general metrics should be populated"
        def metrics = floorsPbsService.sendCollectedMetricsRequest()
        assert metrics[ALERT_GENERAL] == 1

        where:
        requestSkipRate << [PBSUtils.randomNegativeNumber, PBSUtils.getRandomNumber(100)]
    }

    def "PBS should emit error in log and response when floors modelGroups is empty"() {
        given: "BidRequest with empty modelGroups"
        def bidRequest = bidRequestWithFloors.tap {
            ext.prebid.floors.data.modelGroups = requestModelGroups
        }

        and: "Flush metrics"
        flushMetrics(floorsPbsService)

        when: "PBS processes auction request"
        def bidResponse = floorsPbsService.sendAuctionRequest(bidRequest)

        then: "PBS should log a warning"
        def message = "Price floor rules should contain at least one model group"
        assert bidResponse.ext?.warnings[PREBID]*.code == [999]
        assert bidResponse.ext?.warnings[PREBID]*.message == [WARNING_MESSAGE(message)]

        and: "PBS should log a errors"
        def logs = floorsPbsService.getLogsByTime(startTime)
        def floorsLogs = getLogsByText(logs, ERROR_LOG(bidRequest, message))
        assert floorsLogs.size() == 1

        and: "Alerts.general metrics should be populated"
        def metrics = floorsPbsService.sendCollectedMetricsRequest()
        assert metrics[ALERT_GENERAL] == 1

        where:
        requestModelGroups << [null, []]
    }

    def "PBS should emit error in log and response when modelGroup modelWeight is out of range"() {
        given: "BidRequest with invalid modelWeight"
        def bidRequest = bidRequestWithFloors.tap {
            ext.prebid.floors.data.modelGroups = [
                    new FloorModelGroup(modelWeight: requestModelWeight)
            ]
        }

        and: "Flush metrics"
        flushMetrics(floorsPbsService)

        when: "PBS processes auction request"
        def bidResponse = floorsPbsService.sendAuctionRequest(bidRequest)

        then: "PBS should log a warning"
        def message = "Price floor modelGroup modelWeight must be in range(1-100), but was $requestModelWeight"
        assert bidResponse.ext?.warnings[PREBID]*.code == [999]
        assert bidResponse.ext?.warnings[PREBID]*.message == [WARNING_MESSAGE(message)]

        and: "PBS should log a errors"
        def logs = floorsPbsService.getLogsByTime(startTime)
        def floorsLogs = getLogsByText(logs, ERROR_LOG(bidRequest, message))
        assert floorsLogs.size() == 1

        and: "Alerts.general metrics should be populated"
        def metrics = floorsPbsService.sendCollectedMetricsRequest()
        assert metrics[ALERT_GENERAL] == 1

        where:
        requestModelWeight << [PBSUtils.randomNegativeNumber, PBSUtils.getRandomNumber(100)]
    }

    def "PBS should emit error in log and response when modelGroup skipRate is out of range"() {
        given: "BidRequest with invalid modelGroup skipRate"
        def requestModelGroupsSkipRate = PBSUtils.getRandomNumber(100)
        def bidRequest = bidRequestWithFloors.tap {
            ext.prebid.floors.data.modelGroups = [
                    new FloorModelGroup(skipRate: requestModelGroupsSkipRate)
            ]
        }

        and: "Flush metrics"
        flushMetrics(floorsPbsService)

        when: "PBS processes auction request"
        def bidResponse = floorsPbsService.sendAuctionRequest(bidRequest)

        then: "PBS should log a warning"
        def message = "Price floor modelGroup skipRate must be in range(0-100), but was $requestModelGroupsSkipRate"
        assert bidResponse.ext?.warnings[PREBID]*.code == [999]
        assert bidResponse.ext?.warnings[PREBID]*.message == [WARNING_MESSAGE(message)]

        and: "PBS should log an errors"
        def logs = floorsPbsService.getLogsByTime(startTime)
        def floorsLogs = getLogsByText(logs, ERROR_LOG(bidRequest, message))
        assert floorsLogs.size() == 1

        and: "Alerts.general metrics should be populated"
        def metrics = floorsPbsService.sendCollectedMetricsRequest()
        assert metrics[ALERT_GENERAL] == 1
    }

    def "PBS should emit error in log and response when modelGroup defaultFloor is negative"() {
        given: "BidRequest with negative defaultFloor"
        def requestModelGroupsSkipRate = PBSUtils.randomNegativeNumber

        def bidRequest = bidRequestWithFloors.tap {
            ext.prebid.floors.data.modelGroups = [
                    new FloorModelGroup(defaultFloor: requestModelGroupsSkipRate)
            ]
        }

        and: "Flush metrics"
        flushMetrics(floorsPbsService)

        when: "PBS processes auction request"
        def bidResponse = floorsPbsService.sendAuctionRequest(bidRequest)

        then: "PBS should log a warning"
        def message = "Price floor modelGroup default must be positive float, but was $requestModelGroupsSkipRate"
        assert bidResponse.ext?.warnings[PREBID]*.code == [999]
        assert bidResponse.ext?.warnings[PREBID]*.message == [WARNING_MESSAGE(message)]

        and: "PBS should log a errors"
        def logs = floorsPbsService.getLogsByTime(startTime)
        def floorsLogs = getLogsByText(logs, ERROR_LOG(bidRequest, message))
        assert floorsLogs.size() == 1

        and: "Alerts.general metrics should be populated"
        def metrics = floorsPbsService.sendCollectedMetricsRequest()
        assert metrics[ALERT_GENERAL] == 1
    }

    def "PBS should use default floors config when original account config is invalid"() {
        given: "Bid request with empty floors"
        def bidRequest = BidRequest.defaultBidRequest

        and: "Account with disabled price floors"
        def accountConfig = new AccountConfig(auction: new AccountAuctionConfig(priceFloors: new AccountPriceFloorsConfig(enabled: false)))
        def account = new Account(uuid: bidRequest.accountId, config: accountConfig)
        accountDao.save(account)

        and: "Flush metrics"
        flushMetrics(floorsPbsService)

        when: "PBS processes auction request"
        def response = floorsPbsService.sendAuctionRequest(bidRequest)

        and: "PBS floors validation failure should not reject the entire auction"
        assert !response.seatbid?.isEmpty()

        then: "PBS shouldn't log warning or errors"
        assert !response.ext?.warnings
        assert !response.ext?.errors

        and: "Alerts.general metrics shouldn't be populated"
        def metrics = floorsPbsService.sendCollectedMetricsRequest()
        assert !metrics[ALERT_GENERAL]
    }

    def "PBS should emit error in log and response when account have disabled dynamic data config"() {
        given: "Bid request without floors"
        def bidRequest = BidRequest.defaultBidRequest

        and: "Account with disabled dynamic data"
        def account = getAccountWithEnabledFetch(bidRequest.accountId).tap {
            config.auction.priceFloors.useDynamicData = false
        }
        accountDao.save(account)

        and: "PBS fetch rules from floors provider"
        cacheFloorsProviderRules(bidRequest, floorsPbsService, GENERIC, SUCCESS)

        and: "Flush metrics"
        flushMetrics(floorsPbsService)

        when: "PBS processes auction request"
        def response = floorsPbsService.sendAuctionRequest(bidRequest)

        then: "PBS should log a warning"
        assert response.ext?.warnings[PREBID]*.code == [999]
        assert response.ext?.warnings[PREBID]*.message == ['Using dynamic data is not allowed']

        and: "PBS should log a errors"
        def logs = floorsPbsService.getLogsByTime(startTime)
        def floorsLogs = getLogsByText(logs, "No price floor data for account ${bidRequest.accountId} " +
                "and request ${bidRequest.id}, reason: Using dynamic data is not allowed")
        assert floorsLogs.size() == 1

        and: "Alerts.general metrics should be populated"
        def metrics = floorsPbsService.sendCollectedMetricsRequest()
        assert metrics[ALERT_GENERAL] == 1
    }

=======
>>>>>>> 15af63d2
    private static int getSchemaSize(BidRequest bidRequest) {
        bidRequest?.ext?.prebid?.floors?.data?.modelGroups[0].schema.fields.size()
    }

    private static int getRuleSize(BidRequest bidRequest) {
        bidRequest?.ext?.prebid?.floors?.data?.modelGroups[0].values.size()
    }
}<|MERGE_RESOLUTION|>--- conflicted
+++ resolved
@@ -826,301 +826,6 @@
         null           | MAX_RULES_SIZE
     }
 
-<<<<<<< HEAD
-    def "PBS shouldn't emit error in log and response when data is invalid and floors status is in progress"() {
-        given: "Default BidRequest with empty floors.data"
-        def bidRequest = bidRequestWithFloors.tap {
-            ext.prebid.floors.data = null
-        }
-
-        and: "Account with enabled fetching"
-        def account = getAccountWithEnabledFetch(bidRequest.accountId)
-        accountDao.save(account)
-
-        and: "Flush metrics"
-        flushMetrics(floorsPbsService)
-
-        when: "PBS processes auction request"
-        def bidResponse = floorsPbsService.sendAuctionRequest(bidRequest)
-
-        then: "Response shouldn't includer error warning"
-        assert !bidResponse.ext?.warnings
-
-        and: "PBS shouldn't log a errors"
-        def message = 'Price floor rules data must be present'
-        def logs = floorsPbsService.getLogsByTime(startTime)
-        def floorsLogs = getLogsByText(logs, ERROR_LOG(bidRequest, message))
-        assert !floorsLogs.size()
-
-        and: "PBS request on response object status should be in progress"
-        assert getRequests(bidResponse)[GENERIC.value]?.first?.ext?.prebid?.floors?.fetchStatus == INPROGRESS
-
-        and: "PBS bidderRequest status should be in progress"
-        def bidderRequest = bidder.getBidderRequests(bidRequest.id)
-        assert bidderRequest.ext.prebid.floors.fetchStatus == [INPROGRESS]
-
-        and: "Alerts.general metrics shouldn't be populated"
-        def metrics = floorsPbsService.sendCollectedMetricsRequest()
-        assert !metrics[ALERT_GENERAL]
-    }
-
-    def "PBS should emit error in log and response when data is invalid and floors status not in progress"() {
-        given: "Default BidRequest with empty floors.data"
-        def bidRequest = bidRequestWithFloors.tap {
-            ext.prebid.floors.data = null
-        }
-
-        and: "Flush metrics"
-        flushMetrics(floorsPbsService)
-
-        and: "Account with disabled fetching"
-        def account = getAccountWithEnabledFetch(bidRequest.accountId).tap {
-            config.auction.priceFloors.fetch.enabled = false
-        }
-        accountDao.save(account)
-
-        when: "PBS processes auction request"
-        def bidResponse = floorsPbsService.sendAuctionRequest(bidRequest)
-
-        then: "PBS should log a warning"
-        def message = 'Price floor rules data must be present'
-        assert bidResponse.ext?.warnings[PREBID]*.code == [999]
-        assert bidResponse.ext?.warnings[PREBID]*.message == [WARNING_MESSAGE(message)]
-
-        and: "PBS should log a errors"
-        def logs = floorsPbsService.getLogsByTime(startTime)
-        def floorsLogs = getLogsByText(logs, ERROR_LOG(bidRequest, message))
-        assert floorsLogs.size() == 1
-
-        and: "PBS request on response object status should be none"
-        assert getRequests(bidResponse)[GENERIC.value]?.first?.ext?.prebid?.floors?.fetchStatus == NONE
-
-        and: "PBS request status shouldn't be in progress"
-        def bidderRequest = bidder.getBidderRequests(bidRequest.id)
-        assert bidderRequest.ext.prebid.floors.fetchStatus == [NONE]
-
-
-        and: "Alerts.general metrics should be populated"
-        def metrics = floorsPbsService.sendCollectedMetricsRequest()
-        assert metrics[ALERT_GENERAL] == 1
-    }
-
-    def "PBS should emit error in log and response when floors skipRate is out of range"() {
-        given: "BidRequest with invalid skipRate"
-        def bidRequest = bidRequestWithFloors.tap {
-            ext.prebid.floors.data.skipRate = requestSkipRate
-        }
-
-        and: "Flush metrics"
-        flushMetrics(floorsPbsService)
-
-        when: "PBS processes auction request"
-        def bidResponse = floorsPbsService.sendAuctionRequest(bidRequest)
-
-        then: "PBS should log a warning"
-        def message = "Price floor data skipRate must be in range(0-100), but was $requestSkipRate"
-        assert bidResponse.ext?.warnings[PREBID]*.code == [999]
-        assert bidResponse.ext?.warnings[PREBID]*.message == [WARNING_MESSAGE(message)]
-
-        and: "PBS should log a errors"
-        def logs = floorsPbsService.getLogsByTime(startTime)
-        def floorsLogs = getLogsByText(logs, ERROR_LOG(bidRequest, message))
-        assert floorsLogs.size() == 1
-
-        and: "Alerts.general metrics should be populated"
-        def metrics = floorsPbsService.sendCollectedMetricsRequest()
-        assert metrics[ALERT_GENERAL] == 1
-
-        where:
-        requestSkipRate << [PBSUtils.randomNegativeNumber, PBSUtils.getRandomNumber(100)]
-    }
-
-    def "PBS should emit error in log and response when floors modelGroups is empty"() {
-        given: "BidRequest with empty modelGroups"
-        def bidRequest = bidRequestWithFloors.tap {
-            ext.prebid.floors.data.modelGroups = requestModelGroups
-        }
-
-        and: "Flush metrics"
-        flushMetrics(floorsPbsService)
-
-        when: "PBS processes auction request"
-        def bidResponse = floorsPbsService.sendAuctionRequest(bidRequest)
-
-        then: "PBS should log a warning"
-        def message = "Price floor rules should contain at least one model group"
-        assert bidResponse.ext?.warnings[PREBID]*.code == [999]
-        assert bidResponse.ext?.warnings[PREBID]*.message == [WARNING_MESSAGE(message)]
-
-        and: "PBS should log a errors"
-        def logs = floorsPbsService.getLogsByTime(startTime)
-        def floorsLogs = getLogsByText(logs, ERROR_LOG(bidRequest, message))
-        assert floorsLogs.size() == 1
-
-        and: "Alerts.general metrics should be populated"
-        def metrics = floorsPbsService.sendCollectedMetricsRequest()
-        assert metrics[ALERT_GENERAL] == 1
-
-        where:
-        requestModelGroups << [null, []]
-    }
-
-    def "PBS should emit error in log and response when modelGroup modelWeight is out of range"() {
-        given: "BidRequest with invalid modelWeight"
-        def bidRequest = bidRequestWithFloors.tap {
-            ext.prebid.floors.data.modelGroups = [
-                    new FloorModelGroup(modelWeight: requestModelWeight)
-            ]
-        }
-
-        and: "Flush metrics"
-        flushMetrics(floorsPbsService)
-
-        when: "PBS processes auction request"
-        def bidResponse = floorsPbsService.sendAuctionRequest(bidRequest)
-
-        then: "PBS should log a warning"
-        def message = "Price floor modelGroup modelWeight must be in range(1-100), but was $requestModelWeight"
-        assert bidResponse.ext?.warnings[PREBID]*.code == [999]
-        assert bidResponse.ext?.warnings[PREBID]*.message == [WARNING_MESSAGE(message)]
-
-        and: "PBS should log a errors"
-        def logs = floorsPbsService.getLogsByTime(startTime)
-        def floorsLogs = getLogsByText(logs, ERROR_LOG(bidRequest, message))
-        assert floorsLogs.size() == 1
-
-        and: "Alerts.general metrics should be populated"
-        def metrics = floorsPbsService.sendCollectedMetricsRequest()
-        assert metrics[ALERT_GENERAL] == 1
-
-        where:
-        requestModelWeight << [PBSUtils.randomNegativeNumber, PBSUtils.getRandomNumber(100)]
-    }
-
-    def "PBS should emit error in log and response when modelGroup skipRate is out of range"() {
-        given: "BidRequest with invalid modelGroup skipRate"
-        def requestModelGroupsSkipRate = PBSUtils.getRandomNumber(100)
-        def bidRequest = bidRequestWithFloors.tap {
-            ext.prebid.floors.data.modelGroups = [
-                    new FloorModelGroup(skipRate: requestModelGroupsSkipRate)
-            ]
-        }
-
-        and: "Flush metrics"
-        flushMetrics(floorsPbsService)
-
-        when: "PBS processes auction request"
-        def bidResponse = floorsPbsService.sendAuctionRequest(bidRequest)
-
-        then: "PBS should log a warning"
-        def message = "Price floor modelGroup skipRate must be in range(0-100), but was $requestModelGroupsSkipRate"
-        assert bidResponse.ext?.warnings[PREBID]*.code == [999]
-        assert bidResponse.ext?.warnings[PREBID]*.message == [WARNING_MESSAGE(message)]
-
-        and: "PBS should log an errors"
-        def logs = floorsPbsService.getLogsByTime(startTime)
-        def floorsLogs = getLogsByText(logs, ERROR_LOG(bidRequest, message))
-        assert floorsLogs.size() == 1
-
-        and: "Alerts.general metrics should be populated"
-        def metrics = floorsPbsService.sendCollectedMetricsRequest()
-        assert metrics[ALERT_GENERAL] == 1
-    }
-
-    def "PBS should emit error in log and response when modelGroup defaultFloor is negative"() {
-        given: "BidRequest with negative defaultFloor"
-        def requestModelGroupsSkipRate = PBSUtils.randomNegativeNumber
-
-        def bidRequest = bidRequestWithFloors.tap {
-            ext.prebid.floors.data.modelGroups = [
-                    new FloorModelGroup(defaultFloor: requestModelGroupsSkipRate)
-            ]
-        }
-
-        and: "Flush metrics"
-        flushMetrics(floorsPbsService)
-
-        when: "PBS processes auction request"
-        def bidResponse = floorsPbsService.sendAuctionRequest(bidRequest)
-
-        then: "PBS should log a warning"
-        def message = "Price floor modelGroup default must be positive float, but was $requestModelGroupsSkipRate"
-        assert bidResponse.ext?.warnings[PREBID]*.code == [999]
-        assert bidResponse.ext?.warnings[PREBID]*.message == [WARNING_MESSAGE(message)]
-
-        and: "PBS should log a errors"
-        def logs = floorsPbsService.getLogsByTime(startTime)
-        def floorsLogs = getLogsByText(logs, ERROR_LOG(bidRequest, message))
-        assert floorsLogs.size() == 1
-
-        and: "Alerts.general metrics should be populated"
-        def metrics = floorsPbsService.sendCollectedMetricsRequest()
-        assert metrics[ALERT_GENERAL] == 1
-    }
-
-    def "PBS should use default floors config when original account config is invalid"() {
-        given: "Bid request with empty floors"
-        def bidRequest = BidRequest.defaultBidRequest
-
-        and: "Account with disabled price floors"
-        def accountConfig = new AccountConfig(auction: new AccountAuctionConfig(priceFloors: new AccountPriceFloorsConfig(enabled: false)))
-        def account = new Account(uuid: bidRequest.accountId, config: accountConfig)
-        accountDao.save(account)
-
-        and: "Flush metrics"
-        flushMetrics(floorsPbsService)
-
-        when: "PBS processes auction request"
-        def response = floorsPbsService.sendAuctionRequest(bidRequest)
-
-        and: "PBS floors validation failure should not reject the entire auction"
-        assert !response.seatbid?.isEmpty()
-
-        then: "PBS shouldn't log warning or errors"
-        assert !response.ext?.warnings
-        assert !response.ext?.errors
-
-        and: "Alerts.general metrics shouldn't be populated"
-        def metrics = floorsPbsService.sendCollectedMetricsRequest()
-        assert !metrics[ALERT_GENERAL]
-    }
-
-    def "PBS should emit error in log and response when account have disabled dynamic data config"() {
-        given: "Bid request without floors"
-        def bidRequest = BidRequest.defaultBidRequest
-
-        and: "Account with disabled dynamic data"
-        def account = getAccountWithEnabledFetch(bidRequest.accountId).tap {
-            config.auction.priceFloors.useDynamicData = false
-        }
-        accountDao.save(account)
-
-        and: "PBS fetch rules from floors provider"
-        cacheFloorsProviderRules(bidRequest, floorsPbsService, GENERIC, SUCCESS)
-
-        and: "Flush metrics"
-        flushMetrics(floorsPbsService)
-
-        when: "PBS processes auction request"
-        def response = floorsPbsService.sendAuctionRequest(bidRequest)
-
-        then: "PBS should log a warning"
-        assert response.ext?.warnings[PREBID]*.code == [999]
-        assert response.ext?.warnings[PREBID]*.message == ['Using dynamic data is not allowed']
-
-        and: "PBS should log a errors"
-        def logs = floorsPbsService.getLogsByTime(startTime)
-        def floorsLogs = getLogsByText(logs, "No price floor data for account ${bidRequest.accountId} " +
-                "and request ${bidRequest.id}, reason: Using dynamic data is not allowed")
-        assert floorsLogs.size() == 1
-
-        and: "Alerts.general metrics should be populated"
-        def metrics = floorsPbsService.sendCollectedMetricsRequest()
-        assert metrics[ALERT_GENERAL] == 1
-    }
-
-=======
->>>>>>> 15af63d2
     private static int getSchemaSize(BidRequest bidRequest) {
         bidRequest?.ext?.prebid?.floors?.data?.modelGroups[0].schema.fields.size()
     }
