package org.prebid.server.functional.tests

import org.prebid.server.functional.model.bidder.Generic
import org.prebid.server.functional.model.db.StoredRequest
import org.prebid.server.functional.model.request.amp.AmpRequest
import org.prebid.server.functional.model.request.auction.BidRequest
import org.prebid.server.functional.model.request.auction.BidderConfig
import org.prebid.server.functional.model.request.auction.BidderConfigOrtb
import org.prebid.server.functional.model.request.auction.Data
import org.prebid.server.functional.model.request.auction.ExtPrebidBidderConfig
import org.prebid.server.functional.model.request.auction.ExtRequestPrebidData
import org.prebid.server.functional.model.request.auction.Geo
import org.prebid.server.functional.model.request.auction.ImpExtContext
import org.prebid.server.functional.model.request.auction.ImpExtContextData
import org.prebid.server.functional.model.request.auction.ImpExtContextDataAdServer
import org.prebid.server.functional.model.request.auction.Publisher
import org.prebid.server.functional.model.request.auction.Site
import org.prebid.server.functional.model.request.auction.User
import org.prebid.server.functional.service.PrebidServerException
import org.prebid.server.functional.util.PBSUtils

import static io.netty.handler.codec.http.HttpResponseStatus.BAD_REQUEST
import static org.prebid.server.functional.model.bidder.BidderName.ALIAS
import static org.prebid.server.functional.model.bidder.BidderName.BOGUS
import static org.prebid.server.functional.model.bidder.BidderName.GENERIC
import static org.prebid.server.functional.model.bidder.BidderName.GENERIC_CAMEL_CASE
import static org.prebid.server.functional.model.request.auction.DistributionChannel.SITE

class AmpFpdSpec extends BaseSpec {

    def "PBS should pass all FPD field to bidder request when FPD present in request"() {
        given: "AMP request"
        def ampRequest = new AmpRequest(tagId: PBSUtils.randomString)

        and: "Stored request with FPD fields"
        def ampStoredRequest = BidRequest.getDefaultBidRequest(SITE).tap {
            site = Site.rootFPDSite
            user = User.rootFPDUser
        }

        and: "Save stored request in DB"
        def storedRequest = StoredRequest.getStoredRequest(ampRequest, ampStoredRequest)
        storedRequestDao.save(storedRequest)

        when: "PBS processes amp request"
        defaultPbsService.sendAmpRequest(ampRequest)

        then: "Bidder request should contain FPD field from the stored request"
        def bidderRequest = bidder.getBidderRequest(ampStoredRequest.id)
        verifyAll(bidderRequest) {
            ampStoredRequest.site.id == site.id
            ampStoredRequest.site.name == site.name
            ampStoredRequest.site.domain == site.domain
            ampStoredRequest.site.cat == site.cat
            ampStoredRequest.site.sectionCat == site.sectionCat
            ampStoredRequest.site.pageCat == site.pageCat
            ampStoredRequest.site.page == site.page
            ampStoredRequest.site.ref == site.ref
            ampStoredRequest.site.search == site.search
            ampStoredRequest.site.content.id == site.content.id
            ampStoredRequest.site.content.title == site.content.title
            ampStoredRequest.site.content.data[0].id == site.content.data[0].id
            ampStoredRequest.site.content.data[0].name == site.content.data[0].name
            ampStoredRequest.site.publisher.id == site.publisher.id
            ampStoredRequest.site.publisher.name == site.publisher.name
            ampStoredRequest.site.publisher.domain == site.publisher.domain
            ampStoredRequest.site.keywords == site.keywords
            ampStoredRequest.site.mobile == site.mobile
            ampStoredRequest.site.privacyPolicy == site.privacyPolicy
            ampStoredRequest.site.ext.data.language == site.ext.data.language

            ampStoredRequest.user.yob == user.yob
            ampStoredRequest.user.gender == user.gender
            ampStoredRequest.user.keywords == user.keywords
            ampStoredRequest.user.geo.zip == user.geo.zip
            ampStoredRequest.user.geo.country == user.geo.country
            ampStoredRequest.user.ext.data.keywords == user.ext.data.keywords
            ampStoredRequest.user.ext.data.buyerUid == user.ext.data.buyerUid
            ampStoredRequest.user.ext.data.buyerUids == user.ext.data.buyerUids
        }

        and: "Bidder request shouldn't contain imp[0].ext.rp"
        bidderRequest.each {
            verifyAll(it) {
                !imp[0].ext.rp
            }
        }
    }

    def "PBS should pass FPD user.data field to bidder request when data present in request"() {
        given: "AMP request"
        def ampRequest = new AmpRequest(tagId: PBSUtils.randomString)

        and: "Stored request with FPD fields"
        def ampStoredRequest = BidRequest.getDefaultBidRequest(SITE).tap {
            user = User.defaultUser.tap {
                data = [Data.defaultData]
            }
        }

        and: "Save stored request in DB"
        def storedRequest = StoredRequest.getStoredRequest(ampRequest, ampStoredRequest)
        storedRequestDao.save(storedRequest)

        when: "PBS processes amp request"
        defaultPbsService.sendAmpRequest(ampRequest)

        then: "Bidder request should contain FPD data field from the stored request"
        def bidderRequest = bidder.getBidderRequest(ampStoredRequest.id)
        assert bidderRequest.user.data.size() == 1
        assert ampStoredRequest.user.data[0].id == bidderRequest.user.data[0].id
        assert ampStoredRequest.user.data[0].name == bidderRequest.user.data[0].name
    }

    def "PBS should emit error when targeting field is invalid"() {
        given: "AMP request with invalid targeting"
        def invalidTargeting = "InvalidTargeting"
        def ampRequest = new AmpRequest(tagId: PBSUtils.randomString, targeting: invalidTargeting)

        and: "Stored request with FPD fields"
        def ampStoredRequest = BidRequest.getDefaultBidRequest(SITE)

        and: "Save stored request in DB"
        def storedRequest = StoredRequest.getStoredRequest(ampRequest, ampStoredRequest)
        storedRequestDao.save(storedRequest)

        when: "PBS processes amp request"
        defaultPbsService.sendAmpRequest(ampRequest)

        then: "Request should fail with an error"
        def exception = thrown(PrebidServerException)
        assert exception.statusCode == BAD_REQUEST.code()
        assert exception.responseBody.startsWith("Invalid request format: " +
                "Error reading targeting json Unrecognized token '$invalidTargeting': was expecting")
    }

    def "PBS shouldn't populate FPD field via targeting when targeting field is absent"() {
        given: "AMP request"
        def ampRequest = new AmpRequest(tagId: PBSUtils.randomString, targeting: null)

        and: "Stored request with FPD fields"
        def ampStoredRequest = BidRequest.getDefaultBidRequest(SITE).tap {
            site = new Site(page: PBSUtils.randomString)
            user = new User(keywords: PBSUtils.randomString)
        }

        and: "Save stored request in DB"
        def storedRequest = StoredRequest.getStoredRequest(ampRequest, ampStoredRequest)
        storedRequestDao.save(storedRequest)

        when: "PBS processes amp request"
        defaultPbsService.sendAmpRequest(ampRequest)

        then: "Bidder request should contain FPD field from the stored request"
        def bidderRequest = bidder.getBidderRequest(ampStoredRequest.id)
        assert ampStoredRequest.site.page == bidderRequest.site.page
        assert ampStoredRequest.site.keywords == bidderRequest.site.keywords
    }

    def "PBS should populate FPD via bidder config when config.ortb2 is present"() {
        given: "AMP request"
        def ampRequest = new AmpRequest(tagId: PBSUtils.randomString)

        and: "Stored request with FPD fields"
        def ampStoredRequest = BidRequest.getDefaultBidRequest(SITE).tap {
            site = new Site(page: PBSUtils.randomString)
            user = new User(keywords: PBSUtils.randomString)
            ext.prebid.bidderConfig = [new ExtPrebidBidderConfig(bidders: [GENERIC], config:
                    new BidderConfig(ortb2: new BidderConfigOrtb(site: Site.configFPDSite, user: User.configFPDUser)))]
        }

        and: "Stored request in DB"
        def storedRequest = StoredRequest.getStoredRequest(ampRequest, ampStoredRequest)
        storedRequestDao.save(storedRequest)

        when: "PBS processes amp request"
        defaultPbsService.sendAmpRequest(ampRequest)

        then: "Bidder request should contain FPD field from the stored request"
        def bidderRequest = bidder.getBidderRequest(ampStoredRequest.id)
        def ortb2 = ampStoredRequest.ext.prebid.bidderConfig[0].config.ortb2

        verifyAll(bidderRequest) {
            ortb2.site.name == site.name
            ortb2.site.domain == site.domain
            ortb2.site.cat == site.cat
            ortb2.site.sectionCat == site.sectionCat
            ortb2.site.pageCat == site.pageCat
            ortb2.site.page == site.page
            ortb2.site.ref == site.ref
            ortb2.site.search == site.search
            ortb2.site.keywords == site.keywords
            ortb2.site.ext.data.language == site.ext.data.language

            ortb2.user.yob == user.yob
            ortb2.user.gender == user.gender
            ortb2.user.keywords == user.keywords
            ortb2.user.ext.data.keywords == user.ext.data.keywords
            ortb2.user.ext.data.buyerUid == user.ext.data.buyerUid
            ortb2.user.ext.data.buyerUids == user.ext.data.buyerUids
        }

        and: "Bidder request shouldn't contain imp[0].ext.rp"
        bidderRequest.each {
            verifyAll(it) {
                !imp[0].ext.rp
            }
        }
    }

    def "PBS should override FPD site/user from bidder config when config.ortb2 is present"() {
        given: "AMP request"
        def ampRequest = new AmpRequest(tagId: PBSUtils.randomString)

        and: "Stored request with FPD fields"
        def ampStoredRequest = BidRequest.getDefaultBidRequest(SITE).tap {
            site = Site.rootFPDSite
            user = User.rootFPDUser
            ext.prebid.bidderConfig = [new ExtPrebidBidderConfig(bidders: [GENERIC],
                    config: new BidderConfig(ortb2: new BidderConfigOrtb(
                            site: new Site(domain: PBSUtils.randomString),
                            user: new User(keywords: PBSUtils.randomString))))]
        }

        and: "Stored request in DB"
        def storedRequest = StoredRequest.getStoredRequest(ampRequest, ampStoredRequest)
        storedRequestDao.save(storedRequest)

        when: "PBS processes amp request"
        defaultPbsService.sendAmpRequest(ampRequest)

        then: "Bidder request should contain FPD field from the stored request"
        def bidderRequest = bidder.getBidderRequest(ampStoredRequest.id)
        assert ampStoredRequest.ext.prebid.bidderConfig[0].config.ortb2.site.domain == bidderRequest.site.domain
        assert ampStoredRequest.ext.prebid.bidderConfig[0].config.ortb2.user.keywords == bidderRequest.user.keywords

        and: "Bidder request shouldn't contain bidder config"
        assert !bidderRequest.ext.prebid.bidderConfig
    }

    def "PBS should populate FPD from root when bidder was defined in prebid data"() {
        given: "AMP request"
        def ampRequest = new AmpRequest(tagId: PBSUtils.randomString)

        and: "Stored request"
        def ampStoredRequest = BidRequest.getDefaultBidRequest(SITE).tap {
            site = Site.rootFPDSite
            user = User.rootFPDUser
            imp[0].ext.prebid.bidder.alias = new Generic()
            ext.prebid.tap {
                aliases = [(ALIAS.value): GENERIC]
                data = new ExtRequestPrebidData(bidders: [ALIAS.value, GENERIC.value])
            }
        }

        and: "Stored request in DB"
        def storedRequest = StoredRequest.getStoredRequest(ampRequest, ampStoredRequest)
        storedRequestDao.save(storedRequest)

        when: "PBS processes amp request"
        defaultPbsService.sendAmpRequest(ampRequest)

        then: "Bidder request should contain FPD field from the stored request"
        def bidderRequest = bidder.getBidderRequests(ampStoredRequest.id)
        bidderRequest.each {
            verifyAll(it) {
                ampStoredRequest.site.id == site.id
                ampStoredRequest.site.name == site.name
                ampStoredRequest.site.domain == site.domain
                ampStoredRequest.site.cat == site.cat
                ampStoredRequest.site.sectionCat == site.sectionCat
                ampStoredRequest.site.pageCat == site.pageCat
                ampStoredRequest.site.page == site.page
                ampStoredRequest.site.ref == site.ref
                ampStoredRequest.site.search == site.search
                ampStoredRequest.site.content.id == site.content.id
                ampStoredRequest.site.content.title == site.content.title
                ampStoredRequest.site.content.data[0].id == site.content.data[0].id
                ampStoredRequest.site.content.data[0].name == site.content.data[0].name
                ampStoredRequest.site.publisher.id == site.publisher.id
                ampStoredRequest.site.publisher.name == site.publisher.name
                ampStoredRequest.site.publisher.domain == site.publisher.domain
                ampStoredRequest.site.keywords == site.keywords
                ampStoredRequest.site.mobile == site.mobile
                ampStoredRequest.site.privacyPolicy == site.privacyPolicy

                ampStoredRequest.user.yob == user.yob
                ampStoredRequest.user.gender == user.gender
                ampStoredRequest.user.keywords == user.keywords
                ampStoredRequest.user.geo.zip == user.geo.zip
                ampStoredRequest.user.geo.country == user.geo.country
                ampStoredRequest.user.ext.data.keywords == user.ext.data.keywords
                ampStoredRequest.user.ext.data.buyerUid == user.ext.data.buyerUid
                ampStoredRequest.user.ext.data.buyerUids == user.ext.data.buyerUids
            }
        }

        and: "Bidder request shouldn't contain imp[0].ext.rp"
        bidderRequest.each {
            verifyAll(it) {
                !imp[0].ext.rp
            }
        }
    }

    def "PBS shouldn't send certain FPD data when bidder was not defined in bidders section"() {
        given: "AMP request"
        def ampRequest = new AmpRequest(tagId: PBSUtils.randomString)

        and: "Stored request with FPD fields"
        def ampStoredRequest = BidRequest.getDefaultBidRequest(SITE).tap {
            site = Site.rootFPDSite
            user = User.rootFPDUser
            ext.prebid.data = new ExtRequestPrebidData(bidders: [BOGUS.value])
        }

        and: "Stored request in DB"
        def storedRequest = StoredRequest.getStoredRequest(ampRequest, ampStoredRequest)
        storedRequestDao.save(storedRequest)

        when: "PBS processes amp request"
        defaultPbsService.sendAmpRequest(ampRequest)

        then: "Bidder request shouldn't contain certain FPD field from the stored request"
        def bidderRequest = bidder.getBidderRequest(ampStoredRequest.id)
        verifyAll(bidderRequest) {
            !site.content.data
            !imp[0].ext.rp
            !user.ext
        }
    }

    def "PBS should send certain FPD data when allowed in bidder config and bidder was defined in bidders section"() {
        given: "AMP request"
        def ampRequest = new AmpRequest(tagId: PBSUtils.randomString)

        and: "Amp stored request with FPD data"
        def fpdSite = Site.rootFPDSite
        def fpdUser = User.rootFPDUser
        def ampStoredRequest = BidRequest.getDefaultBidRequest(SITE).tap {
            ext.prebid.tap {
                data = new ExtRequestPrebidData(bidders: [extRequestPrebidDataBidder])
                bidderConfig = [new ExtPrebidBidderConfig(bidders: [prebidBidderConfigBidder], config: new BidderConfig(
                        ortb2: new BidderConfigOrtb(site: fpdSite, user: fpdUser)))]
            }
        }

        and: "Stored request in DB"
        def storedRequest = StoredRequest.getStoredRequest(ampRequest, ampStoredRequest)
        storedRequestDao.save(storedRequest)

        when: "PBS processes amp request"
        defaultPbsService.sendAmpRequest(ampRequest)

        then: "Bidder request should contain certain FPD field from the stored request"
        def bidderRequest = bidder.getBidderRequest(ampStoredRequest.id)
        verifyAll(bidderRequest) {
<<<<<<< HEAD
            ortb2.site.name == site.name
            ortb2.site.domain == site.domain
            ortb2.site.cat == site.cat
            ortb2.site.sectionCat == site.sectionCat
            ortb2.site.pageCat == site.pageCat
            ortb2.site.page == site.page
            ortb2.site.ref == site.ref
            ortb2.site.search == site.search
            ortb2.site.keywords == site.keywords
            ortb2.site.ext.data.language == site.ext.data.language

            ortb2.user.yob == user.yob
            ortb2.user.gender == user.gender
            ortb2.user.keywords == user.keywords
            ortb2.user.ext.data.keywords == user.ext.data.keywords
            ortb2.user.ext.data.buyerUid == user.ext.data.buyerUid
            ortb2.user.ext.data.buyerUids == user.ext.data.buyerUids
=======
            it.site.name == fpdSite.name
            it.site.domain == fpdSite.domain
            it.site.cat == fpdSite.cat
            it.site.sectionCat == fpdSite.sectionCat
            it.site.pageCat == fpdSite.pageCat
            it.site.page == fpdSite.page
            it.site.ref == fpdSite.ref
            it.site.search == fpdSite.search
            it.site.keywords == fpdSite.keywords
            it.site.ext.data.language == fpdSite.ext.data.language

            it.user.yob == fpdUser.yob
            it.user.gender == fpdUser.gender
            it.user.keywords == fpdUser.keywords
            it.user.ext.data.keywords == fpdUser.ext.data.keywords
            it.user.ext.data.buyeruid == fpdUser.ext.data.buyeruid
            it.user.ext.data.buyeruids == fpdUser.ext.data.buyeruids
>>>>>>> 579de03c
        }

        and: "Bidder request shouldn't contain imp[0].ext.rp"
        bidderRequest.each {
            verifyAll(it) {
                !imp[0].ext.rp
            }
        }

        where:
        extRequestPrebidDataBidder | prebidBidderConfigBidder
        GENERIC.value              | GENERIC_CAMEL_CASE
        GENERIC_CAMEL_CASE.value   | GENERIC
    }

    def "PBS shouldn't send certain FPD data when allowed in bidder config and bidder was not defined in bidders section"() {
        given: "AMP request"
        def ampRequest = new AmpRequest(tagId: PBSUtils.randomString)

        def ampStoredRequest = BidRequest.getDefaultBidRequest(SITE).tap {
            ext.prebid.tap {
                data = new ExtRequestPrebidData(bidders: [BOGUS.value])
                bidderConfig = [new ExtPrebidBidderConfig(bidders: [GENERIC], config: new BidderConfig(
                        ortb2: new BidderConfigOrtb(site: Site.configFPDSite, user: User.configFPDUser)))]
            }
        }

        and: "Stored request in DB"
        def storedRequest = StoredRequest.getStoredRequest(ampRequest, ampStoredRequest)
        storedRequestDao.save(storedRequest)

        when: "PBS processes amp request"
        defaultPbsService.sendAmpRequest(ampRequest)

        then: "Bidder request shouldn't contain certain FPD field from the stored request"
        def bidderRequest = bidder.getBidderRequest(ampStoredRequest.id)

        verifyAll(bidderRequest) {
            !bidderRequest.imp[0].ext.rp
            !bidderRequest.site.ext.data
            !bidderRequest.user
        }
    }

    def "PBS should ignore any not FPD data value in bidderconfig.config when merging values"() {
        given: "AMP request"
        def ampRequest = new AmpRequest(tagId: PBSUtils.randomString)

        and: "Stored request"
        def fpdSite = Site.rootFPDSite
        def fpdUser = User.rootFPDUser
        def ampStoredRequest = BidRequest.getDefaultBidRequest(SITE).tap {
            site = fpdSite
            user = fpdUser
            ext.prebid.bidderConfig = [new ExtPrebidBidderConfig(bidders: [GENERIC], config: new BidderConfig(ortb2:
                    new BidderConfigOrtb(user: new User(geo: Geo.FPDGeo), site: new Site(publisher: new Publisher(name: PBSUtils.randomString)))))]
        }

        and: "Save stored request in DB"
        def storedRequest = StoredRequest.getStoredRequest(ampRequest, ampStoredRequest)
        storedRequestDao.save(storedRequest)

        when: "PBS processes amp request"
        defaultPbsService.sendAmpRequest(ampRequest)

        then: "Bidder request should contain FPD field from the stored request"
        def bidderRequest = bidder.getBidderRequest(ampStoredRequest.id)
        verifyAll(bidderRequest) {
            it.site.name == fpdSite.name
            it.site.domain == fpdSite.domain
            it.site.cat == fpdSite.cat
            it.site.sectionCat == fpdSite.sectionCat
            it.site.pageCat == fpdSite.pageCat
            it.site.page == fpdSite.page
            it.site.ref == fpdSite.ref
            it.site.search == fpdSite.search
            it.site.keywords == fpdSite.keywords
            it.site.ext.data.language == fpdSite.ext.data.language

            it.user.yob == fpdUser.yob
            it.user.gender == fpdUser.gender
            it.user.keywords == fpdUser.keywords
            it.user.ext.data.keywords == fpdUser.ext.data.keywords
            it.user.ext.data.buyeruid == fpdUser.ext.data.buyeruid
            it.user.ext.data.buyeruids == fpdUser.ext.data.buyeruids
        }

        and: "Should should ignore any non FPD data"
        verifyAll(bidderRequest) {
            !it.user.ext.data.geo
            !it.site.ext.data.publisher
        }
    }

    def "PBS shouldn't pass gam adSlot without leading slash dropped when adSlot specified"() {
        given: "AMP request"
        def ampRequest = AmpRequest.defaultAmpRequest

        and: "Stored request"
        def ampStoredRequest = BidRequest.getDefaultBidRequest(SITE).tap {
            imp[0].ext.tap {
                context = new ImpExtContext(data: new ImpExtContextData(adServer: new ImpExtContextDataAdServer(
                        name: PBSUtils.randomString,
                        adSlot: "/$PBSUtils.randomNumber/$PBSUtils.randomString/$PBSUtils.randomString"))
                )
            }
            ext.prebid.data = new ExtRequestPrebidData(bidders: [GENERIC.value])
        }

        and: "Save stored request in DB"
        def storedRequest = StoredRequest.getStoredRequest(ampRequest, ampStoredRequest)
        storedRequestDao.save(storedRequest)

        when: "PBS processes amp request"
        defaultPbsService.sendAmpRequest(ampRequest)

        then: "Bidder request shouldn't contain gpid and rp"
        def bidderRequest = bidder.getBidderRequest(ampStoredRequest.id)
        assert !bidderRequest.imp[0].ext.gpid
        assert !bidderRequest.imp[0].ext.rp
    }

    def "PBS should overwrite site page when in amp request present curl"() {
        given: "AMP request"
        def ampRequest = AmpRequest.defaultAmpRequest

        and: "Stored request"
        def ampStoredRequest = BidRequest.getDefaultBidRequest(SITE).tap {
            site = Site.rootFPDSite
        }

        and: "Save stored request in DB"
        def storedRequest = StoredRequest.getStoredRequest(ampRequest, ampStoredRequest)
        storedRequestDao.save(storedRequest)

        when: "PBS processes amp request"
        defaultPbsService.sendAmpRequest(ampRequest)

        then: "Bidder request should contain in site.page value from amp request body curl"
        def bidderRequest = bidder.getBidderRequest(ampStoredRequest.id)
        assert bidderRequest.site.page == ampRequest.curl
    }

    def "PBS should overwrite site publisher id when in amp request present account"() {
        given: "AMP request"
        def ampRequest = AmpRequest.defaultAmpRequest

        and: "Stored request"
        def ampStoredRequest = BidRequest.getDefaultBidRequest(SITE).tap {
            site = Site.rootFPDSite
        }

        and: "Save stored request in DB"
        def storedRequest = StoredRequest.getStoredRequest(ampRequest, ampStoredRequest)
        storedRequestDao.save(storedRequest)

        when: "PBS processes amp request"
        defaultPbsService.sendAmpRequest(ampRequest)

        then: "Bidder request should contain in site.publisher.id value from amp request body account"
        def bidderRequest = bidder.getBidderRequest(ampStoredRequest.id)
        assert bidderRequest.site.publisher.id == ampRequest.account
    }
}<|MERGE_RESOLUTION|>--- conflicted
+++ resolved
@@ -355,25 +355,6 @@
         then: "Bidder request should contain certain FPD field from the stored request"
         def bidderRequest = bidder.getBidderRequest(ampStoredRequest.id)
         verifyAll(bidderRequest) {
-<<<<<<< HEAD
-            ortb2.site.name == site.name
-            ortb2.site.domain == site.domain
-            ortb2.site.cat == site.cat
-            ortb2.site.sectionCat == site.sectionCat
-            ortb2.site.pageCat == site.pageCat
-            ortb2.site.page == site.page
-            ortb2.site.ref == site.ref
-            ortb2.site.search == site.search
-            ortb2.site.keywords == site.keywords
-            ortb2.site.ext.data.language == site.ext.data.language
-
-            ortb2.user.yob == user.yob
-            ortb2.user.gender == user.gender
-            ortb2.user.keywords == user.keywords
-            ortb2.user.ext.data.keywords == user.ext.data.keywords
-            ortb2.user.ext.data.buyerUid == user.ext.data.buyerUid
-            ortb2.user.ext.data.buyerUids == user.ext.data.buyerUids
-=======
             it.site.name == fpdSite.name
             it.site.domain == fpdSite.domain
             it.site.cat == fpdSite.cat
@@ -389,9 +370,8 @@
             it.user.gender == fpdUser.gender
             it.user.keywords == fpdUser.keywords
             it.user.ext.data.keywords == fpdUser.ext.data.keywords
-            it.user.ext.data.buyeruid == fpdUser.ext.data.buyeruid
-            it.user.ext.data.buyeruids == fpdUser.ext.data.buyeruids
->>>>>>> 579de03c
+            it.user.ext.data.buyerUid == fpdUser.ext.data.buyerUid
+            it.user.ext.data.buyerUids == fpdUser.ext.data.buyerUids
         }
 
         and: "Bidder request shouldn't contain imp[0].ext.rp"
@@ -475,8 +455,8 @@
             it.user.gender == fpdUser.gender
             it.user.keywords == fpdUser.keywords
             it.user.ext.data.keywords == fpdUser.ext.data.keywords
-            it.user.ext.data.buyeruid == fpdUser.ext.data.buyeruid
-            it.user.ext.data.buyeruids == fpdUser.ext.data.buyeruids
+            it.user.ext.data.buyerUid == fpdUser.ext.data.buyerUid
+            it.user.ext.data.buyerUids == fpdUser.ext.data.buyerUids
         }
 
         and: "Should should ignore any non FPD data"
