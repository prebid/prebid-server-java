package org.prebid.server.functional.tests

import org.prebid.server.functional.model.db.Account
import org.prebid.server.functional.model.request.auction.BidRequest
import org.prebid.server.functional.model.request.auction.PrebidStoredRequest
import org.prebid.server.functional.service.PrebidServerException
import org.prebid.server.functional.util.PBSUtils

import static org.prebid.server.functional.model.AccountStatus.INACTIVE
import static org.prebid.server.functional.util.SystemProperties.PBS_VERSION

class AuctionSpec extends BaseSpec {

<<<<<<< HEAD
    private static final String PBS_VERSION_HEADER = "pbs-java/$PBS_VERSION"

    @Shared
    PrebidServerService prebidServerService = pbsServiceFactory.getService(["auction.max-timeout-ms"    : MAX_TIMEOUT as String])

=======
>>>>>>> ec624342
    def "PBS should return version in response header for auction request for #description"() {

        when: "PBS processes auction request"
        def response = defaultPbsService.sendAuctionRequestRaw(bidRequest)

        then: "Response header should contain PBS version"
        assert response.headers["x-prebid"] == "pbs-java/$PBS_VERSION"

        where:
        bidRequest                   || description
        BidRequest.defaultBidRequest || "valid bid request"
        new BidRequest()             || "invalid bid request"
    }

<<<<<<< HEAD
    def "PBS should apply timeout from stored request when it's not specified in the auction request"() {
        given: "Default basic BidRequest with generic bidder"
        def bidRequest = BidRequest.defaultBidRequest.tap {
            tmax = null
            ext.prebid.storedRequest = new PrebidStoredRequest(id: PBSUtils.randomNumber)
        }

        and: "Default stored request with timeout"
        def timeout = getRandomTimeout()
        def storedRequestModel = BidRequest.defaultStoredRequest.tap {
            tmax = timeout
        }

        and: "Save storedRequest into DB"
        def storedRequest = StoredRequest.getStoredRequest(bidRequest, storedRequestModel)
        storedRequestDao.save(storedRequest)

        when: "PBS processes auction request"
        prebidServerService.sendAuctionRequest(bidRequest)

        then: "Bidder request should contain timeout from the stored request"
        def bidderRequest = bidder.getBidderRequest(bidRequest.id)
        assert bidderRequest.tmax == timeout as Long
    }

    def "PBS should prefer timeout from the auction request"() {
        given: "Default basic BidRequest with generic bidder"
        def timeout = getRandomTimeout()
        def bidRequest = BidRequest.defaultBidRequest.tap {
            tmax = timeout
            ext.prebid.storedRequest = new PrebidStoredRequest(id: PBSUtils.randomNumber)
        }

        and: "Default stored request"
        def storedRequestModel = BidRequest.defaultStoredRequest.tap {
            it.tmax = tmaxStoredRequest
        }

        and: "Save storedRequest into DB"
        def storedRequest = StoredRequest.getStoredRequest(bidRequest, storedRequestModel)
        storedRequestDao.save(storedRequest)

        when: "PBS processes auction request"
        prebidServerService.sendAuctionRequest(bidRequest)

        then: "Bidder request should contain timeout from the request"
        def bidderRequest = bidder.getBidderRequest(bidRequest.id)
        assert bidderRequest.tmax == timeout as Long

        where:
        tmaxStoredRequest << [null, getRandomTimeout()]
    }

    def "PBS should honor max timeout from the settings for auction request"() {
        given: "Default basic BidRequest with generic bidder"
        def bidRequest = BidRequest.defaultBidRequest.tap {
            tmax = auctionRequestTimeout
            ext.prebid.storedRequest = new PrebidStoredRequest(id: PBSUtils.randomNumber)
        }

        and: "Default stored request"
        def storedRequest = BidRequest.defaultStoredRequest.tap {
            it.tmax = storedRequestTimeout
        }

        and: "Save storedRequest into DB"
        def storedRequestModel = StoredRequest.getStoredRequest(bidRequest, storedRequest)
        storedRequestDao.save(storedRequestModel)

        when: "PBS processes auction request"
        prebidServerService.sendAuctionRequest(bidRequest)

        then: "Bidder request timeout should correspond to the maximum from the settings"
        def bidderRequest = bidder.getBidderRequest(bidRequest.id)
        assert bidderRequest.tmax == MAX_TIMEOUT as Long

        where:
        auctionRequestTimeout || storedRequestTimeout
        MAX_TIMEOUT + 1       || null
        null                  || MAX_TIMEOUT + 1
        MAX_TIMEOUT + 1       || MAX_TIMEOUT + 1
    }

    def "PBS should honor max timeout for auction request"() {
        given: "Default basic BidRequest without timeout"
        def bidRequest = BidRequest.defaultBidRequest.tap {
            tmax = null
            ext.prebid.storedRequest = new PrebidStoredRequest(id: PBSUtils.randomNumber)
        }

        and: "Default stored request without timeout"
        def storedRequest = BidRequest.defaultStoredRequest.tap {
            it.tmax = null
        }

        and: "Save storedRequest into DB"
        def storedRequestModel = StoredRequest.getStoredRequest(bidRequest, storedRequest)
        storedRequestDao.save(storedRequestModel)

        when: "PBS processes auction request"
        prebidServerService.sendAuctionRequest(bidRequest)

        then: "Bidder request timeout should correspond to the maximum from the settings"
        def bidderRequest = bidder.getBidderRequest(bidRequest.id)
        assert bidderRequest.tmax == MAX_TIMEOUT as Long
    }

    def "PBS should take data by priority when request, stored request, default request are defined"() {
        given: "Default request with timeout"
        def defaultRequestModel = new BidRequest(tmax: defaultRequestTmax)
        def defaultRequest = PBSUtils.createJsonFile(defaultRequestModel)

        and: "Pbs config with default request"
        def pbsContainer = new PrebidServerContainer(
                ["default-request.file.path" : APP_WORKDIR + defaultRequest.fileName,
                 "auction.max-timeout-ms"    : MAX_TIMEOUT as String]).tap {
            withCopyFileToContainer(MountableFile.forHostPath(defaultRequest), APP_WORKDIR) }
        pbsContainer.start()
        def pbsService = new PrebidServerService(pbsContainer)

        and: "Default basic BidRequest with timeout"
        def bidRequest = BidRequest.defaultBidRequest.tap {
            tmax = requestTmax
            ext.prebid.storedRequest = new PrebidStoredRequest(id: PBSUtils.randomNumber)
        }

        and: "Default stored request with timeout"
        def storedRequestModel = BidRequest.defaultStoredRequest.tap {
            tmax = storedRequestTmax as Long
        }

        and: "Save storedRequest into DB"
        def storedRequest = StoredRequest.getStoredRequest(bidRequest, storedRequestModel)
        storedRequestDao.save(storedRequest)

        when: "PBS processes auction request"
        def response = pbsService.sendAuctionRequest(bidRequest)

        then: "Response should not contain error"
        assert !response.ext?.errors
        assert !response.ext?.warnings

        then: "Bidder request should contain correct tmax"
        def bidderRequest = bidder.getBidderRequest(bidRequest.id)
        assert bidderRequest.tmax == MAX_TIMEOUT as Long

        cleanup: "Stop container with default request"
        pbsContainer.stop()

        where:
        requestTmax     | storedRequestTmax  | defaultRequestTmax
        MAX_TIMEOUT     | getRandomTimeout() | getRandomTimeout()
        null            | MAX_TIMEOUT        | getRandomTimeout()
        null            | null               | MAX_TIMEOUT
    }

=======
>>>>>>> ec624342
    def "PBS should update account.<account-id>.requests.rejected.invalid-account metric when account is inactive"() {
        given: "Default basic BidRequest with generic bidder"
        def bidRequest = BidRequest.defaultBidRequest

        and: "Account in the DB"
        def accountId = bidRequest.site.publisher.id
        def account = new Account(uuid: accountId, status: INACTIVE)
        accountDao.save(account)

        when: "PBS processes auction request"
        defaultPbsService.sendAuctionRequest(bidRequest)

        then: "Request should fail with error"
        def exception = thrown(PrebidServerException)
        assert exception.statusCode == 401
        assert exception.responseBody == "Account ${accountId} is inactive"

        and: "account.<account-id>.requests.rejected.invalid-account metric should be updated"
        def metrics = defaultPbsService.sendCollectedMetricsRequest()
        assert metrics["account.${accountId}.requests.rejected.invalid-account" as String] == 1
    }

    def "PBS should update account.<account-id>.requests.rejected.#metricName metric when stored request is invalid"() {
        given: "Bid request with no stored request id"
        def noIdStoredRequest = new PrebidStoredRequest(id: null)
        def bidRequest = BidRequest.defaultBidRequest.tap {
            updateBidRequestClosure(it, noIdStoredRequest)
        }

        and: "Initial metric count is taken"
        def accountId = bidRequest.site.publisher.id
        def fullMetricName = "account.${accountId}.requests.rejected.$metricName" as String
        def initialMetricCount = getCurrentMetricValue(fullMetricName)

        when: "Requesting PBS auction"
        defaultPbsService.sendAuctionRequest(bidRequest)

        then: "Request fails with an stored request id is not found error"
        def exception = thrown(PrebidServerException)
        assert exception.statusCode == 400
        assert exception.responseBody ==
                "Invalid request format: Stored request processing failed: Id is not found in storedRequest"

        and: "Metric count is updated"
        assert getCurrentMetricValue(fullMetricName) == initialMetricCount + 1

        where:
        metricName               | updateBidRequestClosure
        "invalid-stored-request" | { bidReq, storedReq -> bidReq.ext.prebid.storedRequest = storedReq }
        "invalid-stored-impr"    | { bidReq, storedReq -> bidReq.imp[0].ext.prebid.storedRequest = storedReq }
    }

    def "PBS should copy imp level passThrough to bidresponse.seatbid[].bid[].ext.prebid.passThrough when the passThrough is present"() {
        given: "Default bid request with passThrough"
        def randomString = PBSUtils.randomString
        def passThrough = [(randomString): randomString]
        def bidRequest = BidRequest.defaultBidRequest.tap {
            imp[0].ext.prebid.passThrough = passThrough
        }

        when: "Requesting PBS auction"
        def response = defaultPbsService.sendAuctionRequest(bidRequest)

        then: "BidResponse should contain the same passThrough as on request"
        assert response.seatbid.first().bid.first().ext.prebid.passThrough == passThrough
    }

    def "PBS should copy global level passThrough object to bidresponse.ext.prebid.passThrough when passThrough is present"() {
        given: "Default bid request with passThrough"
        def randomString = PBSUtils.randomString
        def passThrough = [(randomString): randomString]
        def bidRequest = BidRequest.defaultBidRequest.tap {
            ext.prebid.passThrough = passThrough
        }

        when: "Requesting PBS auction"
        defaultPbsService.sendAuctionRequest(bidRequest)

        then: "BidResponse should contain the same passThrough as on request"
        def bidderRequest = bidder.getBidderRequest(bidRequest.id)
        assert bidderRequest.ext.prebid.passThrough == passThrough
    }
}<|MERGE_RESOLUTION|>--- conflicted
+++ resolved
@@ -11,14 +11,6 @@
 
 class AuctionSpec extends BaseSpec {
 
-<<<<<<< HEAD
-    private static final String PBS_VERSION_HEADER = "pbs-java/$PBS_VERSION"
-
-    @Shared
-    PrebidServerService prebidServerService = pbsServiceFactory.getService(["auction.max-timeout-ms"    : MAX_TIMEOUT as String])
-
-=======
->>>>>>> ec624342
     def "PBS should return version in response header for auction request for #description"() {
 
         when: "PBS processes auction request"
@@ -33,165 +25,6 @@
         new BidRequest()             || "invalid bid request"
     }
 
-<<<<<<< HEAD
-    def "PBS should apply timeout from stored request when it's not specified in the auction request"() {
-        given: "Default basic BidRequest with generic bidder"
-        def bidRequest = BidRequest.defaultBidRequest.tap {
-            tmax = null
-            ext.prebid.storedRequest = new PrebidStoredRequest(id: PBSUtils.randomNumber)
-        }
-
-        and: "Default stored request with timeout"
-        def timeout = getRandomTimeout()
-        def storedRequestModel = BidRequest.defaultStoredRequest.tap {
-            tmax = timeout
-        }
-
-        and: "Save storedRequest into DB"
-        def storedRequest = StoredRequest.getStoredRequest(bidRequest, storedRequestModel)
-        storedRequestDao.save(storedRequest)
-
-        when: "PBS processes auction request"
-        prebidServerService.sendAuctionRequest(bidRequest)
-
-        then: "Bidder request should contain timeout from the stored request"
-        def bidderRequest = bidder.getBidderRequest(bidRequest.id)
-        assert bidderRequest.tmax == timeout as Long
-    }
-
-    def "PBS should prefer timeout from the auction request"() {
-        given: "Default basic BidRequest with generic bidder"
-        def timeout = getRandomTimeout()
-        def bidRequest = BidRequest.defaultBidRequest.tap {
-            tmax = timeout
-            ext.prebid.storedRequest = new PrebidStoredRequest(id: PBSUtils.randomNumber)
-        }
-
-        and: "Default stored request"
-        def storedRequestModel = BidRequest.defaultStoredRequest.tap {
-            it.tmax = tmaxStoredRequest
-        }
-
-        and: "Save storedRequest into DB"
-        def storedRequest = StoredRequest.getStoredRequest(bidRequest, storedRequestModel)
-        storedRequestDao.save(storedRequest)
-
-        when: "PBS processes auction request"
-        prebidServerService.sendAuctionRequest(bidRequest)
-
-        then: "Bidder request should contain timeout from the request"
-        def bidderRequest = bidder.getBidderRequest(bidRequest.id)
-        assert bidderRequest.tmax == timeout as Long
-
-        where:
-        tmaxStoredRequest << [null, getRandomTimeout()]
-    }
-
-    def "PBS should honor max timeout from the settings for auction request"() {
-        given: "Default basic BidRequest with generic bidder"
-        def bidRequest = BidRequest.defaultBidRequest.tap {
-            tmax = auctionRequestTimeout
-            ext.prebid.storedRequest = new PrebidStoredRequest(id: PBSUtils.randomNumber)
-        }
-
-        and: "Default stored request"
-        def storedRequest = BidRequest.defaultStoredRequest.tap {
-            it.tmax = storedRequestTimeout
-        }
-
-        and: "Save storedRequest into DB"
-        def storedRequestModel = StoredRequest.getStoredRequest(bidRequest, storedRequest)
-        storedRequestDao.save(storedRequestModel)
-
-        when: "PBS processes auction request"
-        prebidServerService.sendAuctionRequest(bidRequest)
-
-        then: "Bidder request timeout should correspond to the maximum from the settings"
-        def bidderRequest = bidder.getBidderRequest(bidRequest.id)
-        assert bidderRequest.tmax == MAX_TIMEOUT as Long
-
-        where:
-        auctionRequestTimeout || storedRequestTimeout
-        MAX_TIMEOUT + 1       || null
-        null                  || MAX_TIMEOUT + 1
-        MAX_TIMEOUT + 1       || MAX_TIMEOUT + 1
-    }
-
-    def "PBS should honor max timeout for auction request"() {
-        given: "Default basic BidRequest without timeout"
-        def bidRequest = BidRequest.defaultBidRequest.tap {
-            tmax = null
-            ext.prebid.storedRequest = new PrebidStoredRequest(id: PBSUtils.randomNumber)
-        }
-
-        and: "Default stored request without timeout"
-        def storedRequest = BidRequest.defaultStoredRequest.tap {
-            it.tmax = null
-        }
-
-        and: "Save storedRequest into DB"
-        def storedRequestModel = StoredRequest.getStoredRequest(bidRequest, storedRequest)
-        storedRequestDao.save(storedRequestModel)
-
-        when: "PBS processes auction request"
-        prebidServerService.sendAuctionRequest(bidRequest)
-
-        then: "Bidder request timeout should correspond to the maximum from the settings"
-        def bidderRequest = bidder.getBidderRequest(bidRequest.id)
-        assert bidderRequest.tmax == MAX_TIMEOUT as Long
-    }
-
-    def "PBS should take data by priority when request, stored request, default request are defined"() {
-        given: "Default request with timeout"
-        def defaultRequestModel = new BidRequest(tmax: defaultRequestTmax)
-        def defaultRequest = PBSUtils.createJsonFile(defaultRequestModel)
-
-        and: "Pbs config with default request"
-        def pbsContainer = new PrebidServerContainer(
-                ["default-request.file.path" : APP_WORKDIR + defaultRequest.fileName,
-                 "auction.max-timeout-ms"    : MAX_TIMEOUT as String]).tap {
-            withCopyFileToContainer(MountableFile.forHostPath(defaultRequest), APP_WORKDIR) }
-        pbsContainer.start()
-        def pbsService = new PrebidServerService(pbsContainer)
-
-        and: "Default basic BidRequest with timeout"
-        def bidRequest = BidRequest.defaultBidRequest.tap {
-            tmax = requestTmax
-            ext.prebid.storedRequest = new PrebidStoredRequest(id: PBSUtils.randomNumber)
-        }
-
-        and: "Default stored request with timeout"
-        def storedRequestModel = BidRequest.defaultStoredRequest.tap {
-            tmax = storedRequestTmax as Long
-        }
-
-        and: "Save storedRequest into DB"
-        def storedRequest = StoredRequest.getStoredRequest(bidRequest, storedRequestModel)
-        storedRequestDao.save(storedRequest)
-
-        when: "PBS processes auction request"
-        def response = pbsService.sendAuctionRequest(bidRequest)
-
-        then: "Response should not contain error"
-        assert !response.ext?.errors
-        assert !response.ext?.warnings
-
-        then: "Bidder request should contain correct tmax"
-        def bidderRequest = bidder.getBidderRequest(bidRequest.id)
-        assert bidderRequest.tmax == MAX_TIMEOUT as Long
-
-        cleanup: "Stop container with default request"
-        pbsContainer.stop()
-
-        where:
-        requestTmax     | storedRequestTmax  | defaultRequestTmax
-        MAX_TIMEOUT     | getRandomTimeout() | getRandomTimeout()
-        null            | MAX_TIMEOUT        | getRandomTimeout()
-        null            | null               | MAX_TIMEOUT
-    }
-
-=======
->>>>>>> ec624342
     def "PBS should update account.<account-id>.requests.rejected.invalid-account metric when account is inactive"() {
         given: "Default basic BidRequest with generic bidder"
         def bidRequest = BidRequest.defaultBidRequest
