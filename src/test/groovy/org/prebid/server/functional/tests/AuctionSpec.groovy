--- conflicted
+++ resolved
@@ -15,16 +15,11 @@
 import spock.lang.Shared
 
 import static org.prebid.server.functional.model.AccountStatus.INACTIVE
-<<<<<<< HEAD
 import static org.prebid.server.functional.model.bidder.BidderName.GENERIC
-import static org.prebid.server.functional.model.request.auction.DistributionChannel.APP
-import static org.prebid.server.functional.model.request.auction.DistributionChannel.SITE
-=======
 import static org.prebid.server.functional.model.bidder.BidderName.APPNEXUS
 import static org.prebid.server.functional.model.bidder.BidderName.GENERIC
 import static org.prebid.server.functional.model.response.cookiesync.UserSyncInfo.Type.REDIRECT
 import static org.prebid.server.functional.testcontainers.Dependencies.networkServiceContainer
->>>>>>> a7cb5faa
 import static org.prebid.server.functional.util.SystemProperties.PBS_VERSION
 
 class AuctionSpec extends BaseSpec {
@@ -137,24 +132,6 @@
         assert bidderRequest.ext.prebid.passThrough == passThrough
     }
 
-<<<<<<< HEAD
-    def "PBS should move and not populate certain fields when debug enabled"() {
-        given: "Default bid request with aliases"
-        def bidRequest = BidRequest.defaultBidRequest.tap {
-            ext.prebid.aliases = [(PBSUtils.randomString):GENERIC]
-        }
-
-        when: "Requesting PBS auction"
-        defaultPbsService.sendAuctionRequest(bidRequest)
-
-        then: "BidderRequest should contain endpoint in ext.prebid.server.endpoint instead of ext.prebid.pbs.endpoint"
-        def bidderRequest = bidder.getBidderRequest(bidRequest.id)
-        assert bidderRequest?.ext?.prebid?.server?.endpoint == "/openrtb2/auction"
-        assert !bidderRequest?.ext?.prebid?.pbs?.endpoint
-
-        and: "BidderRequest shouldn't populate fields"
-        assert !bidderRequest.ext.prebid.aliases
-=======
     def "PBS should populate bidder request buyeruid from buyeruids when buyeruids with appropriate bidder present in request"() {
         given: "Bid request with buyeruids"
         def buyeruid = PBSUtils.randomString
@@ -315,6 +292,23 @@
         then: "Bidder request shouldn't contain buyeruid from cookieName"
         def bidderRequest = bidder.getBidderRequest(bidRequest.id)
         assert !bidderRequest.user
->>>>>>> a7cb5faa
+    }
+
+    def "PBS should move and not populate certain fields when debug enabled"() {
+        given: "Default bid request with aliases"
+        def bidRequest = BidRequest.defaultBidRequest.tap {
+            ext.prebid.aliases = [(PBSUtils.randomString):GENERIC]
+        }
+
+        when: "Requesting PBS auction"
+        defaultPbsService.sendAuctionRequest(bidRequest)
+
+        then: "BidderRequest should contain endpoint in ext.prebid.server.endpoint instead of ext.prebid.pbs.endpoint"
+        def bidderRequest = bidder.getBidderRequest(bidRequest.id)
+        assert bidderRequest?.ext?.prebid?.server?.endpoint == "/openrtb2/auction"
+        assert !bidderRequest?.ext?.prebid?.pbs?.endpoint
+
+        and: "BidderRequest shouldn't populate fields"
+        assert !bidderRequest.ext.prebid.aliases
     }
 }