--- conflicted
+++ resolved
@@ -408,8 +408,6 @@
         allow << [false, true]
     }
 
-<<<<<<< HEAD
-=======
     def "PBS auction should log info about activity in response when ext.prebid.trace=verbose and skipRate=#skipRate"() {
         given: "Default bid request"
         def accountId = PBSUtils.randomNumber as String
@@ -677,7 +675,6 @@
         assert genericBidderRequest.user.eids[0].source == bidRequest.user.eids[0].source
     }
 
->>>>>>> 6363e1de
     private static List<ActivityInfrastructure> getActivityByName(List<ActivityInfrastructure> activityInfrastructures,
                                                                   ActivityType activity) {
         def firstIndex = activityInfrastructures.findLastIndexOf { it -> it.activity == activity }
