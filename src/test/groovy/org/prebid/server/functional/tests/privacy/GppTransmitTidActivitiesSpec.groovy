--- conflicted
+++ resolved
@@ -55,19 +55,14 @@
 
         and: "Metrics processed across activities should be updated"
         def metrics = activityPbsService.sendCollectedMetricsRequest()
-<<<<<<< HEAD
         assert metrics[PROCESSED_ACTIVITY_RULES_COUNT.getValue(bidRequest, TRANSMIT_TID)] == 1
         assert metrics[ACCOUNT_PROCESSED_RULES_COUNT.getValue(bidRequest, TRANSMIT_TID)] == 1
-=======
-        assert metrics[ACTIVITY_RULES_PROCESSED_COUNT] == 1
-        assert metrics[ACTIVITY_PROCESSED_RULES_FOR_ACCOUNT.formatted(accountId)] == 1
 
         where: "Activities fields name in different case"
         activities << [AllowActivities.getDefaultAllowActivities(TRANSMIT_TID, Activity.defaultActivity),
                        new AllowActivities().tap { transmitTidKebabCase = Activity.defaultActivity },
                        new AllowActivities().tap { transmitTidSnakeCase = Activity.defaultActivity },
         ]
->>>>>>> a82a1236
     }
 
     def "PBS auction should generate id for bidRequest.(source/imp[0].ext).tid when ext.prebid.createTids=true and transmit activity"() {
