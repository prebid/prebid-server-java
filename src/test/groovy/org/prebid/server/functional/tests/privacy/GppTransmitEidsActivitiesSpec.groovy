package org.prebid.server.functional.tests.privacy

import org.prebid.server.functional.model.config.AccountGppConfig
import org.prebid.server.functional.model.config.ActivityConfig
import org.prebid.server.functional.model.config.EqualityValueRule
import org.prebid.server.functional.model.config.GppModuleConfig
import org.prebid.server.functional.model.config.InequalityValueRule
import org.prebid.server.functional.model.config.LogicalRestrictedRule
import org.prebid.server.functional.model.db.StoredRequest
import org.prebid.server.functional.model.request.amp.AmpRequest
import org.prebid.server.functional.model.request.auction.Activity
import org.prebid.server.functional.model.request.auction.ActivityRule
import org.prebid.server.functional.model.request.auction.AllowActivities
import org.prebid.server.functional.model.request.auction.Condition
import org.prebid.server.functional.model.request.auction.Device
import org.prebid.server.functional.model.request.auction.Geo
import org.prebid.server.functional.service.PrebidServerException
import org.prebid.server.functional.util.PBSUtils
import org.prebid.server.functional.util.privacy.gpp.UsCaV1Consent
import org.prebid.server.functional.util.privacy.gpp.UsCoV1Consent
import org.prebid.server.functional.util.privacy.gpp.UsCtV1Consent
import org.prebid.server.functional.util.privacy.gpp.UsNatV1Consent
import org.prebid.server.functional.util.privacy.gpp.UsUtV1Consent
import org.prebid.server.functional.util.privacy.gpp.UsVaV1Consent
import org.prebid.server.functional.util.privacy.gpp.data.UsCaliforniaSensitiveData
import org.prebid.server.functional.util.privacy.gpp.data.UsNationalSensitiveData
import org.prebid.server.functional.util.privacy.gpp.data.UsUtahSensitiveData

import java.time.Instant

import static io.netty.handler.codec.http.HttpResponseStatus.BAD_REQUEST
import static io.netty.handler.codec.http.HttpResponseStatus.UNAUTHORIZED
import static org.prebid.server.functional.model.config.DataActivity.CONSENT
import static org.prebid.server.functional.model.config.DataActivity.NOTICE_NOT_PROVIDED
import static org.prebid.server.functional.model.config.DataActivity.NOTICE_PROVIDED
import static org.prebid.server.functional.model.config.DataActivity.NOT_APPLICABLE
import static org.prebid.server.functional.model.config.DataActivity.NO_CONSENT
import static org.prebid.server.functional.model.config.LogicalRestrictedRule.LogicalOperation.AND
import static org.prebid.server.functional.model.config.LogicalRestrictedRule.LogicalOperation.OR
import static org.prebid.server.functional.model.config.UsNationalPrivacySection.CHILD_CONSENTS_BELOW_13
import static org.prebid.server.functional.model.config.UsNationalPrivacySection.CHILD_CONSENTS_FROM_13_TO_16
import static org.prebid.server.functional.model.config.UsNationalPrivacySection.GPC
import static org.prebid.server.functional.model.config.UsNationalPrivacySection.PERSONAL_DATA_CONSENTS
import static org.prebid.server.functional.model.config.UsNationalPrivacySection.SENSITIVE_DATA_ACCOUNT_INFO
import static org.prebid.server.functional.model.config.UsNationalPrivacySection.SENSITIVE_DATA_BIOMETRIC_ID
import static org.prebid.server.functional.model.config.UsNationalPrivacySection.SENSITIVE_DATA_CITIZENSHIP_STATUS
import static org.prebid.server.functional.model.config.UsNationalPrivacySection.SENSITIVE_DATA_COMMUNICATION_CONTENTS
import static org.prebid.server.functional.model.config.UsNationalPrivacySection.SENSITIVE_DATA_GENETIC_ID
import static org.prebid.server.functional.model.config.UsNationalPrivacySection.SENSITIVE_DATA_GEOLOCATION
import static org.prebid.server.functional.model.config.UsNationalPrivacySection.SENSITIVE_DATA_HEALTH_INFO
import static org.prebid.server.functional.model.config.UsNationalPrivacySection.SENSITIVE_DATA_ID_NUMBERS
import static org.prebid.server.functional.model.config.UsNationalPrivacySection.SENSITIVE_DATA_ORIENTATION
import static org.prebid.server.functional.model.config.UsNationalPrivacySection.SENSITIVE_DATA_RACIAL_ETHNIC_ORIGIN
import static org.prebid.server.functional.model.config.UsNationalPrivacySection.SENSITIVE_DATA_RELIGIOUS_BELIEFS
import static org.prebid.server.functional.model.config.UsNationalPrivacySection.SHARING_NOTICE
import static org.prebid.server.functional.model.pricefloors.Country.CAN
import static org.prebid.server.functional.model.pricefloors.Country.USA
import static org.prebid.server.functional.model.privacy.Metric.TEMPLATE_ACCOUNT_DISALLOWED_COUNT
import static org.prebid.server.functional.model.privacy.Metric.ACCOUNT_PROCESSED_RULES_COUNT
import static org.prebid.server.functional.model.privacy.Metric.TEMPLATE_ADAPTER_DISALLOWED_COUNT
import static org.prebid.server.functional.model.privacy.Metric.ALERT_GENERAL
import static org.prebid.server.functional.model.privacy.Metric.PROCESSED_ACTIVITY_RULES_COUNT
import static org.prebid.server.functional.model.privacy.Metric.TEMPLATE_REQUEST_DISALLOWED_COUNT
import static org.prebid.server.functional.model.request.GppSectionId.USP_V1
import static org.prebid.server.functional.model.request.GppSectionId.US_CA_V1
import static org.prebid.server.functional.model.request.GppSectionId.US_CO_V1
import static org.prebid.server.functional.model.request.GppSectionId.US_CT_V1
import static org.prebid.server.functional.model.request.GppSectionId.US_NAT_V1
import static org.prebid.server.functional.model.request.GppSectionId.US_UT_V1
import static org.prebid.server.functional.model.request.GppSectionId.US_VA_V1
import static org.prebid.server.functional.model.request.amp.ConsentType.GPP
import static org.prebid.server.functional.model.request.auction.ActivityType.TRANSMIT_EIDS
import static org.prebid.server.functional.model.request.auction.PrivacyModule.ALL
import static org.prebid.server.functional.model.request.auction.PrivacyModule.IAB_ALL
import static org.prebid.server.functional.model.request.auction.PrivacyModule.IAB_TFC_EU
import static org.prebid.server.functional.model.request.auction.PrivacyModule.IAB_US_CUSTOM_LOGIC
import static org.prebid.server.functional.model.request.auction.PrivacyModule.IAB_US_GENERAL
import static org.prebid.server.functional.model.request.auction.TraceLevel.VERBOSE
import static org.prebid.server.functional.util.privacy.model.State.ALABAMA
import static org.prebid.server.functional.util.privacy.model.State.ONTARIO

class GppTransmitEidsActivitiesSpec extends PrivacyBaseSpec {

    def "PBS auction call when transmit EIDS activities is allowing requests should leave EIDS fields in request and update proper metrics"() {
        given: "Default Generic BidRequests with EIDS fields and account id"
        def accountId = PBSUtils.randomNumber as String
        def bidRequest = getBidRequestWithPersonalData(accountId)

        and: "Flush metrics"
        flushMetrics(activityPbsService)

        and: "Save account config with allow activities into DB"
        def account = getAccountWithAllowActivitiesAndPrivacyModule(accountId, activities)
        accountDao.save(account)

        when: "PBS processes auction requests"
        activityPbsService.sendAuctionRequest(bidRequest)

        then: "Generic bidder request should have data in EIDS fields"
        def genericBidderRequest = bidder.getBidderRequest(bidRequest.id)
        assert genericBidderRequest.user.eids[0].source == bidRequest.user.eids[0].source

        and: "Metrics processed across activities should be updated"
        def metrics = activityPbsService.sendCollectedMetricsRequest()
<<<<<<< HEAD
        assert metrics[PROCESSED_ACTIVITY_RULES_COUNT.getValue(bidRequest, TRANSMIT_EIDS)] == 1
        assert metrics[ACCOUNT_PROCESSED_RULES_COUNT.getValue(bidRequest, TRANSMIT_EIDS)] == 1
=======
        assert metrics[ACTIVITY_RULES_PROCESSED_COUNT] == 1
        assert metrics[ACTIVITY_PROCESSED_RULES_FOR_ACCOUNT.formatted(accountId)] == 1

        where: "Activities fields name in different case"
        activities << [AllowActivities.getDefaultAllowActivities(TRANSMIT_EIDS, Activity.defaultActivity),
                       new AllowActivities().tap { transmitEidsKebabCase = Activity.defaultActivity },
                       new AllowActivities().tap { transmitEidsSnakeCase = Activity.defaultActivity },
        ]
>>>>>>> a82a1236
    }

    def "PBS auction call when transmit EIDS activities is rejecting requests should remove EIDS fields in request and update disallowed metrics"() {
        given: "Default Generic BidRequests with EIDS fields and account id"
        def accountId = PBSUtils.randomNumber as String
        def bidRequest = getBidRequestWithPersonalData(accountId)

        and: "Flush metrics"
        flushMetrics(activityPbsService)

        and: "Save account config with allow activities into DB"
        def account = getAccountWithAllowActivitiesAndPrivacyModule(accountId, activities)
        accountDao.save(account)

        when: "PBS processes auction requests"
        activityPbsService.sendAuctionRequest(bidRequest)

        then: "Generic bidder request should have empty EIDS fields"
        def genericBidderRequest = bidder.getBidderRequest(bidRequest.id)

        verifyAll {
            !genericBidderRequest.user.eids
            !genericBidderRequest.user?.ext?.eids
        }

        and: "Metrics for disallowed activities should be updated"
        def metrics = activityPbsService.sendCollectedMetricsRequest()
<<<<<<< HEAD
        assert metrics[TEMPLATE_REQUEST_DISALLOWED_COUNT.getValue(bidRequest, TRANSMIT_EIDS)] == 1
        assert metrics[TEMPLATE_ACCOUNT_DISALLOWED_COUNT.getValue(bidRequest, TRANSMIT_EIDS)] == 1
        assert metrics[TEMPLATE_ADAPTER_DISALLOWED_COUNT.getValue(bidRequest, TRANSMIT_EIDS)] == 1
=======
        assert metrics[DISALLOWED_COUNT_FOR_ACTIVITY_RULE] == 1
        assert metrics[DISALLOWED_COUNT_FOR_ACCOUNT.formatted(accountId)] == 1
        assert metrics[DISALLOWED_COUNT_FOR_GENERIC_ADAPTER] == 1

        where: "Activities fields name in different case"
        activities << [AllowActivities.getDefaultAllowActivities(TRANSMIT_EIDS, Activity.getDefaultActivity([ActivityRule.getDefaultActivityRule(Condition.baseCondition, false)])),
                       new AllowActivities().tap { transmitEidsSnakeCase = Activity.getDefaultActivity([ActivityRule.getDefaultActivityRule(Condition.baseCondition, false)]) },
                       new AllowActivities().tap { transmitEidsKebabCase = Activity.getDefaultActivity([ActivityRule.getDefaultActivityRule(Condition.baseCondition, false)]) },
        ]
>>>>>>> a82a1236
    }

    def "PBS auction call when default activity setting set to false should remove EIDS fields from request"() {
        given: "Default Generic BidRequests with EIDS fields and account id"
        def accountId = PBSUtils.randomNumber as String
        def bidRequest = getBidRequestWithPersonalData(accountId)

        and: "Allow activities setup"
        def activity = new Activity(defaultAction: false)
        def activities = AllowActivities.getDefaultAllowActivities(TRANSMIT_EIDS, activity)

        and: "Save account config with allow activities into DB"
        def account = getAccountWithAllowActivitiesAndPrivacyModule(accountId, activities)
        accountDao.save(account)

        when: "PBS processes auction requests"
        activityPbsService.sendAuctionRequest(bidRequest)

        then: "Generic bidder request should have empty EIDS fields"
        def genericBidderRequest = bidder.getBidderRequest(bidRequest.id)

        verifyAll {
            !genericBidderRequest.user.eids
            !genericBidderRequest.user?.ext?.eids
        }
    }

    def "PBS auction call when bidder allowed activities have empty condition type should skip this rule and emit an error"() {
        given: "Test start time"
        def startTime = Instant.now()

        and: "Default Generic BidRequests with EIDS fields and account id"
        def accountId = PBSUtils.randomNumber as String
        def bidRequest = getBidRequestWithPersonalData(accountId)

        and: "Activities set for transmit EIDS with bidder allowed without type"
        def activity = Activity.getDefaultActivity([ActivityRule.getDefaultActivityRule(conditions, isAllowed)])
        def activities = AllowActivities.getDefaultAllowActivities(TRANSMIT_EIDS, activity)

        and: "Save account config with allow activities into DB"
        def account = getAccountWithAllowActivitiesAndPrivacyModule(accountId, activities)
        accountDao.save(account)

        when: "PBS processes auction requests"
        activityPbsService.sendAuctionRequest(bidRequest)

        then: "Response should contain error"
        def logs = activityPbsService.getLogsByTime(startTime)
        assert getLogsByText(logs, "Activity configuration for account ${accountId} " +
                "contains conditional rule with empty array").size() == 1

        where:
        conditions                       | isAllowed
        new Condition(componentType: []) | true
        new Condition(componentType: []) | false
        new Condition(componentName: []) | true
        new Condition(componentName: []) | false
    }

    def "PBS auction call when first rule allowing in activities should leave EIDS fields in request"() {
        given: "Default Generic BidRequests with EIDS fields field and account id"
        def accountId = PBSUtils.randomNumber as String
        def bidRequest = getBidRequestWithPersonalData(accountId)

        and: "Activity rules with same priority"
        def allowActivity = new ActivityRule(condition: Condition.baseCondition, allow: true)
        def disallowActivity = new ActivityRule(condition: Condition.baseCondition, allow: false)

        and: "Activities set for bidder allowed by hierarchy structure"
        def activity = Activity.getDefaultActivity([allowActivity, disallowActivity])
        def activities = AllowActivities.getDefaultAllowActivities(TRANSMIT_EIDS, activity)

        and: "Save account config with allow activities into DB"
        def account = getAccountWithAllowActivitiesAndPrivacyModule(accountId, activities)
        accountDao.save(account)

        when: "PBS processes auction requests"
        activityPbsService.sendAuctionRequest(bidRequest)

        then: "Generic bidder request should have data in EIDS fields"
        def genericBidderRequest = bidder.getBidderRequest(bidRequest.id)
        assert genericBidderRequest.user.eids[0].source == bidRequest.user.eids[0].source
    }

    def "PBS auction call when first rule disallowing in activities should remove EIDS fields in request"() {
        given: "Default Generic BidRequests with EIDS fields and account id"
        def accountId = PBSUtils.randomNumber as String
        def bidRequest = getBidRequestWithPersonalData(accountId)

        and: "Activities set for actions with Generic bidder rejected by hierarchy setup"
        def disallowActivity = new ActivityRule(condition: Condition.baseCondition, allow: false)
        def allowActivity = new ActivityRule(condition: Condition.baseCondition, allow: true)

        and: "Activities set for bidder disallowing by hierarchy structure"
        def activity = Activity.getDefaultActivity([disallowActivity, allowActivity])
        def activities = AllowActivities.getDefaultAllowActivities(TRANSMIT_EIDS, activity)

        and: "Save account config with allow activities into DB"
        def account = getAccountWithAllowActivitiesAndPrivacyModule(accountId, activities)
        accountDao.save(account)

        when: "PBS processes auction requests"
        activityPbsService.sendAuctionRequest(bidRequest)

        then: "Generic bidder request should have empty EIDS fields"
        def genericBidderRequest = bidder.getBidderRequest(bidRequest.id)

        verifyAll {
            !genericBidderRequest.user.eids
            !genericBidderRequest.user?.ext?.eids
        }
    }

    def "PBS auction shouldn't allow rule when gppSid not intersect"() {
        given: "Default Generic BidRequests with EIDS fields and account id"
        def accountId = PBSUtils.randomNumber as String
        def bidRequest = getBidRequestWithPersonalData(accountId).tap {
            regs.gppSid = regsGppSid
        }

        and: "Setup condition"
        def condition = Condition.baseCondition.tap {
            it.componentType = null
            it.componentName = [PBSUtils.randomString]
            it.gppSid = conditionGppSid
        }

        and: "Activities set with bidder allowed"
        def activity = Activity.getDefaultActivity([ActivityRule.getDefaultActivityRule(condition, false)])
        def activities = AllowActivities.getDefaultAllowActivities(TRANSMIT_EIDS, activity)

        and: "Flush metrics"
        flushMetrics(activityPbsService)

        and: "Set up account for allow activities"
        def account = getAccountWithAllowActivitiesAndPrivacyModule(accountId, activities)
        accountDao.save(account)

        when: "PBS processes auction requests"
        activityPbsService.sendAuctionRequest(bidRequest)

        then: "Generic bidder request should have data in EIDS fields"
        def genericBidderRequest = bidder.getBidderRequest(bidRequest.id)
        assert genericBidderRequest.user.eids[0].source == bidRequest.user.eids[0].source

        and: "Metrics processed across activities should be updated"
        def metrics = activityPbsService.sendCollectedMetricsRequest()
        assert metrics[PROCESSED_ACTIVITY_RULES_COUNT.getValue(bidRequest, TRANSMIT_EIDS)] == 1
        assert metrics[ACCOUNT_PROCESSED_RULES_COUNT.getValue(bidRequest, TRANSMIT_EIDS)] == 1

        where:
        regsGppSid        | conditionGppSid
        null              | [USP_V1.intValue]
        [USP_V1.intValue] | null
    }

    def "PBS auction should allow rule when gppSid intersect"() {
        given: "Default Generic BidRequests with EIDS fields and account id"
        def accountId = PBSUtils.randomNumber as String
        def bidRequest = getBidRequestWithPersonalData(accountId).tap {
            regs.gppSid = [USP_V1.intValue]
        }

        and: "Setup condition"
        def condition = Condition.baseCondition.tap {
            it.componentType = null
            it.componentName = null
            it.gppSid = [USP_V1.intValue]
        }

        and: "Activities set with bidder allowed"
        def activity = Activity.getDefaultActivity([ActivityRule.getDefaultActivityRule(condition, false)])
        def activities = AllowActivities.getDefaultAllowActivities(TRANSMIT_EIDS, activity)

        and: "Flush metrics"
        flushMetrics(activityPbsService)

        and: "Set up account for allow activities"
        def account = getAccountWithAllowActivitiesAndPrivacyModule(accountId, activities)
        accountDao.save(account)

        when: "PBS processes auction requests"
        activityPbsService.sendAuctionRequest(bidRequest)

        then: "Generic bidder request should have empty EIDS fields"
        def genericBidderRequest = bidder.getBidderRequest(bidRequest.id)

        verifyAll {
            !genericBidderRequest.user.eids
            !genericBidderRequest.user?.ext?.eids
        }

        and: "Metrics for disallowed activities should be updated"
        def metrics = activityPbsService.sendCollectedMetricsRequest()
        assert metrics[TEMPLATE_REQUEST_DISALLOWED_COUNT.getValue(bidRequest, TRANSMIT_EIDS)] == 1
        assert metrics[TEMPLATE_ACCOUNT_DISALLOWED_COUNT.getValue(bidRequest, TRANSMIT_EIDS)] == 1
        assert metrics[TEMPLATE_ADAPTER_DISALLOWED_COUNT.getValue(bidRequest, TRANSMIT_EIDS)] == 1
    }

    def "PBS auction should process rule when device.geo doesn't intersection"() {
        given: "Generic bid request with account connection"
        def accountId = PBSUtils.randomNumber as String
        def bidRequest = getBidRequestWithPersonalData(accountId).tap {
            it.regs.gppSid = [USP_V1.intValue]
            it.device = new Device(geo: deviceGeo)
        }

        and: "Setup condition"
        def condition = Condition.baseCondition.tap {
            it.componentType = null
            it.componentName = [PBSUtils.randomString]
            it.gppSid = [USP_V1.intValue]
            it.geo = conditionGeo
        }

        and: "Setup activities"
        def activity = Activity.getDefaultActivity([ActivityRule.getDefaultActivityRule(condition, false)])
        def activities = AllowActivities.getDefaultAllowActivities(TRANSMIT_EIDS, activity)

        and: "Flush metrics"
        flushMetrics(activityPbsService)

        and: "Set up account for allow activities"
        def account = getAccountWithAllowActivitiesAndPrivacyModule(accountId, activities)
        accountDao.save(account)

        when: "PBS processes auction requests"
        activityPbsService.sendAuctionRequest(bidRequest)

        then: "Generic bidder request should have data in EIDS fields"
        def genericBidderRequest = bidder.getBidderRequest(bidRequest.id)
        assert genericBidderRequest.user.eids[0].source == bidRequest.user.eids[0].source

        and: "Metrics processed across activities should be updated"
        def metrics = activityPbsService.sendCollectedMetricsRequest()
        assert metrics[PROCESSED_ACTIVITY_RULES_COUNT.getValue(bidRequest, TRANSMIT_EIDS)] == 1
        assert metrics[ACCOUNT_PROCESSED_RULES_COUNT.getValue(bidRequest, TRANSMIT_EIDS)] == 1

        where:
        deviceGeo                                           | conditionGeo
        null                                                | [USA.ISOAlpha3]
        new Geo(country: USA)                               | null
        new Geo(region: ALABAMA.abbreviation)               | [USA.withState(ALABAMA)]
        new Geo(country: CAN, region: ALABAMA.abbreviation) | [USA.withState(ALABAMA)]
    }

    def "PBS auction should disallowed rule when device.geo intersection"() {
        given: "Generic bid request with account connection"
        def accountId = PBSUtils.randomNumber as String
        def bidRequest = getBidRequestWithPersonalData(accountId).tap {
            it.setAccountId(accountId)
            it.device = new Device(geo: deviceGeo)
        }

        and: "Setup activity"
        def condition = Condition.baseCondition.tap {
            it.componentType = null
            it.componentName = null
            it.gppSid = null
            it.geo = conditionGeo
        }

        and: "Setup activities"
        def activity = Activity.getDefaultActivity([ActivityRule.getDefaultActivityRule(condition, false)])
        def activities = AllowActivities.getDefaultAllowActivities(TRANSMIT_EIDS, activity)

        and: "Flush metrics"
        flushMetrics(activityPbsService)

        and: "Set up account for allow activities"
        def account = getAccountWithAllowActivitiesAndPrivacyModule(accountId, activities)
        accountDao.save(account)

        when: "PBS processes auction requests"
        activityPbsService.sendAuctionRequest(bidRequest)

        then: "Generic bidder request should have empty EIDS fields"
        def bidderRequest = bidder.getBidderRequest(bidRequest.id)

        verifyAll {
            !bidderRequest.user.eids
            !bidderRequest?.user?.ext?.eids
        }

        and: "Metrics for disallowed activities should be updated"
        def metrics = activityPbsService.sendCollectedMetricsRequest()
        assert metrics[TEMPLATE_REQUEST_DISALLOWED_COUNT.getValue(bidRequest, TRANSMIT_EIDS)] == 1
        assert metrics[TEMPLATE_ACCOUNT_DISALLOWED_COUNT.getValue(bidRequest, TRANSMIT_EIDS)] == 1
        assert metrics[TEMPLATE_ADAPTER_DISALLOWED_COUNT.getValue(bidRequest, TRANSMIT_EIDS)] == 1

        where:
        deviceGeo                                           | conditionGeo
        new Geo(country: USA)                               | [USA.ISOAlpha3]
        new Geo(country: USA, region: ALABAMA.abbreviation) | [USA.withState(ALABAMA)]
        new Geo(country: USA, region: ALABAMA.abbreviation) | [CAN.withState(ONTARIO), USA.withState(ALABAMA)]
    }

    def "PBS auction should process rule when regs.ext.gpc doesn't intersection with condition.gpc"() {
        given: "Generic bid request with account connection"
        def accountId = PBSUtils.randomNumber as String
        def bidRequest = getBidRequestWithPersonalData(accountId).tap {
            it.regs.ext.gpc = PBSUtils.randomNumber as String
        }

        and: "Setup condition"
        def condition = Condition.baseCondition.tap {
            it.componentType = null
            it.componentName = null
            it.gpc = PBSUtils.randomNumber as String
        }

        and: "Setup activities"
        def activity = Activity.getDefaultActivity([ActivityRule.getDefaultActivityRule(condition, false)])
        def activities = AllowActivities.getDefaultAllowActivities(TRANSMIT_EIDS, activity)

        and: "Flush metrics"
        flushMetrics(activityPbsService)

        and: "Set up account for allow activities"
        def account = getAccountWithAllowActivitiesAndPrivacyModule(accountId, activities)
        accountDao.save(account)

        when: "PBS processes auction requests"
        activityPbsService.sendAuctionRequest(bidRequest)

        then: "Generic bidder request should have data in EIDS fields"
        def genericBidderRequest = bidder.getBidderRequest(bidRequest.id)
        assert genericBidderRequest.user.eids[0].source == bidRequest.user.eids[0].source

        and: "Metrics processed across activities should be updated"
        def metrics = activityPbsService.sendCollectedMetricsRequest()
        assert metrics[PROCESSED_ACTIVITY_RULES_COUNT.getValue(bidRequest, TRANSMIT_EIDS)] == 1
        assert metrics[ACCOUNT_PROCESSED_RULES_COUNT.getValue(bidRequest, TRANSMIT_EIDS)] == 1
    }

    def "PBS auction should disallowed rule when regs.ext.gpc intersection with condition.gpc"() {
        given: "Generic bid request with account connection"
        def accountId = PBSUtils.randomNumber as String
        def gpc = PBSUtils.randomNumber as String
        def bidRequest = getBidRequestWithPersonalData(accountId).tap {
            it.setAccountId(accountId)
            it.regs.ext.gpc = gpc
        }

        and: "Setup activity"
        def condition = Condition.baseCondition.tap {
            it.componentType = null
            it.componentName = null
            it.gpc = gpc
        }

        and: "Setup activities"
        def activity = Activity.getDefaultActivity([ActivityRule.getDefaultActivityRule(condition, false)])
        def activities = AllowActivities.getDefaultAllowActivities(TRANSMIT_EIDS, activity)

        and: "Flush metrics"
        flushMetrics(activityPbsService)

        and: "Set up account for allow activities"
        def account = getAccountWithAllowActivitiesAndPrivacyModule(accountId, activities)
        accountDao.save(account)

        when: "PBS processes auction requests"
        activityPbsService.sendAuctionRequest(bidRequest)

        then: "Generic bidder request should have empty EIDS fields"
        def bidderRequest = bidder.getBidderRequest(bidRequest.id)

        verifyAll {
            !bidderRequest.user.eids
            !bidderRequest?.user?.ext?.eids
        }

        and: "Metrics for disallowed activities should be updated"
        def metrics = activityPbsService.sendCollectedMetricsRequest()
        assert metrics[TEMPLATE_REQUEST_DISALLOWED_COUNT.getValue(bidRequest, TRANSMIT_EIDS)] == 1
        assert metrics[TEMPLATE_ACCOUNT_DISALLOWED_COUNT.getValue(bidRequest, TRANSMIT_EIDS)] == 1
        assert metrics[TEMPLATE_ADAPTER_DISALLOWED_COUNT.getValue(bidRequest, TRANSMIT_EIDS)] == 1
    }

    def "PBS auction should process rule when header gpc doesn't intersection with condition.gpc"() {
        given: "Generic bid request with account connection"
        def accountId = PBSUtils.randomNumber as String
        def bidRequest = getBidRequestWithPersonalData(accountId).tap {
            it.regs.ext.gpc = PBSUtils.randomNumber as String
        }

        and: "Setup condition"
        def condition = Condition.baseCondition.tap {
            it.componentType = null
            it.componentName = null
            it.gppSid = null
            it.gpc = PBSUtils.randomNumber as String
        }

        and: "Setup activities"
        def activity = Activity.getDefaultActivity([ActivityRule.getDefaultActivityRule(condition, false)])
        def activities = AllowActivities.getDefaultAllowActivities(TRANSMIT_EIDS, activity)

        and: "Flush metrics"
        flushMetrics(activityPbsService)

        and: "Set up account for allow activities"
        def account = getAccountWithAllowActivitiesAndPrivacyModule(accountId, activities)
        accountDao.save(account)

        when: "PBS processes auction requests"
        activityPbsService.sendAuctionRequest(bidRequest, ["Sec-GPC": "1"])

        then: "Generic bidder request should have data in EIDS fields"
        def genericBidderRequest = bidder.getBidderRequest(bidRequest.id)
        assert genericBidderRequest.user.eids[0].source == bidRequest.user.eids[0].source

        and: "Metrics processed across activities should be updated"
        def metrics = activityPbsService.sendCollectedMetricsRequest()
        assert metrics[PROCESSED_ACTIVITY_RULES_COUNT.getValue(bidRequest, TRANSMIT_EIDS)] == 1
        assert metrics[ACCOUNT_PROCESSED_RULES_COUNT.getValue(bidRequest, TRANSMIT_EIDS)] == 1
    }

    def "PBS auction should disallowed rule when header gpc intersection with condition.gpc"() {
        given: "Generic bid request with account connection"
        def accountId = PBSUtils.randomNumber as String
        def bidRequest = getBidRequestWithPersonalData(accountId).tap {
            it.setAccountId(accountId)
            it.regs.ext.gpc = null
        }

        and: "Setup activity"
        def condition = Condition.baseCondition.tap {
            it.componentType = null
            it.componentName = null
            it.gpc = VALID_VALUE_FOR_GPC_HEADER
        }

        and: "Setup activities"
        def activity = Activity.getDefaultActivity([ActivityRule.getDefaultActivityRule(condition, false)])
        def activities = AllowActivities.getDefaultAllowActivities(TRANSMIT_EIDS, activity)

        and: "Flush metrics"
        flushMetrics(activityPbsService)

        and: "Set up account for allow activities"
        def account = getAccountWithAllowActivitiesAndPrivacyModule(accountId, activities)
        accountDao.save(account)

        when: "PBS processes auction requests with header"
        activityPbsService.sendAuctionRequest(bidRequest, ["Sec-GPC": VALID_VALUE_FOR_GPC_HEADER])

        then: "Generic bidder request should have empty EIDS fields"
        def bidderRequest = bidder.getBidderRequest(bidRequest.id)

        verifyAll {
            !bidderRequest.user.eids
            !bidderRequest?.user?.ext?.eids
        }

        and: "Metrics for disallowed activities should be updated"
        def metrics = activityPbsService.sendCollectedMetricsRequest()
        assert metrics[TEMPLATE_REQUEST_DISALLOWED_COUNT.getValue(bidRequest, TRANSMIT_EIDS)] == 1
        assert metrics[TEMPLATE_ACCOUNT_DISALLOWED_COUNT.getValue(bidRequest, TRANSMIT_EIDS)] == 1
        assert metrics[TEMPLATE_ADAPTER_DISALLOWED_COUNT.getValue(bidRequest, TRANSMIT_EIDS)] == 1
    }

    def "PBS auction call when privacy regulation match and rejecting should remove EIDS fields in request"() {
        given: "Default Generic BidRequests with EIDS fields and account id"
        def accountId = PBSUtils.randomNumber as String
        def bidRequest = getBidRequestWithPersonalData(accountId).tap {
            regs.gppSid = [US_NAT_V1.intValue]
            regs.gpp = SIMPLE_GPC_DISALLOW_LOGIC
        }

        and: "Activities set for transmitEIDS with rejecting privacy regulation"
        def rule = new ActivityRule().tap {
            it.privacyRegulation = [privacyAllowRegulations]
        }

        def activities = AllowActivities.getDefaultAllowActivities(TRANSMIT_EIDS, Activity.getDefaultActivity([rule]))

        and: "Account gpp configuration"
        def accountGppConfig = new AccountGppConfig(code: IAB_US_GENERAL, enabled: true)

        and: "Existed account with privacy regulation setup"
        def account = getAccountWithAllowActivitiesAndPrivacyModule(accountId, activities, [accountGppConfig])
        accountDao.save(account)

        when: "PBS processes auction requests"
        activityPbsService.sendAuctionRequest(bidRequest)

        then: "Generic bidder request should have empty EIDS fields"
        def genericBidderRequest = bidder.getBidderRequest(bidRequest.id)

        verifyAll {
            !genericBidderRequest.user.eids
            !genericBidderRequest.user?.ext?.eids
        }

        where:
        privacyAllowRegulations << [IAB_US_GENERAL, IAB_ALL, ALL]
    }

    def "PBS auction call when privacy module contain some part of disallow logic should remove EIDS fields in request"() {
        given: "Default Generic BidRequests with EIDS fields and account id"
        def accountId = PBSUtils.randomNumber as String
        def bidRequest = getBidRequestWithPersonalData(accountId).tap {
            regs.gppSid = [US_NAT_V1.intValue]
            regs.gpp = disallowGppLogic
        }

        and: "Activities set for transmitEIDS with rejecting privacy regulation"
        def rule = new ActivityRule().tap {
            it.privacyRegulation = [IAB_US_GENERAL]
        }

        def activities = AllowActivities.getDefaultAllowActivities(TRANSMIT_EIDS, Activity.getDefaultActivity([rule]))

        and: "Account gpp configuration"
        def accountGppConfig = new AccountGppConfig(code: IAB_US_GENERAL, enabled: true)

        and: "Existed account with privacy regulation setup"
        def account = getAccountWithAllowActivitiesAndPrivacyModule(accountId, activities, [accountGppConfig])
        accountDao.save(account)

        when: "PBS processes auction requests"
        activityPbsService.sendAuctionRequest(bidRequest)

        then: "Generic bidder request should have empty EIDS fields"
        def genericBidderRequest = bidder.getBidderRequest(bidRequest.id)
        verifyAll {
            !genericBidderRequest.user.eids
            !genericBidderRequest.user?.ext?.eids
        }

        where:
        disallowGppLogic << [
                SIMPLE_GPC_DISALLOW_LOGIC,
                new UsNatV1Consent.Builder()
                        .setMspaServiceProviderMode(1)
                        .setMspaOptOutOptionMode(2)
                        .build(),
                new UsNatV1Consent.Builder()
                        .setSaleOptOut(1)
                        .setSaleOptOutNotice(1)
                        .setMspaServiceProviderMode(2)
                        .setMspaOptOutOptionMode(1)
                        .build(),
                new UsNatV1Consent.Builder()
                        .setSaleOptOutNotice(2)
                        .setSaleOptOut(1)
                        .setMspaServiceProviderMode(2)
                        .setMspaOptOutOptionMode(1)
                        .build(),
                new UsNatV1Consent.Builder()
                        .setSharingNotice(2)
                        .setSharingOptOutNotice(1)
                        .setSharingOptOut(1)
                        .setMspaServiceProviderMode(1)
                        .setMspaServiceProviderMode(2)
                        .setMspaOptOutOptionMode(1)
                        .build(),
                new UsNatV1Consent.Builder()
                        .setSharingOptOutNotice(2)
                        .setSharingOptOut(1)
                        .setSharingNotice(1)
                        .setMspaServiceProviderMode(2)
                        .setMspaOptOutOptionMode(1)
                        .build(),
                new UsNatV1Consent.Builder()
                        .setTargetedAdvertisingOptOutNotice(2)
                        .setSaleOptOut(1)
                        .setSaleOptOutNotice(1)
                        .setMspaServiceProviderMode(2)
                        .setMspaOptOutOptionMode(1)
                        .build(),
                new UsNatV1Consent.Builder()
                        .setTargetedAdvertisingOptOut(1)
                        .setTargetedAdvertisingOptOutNotice(1)
                        .setSaleOptOut(1)
                        .setSaleOptOutNotice(1)
                        .setMspaServiceProviderMode(2)
                        .setMspaOptOutOptionMode(1)
                        .build(),
                new UsNatV1Consent.Builder()
                        .setSensitiveDataProcessingOptOutNotice(2)
                        .build(),
                new UsNatV1Consent.Builder()
                        .setSensitiveDataLimitUseNotice(2)
                        .setMspaServiceProviderMode(2)
                        .setMspaOptOutOptionMode(1)
                        .build(),
                new UsNatV1Consent.Builder()
                        .setKnownChildSensitiveDataConsents(0, 1)
                        .build(),
                new UsNatV1Consent.Builder()
                        .setKnownChildSensitiveDataConsents(0, 2)
                        .build(),
                new UsNatV1Consent.Builder()
                        .setKnownChildSensitiveDataConsents(1, 0)
                        .build(),
                new UsNatV1Consent.Builder()
                        .setPersonalDataConsents(2)
                        .build(),
                new UsNatV1Consent.Builder().setSensitiveDataProcessing(new UsNationalSensitiveData(
                        racialEthnicOrigin: 1,
                        religiousBeliefs: 1,
                        healthInfo: 1,
                        orientation: 1,
                        citizenshipStatus: 1,
                        unionMembership: 1,
                )).build(),
                new UsNatV1Consent.Builder()
                        .setSensitiveDataLimitUseNotice(0)
                        .setSensitiveDataProcessing(new UsNationalSensitiveData(
                                racialEthnicOrigin: 2,
                                religiousBeliefs: 2,
                                healthInfo: 2,
                                orientation: 2,
                                citizenshipStatus: 2,
                                geneticId: 2,
                                biometricId: 2,
                                idNumbers: 2,
                                accountInfo: 2,
                                unionMembership: 2,
                                communicationContents: 2
                        )).build(),
                new UsNatV1Consent.Builder()
                        .setSensitiveDataProcessingOptOutNotice(0)
                        .setSensitiveDataProcessing(new UsNationalSensitiveData(
                                racialEthnicOrigin: 2,
                                religiousBeliefs: 2,
                                healthInfo: 2,
                                orientation: 2,
                                citizenshipStatus: 2,
                                geneticId: 2,
                                biometricId: 2,
                                idNumbers: 2,
                                accountInfo: 2,
                                unionMembership: 2,
                                communicationContents: 2
                        )).build(),
                new UsNatV1Consent.Builder().setSensitiveDataProcessing(new UsNationalSensitiveData(
                        geneticId: 1,
                        biometricId: 1,
                        idNumbers: 1,
                        accountInfo: 1,
                        communicationContents: 1
                )).build(),
                new UsNatV1Consent.Builder().setSensitiveDataProcessing(new UsNationalSensitiveData(
                        geneticId: 2,
                        biometricId: 2,
                        idNumbers: 2,
                        accountInfo: 2,
                        communicationContents: 2
                )).build()
        ]
    }

    def "PBS auction call when privacy module contain some part of disallow logic which violates GPP validation should remove EIDS fields in request"() {
        given: "Default Generic BidRequests with EIDS fields and account id"
        def accountId = PBSUtils.randomNumber as String
        def bidRequest = getBidRequestWithPersonalData(accountId).tap {
            regs.gppSid = [US_NAT_V1.intValue]
            regs.gpp = disallowGppLogic
        }

        and: "Activities set for transmitEIDS with rejecting privacy regulation"
        def rule = new ActivityRule().tap {
            it.privacyRegulation = [IAB_US_GENERAL]
        }

        def activities = AllowActivities.getDefaultAllowActivities(TRANSMIT_EIDS, Activity.getDefaultActivity([rule]))

        and: "Account gpp configuration"
        def accountGppConfig = new AccountGppConfig(code: IAB_US_GENERAL, enabled: true)

        and: "Existed account with privacy regulation setup"
        def account = getAccountWithAllowActivitiesAndPrivacyModule(accountId, activities, [accountGppConfig])
        accountDao.save(account)

        when: "PBS processes auction requests"
        activityPbsService.sendAuctionRequest(bidRequest)

        then: "Generic bidder request should have empty EIDS fields"
        def genericBidderRequest = bidder.getBidderRequest(bidRequest.id)
        verifyAll {
            !genericBidderRequest.user.eids
            !genericBidderRequest.user?.ext?.eids
        }
        where:
        disallowGppLogic << [
                'DBABLA~BAAgAAAAAAA.QA',
                'DBABLA~BCAAAAAAAAA.QA',
                'DBABLA~BAAEAAAAAAA.QA',
                'DBABLA~BAAIAAAAAAA.QA',
                'DBABLA~BAAIAAAAAAA.QA'
        ]
    }

    def "PBS auction call when request have different gpp consent but match and rejecting should remove EIDS fields in request"() {
        given: "Default Generic BidRequests with EIDS fields and account id"
        def accountId = PBSUtils.randomNumber as String
        def bidRequest = getBidRequestWithPersonalData(accountId).tap {
            regs.gppSid = [gppSid.intValue]
            regs.gpp = gppConsent
        }

        and: "Activities set for transmitEIDS with rejecting privacy regulation"
        def rule = new ActivityRule().tap {
            it.privacyRegulation = [IAB_US_GENERAL]
        }

        def activities = AllowActivities.getDefaultAllowActivities(TRANSMIT_EIDS, Activity.getDefaultActivity([rule]))

        and: "Account gpp configuration"
        def accountGppConfig = new AccountGppConfig(code: IAB_US_GENERAL, enabled: true)

        and: "Existed account with privacy regulation setup"
        def account = getAccountWithAllowActivitiesAndPrivacyModule(accountId, activities, [accountGppConfig])
        accountDao.save(account)

        when: "PBS processes auction requests"
        activityPbsService.sendAuctionRequest(bidRequest)

        then: "Generic bidder request should have empty EIDS fields"
        def genericBidderRequest = bidder.getBidderRequest(bidRequest.id)
        verifyAll {
            !genericBidderRequest.user.eids
            !genericBidderRequest.user?.ext?.eids
        }

        where:
        gppConsent                                                                                    | gppSid
        new UsNatV1Consent.Builder().setMspaServiceProviderMode(1).setMspaOptOutOptionMode(2).build() | US_NAT_V1
        new UsCaV1Consent.Builder().setMspaServiceProviderMode(1).setMspaOptOutOptionMode(2).build()  | US_CA_V1
        new UsVaV1Consent.Builder().setMspaServiceProviderMode(1).setMspaOptOutOptionMode(2).build()  | US_VA_V1
        new UsCoV1Consent.Builder().setMspaServiceProviderMode(1).setMspaOptOutOptionMode(2).build()  | US_CO_V1
        new UsUtV1Consent.Builder().setMspaServiceProviderMode(1).setMspaOptOutOptionMode(2).build()  | US_UT_V1
        new UsCtV1Consent.Builder().setMspaServiceProviderMode(1).setMspaOptOutOptionMode(2).build()  | US_CT_V1
    }

    def "PBS auction call when privacy modules contain allowing settings should leave EIDS fields in request"() {
        given: "Default basic generic BidRequest"
        def accountId = PBSUtils.randomNumber as String
        def bidRequest = getBidRequestWithPersonalData(accountId).tap {
            regs.gppSid = [US_NAT_V1.intValue]
            regs.gpp = SIMPLE_GPC_DISALLOW_LOGIC
        }

        and: "Activities set for transmitEIDS with allowing privacy regulation"
        def rule = new ActivityRule().tap {
            it.privacyRegulation = [IAB_US_GENERAL]
        }

        def activities = AllowActivities.getDefaultAllowActivities(TRANSMIT_EIDS, Activity.getDefaultActivity([rule]))

        and: "Existed account with privacy regulation setup"
        def account = getAccountWithAllowActivitiesAndPrivacyModule(accountId, activities, [accountGppConfig])
        accountDao.save(account)

        when: "PBS processes auction requests"
        activityPbsService.sendAuctionRequest(bidRequest)

        then: "Generic bidder request should have data in EIDS fields"
        def genericBidderRequest = bidder.getBidderRequest(bidRequest.id)
        assert genericBidderRequest.user.eids[0].source == bidRequest.user.eids[0].source

        where:
        accountGppConfig << [
                new AccountGppConfig(code: IAB_US_GENERAL, enabled: false),
                new AccountGppConfig(code: IAB_US_GENERAL, config: new GppModuleConfig(skipSids: [US_NAT_V1]), enabled: true)
        ]
    }

    def "PBS auction call when regs.gpp in request is allowing should leave EIDS fields in request"() {
        given: "Default basic generic BidRequest"
        def accountId = PBSUtils.randomNumber as String
        def bidRequest = getBidRequestWithPersonalData(accountId).tap {
            regs.gppSid = [US_NAT_V1.intValue]
            regs.gpp = regsGpp
        }

        and: "Activities set for transmitEIDS with allowing privacy regulation"
        def rule = new ActivityRule().tap {
            it.privacyRegulation = [IAB_US_GENERAL]
        }

        def activities = AllowActivities.getDefaultAllowActivities(TRANSMIT_EIDS, Activity.getDefaultActivity([rule]))

        and: "Account gpp configuration"
        def accountGppConfig = new AccountGppConfig(code: IAB_US_GENERAL, enabled: true)

        and: "Existed account with privacy regulation setup"
        def account = getAccountWithAllowActivitiesAndPrivacyModule(accountId, activities, [accountGppConfig])
        accountDao.save(account)

        when: "PBS processes auction requests"
        activityPbsService.sendAuctionRequest(bidRequest)

        then: "Generic bidder request should have data in EIDS fields"
        def genericBidderRequest = bidder.getBidderRequest(bidRequest.id)
        assert genericBidderRequest.user.eids[0].source == bidRequest.user.eids[0].source

        where:
        regsGpp << ["", new UsNatV1Consent.Builder().build(), new UsNatV1Consent.Builder().setGpc(false).build()]
    }

    def "PBS auction call when privacy regulation have duplicate should leave EIDS fields in request and update alerts metrics"() {
        given: "Default basic generic BidRequest"
        def accountId = PBSUtils.randomNumber as String
        def bidRequest = getBidRequestWithPersonalData(accountId).tap {
            regs.gppSid = [US_NAT_V1.intValue]
        }

        and: "Activities set for transmitEIDS with privacy regulation"
        def ruleUsGeneric = new ActivityRule().tap {
            it.privacyRegulation = [IAB_US_GENERAL]
        }

        def activities = AllowActivities.getDefaultAllowActivities(TRANSMIT_EIDS, Activity.getDefaultActivity([ruleUsGeneric]))

        and: "Flush metrics"
        flushMetrics(activityPbsService)

        and: "Account gpp privacy regulation configs with conflict"
        def accountGppUsNatAllowConfig = new AccountGppConfig(code: IAB_US_GENERAL, config: new GppModuleConfig(skipSids: [US_NAT_V1]), enabled: false)
        def accountGppUsNatRejectConfig = new AccountGppConfig(code: IAB_US_GENERAL, config: new GppModuleConfig(skipSids: []), enabled: true)

        def account = getAccountWithAllowActivitiesAndPrivacyModule(accountId, activities, [accountGppUsNatAllowConfig, accountGppUsNatRejectConfig])
        accountDao.save(account)

        when: "PBS processes auction requests"
        activityPbsService.sendAuctionRequest(bidRequest)

        then: "Generic bidder request should have data in EIDS fields"
        def genericBidderRequest = bidder.getBidderRequest(bidRequest.id)
        assert genericBidderRequest.user.eids[0].source == bidRequest.user.eids[0].source

        and: "Metrics for disallowed activities should be updated"
        def metrics = activityPbsService.sendCollectedMetricsRequest()
        assert metrics[ALERT_GENERAL.getValue()] == 1
    }

    def "PBS auction call when privacy module contain invalid property should respond with an error"() {
        given: "Default basic generic BidRequest"
        def accountId = PBSUtils.randomNumber as String
        def bidRequest = getBidRequestWithPersonalData(accountId).tap {
            regs.gppSid = [US_NAT_V1.intValue]
            regs.gpp = SIMPLE_GPC_DISALLOW_LOGIC
        }

        and: "Activities set for transmitEIDS with rejecting privacy regulation"
        def ruleIabAll = new ActivityRule().tap {
            it.privacyRegulation = [IAB_ALL]
        }

        def activities = AllowActivities.getDefaultAllowActivities(TRANSMIT_EIDS, Activity.getDefaultActivity([ruleIabAll]))

        and: "Multiple account gpp privacy regulation config"
        def accountGppTfcEuConfig = new AccountGppConfig(code: IAB_TFC_EU, enabled: true)

        def account = getAccountWithAllowActivitiesAndPrivacyModule(accountId, activities, [accountGppTfcEuConfig])
        accountDao.save(account)

        when: "PBS processes auction requests"
        activityPbsService.sendAuctionRequest(bidRequest)

        then: "Response should contain error"
        def error = thrown(PrebidServerException)
        assert error.statusCode == UNAUTHORIZED.code()
        assert error.responseBody == "Unauthorized account id: ${accountId}"
    }

    def "PBS auction call when privacy regulation don't match custom requirement should leave EIDS fields in request"() {
        given: "Default basic generic BidRequest"
        def gppConsent = new UsNatV1Consent.Builder().setGpc(gpcValue).build()
        def accountId = PBSUtils.randomNumber as String
        def bidRequest = getBidRequestWithPersonalData(accountId).tap {
            regs.gppSid = [US_NAT_V1.intValue]
            regs.gpp = gppConsent
        }

        and: "Activities set for transmit EIDS with allowing privacy regulation"
        def rule = new ActivityRule().tap {
            it.privacyRegulation = [IAB_US_CUSTOM_LOGIC]
        }
        def activities = AllowActivities.getDefaultAllowActivities(TRANSMIT_EIDS, Activity.getDefaultActivity([rule]))

        and: "Account gpp configuration with sid skip"
        def accountGppConfig = new AccountGppConfig().tap {
            it.code = IAB_US_CUSTOM_LOGIC
            it.enabled = true
            it.config = GppModuleConfig.getDefaultModuleConfig(new ActivityConfig([TRANSMIT_EIDS], accountLogic))
        }

        and: "Existed account with privacy regulation setup"
        def account = getAccountWithAllowActivitiesAndPrivacyModule(accountId, activities, [accountGppConfig])
        accountDao.save(account)

        when: "PBS processes auction requests"
        activityPbsService.sendAuctionRequest(bidRequest)

        then: "Generic bidder request should have data in EIDS fields"
        def genericBidderRequest = bidder.getBidderRequest(bidRequest.id)
        assert genericBidderRequest.user.eids[0].source == bidRequest.user.eids[0].source

        where:
        gpcValue | accountLogic
        false    | LogicalRestrictedRule.generateSingleRestrictedRule(OR, [new EqualityValueRule(GPC, NOTICE_PROVIDED)])
        true     | LogicalRestrictedRule.generateSingleRestrictedRule(OR, [new InequalityValueRule(GPC, NOTICE_PROVIDED)])
        true     | LogicalRestrictedRule.generateSingleRestrictedRule(AND, [new EqualityValueRule(GPC, NOTICE_PROVIDED),
                                                                            new EqualityValueRule(SHARING_NOTICE, NOTICE_PROVIDED)])
    }

    def "PBS auction call when privacy regulation match custom requirement should remove EIDS fields in request"() {
        given: "Default basic generic BidRequest"
        def accountId = PBSUtils.randomNumber as String
        def bidRequest = getBidRequestWithPersonalData(accountId).tap {
            regs.gppSid = [US_NAT_V1.intValue]
            regs.gpp = gppConsent
        }

        and: "Activities set for transmit EIDS with allowing privacy regulation"
        def rule = new ActivityRule().tap {
            it.privacyRegulation = [IAB_US_CUSTOM_LOGIC]
        }
        def activities = AllowActivities.getDefaultAllowActivities(TRANSMIT_EIDS, Activity.getDefaultActivity([rule]))

        and: "Account gpp configuration with sid skip"
        def accountLogic = LogicalRestrictedRule.generateSingleRestrictedRule(OR, valueRules)
        def accountGppConfig = new AccountGppConfig().tap {
            it.code = IAB_US_CUSTOM_LOGIC
            it.enabled = true
            it.config = GppModuleConfig.getDefaultModuleConfig(new ActivityConfig([TRANSMIT_EIDS], accountLogic))
        }

        and: "Existed account with privacy regulation setup"
        def account = getAccountWithAllowActivitiesAndPrivacyModule(accountId, activities, [accountGppConfig])
        accountDao.save(account)

        when: "PBS processes auction requests"
        activityPbsService.sendAuctionRequest(bidRequest)

        then: "Generic bidder request should have empty EIDS fields"
        def genericBidderRequest = bidder.getBidderRequest(bidRequest.id)
        verifyAll {
            !genericBidderRequest.user.eids
            !genericBidderRequest.user?.ext?.eids
        }

        where:
        gppConsent                                                      | valueRules
        new UsNatV1Consent.Builder().setPersonalDataConsents(2).build() | [new EqualityValueRule(PERSONAL_DATA_CONSENTS, NOTICE_NOT_PROVIDED)]
        new UsNatV1Consent.Builder().setGpc(true).build()               | [new EqualityValueRule(GPC, NOTICE_PROVIDED)]
        new UsNatV1Consent.Builder().setGpc(false).build()              | [new InequalityValueRule(GPC, NOTICE_PROVIDED)]
        new UsNatV1Consent.Builder().setGpc(true).build()               | [new EqualityValueRule(GPC, NOTICE_PROVIDED),
                                                                           new EqualityValueRule(SHARING_NOTICE, NOTICE_NOT_PROVIDED)]
        new UsNatV1Consent.Builder().setPersonalDataConsents(2).build() | [new EqualityValueRule(GPC, NOTICE_PROVIDED),
                                                                           new EqualityValueRule(PERSONAL_DATA_CONSENTS, NOTICE_NOT_PROVIDED)]
    }

    def "PBS auction call when custom privacy regulation empty and normalize is disabled should respond with an error and update metric"() {
        given: "Generic BidRequest with gpp and account setup"
        def gppConsent = new UsNatV1Consent.Builder().setGpc(true).build()
        def accountId = PBSUtils.randomNumber as String
        def bidRequest = getBidRequestWithPersonalData(accountId).tap {
            ext.prebid.trace = VERBOSE
            regs.gppSid = [US_CT_V1.intValue]
            regs.gpp = gppConsent
        }

        and: "Activities set with privacy regulation"
        def ruleUsGeneric = new ActivityRule().tap {
            it.privacyRegulation = [IAB_US_CUSTOM_LOGIC]
        }
        def activities = AllowActivities.getDefaultAllowActivities(TRANSMIT_EIDS, Activity.getDefaultActivity([ruleUsGeneric]))

        and: "Account gpp configuration with empty Custom logic"
        def restrictedRule = LogicalRestrictedRule.rootLogicalRestricted
        def accountGppConfig = new AccountGppConfig().tap {
            it.code = IAB_US_CUSTOM_LOGIC
            it.enabled = true
            config = GppModuleConfig.getDefaultModuleConfig(new ActivityConfig([TRANSMIT_EIDS], restrictedRule), [US_CT_V1], false)
        }

        and: "Flush metrics"
        flushMetrics(activityPbsService)

        and: "Existed account with gpp regulation setup"
        def account = getAccountWithAllowActivitiesAndPrivacyModule(accountId, activities, [accountGppConfig])
        accountDao.save(account)

        when: "PBS processes auction requests"
        activityPbsService.sendAuctionRequest(bidRequest)

        then: "Response should contain error"
        def error = thrown(PrebidServerException)
        assert error.statusCode == BAD_REQUEST.code()
        assert error.responseBody == "JsonLogic exception: objects must have exactly 1 key defined, found 0"

        and: "Metrics for disallowed activities should be updated"
        def metrics = activityPbsService.sendCollectedMetricsRequest()
        assert metrics[ALERT_GENERAL.getValue()] == 1
    }

    def "PBS auction call when custom privacy regulation with normalizing that match custom config should have empty EIDS fields"() {
        given: "Generic BidRequest with gpp and account setup"
        def accountId = PBSUtils.randomNumber as String
        def bidRequest = getBidRequestWithPersonalData(accountId).tap {
            ext.prebid.trace = VERBOSE
            regs.gppSid = [gppSid.intValue]
            regs.gpp = gppStateConsent.build()
        }

        and: "Activities set with privacy regulation"
        def ruleUsGeneric = new ActivityRule().tap {
            it.privacyRegulation = [IAB_US_CUSTOM_LOGIC]
        }
        def activities = AllowActivities.getDefaultAllowActivities(TRANSMIT_EIDS, Activity.getDefaultActivity([ruleUsGeneric]))

        and: "Activity config"
        def activityConfig = new ActivityConfig([TRANSMIT_EIDS], LogicalRestrictedRule.generateSingleRestrictedRule(AND, equalityValueRules))

        and: "Account gpp configuration with enabled normalizeFlag"
        def accountGppConfig = new AccountGppConfig().tap {
            it.code = IAB_US_CUSTOM_LOGIC
            it.enabled = true
            it.config = GppModuleConfig.getDefaultModuleConfig(activityConfig, [gppSid], true)
        }

        and: "Existed account with gpp regulation setup"
        def account = getAccountWithAllowActivitiesAndPrivacyModule(accountId, activities, [accountGppConfig])
        accountDao.save(account)

        when: "PBS processes auction requests"
        activityPbsService.sendAuctionRequest(bidRequest)

        then: "Generic bidder request should have empty EIDS fields"
        def genericBidderRequest = bidder.getBidderRequest(bidRequest.id)
        verifyAll {
            !genericBidderRequest.user.eids
            !genericBidderRequest.user?.ext?.eids
        }

        where:
        gppSid   | equalityValueRules                                                      | gppStateConsent
        US_CA_V1 | [new EqualityValueRule(SENSITIVE_DATA_ID_NUMBERS, CONSENT)]             | new UsCaV1Consent.Builder()
                                                                                              .setSensitiveDataProcessing(new UsCaliforniaSensitiveData(idNumbers: 2))
        US_CA_V1 | [new EqualityValueRule(SENSITIVE_DATA_ACCOUNT_INFO, CONSENT)]           | new UsCaV1Consent.Builder()
                                                                                              .setSensitiveDataProcessing(new UsCaliforniaSensitiveData(accountInfo: 2))
        US_CA_V1 | [new EqualityValueRule(SENSITIVE_DATA_GEOLOCATION, CONSENT)]            | new UsCaV1Consent.Builder()
                                                                                              .setSensitiveDataProcessing(new UsCaliforniaSensitiveData(geolocation: 2))
        US_CA_V1 | [new EqualityValueRule(SENSITIVE_DATA_RACIAL_ETHNIC_ORIGIN, CONSENT)]   | new UsCaV1Consent.Builder()
                                                                                              .setSensitiveDataProcessing(new UsCaliforniaSensitiveData(racialEthnicOrigin: 2))
        US_CA_V1 | [new EqualityValueRule(SENSITIVE_DATA_COMMUNICATION_CONTENTS, CONSENT)] | new UsCaV1Consent.Builder()
                                                                                              .setSensitiveDataProcessing(new UsCaliforniaSensitiveData(communicationContents: 2))
        US_CA_V1 | [new EqualityValueRule(SENSITIVE_DATA_GENETIC_ID, CONSENT)]             | new UsCaV1Consent.Builder()
                                                                                              .setSensitiveDataProcessing(new UsCaliforniaSensitiveData(geneticId: 2))
        US_CA_V1 | [new EqualityValueRule(SENSITIVE_DATA_BIOMETRIC_ID, CONSENT)]           | new UsCaV1Consent.Builder()
                                                                                              .setSensitiveDataProcessing(new UsCaliforniaSensitiveData(biometricId: 2))
        US_CA_V1 | [new EqualityValueRule(SENSITIVE_DATA_HEALTH_INFO, CONSENT)]            | new UsCaV1Consent.Builder()
                                                                                              .setSensitiveDataProcessing(new UsCaliforniaSensitiveData(healthInfo: 2))
        US_CA_V1 | [new EqualityValueRule(SENSITIVE_DATA_ORIENTATION, CONSENT)]            | new UsCaV1Consent.Builder()
                                                                                              .setSensitiveDataProcessing(new UsCaliforniaSensitiveData(orientation: 2))
        US_CA_V1 | [new EqualityValueRule(CHILD_CONSENTS_BELOW_13, NOT_APPLICABLE),
                    new EqualityValueRule(CHILD_CONSENTS_FROM_13_TO_16, NOT_APPLICABLE)]   | new UsCaV1Consent.Builder()
                                                                                              .setKnownChildSensitiveDataConsents(0, 0)
        US_CA_V1 | [new EqualityValueRule(CHILD_CONSENTS_BELOW_13, NO_CONSENT),
                    new EqualityValueRule(CHILD_CONSENTS_FROM_13_TO_16, NO_CONSENT)]       | new UsCaV1Consent.Builder()
                                                                                              .setKnownChildSensitiveDataConsents(PBSUtils.getRandomNumber(1, 2), PBSUtils.getRandomNumber(1, 2))

        US_VA_V1 | [new EqualityValueRule(CHILD_CONSENTS_BELOW_13, NO_CONSENT),
                    new EqualityValueRule(CHILD_CONSENTS_FROM_13_TO_16, NO_CONSENT)]       | new UsVaV1Consent.Builder()
                                                                                              .setKnownChildSensitiveDataConsents(PBSUtils.getRandomNumber(1, 2))
        US_VA_V1 | [new EqualityValueRule(CHILD_CONSENTS_BELOW_13, NOT_APPLICABLE),
                    new EqualityValueRule(CHILD_CONSENTS_FROM_13_TO_16, NOT_APPLICABLE)]   | new UsVaV1Consent.Builder().setKnownChildSensitiveDataConsents(0)

        US_CO_V1 | [new EqualityValueRule(CHILD_CONSENTS_BELOW_13, NO_CONSENT),
                    new EqualityValueRule(CHILD_CONSENTS_FROM_13_TO_16, NO_CONSENT)]       | new UsCoV1Consent.Builder()
                                                                                              .setKnownChildSensitiveDataConsents(PBSUtils.getRandomNumber(1, 2))
        US_CO_V1 | [new EqualityValueRule(CHILD_CONSENTS_BELOW_13, NOT_APPLICABLE),
                    new EqualityValueRule(CHILD_CONSENTS_FROM_13_TO_16, NOT_APPLICABLE)]   | new UsCoV1Consent.Builder().setKnownChildSensitiveDataConsents(0)

        US_UT_V1 | [new EqualityValueRule(SENSITIVE_DATA_RACIAL_ETHNIC_ORIGIN, CONSENT)] | new UsUtV1Consent.Builder()
                                                                                              .setSensitiveDataProcessing(new UsUtahSensitiveData(racialEthnicOrigin: 2))
        US_UT_V1 | [new EqualityValueRule(SENSITIVE_DATA_RELIGIOUS_BELIEFS, CONSENT)]    | new UsUtV1Consent.Builder()
                                                                                              .setSensitiveDataProcessing(new UsUtahSensitiveData(religiousBeliefs: 2))
        US_UT_V1 | [new EqualityValueRule(SENSITIVE_DATA_ORIENTATION, CONSENT)]          | new UsUtV1Consent.Builder()
                                                                                              .setSensitiveDataProcessing(new UsUtahSensitiveData(orientation: 2))
        US_UT_V1 | [new EqualityValueRule(SENSITIVE_DATA_CITIZENSHIP_STATUS, CONSENT)]   | new UsUtV1Consent.Builder()
                                                                                              .setSensitiveDataProcessing(new UsUtahSensitiveData(citizenshipStatus: 2))
        US_UT_V1 | [new EqualityValueRule(SENSITIVE_DATA_HEALTH_INFO, CONSENT)]          | new UsUtV1Consent.Builder()
                                                                                              .setSensitiveDataProcessing(new UsUtahSensitiveData(healthInfo: 2))
        US_UT_V1 | [new EqualityValueRule(SENSITIVE_DATA_GENETIC_ID, CONSENT)]           | new UsUtV1Consent.Builder()
                                                                                              .setSensitiveDataProcessing(new UsUtahSensitiveData(geneticId: 2))
        US_UT_V1 | [new EqualityValueRule(SENSITIVE_DATA_BIOMETRIC_ID, CONSENT)]         | new UsUtV1Consent.Builder()
                                                                                              .setSensitiveDataProcessing(new UsUtahSensitiveData(biometricId: 2))
        US_UT_V1 | [new EqualityValueRule(SENSITIVE_DATA_GEOLOCATION, CONSENT)]          | new UsUtV1Consent.Builder()
                                                                                              .setSensitiveDataProcessing(new UsUtahSensitiveData(geolocation: 2))
        US_UT_V1 | [new EqualityValueRule(CHILD_CONSENTS_BELOW_13, NO_CONSENT),
                    new EqualityValueRule(CHILD_CONSENTS_FROM_13_TO_16, NO_CONSENT)]     | new UsUtV1Consent.Builder().setKnownChildSensitiveDataConsents(PBSUtils.getRandomNumber(1, 2))
        US_UT_V1 | [new EqualityValueRule(CHILD_CONSENTS_BELOW_13, NOT_APPLICABLE),
                    new EqualityValueRule(CHILD_CONSENTS_FROM_13_TO_16, NOT_APPLICABLE)] | new UsUtV1Consent.Builder().setKnownChildSensitiveDataConsents(0)

        US_CT_V1 | [new EqualityValueRule(CHILD_CONSENTS_BELOW_13, NOT_APPLICABLE),
                    new EqualityValueRule(CHILD_CONSENTS_FROM_13_TO_16, NOT_APPLICABLE)]   | new UsCtV1Consent.Builder().setKnownChildSensitiveDataConsents(0, 0, 0)
        US_CT_V1 | [new EqualityValueRule(CHILD_CONSENTS_BELOW_13, NO_CONSENT),
                    new EqualityValueRule(CHILD_CONSENTS_FROM_13_TO_16, CONSENT)]          | new UsCtV1Consent.Builder().setKnownChildSensitiveDataConsents(0, 2, 2)
        US_CT_V1 | [new EqualityValueRule(CHILD_CONSENTS_BELOW_13, NO_CONSENT),
                    new EqualityValueRule(CHILD_CONSENTS_FROM_13_TO_16, NO_CONSENT)]       | new UsCtV1Consent.Builder()
                                                                                              .setKnownChildSensitiveDataConsents(PBSUtils.getRandomNumber(0, 2), PBSUtils.getRandomNumber(0, 2), 1)
        US_CT_V1 | [new EqualityValueRule(CHILD_CONSENTS_BELOW_13, NO_CONSENT),
                    new EqualityValueRule(CHILD_CONSENTS_FROM_13_TO_16, NO_CONSENT)]       | new UsCtV1Consent.Builder()
                                                                                              .setKnownChildSensitiveDataConsents(PBSUtils.getRandomNumber(0, 2), 1, PBSUtils.getRandomNumber(0, 2))
    }

    def "PBS amp call when transmit EIDS activities is allowing request should leave EIDS fields field in active request and update proper metrics"() {
        given: "Default Generic BidRequest with EIDS fields field and account id"
        def accountId = PBSUtils.randomNumber as String
        def ampStoredRequest = getBidRequestWithPersonalData(accountId)

        and: "amp request with link to account"
        def ampRequest = AmpRequest.defaultAmpRequest.tap {
            it.account = accountId
        }

        and: "Activities set with bidder allowed"
        def activities = AllowActivities.getDefaultAllowActivities(TRANSMIT_EIDS, Activity.defaultActivity)

        and: "Flush metrics"
        flushMetrics(activityPbsService)

        and: "Saved account config with allow activities into DB"
        def account = getAccountWithAllowActivitiesAndPrivacyModule(accountId, activities)
        accountDao.save(account)

        and: "Stored request in DB"
        def storedRequest = StoredRequest.getStoredRequest(ampRequest, ampStoredRequest)
        storedRequestDao.save(storedRequest)

        when: "PBS processes amp request"
        activityPbsService.sendAmpRequest(ampRequest)

        then: "Generic bidder request should have data in EIDS fields"
        def genericBidderRequest = bidder.getBidderRequest(ampStoredRequest.id)
        assert genericBidderRequest.user.eids[0].source == ampStoredRequest.user.eids[0].source

        and: "Metrics processed across activities should be updated"
        def metrics = activityPbsService.sendCollectedMetricsRequest()
        assert metrics[PROCESSED_ACTIVITY_RULES_COUNT.getValue(ampStoredRequest, TRANSMIT_EIDS)] == 1
    }

    def "PBS amp call when transmit EIDS activities is rejecting request should remove EIDS fields field in active request and update disallowed metrics"() {
        given: "Default Generic BidRequest with EIDS fields field and account id"
        def accountId = PBSUtils.randomNumber as String
        def ampStoredRequest = getBidRequestWithPersonalData(accountId)

        and: "amp request with link to account"
        def ampRequest = AmpRequest.defaultAmpRequest.tap {
            it.account = accountId
        }

        and: "Allow activities setup"
        def activity = Activity.getDefaultActivity([ActivityRule.getDefaultActivityRule(Condition.baseCondition, false)])
        def activities = AllowActivities.getDefaultAllowActivities(TRANSMIT_EIDS, activity)

        and: "Flush metrics"
        flushMetrics(activityPbsService)

        and: "Saved account config with allow activities into DB"
        def account = getAccountWithAllowActivitiesAndPrivacyModule(accountId, activities)
        accountDao.save(account)

        and: "Stored request in DB"
        def storedRequest = StoredRequest.getStoredRequest(ampRequest, ampStoredRequest)
        storedRequestDao.save(storedRequest)

        when: "PBS processes amp request"
        activityPbsService.sendAmpRequest(ampRequest)

        then: "Generic bidder request should have empty EIDS fields"
        def genericBidderRequest = bidder.getBidderRequest(ampStoredRequest.id)
        verifyAll {
            !genericBidderRequest.user.eids
            !genericBidderRequest.user?.ext?.eids
        }

        and: "Metrics for disallowed activities should be updated"
        def metrics = activityPbsService.sendCollectedMetricsRequest()
        assert metrics[TEMPLATE_REQUEST_DISALLOWED_COUNT.getValue(ampStoredRequest, TRANSMIT_EIDS)] == 1
        assert metrics[TEMPLATE_ADAPTER_DISALLOWED_COUNT.getValue(ampStoredRequest, TRANSMIT_EIDS)] == 1
    }

    def "PBS amp call when default activity setting set to false should remove EIDS fields from request"() {
        given: "Default Generic BidRequest with EIDS fields field and account id"
        def accountId = PBSUtils.randomNumber as String
        def ampStoredRequest = getBidRequestWithPersonalData(accountId)

        and: "amp request with link to account"
        def ampRequest = AmpRequest.defaultAmpRequest.tap {
            it.account = accountId
        }

        and: "Allow activities setup"
        def activity = new Activity(defaultAction: false)
        def activities = AllowActivities.getDefaultAllowActivities(TRANSMIT_EIDS, activity)

        and: "Saved account config with allow activities into DB"
        def account = getAccountWithAllowActivitiesAndPrivacyModule(accountId, activities)
        accountDao.save(account)

        and: "Stored request in DB"
        def storedRequest = StoredRequest.getStoredRequest(ampRequest, ampStoredRequest)
        storedRequestDao.save(storedRequest)

        when: "PBS processes amp request"
        activityPbsService.sendAmpRequest(ampRequest)

        then: "Generic bidder request should have empty EIDS fields"
        def genericBidderRequest = bidder.getBidderRequest(ampStoredRequest.id)

        verifyAll {
            !genericBidderRequest.user.eids
            !genericBidderRequest.user?.ext?.eids
        }
    }

    def "PBS amp call when bidder allowed activities have empty condition type should skip this rule and emit an error"() {
        given: "Test start time"
        def startTime = Instant.now()

        and: "Default Generic BidRequest with EIDS fields field and account id"
        def accountId = PBSUtils.randomNumber as String
        def ampStoredRequest = getBidRequestWithPersonalData(accountId)

        and: "amp request with link to account"
        def ampRequest = AmpRequest.defaultAmpRequest.tap {
            it.account = accountId
        }

        and: "Activities set with have empty condition type"
        def activity = Activity.getDefaultActivity([ActivityRule.getDefaultActivityRule(conditions, isAllowed)])
        def activities = AllowActivities.getDefaultAllowActivities(TRANSMIT_EIDS, activity)

        and: "Saved account config with allow activities into DB"
        def account = getAccountWithAllowActivitiesAndPrivacyModule(accountId, activities)
        accountDao.save(account)

        and: "Stored request in DB"
        def storedRequest = StoredRequest.getStoredRequest(ampRequest, ampStoredRequest)
        storedRequestDao.save(storedRequest)

        when: "PBS processes amp request"
        activityPbsService.sendAmpRequest(ampRequest)

        then: "Response should contain error"
        def logs = activityPbsService.getLogsByTime(startTime)
        assert getLogsByText(logs, "Activity configuration for account ${accountId} " +
                "contains conditional rule with empty array").size() == 1

        where:
        conditions                       | isAllowed
        new Condition(componentType: []) | true
        new Condition(componentType: []) | false
        new Condition(componentName: []) | true
        new Condition(componentName: []) | false
    }

    def "PBS amp call when first rule allowing in activities should leave EIDS fields in request"() {
        given: "Default Generic BidRequest with EIDS fields field and account id"
        def accountId = PBSUtils.randomNumber as String
        def ampStoredRequest = getBidRequestWithPersonalData(accountId)

        and: "amp request with link to account"
        def ampRequest = AmpRequest.defaultAmpRequest.tap {
            it.account = accountId
        }

        and: "Activity rules with same priority"
        def allowActivity = new ActivityRule(condition: Condition.baseCondition, allow: true)
        def disallowActivity = new ActivityRule(condition: Condition.baseCondition, allow: false)

        and: "Activities set for bidder allowed by hierarchy structure"
        def activity = Activity.getDefaultActivity([allowActivity, disallowActivity])
        def activities = AllowActivities.getDefaultAllowActivities(TRANSMIT_EIDS, activity)

        and: "Save account config with allow activities into DB"
        def account = getAccountWithAllowActivitiesAndPrivacyModule(accountId, activities)
        accountDao.save(account)

        and: "Stored request in DB"
        def storedRequest = StoredRequest.getStoredRequest(ampRequest, ampStoredRequest)
        storedRequestDao.save(storedRequest)

        when: "PBS processes amp request"
        activityPbsService.sendAmpRequest(ampRequest)

        then: "Generic bidder request should have data in EIDS fields"
        def genericBidderRequest = bidder.getBidderRequest(ampStoredRequest.id)
        assert genericBidderRequest.user.eids[0].source == ampStoredRequest.user.eids[0].source
    }

    def "PBS amp call when first rule disallowing in activities should remove EIDS fields in request"() {
        given: "Default Generic BidRequest with EIDS fields field and account id"
        def accountId = PBSUtils.randomNumber as String
        def ampStoredRequest = getBidRequestWithPersonalData(accountId)

        and: "amp request with link to account"
        def ampRequest = AmpRequest.defaultAmpRequest.tap {
            it.account = accountId
        }

        and: "Activities set for actions with Generic bidder rejected by hierarchy setup"
        def disallowActivity = new ActivityRule(condition: Condition.baseCondition, allow: false)
        def allowActivity = new ActivityRule(condition: Condition.baseCondition, allow: true)

        and: "Activities set for bidder disallowing by hierarchy structure"
        def activity = Activity.getDefaultActivity([disallowActivity, allowActivity])
        def activities = AllowActivities.getDefaultAllowActivities(TRANSMIT_EIDS, activity)

        and: "Saved account config with allow activities into DB"
        def account = getAccountWithAllowActivitiesAndPrivacyModule(accountId, activities)
        accountDao.save(account)

        and: "Stored request in DB"
        def storedRequest = StoredRequest.getStoredRequest(ampRequest, ampStoredRequest)
        storedRequestDao.save(storedRequest)

        when: "PBS processes amp request"
        activityPbsService.sendAmpRequest(ampRequest)

        then: "Generic bidder request should have empty EIDS fields"
        def genericBidderRequest = bidder.getBidderRequest(ampStoredRequest.id)
        verifyAll {
            !genericBidderRequest.user.eids
            !genericBidderRequest.user?.ext?.eids
        }
    }

    def "PBS amp should disallowed rule when header.gpc intersection with condition.gpc"() {
        given: "Default Generic BidRequest with EIDS fields field and account id"
        def accountId = PBSUtils.randomNumber as String
        def ampStoredRequest = getBidRequestWithPersonalData(accountId).tap {
            regs.ext.gpc = null
        }

        and: "amp request with link to account"
        def ampRequest = AmpRequest.defaultAmpRequest.tap {
            it.account = accountId
        }

        and: "Allow activities setup"
        def condition = Condition.baseCondition.tap {
            it.componentType = null
            it.componentName = null
            it.gpc = VALID_VALUE_FOR_GPC_HEADER
        }
        def activity = Activity.getDefaultActivity([ActivityRule.getDefaultActivityRule(condition, false)])
        def activities = AllowActivities.getDefaultAllowActivities(TRANSMIT_EIDS, activity)

        and: "Flush metrics"
        flushMetrics(activityPbsService)

        and: "Saved account config with allow activities into DB"
        def account = getAccountWithAllowActivitiesAndPrivacyModule(accountId, activities)
        accountDao.save(account)

        and: "Stored request in DB"
        def storedRequest = StoredRequest.getStoredRequest(ampRequest, ampStoredRequest)
        storedRequestDao.save(storedRequest)

        when: "PBS processes amp request"
        activityPbsService.sendAmpRequest(ampRequest, ["Sec-GPC": VALID_VALUE_FOR_GPC_HEADER])

        then: "Generic bidder request should have empty EIDS fields"
        def genericBidderRequest = bidder.getBidderRequest(ampStoredRequest.id)
        verifyAll {
            !genericBidderRequest.user.eids
            !genericBidderRequest.user?.ext?.eids
        }

        and: "Metrics for disallowed activities should be updated"
        def metrics = activityPbsService.sendCollectedMetricsRequest()
        assert metrics[TEMPLATE_REQUEST_DISALLOWED_COUNT.getValue(ampStoredRequest, TRANSMIT_EIDS)] == 1
        assert metrics[TEMPLATE_ADAPTER_DISALLOWED_COUNT.getValue(ampStoredRequest, TRANSMIT_EIDS)] == 1
    }

    def "PBS amp should allowed rule when gpc header doesn't intersection with condition.gpc"() {
        given: "Default Generic BidRequest with EIDS fields field and account id"
        def accountId = PBSUtils.randomNumber as String
        def ampStoredRequest = getBidRequestWithPersonalData(accountId)

        and: "amp request with link to account"
        def ampRequest = AmpRequest.defaultAmpRequest.tap {
            it.account = accountId
        }

        and: "Allow activities setup"
        def condition = Condition.baseCondition.tap {
            it.componentType = null
            it.componentName = null
            it.gpc = PBSUtils.randomNumber as String
        }
        def activity = Activity.getDefaultActivity([ActivityRule.getDefaultActivityRule(condition, false)])
        def activities = AllowActivities.getDefaultAllowActivities(TRANSMIT_EIDS, activity)

        and: "Flush metrics"
        flushMetrics(activityPbsService)

        and: "Saved account config with allow activities into DB"
        def account = getAccountWithAllowActivitiesAndPrivacyModule(accountId, activities)
        accountDao.save(account)

        and: "Stored request in DB"
        def storedRequest = StoredRequest.getStoredRequest(ampRequest, ampStoredRequest)
        storedRequestDao.save(storedRequest)

        when: "PBS processes amp request"
        activityPbsService.sendAmpRequest(ampRequest, ["Sec-GPC": VALID_VALUE_FOR_GPC_HEADER])

        then: "Generic bidder request should have data in EIDS fields"
        def genericBidderRequest = bidder.getBidderRequest(ampStoredRequest.id)
        assert genericBidderRequest.user.eids[0].source == ampStoredRequest.user.eids[0].source

        and: "Metrics processed across activities should be updated"
        def metrics = activityPbsService.sendCollectedMetricsRequest()
        assert metrics[PROCESSED_ACTIVITY_RULES_COUNT.getValue(ampStoredRequest, TRANSMIT_EIDS)] == 1
    }

    def "PBS amp call when privacy regulation match and rejecting should remove EIDS fields in request"() {
        given: "Default Generic BidRequest with EIDS fields field and account id"
        def accountId = PBSUtils.randomNumber as String
        def ampStoredRequest = getBidRequestWithPersonalData(accountId)

        and: "amp request with link to account"
        def ampRequest = AmpRequest.defaultAmpRequest.tap {
            it.account = accountId
            it.gppSid = US_NAT_V1.value
            it.consentString = SIMPLE_GPC_DISALLOW_LOGIC
            it.consentType = GPP
        }

        and: "Activities set for transmitEIDS with allowing privacy regulation"
        def rule = new ActivityRule().tap {
            it.privacyRegulation = [privacyAllowRegulations]
        }

        def activities = AllowActivities.getDefaultAllowActivities(TRANSMIT_EIDS, Activity.getDefaultActivity([rule]))

        and: "Account gpp configuration"
        def accountGppConfig = new AccountGppConfig(code: IAB_US_GENERAL, enabled: true)

        and: "Existed account with privacy regulation setup"
        def account = getAccountWithAllowActivitiesAndPrivacyModule(accountId, activities, [accountGppConfig])
        accountDao.save(account)

        and: "Stored request in DB"
        def storedRequest = StoredRequest.getStoredRequest(ampRequest, ampStoredRequest)
        storedRequestDao.save(storedRequest)

        when: "PBS processes amp request"
        activityPbsService.sendAmpRequest(ampRequest)

        then: "Generic bidder request should have empty EIDS fields"
        def genericBidderRequest = bidder.getBidderRequest(ampStoredRequest.id)
        verifyAll {
            !genericBidderRequest.user.eids
            !genericBidderRequest.user?.ext?.eids
        }

        where:
        privacyAllowRegulations << [IAB_US_GENERAL, IAB_ALL, ALL]
    }

    def "PBS amp call when privacy module contain some part of disallow logic should remove EIDS fields in request"() {
        given: "Default Generic BidRequest with EIDS fields field and account id"
        def accountId = PBSUtils.randomNumber as String
        def ampStoredRequest = getBidRequestWithPersonalData(accountId)

        and: "amp request with link to account"
        def ampRequest = AmpRequest.defaultAmpRequest.tap {
            it.account = accountId
            it.gppSid = US_NAT_V1.value
            it.consentString = disallowGppLogic
            it.consentType = GPP
        }

        and: "Activities set for transmitEIDS with allowing privacy regulation"
        def rule = new ActivityRule().tap {
            it.privacyRegulation = [IAB_US_GENERAL]
        }

        def activities = AllowActivities.getDefaultAllowActivities(TRANSMIT_EIDS, Activity.getDefaultActivity([rule]))

        and: "Account gpp configuration"
        def accountGppConfig = new AccountGppConfig(code: IAB_US_GENERAL, enabled: true)

        and: "Existed account with privacy regulation setup"
        def account = getAccountWithAllowActivitiesAndPrivacyModule(accountId, activities, [accountGppConfig])
        accountDao.save(account)

        and: "Stored request in DB"
        def storedRequest = StoredRequest.getStoredRequest(ampRequest, ampStoredRequest)
        storedRequestDao.save(storedRequest)

        when: "PBS processes amp request"
        activityPbsService.sendAmpRequest(ampRequest)

        then: "Generic bidder request should have empty EIDS fields"
        def genericBidderRequest = bidder.getBidderRequest(ampStoredRequest.id)
        verifyAll {
            !genericBidderRequest.user.eids
            !genericBidderRequest.user?.ext?.eids
        }

        where:
        disallowGppLogic << [
                SIMPLE_GPC_DISALLOW_LOGIC,
                new UsNatV1Consent.Builder()
                        .setMspaServiceProviderMode(1)
                        .setMspaOptOutOptionMode(2)
                        .build(),
                new UsNatV1Consent.Builder()
                        .setSaleOptOut(1)
                        .setSaleOptOutNotice(1)
                        .setMspaServiceProviderMode(2)
                        .setMspaOptOutOptionMode(1)
                        .build(),
                new UsNatV1Consent.Builder()
                        .setSaleOptOutNotice(2)
                        .setSaleOptOut(1)
                        .setMspaServiceProviderMode(2)
                        .setMspaOptOutOptionMode(1)
                        .build(),
                new UsNatV1Consent.Builder()
                        .setSharingNotice(2)
                        .setSharingOptOutNotice(1)
                        .setSharingOptOut(1)
                        .setMspaServiceProviderMode(1)
                        .setMspaServiceProviderMode(2)
                        .setMspaOptOutOptionMode(1)
                        .build(),
                new UsNatV1Consent.Builder()
                        .setSharingOptOutNotice(2)
                        .setSharingOptOut(1)
                        .setSharingNotice(1)
                        .setMspaServiceProviderMode(2)
                        .setMspaOptOutOptionMode(1)
                        .build(),
                new UsNatV1Consent.Builder()
                        .setTargetedAdvertisingOptOutNotice(2)
                        .setSaleOptOut(1)
                        .setSaleOptOutNotice(1)
                        .setMspaServiceProviderMode(2)
                        .setMspaOptOutOptionMode(1)
                        .build(),
                new UsNatV1Consent.Builder()
                        .setTargetedAdvertisingOptOut(1)
                        .setTargetedAdvertisingOptOutNotice(1)
                        .setSaleOptOut(1)
                        .setSaleOptOutNotice(1)
                        .setMspaServiceProviderMode(2)
                        .setMspaOptOutOptionMode(1)
                        .build(),
                new UsNatV1Consent.Builder()
                        .setSensitiveDataProcessingOptOutNotice(2)
                        .build(),
                new UsNatV1Consent.Builder()
                        .setSensitiveDataLimitUseNotice(2)
                        .setMspaServiceProviderMode(2)
                        .setMspaOptOutOptionMode(1)
                        .build(),
                new UsNatV1Consent.Builder()
                        .setKnownChildSensitiveDataConsents(0, 1)
                        .build(),
                new UsNatV1Consent.Builder()
                        .setKnownChildSensitiveDataConsents(0, 2)
                        .build(),
                new UsNatV1Consent.Builder()
                        .setKnownChildSensitiveDataConsents(1, 0)
                        .build(),
                new UsNatV1Consent.Builder()
                        .setPersonalDataConsents(2)
                        .build(),
                new UsNatV1Consent.Builder().setSensitiveDataProcessing(new UsNationalSensitiveData(
                        racialEthnicOrigin: 1,
                        religiousBeliefs: 1,
                        healthInfo: 1,
                        orientation: 1,
                        citizenshipStatus: 1,
                        unionMembership: 1,
                )).build(),
                new UsNatV1Consent.Builder()
                        .setSensitiveDataLimitUseNotice(0)
                        .setSensitiveDataProcessing(new UsNationalSensitiveData(
                                racialEthnicOrigin: 2,
                                religiousBeliefs: 2,
                                healthInfo: 2,
                                orientation: 2,
                                citizenshipStatus: 2,
                                geneticId: 2,
                                biometricId: 2,
                                idNumbers: 2,
                                accountInfo: 2,
                                unionMembership: 2,
                                communicationContents: 2
                        )).build(),
                new UsNatV1Consent.Builder()
                        .setSensitiveDataProcessingOptOutNotice(0)
                        .setSensitiveDataProcessing(new UsNationalSensitiveData(
                                racialEthnicOrigin: 2,
                                religiousBeliefs: 2,
                                healthInfo: 2,
                                orientation: 2,
                                citizenshipStatus: 2,
                                geneticId: 2,
                                biometricId: 2,
                                idNumbers: 2,
                                accountInfo: 2,
                                unionMembership: 2,
                                communicationContents: 2
                        )).build(),
                new UsNatV1Consent.Builder().setSensitiveDataProcessing(new UsNationalSensitiveData(
                        geneticId: 1,
                        biometricId: 1,
                        idNumbers: 1,
                        accountInfo: 1,
                        communicationContents: 1
                )).build(),
                new UsNatV1Consent.Builder().setSensitiveDataProcessing(new UsNationalSensitiveData(
                        geneticId: 2,
                        biometricId: 2,
                        idNumbers: 2,
                        accountInfo: 2,
                        communicationContents: 2
                )).build()
        ]
    }

    def "PBS amp call when privacy module contain some part of disallow logic which violates GPP validation should remove EIDS fields in request"() {
        given: "Default Generic BidRequest with EIDS fields field and account id"
        def accountId = PBSUtils.randomNumber as String
        def ampStoredRequest = getBidRequestWithPersonalData(accountId)

        and: "amp request with link to account"
        def ampRequest = AmpRequest.defaultAmpRequest.tap {
            it.account = accountId
            it.gppSid = US_NAT_V1.value
            it.consentString = disallowGppLogic
            it.consentType = GPP
        }

        and: "Activities set for transmitEIDS with allowing privacy regulation"
        def rule = new ActivityRule().tap {
            it.privacyRegulation = [IAB_US_GENERAL]
        }

        def activities = AllowActivities.getDefaultAllowActivities(TRANSMIT_EIDS, Activity.getDefaultActivity([rule]))

        and: "Account gpp configuration"
        def accountGppConfig = new AccountGppConfig(code: IAB_US_GENERAL, enabled: true)

        and: "Existed account with privacy regulation setup"
        def account = getAccountWithAllowActivitiesAndPrivacyModule(accountId, activities, [accountGppConfig])
        accountDao.save(account)

        and: "Stored request in DB"
        def storedRequest = StoredRequest.getStoredRequest(ampRequest, ampStoredRequest)
        storedRequestDao.save(storedRequest)

        when: "PBS processes amp request"
        activityPbsService.sendAmpRequest(ampRequest)

        then: "Generic bidder request should have empty EIDS fields"
        def genericBidderRequest = bidder.getBidderRequest(ampStoredRequest.id)
        verifyAll {
            !genericBidderRequest.user.eids
            !genericBidderRequest.user?.ext?.eids
        }
        where:
        disallowGppLogic << [
                'DBABLA~BAAgAAAAAAA.QA',
                'DBABLA~BCAAAAAAAAA.QA',
                'DBABLA~BAAEAAAAAAA.QA',
                'DBABLA~BAAIAAAAAAA.QA',
                'DBABLA~BAAIAAAAAAA.QA'
        ]
    }

    def "PBS amp call when request have different gpp consent but match and rejecting should remove EIDS fields in request"() {
        given: "Default Generic BidRequest with EIDS fields field and account id"
        def accountId = PBSUtils.randomNumber as String
        def ampStoredRequest = getBidRequestWithPersonalData(accountId)

        and: "amp request with link to account"
        def ampRequest = AmpRequest.defaultAmpRequest.tap {
            it.account = accountId
            it.gppSid = gppSid.value
            it.consentString = gppConsent
            it.consentType = GPP
        }

        and: "Activities set for transmitEIDS with allowing privacy regulation"
        def rule = new ActivityRule().tap {
            it.privacyRegulation = [IAB_US_GENERAL]
        }

        def activities = AllowActivities.getDefaultAllowActivities(TRANSMIT_EIDS, Activity.getDefaultActivity([rule]))

        and: "Account gpp configuration"
        def accountGppConfig = new AccountGppConfig(code: IAB_US_GENERAL, enabled: true)

        and: "Existed account with privacy regulation setup"
        def account = getAccountWithAllowActivitiesAndPrivacyModule(accountId, activities, [accountGppConfig])
        accountDao.save(account)

        and: "Stored request in DB"
        def storedRequest = StoredRequest.getStoredRequest(ampRequest, ampStoredRequest)
        storedRequestDao.save(storedRequest)

        when: "PBS processes amp request"
        activityPbsService.sendAmpRequest(ampRequest)

        then: "Generic bidder request should have empty EIDS fields"
        def genericBidderRequest = bidder.getBidderRequest(ampStoredRequest.id)
        verifyAll {
            !genericBidderRequest.user.eids
            !genericBidderRequest.user?.ext?.eids
        }

        where:
        gppConsent                                                                                    | gppSid
        new UsNatV1Consent.Builder().setMspaServiceProviderMode(1).setMspaOptOutOptionMode(2).build() | US_NAT_V1
        new UsCaV1Consent.Builder().setMspaServiceProviderMode(1).setMspaOptOutOptionMode(2).build()  | US_CA_V1
        new UsVaV1Consent.Builder().setMspaServiceProviderMode(1).setMspaOptOutOptionMode(2).build()  | US_VA_V1
        new UsCoV1Consent.Builder().setMspaServiceProviderMode(1).setMspaOptOutOptionMode(2).build()  | US_CO_V1
        new UsUtV1Consent.Builder().setMspaServiceProviderMode(1).setMspaOptOutOptionMode(2).build()  | US_UT_V1
        new UsCtV1Consent.Builder().setMspaServiceProviderMode(1).setMspaOptOutOptionMode(2).build()  | US_CT_V1
    }

    def "PBS amp call when privacy modules contain allowing settings should leave EIDS fields in request"() {
        given: "Default Generic BidRequest with EIDS fields field and account id"
        def accountId = PBSUtils.randomNumber as String
        def ampStoredRequest = getBidRequestWithPersonalData(accountId)

        and: "amp request with link to account"
        def ampRequest = AmpRequest.defaultAmpRequest.tap {
            it.account = accountId
            it.gppSid = US_NAT_V1.value
            it.consentString = SIMPLE_GPC_DISALLOW_LOGIC
            it.consentType = GPP
        }

        and: "Activities set for transmitEIDS with allowing privacy regulation"
        def rule = new ActivityRule().tap {
            it.privacyRegulation = [IAB_US_GENERAL]
        }

        def activities = AllowActivities.getDefaultAllowActivities(TRANSMIT_EIDS, Activity.getDefaultActivity([rule]))

        and: "Existed account with privacy regulation setup"
        def account = getAccountWithAllowActivitiesAndPrivacyModule(accountId, activities, [accountGppConfig])
        accountDao.save(account)

        and: "Stored request in DB"
        def storedRequest = StoredRequest.getStoredRequest(ampRequest, ampStoredRequest)
        storedRequestDao.save(storedRequest)

        when: "PBS processes amp request"
        activityPbsService.sendAmpRequest(ampRequest)

        then: "Generic bidder request should have data in EIDS fields"
        def genericBidderRequest = bidder.getBidderRequest(ampStoredRequest.id)
        assert genericBidderRequest.user.eids[0].source == ampStoredRequest.user.eids[0].source

        where:
        accountGppConfig << [
                new AccountGppConfig(code: IAB_US_GENERAL, enabled: false),
                new AccountGppConfig(code: IAB_US_GENERAL, config: new GppModuleConfig(skipSids: [US_NAT_V1]), enabled: true)
        ]
    }

    def "PBS amp call when regs.gpp in request is allowing should leave EIDS fields in request"() {
        given: "Default Generic BidRequest with EIDS fields field and account id"
        def accountId = PBSUtils.randomNumber as String
        def ampStoredRequest = getBidRequestWithPersonalData(accountId)

        and: "amp request with link to account"
        def ampRequest = AmpRequest.defaultAmpRequest.tap {
            it.account = accountId
            it.gppSid = US_NAT_V1.value
            it.consentString = regsGpp
            it.consentType = GPP
        }

        and: "Activities set for transmitEIDS with allowing privacy regulation"
        def rule = new ActivityRule().tap {
            it.privacyRegulation = [IAB_US_GENERAL]
        }

        def activities = AllowActivities.getDefaultAllowActivities(TRANSMIT_EIDS, Activity.getDefaultActivity([rule]))

        and: "Account gpp configuration"
        def accountGppConfig = new AccountGppConfig(code: IAB_US_GENERAL, enabled: true)

        and: "Existed account with privacy regulation setup"
        def account = getAccountWithAllowActivitiesAndPrivacyModule(accountId, activities, [accountGppConfig])
        accountDao.save(account)

        and: "Stored request in DB"
        def storedRequest = StoredRequest.getStoredRequest(ampRequest, ampStoredRequest)
        storedRequestDao.save(storedRequest)

        when: "PBS processes amp request"
        activityPbsService.sendAmpRequest(ampRequest)

        then: "Generic bidder request should have data in EIDS fields"
        def genericBidderRequest = bidder.getBidderRequest(ampStoredRequest.id)
        assert genericBidderRequest.user.eids[0].source == ampStoredRequest.user.eids[0].source

        where:
        regsGpp << ["", new UsNatV1Consent.Builder().build(), new UsNatV1Consent.Builder().setGpc(false).build()]
    }

    def "PBS amp call when privacy regulation have duplicate should leave EIDS fields in request and update alerts metrics"() {
        given: "Default Generic BidRequest with EIDS fields field and account id"
        def accountId = PBSUtils.randomNumber as String
        def ampStoredRequest = getBidRequestWithPersonalData(accountId)

        and: "amp request with link to account"
        def ampRequest = AmpRequest.defaultAmpRequest.tap {
            it.account = accountId
            it.gppSid = US_NAT_V1.value
            it.consentString = ""
            it.consentType = GPP
        }

        and: "Activities set for transmitEIDS with privacy regulation"
        def ruleUsGeneric = new ActivityRule().tap {
            it.privacyRegulation = [IAB_US_GENERAL]
        }

        def activities = AllowActivities.getDefaultAllowActivities(TRANSMIT_EIDS, Activity.getDefaultActivity([ruleUsGeneric]))

        and: "Flush metrics"
        flushMetrics(activityPbsService)

        and: "Account gpp privacy regulation configs with conflict"
        def accountGppUsNatAllowConfig = new AccountGppConfig(code: IAB_US_GENERAL, config: new GppModuleConfig(skipSids: [US_NAT_V1]), enabled: false)
        def accountGppUsNatRejectConfig = new AccountGppConfig(code: IAB_US_GENERAL, config: new GppModuleConfig(skipSids: []), enabled: true)

        def account = getAccountWithAllowActivitiesAndPrivacyModule(accountId, activities, [accountGppUsNatAllowConfig, accountGppUsNatRejectConfig])
        accountDao.save(account)

        and: "Stored request in DB"
        def storedRequest = StoredRequest.getStoredRequest(ampRequest, ampStoredRequest)
        storedRequestDao.save(storedRequest)

        when: "PBS processes amp request"
        activityPbsService.sendAmpRequest(ampRequest)

        then: "Generic bidder request should have data in EIDS fields"
        def genericBidderRequest = bidder.getBidderRequest(ampStoredRequest.id)
        assert genericBidderRequest.user.eids[0].source == ampStoredRequest.user.eids[0].source

        and: "Metrics for disallowed activities should be updated"
        def metrics = activityPbsService.sendCollectedMetricsRequest()
        assert metrics[ALERT_GENERAL.getValue()] == 1
    }

    def "PBS amp call when privacy module contain invalid property should respond with an error"() {
        given: "Default Generic BidRequest with EIDS fields field and account id"
        def accountId = PBSUtils.randomNumber as String
        def ampStoredRequest = getBidRequestWithPersonalData(accountId)

        and: "amp request with link to account"
        def ampRequest = AmpRequest.defaultAmpRequest.tap {
            it.account = accountId
            it.gppSid = US_NAT_V1.value
            it.consentString = SIMPLE_GPC_DISALLOW_LOGIC
            it.consentType = GPP
        }

        def ruleIabAll = new ActivityRule().tap {
            it.privacyRegulation = [IAB_ALL]
        }

        def activities = AllowActivities.getDefaultAllowActivities(TRANSMIT_EIDS, Activity.getDefaultActivity([ruleIabAll]))

        and: "Multiple account gpp privacy regulation config"
        def accountGppTfcEuConfig = new AccountGppConfig(code: IAB_TFC_EU, enabled: true)

        and: "Existed account with privacy regulation setup"
        def account = getAccountWithAllowActivitiesAndPrivacyModule(accountId, activities, [accountGppTfcEuConfig])
        accountDao.save(account)

        and: "Stored request in DB"
        def storedRequest = StoredRequest.getStoredRequest(ampRequest, ampStoredRequest)
        storedRequestDao.save(storedRequest)

        when: "PBS processes amp request"
        activityPbsService.sendAmpRequest(ampRequest)

        then: "Response should contain error"
        def error = thrown(PrebidServerException)
        assert error.statusCode == UNAUTHORIZED.code()
        assert error.responseBody == "Unauthorized account id: ${accountId}"
    }

    def "PBS amp call when privacy regulation don't match custom requirement should leave EIDS fields in request"() {
        given: "Store bid request with link for account"
        def accountId = PBSUtils.randomNumber as String
        def ampStoredRequest = getBidRequestWithPersonalData(accountId)

        and: "amp request with link to account and gpp"
        def gppConsent = new UsNatV1Consent.Builder().setGpc(gpcValue).build()
        def ampRequest = AmpRequest.defaultAmpRequest.tap {
            it.account = accountId
            it.gppSid = US_NAT_V1.value
            it.consentString = gppConsent
            it.consentType = GPP
        }

        and: "Activities set for transmit EIDS with allowing privacy regulation"
        def rule = new ActivityRule().tap {
            it.privacyRegulation = [IAB_US_CUSTOM_LOGIC]
        }
        def activities = AllowActivities.getDefaultAllowActivities(TRANSMIT_EIDS, Activity.getDefaultActivity([rule]))

        and: "Account gpp configuration with sid skip"
        def accountGppConfig = new AccountGppConfig().tap {
            it.code = IAB_US_CUSTOM_LOGIC
            it.enabled = true
            it.config = GppModuleConfig.getDefaultModuleConfig(new ActivityConfig([TRANSMIT_EIDS], accountLogic))
        }

        and: "Existed account with privacy regulation setup"
        def account = getAccountWithAllowActivitiesAndPrivacyModule(accountId, activities, [accountGppConfig])
        accountDao.save(account)

        and: "Save storedRequest into DB"
        def storedRequest = StoredRequest.getStoredRequest(ampRequest, ampStoredRequest)
        storedRequestDao.save(storedRequest)

        when: "PBS processes amp request"
        activityPbsService.sendAmpRequest(ampRequest)

        then: "Generic bidder request should have data in EIDS fields"
        def genericBidderRequest = bidder.getBidderRequest(ampStoredRequest.id)
        assert genericBidderRequest.user.eids[0].source == ampStoredRequest.user.eids[0].source

        where:
        gpcValue | accountLogic
        false    | LogicalRestrictedRule.generateSingleRestrictedRule(OR, [new EqualityValueRule(GPC, NOTICE_PROVIDED)])
        true     | LogicalRestrictedRule.generateSingleRestrictedRule(OR, [new InequalityValueRule(GPC, NOTICE_PROVIDED)])
        true     | LogicalRestrictedRule.generateSingleRestrictedRule(AND, [new EqualityValueRule(GPC, NOTICE_PROVIDED),
                                                                            new EqualityValueRule(SHARING_NOTICE, NOTICE_PROVIDED)])
    }

    def "PBS amp call when privacy regulation match custom requirement should remove EIDS fields from request"() {
        given: "Store bid request with gpp string and link for account"
        def accountId = PBSUtils.randomNumber as String
        def ampStoredRequest = getBidRequestWithPersonalData(accountId)

        and: "amp request with link to account and gppSid"
        def ampRequest = AmpRequest.defaultAmpRequest.tap {
            it.account = accountId
            it.gppSid = US_NAT_V1.value
            it.consentString = gppConsent
            it.consentType = GPP
        }

        and: "Activities set for transmit EIDS with allowing privacy regulation"
        def rule = new ActivityRule().tap {
            it.privacyRegulation = [IAB_US_CUSTOM_LOGIC]
        }
        def activities = AllowActivities.getDefaultAllowActivities(TRANSMIT_EIDS, Activity.getDefaultActivity([rule]))

        and: "Account gpp configuration with sid skip"
        def accountLogic = LogicalRestrictedRule.generateSingleRestrictedRule(OR, valueRules)
        def accountGppConfig = new AccountGppConfig().tap {
            it.code = IAB_US_CUSTOM_LOGIC
            it.enabled = true
            it.config = GppModuleConfig.getDefaultModuleConfig(new ActivityConfig([TRANSMIT_EIDS], accountLogic))
        }

        and: "Existed account with privacy regulation setup"
        def account = getAccountWithAllowActivitiesAndPrivacyModule(accountId, activities, [accountGppConfig])
        accountDao.save(account)

        and: "Save storedRequest into DB"
        def storedRequest = StoredRequest.getStoredRequest(ampRequest, ampStoredRequest)
        storedRequestDao.save(storedRequest)

        when: "PBS processes amp request"
        activityPbsService.sendAmpRequest(ampRequest)

        then: "Generic bidder request should have empty EIDS fields"
        def genericBidderRequest = bidder.getBidderRequest(ampStoredRequest.id)
        verifyAll {
            !genericBidderRequest.user.eids
            !genericBidderRequest.user?.ext?.eids
        }

        where:
        gppConsent                                                      | valueRules
        new UsNatV1Consent.Builder().setPersonalDataConsents(2).build() | [new EqualityValueRule(PERSONAL_DATA_CONSENTS, NOTICE_NOT_PROVIDED)]
        new UsNatV1Consent.Builder().setGpc(true).build()               | [new EqualityValueRule(GPC, NOTICE_PROVIDED)]
        new UsNatV1Consent.Builder().setGpc(false).build()              | [new InequalityValueRule(GPC, NOTICE_PROVIDED)]
        new UsNatV1Consent.Builder().setGpc(true).build()               | [new EqualityValueRule(GPC, NOTICE_PROVIDED),
                                                                           new EqualityValueRule(SHARING_NOTICE, NOTICE_NOT_PROVIDED)]
        new UsNatV1Consent.Builder().setPersonalDataConsents(2).build() | [new EqualityValueRule(GPC, NOTICE_PROVIDED),
                                                                           new EqualityValueRule(PERSONAL_DATA_CONSENTS, NOTICE_NOT_PROVIDED)]
    }

    def "PBS amp call when custom privacy regulation empty and normalize is disabled should respond with an error and update metric"() {
        given: "Store bid request with link for account"
        def accountId = PBSUtils.randomNumber as String
        def ampStoredRequest = getBidRequestWithPersonalData(accountId)

        and: "amp request with link to account and gpp string"
        def gppConsent = new UsNatV1Consent.Builder().setGpc(true).build()
        def ampRequest = AmpRequest.defaultAmpRequest.tap {
            it.account = accountId
            it.gppSid = US_NAT_V1.intValue
            it.consentString = gppConsent
            it.consentType = GPP
        }

        and: "Activities set with privacy regulation"
        def ruleUsGeneric = new ActivityRule().tap {
            it.privacyRegulation = [IAB_US_CUSTOM_LOGIC]
        }
        def activities = AllowActivities.getDefaultAllowActivities(TRANSMIT_EIDS, Activity.getDefaultActivity([ruleUsGeneric]))

        and: "Account gpp configuration with empty Custom logic"
        def restrictedRule = LogicalRestrictedRule.rootLogicalRestricted
        def accountGppConfig = new AccountGppConfig().tap {
            it.code = IAB_US_CUSTOM_LOGIC
            it.enabled = true
            it.config = GppModuleConfig.getDefaultModuleConfig(new ActivityConfig([TRANSMIT_EIDS], restrictedRule), [US_NAT_V1], false)
        }

        and: "Flush metrics"
        flushMetrics(activityPbsService)

        and: "Existed account with gpp regulation setup"
        def account = getAccountWithAllowActivitiesAndPrivacyModule(accountId, activities, [accountGppConfig])
        accountDao.save(account)

        and: "Save storedRequest into DB"
        def storedRequest = StoredRequest.getStoredRequest(ampRequest, ampStoredRequest)
        storedRequestDao.save(storedRequest)

        when: "PBS processes amp requests"
        activityPbsService.sendAmpRequest(ampRequest)

        then: "Response should contain error"
        def error = thrown(PrebidServerException)
        assert error.statusCode == BAD_REQUEST.code()
        assert error.responseBody == "Invalid account configuration: JsonLogic exception: " +
                "objects must have exactly 1 key defined, found 0"

        and: "Metrics for disallowed activities should be updated"
        def metrics = activityPbsService.sendCollectedMetricsRequest()
        assert metrics[ALERT_GENERAL.getValue()] == 1
    }

    def "PBS amp call when custom privacy regulation with normalizing should change request consent and call to bidder"() {
        given: "Store bid request with gpp string and link for account"
        def accountId = PBSUtils.randomNumber as String
        def ampStoredRequest = getBidRequestWithPersonalData(accountId)

        and: "amp request with link to account and gppSid"
        def ampRequest = AmpRequest.defaultAmpRequest.tap {
            it.account = accountId
            it.gppSid = gppSid.intValue
            it.consentString = gppStateConsent.build()
            it.consentType = GPP
        }

        and: "Activities set with privacy regulation"
        def ruleUsGeneric = new ActivityRule().tap {
            it.privacyRegulation = [IAB_US_CUSTOM_LOGIC]
        }
        def activities = AllowActivities.getDefaultAllowActivities(TRANSMIT_EIDS, Activity.getDefaultActivity([ruleUsGeneric]))

        and: "Activity config"
        def activityConfig = new ActivityConfig([TRANSMIT_EIDS], LogicalRestrictedRule.generateSingleRestrictedRule(AND, equalityValueRules))

        and: "Account gpp configuration with enabled normalizeFlag"
        def accountGppConfig = new AccountGppConfig().tap {
            it.code = IAB_US_CUSTOM_LOGIC
            it.enabled = true
            it.config = GppModuleConfig.getDefaultModuleConfig(activityConfig, [gppSid], true)
        }

        and: "Flush metrics"
        flushMetrics(activityPbsService)

        and: "Existed account with gpp regulation setup"
        def account = getAccountWithAllowActivitiesAndPrivacyModule(accountId, activities, [accountGppConfig])
        accountDao.save(account)

        and: "Save storedRequest into DB"
        def storedRequest = StoredRequest.getStoredRequest(ampRequest, ampStoredRequest)
        storedRequestDao.save(storedRequest)

        when: "PBS processes amp requests"
        activityPbsService.sendAmpRequest(ampRequest)

        then: "Generic bidder request should have empty EIDS fields"
        def genericBidderRequest = bidder.getBidderRequest(ampStoredRequest.id)
        verifyAll {
            !genericBidderRequest.user.eids
            !genericBidderRequest.user?.ext?.eids
        }

        where:
        gppSid   | equalityValueRules                                                      | gppStateConsent
        US_CA_V1 | [new EqualityValueRule(SENSITIVE_DATA_ID_NUMBERS, CONSENT)]             | new UsCaV1Consent.Builder()
                                                                                              .setSensitiveDataProcessing(new UsCaliforniaSensitiveData(idNumbers: 2))
        US_CA_V1 | [new EqualityValueRule(SENSITIVE_DATA_ACCOUNT_INFO, CONSENT)]           | new UsCaV1Consent.Builder()
                                                                                              .setSensitiveDataProcessing(new UsCaliforniaSensitiveData(accountInfo: 2))
        US_CA_V1 | [new EqualityValueRule(SENSITIVE_DATA_GEOLOCATION, CONSENT)]            | new UsCaV1Consent.Builder()
                                                                                              .setSensitiveDataProcessing(new UsCaliforniaSensitiveData(geolocation: 2))
        US_CA_V1 | [new EqualityValueRule(SENSITIVE_DATA_RACIAL_ETHNIC_ORIGIN, CONSENT)]   | new UsCaV1Consent.Builder()
                                                                                              .setSensitiveDataProcessing(new UsCaliforniaSensitiveData(racialEthnicOrigin: 2))
        US_CA_V1 | [new EqualityValueRule(SENSITIVE_DATA_COMMUNICATION_CONTENTS, CONSENT)] | new UsCaV1Consent.Builder()
                                                                                              .setSensitiveDataProcessing(new UsCaliforniaSensitiveData(communicationContents: 2))
        US_CA_V1 | [new EqualityValueRule(SENSITIVE_DATA_GENETIC_ID, CONSENT)]             | new UsCaV1Consent.Builder()
                                                                                              .setSensitiveDataProcessing(new UsCaliforniaSensitiveData(geneticId: 2))
        US_CA_V1 | [new EqualityValueRule(SENSITIVE_DATA_BIOMETRIC_ID, CONSENT)]           | new UsCaV1Consent.Builder()
                                                                                              .setSensitiveDataProcessing(new UsCaliforniaSensitiveData(biometricId: 2))
        US_CA_V1 | [new EqualityValueRule(SENSITIVE_DATA_HEALTH_INFO, CONSENT)]            | new UsCaV1Consent.Builder()
                                                                                              .setSensitiveDataProcessing(new UsCaliforniaSensitiveData(healthInfo: 2))
        US_CA_V1 | [new EqualityValueRule(SENSITIVE_DATA_ORIENTATION, CONSENT)]            | new UsCaV1Consent.Builder()
                                                                                              .setSensitiveDataProcessing(new UsCaliforniaSensitiveData(orientation: 2))
        US_CA_V1 | [new EqualityValueRule(CHILD_CONSENTS_BELOW_13, NOT_APPLICABLE),
                    new EqualityValueRule(CHILD_CONSENTS_FROM_13_TO_16, NOT_APPLICABLE)]   | new UsCaV1Consent.Builder()
                                                                                              .setKnownChildSensitiveDataConsents(0, 0)
        US_CA_V1 | [new EqualityValueRule(CHILD_CONSENTS_BELOW_13, NO_CONSENT),
                    new EqualityValueRule(CHILD_CONSENTS_FROM_13_TO_16, NO_CONSENT)]       | new UsCaV1Consent.Builder()
                                                                                              .setKnownChildSensitiveDataConsents(PBSUtils.getRandomNumber(1, 2), PBSUtils.getRandomNumber(1, 2))

        US_VA_V1 | [new EqualityValueRule(CHILD_CONSENTS_BELOW_13, NO_CONSENT),
                    new EqualityValueRule(CHILD_CONSENTS_FROM_13_TO_16, NO_CONSENT)]       | new UsVaV1Consent.Builder()
                                                                                              .setKnownChildSensitiveDataConsents(PBSUtils.getRandomNumber(1, 2))
        US_VA_V1 | [new EqualityValueRule(CHILD_CONSENTS_BELOW_13, NOT_APPLICABLE),
                    new EqualityValueRule(CHILD_CONSENTS_FROM_13_TO_16, NOT_APPLICABLE)]   | new UsVaV1Consent.Builder().setKnownChildSensitiveDataConsents(0)

        US_CO_V1 | [new EqualityValueRule(CHILD_CONSENTS_BELOW_13, NO_CONSENT),
                    new EqualityValueRule(CHILD_CONSENTS_FROM_13_TO_16, NO_CONSENT)]       | new UsCoV1Consent.Builder()
                                                                                              .setKnownChildSensitiveDataConsents(PBSUtils.getRandomNumber(1, 2))
        US_CO_V1 | [new EqualityValueRule(CHILD_CONSENTS_BELOW_13, NOT_APPLICABLE),
                    new EqualityValueRule(CHILD_CONSENTS_FROM_13_TO_16, NOT_APPLICABLE)]   | new UsCoV1Consent.Builder().setKnownChildSensitiveDataConsents(0)

        US_UT_V1 | [new EqualityValueRule(SENSITIVE_DATA_RACIAL_ETHNIC_ORIGIN, CONSENT)] | new UsUtV1Consent.Builder()
                                                                                              .setSensitiveDataProcessing(new UsUtahSensitiveData(racialEthnicOrigin: 2))
        US_UT_V1 | [new EqualityValueRule(SENSITIVE_DATA_RELIGIOUS_BELIEFS, CONSENT)]    | new UsUtV1Consent.Builder()
                                                                                              .setSensitiveDataProcessing(new UsUtahSensitiveData(religiousBeliefs: 2))
        US_UT_V1 | [new EqualityValueRule(SENSITIVE_DATA_ORIENTATION, CONSENT)]          | new UsUtV1Consent.Builder()
                                                                                              .setSensitiveDataProcessing(new UsUtahSensitiveData(orientation: 2))
        US_UT_V1 | [new EqualityValueRule(SENSITIVE_DATA_CITIZENSHIP_STATUS, CONSENT)]   | new UsUtV1Consent.Builder()
                                                                                              .setSensitiveDataProcessing(new UsUtahSensitiveData(citizenshipStatus: 2))
        US_UT_V1 | [new EqualityValueRule(SENSITIVE_DATA_HEALTH_INFO, CONSENT)]          | new UsUtV1Consent.Builder()
                                                                                              .setSensitiveDataProcessing(new UsUtahSensitiveData(healthInfo: 2))
        US_UT_V1 | [new EqualityValueRule(SENSITIVE_DATA_GENETIC_ID, CONSENT)]           | new UsUtV1Consent.Builder()
                                                                                              .setSensitiveDataProcessing(new UsUtahSensitiveData(geneticId: 2))
        US_UT_V1 | [new EqualityValueRule(SENSITIVE_DATA_BIOMETRIC_ID, CONSENT)]         | new UsUtV1Consent.Builder()
                                                                                              .setSensitiveDataProcessing(new UsUtahSensitiveData(biometricId: 2))
        US_UT_V1 | [new EqualityValueRule(SENSITIVE_DATA_GEOLOCATION, CONSENT)]          | new UsUtV1Consent.Builder()
                                                                                              .setSensitiveDataProcessing(new UsUtahSensitiveData(geolocation: 2))
        US_UT_V1 | [new EqualityValueRule(CHILD_CONSENTS_BELOW_13, NO_CONSENT),
                    new EqualityValueRule(CHILD_CONSENTS_FROM_13_TO_16, NO_CONSENT)]     | new UsUtV1Consent.Builder().setKnownChildSensitiveDataConsents(PBSUtils.getRandomNumber(1, 2))
        US_UT_V1 | [new EqualityValueRule(CHILD_CONSENTS_BELOW_13, NOT_APPLICABLE),
                    new EqualityValueRule(CHILD_CONSENTS_FROM_13_TO_16, NOT_APPLICABLE)] | new UsUtV1Consent.Builder().setKnownChildSensitiveDataConsents(0)

        US_CT_V1 | [new EqualityValueRule(CHILD_CONSENTS_BELOW_13, NOT_APPLICABLE),
                    new EqualityValueRule(CHILD_CONSENTS_FROM_13_TO_16, NOT_APPLICABLE)]   | new UsCtV1Consent.Builder().setKnownChildSensitiveDataConsents(0, 0, 0)
        US_CT_V1 | [new EqualityValueRule(CHILD_CONSENTS_BELOW_13, NO_CONSENT),
                    new EqualityValueRule(CHILD_CONSENTS_FROM_13_TO_16, CONSENT)]          | new UsCtV1Consent.Builder().setKnownChildSensitiveDataConsents(0, 2, 2)
        US_CT_V1 | [new EqualityValueRule(CHILD_CONSENTS_BELOW_13, NO_CONSENT),
                    new EqualityValueRule(CHILD_CONSENTS_FROM_13_TO_16, NO_CONSENT)]       | new UsCtV1Consent.Builder()
                                                                                              .setKnownChildSensitiveDataConsents(PBSUtils.getRandomNumber(0, 2), PBSUtils.getRandomNumber(0, 2), 1)
        US_CT_V1 | [new EqualityValueRule(CHILD_CONSENTS_BELOW_13, NO_CONSENT),
                    new EqualityValueRule(CHILD_CONSENTS_FROM_13_TO_16, NO_CONSENT)]       | new UsCtV1Consent.Builder()
                                                                                              .setKnownChildSensitiveDataConsents(PBSUtils.getRandomNumber(0, 2), 1, PBSUtils.getRandomNumber(0, 2))
    }
}<|MERGE_RESOLUTION|>--- conflicted
+++ resolved
@@ -102,19 +102,14 @@
 
         and: "Metrics processed across activities should be updated"
         def metrics = activityPbsService.sendCollectedMetricsRequest()
-<<<<<<< HEAD
         assert metrics[PROCESSED_ACTIVITY_RULES_COUNT.getValue(bidRequest, TRANSMIT_EIDS)] == 1
         assert metrics[ACCOUNT_PROCESSED_RULES_COUNT.getValue(bidRequest, TRANSMIT_EIDS)] == 1
-=======
-        assert metrics[ACTIVITY_RULES_PROCESSED_COUNT] == 1
-        assert metrics[ACTIVITY_PROCESSED_RULES_FOR_ACCOUNT.formatted(accountId)] == 1
 
         where: "Activities fields name in different case"
         activities << [AllowActivities.getDefaultAllowActivities(TRANSMIT_EIDS, Activity.defaultActivity),
                        new AllowActivities().tap { transmitEidsKebabCase = Activity.defaultActivity },
                        new AllowActivities().tap { transmitEidsSnakeCase = Activity.defaultActivity },
         ]
->>>>>>> a82a1236
     }
 
     def "PBS auction call when transmit EIDS activities is rejecting requests should remove EIDS fields in request and update disallowed metrics"() {
@@ -142,21 +137,15 @@
 
         and: "Metrics for disallowed activities should be updated"
         def metrics = activityPbsService.sendCollectedMetricsRequest()
-<<<<<<< HEAD
         assert metrics[TEMPLATE_REQUEST_DISALLOWED_COUNT.getValue(bidRequest, TRANSMIT_EIDS)] == 1
         assert metrics[TEMPLATE_ACCOUNT_DISALLOWED_COUNT.getValue(bidRequest, TRANSMIT_EIDS)] == 1
         assert metrics[TEMPLATE_ADAPTER_DISALLOWED_COUNT.getValue(bidRequest, TRANSMIT_EIDS)] == 1
-=======
-        assert metrics[DISALLOWED_COUNT_FOR_ACTIVITY_RULE] == 1
-        assert metrics[DISALLOWED_COUNT_FOR_ACCOUNT.formatted(accountId)] == 1
-        assert metrics[DISALLOWED_COUNT_FOR_GENERIC_ADAPTER] == 1
 
         where: "Activities fields name in different case"
         activities << [AllowActivities.getDefaultAllowActivities(TRANSMIT_EIDS, Activity.getDefaultActivity([ActivityRule.getDefaultActivityRule(Condition.baseCondition, false)])),
                        new AllowActivities().tap { transmitEidsSnakeCase = Activity.getDefaultActivity([ActivityRule.getDefaultActivityRule(Condition.baseCondition, false)]) },
                        new AllowActivities().tap { transmitEidsKebabCase = Activity.getDefaultActivity([ActivityRule.getDefaultActivityRule(Condition.baseCondition, false)]) },
         ]
->>>>>>> a82a1236
     }
 
     def "PBS auction call when default activity setting set to false should remove EIDS fields from request"() {
