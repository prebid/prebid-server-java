--- conflicted
+++ resolved
@@ -840,7 +840,6 @@
         ]
     }
 
-<<<<<<< HEAD
     def "PBS auction call when privacy module contain invalid GPP segment shouldn't remove EIDS fields in request and emit error log"() {
         given: "Test start time"
         def startTime = Instant.now()
@@ -940,8 +939,6 @@
         assert metrics[ACCOUNT_PROCESSED_RULES_COUNT.getValue(bidRequest, TRANSMIT_EIDS)] == 1
     }
 
-=======
->>>>>>> fc4c33c5
     def "PBS auction call when request have different gpp consent but match and rejecting should remove EIDS fields in request"() {
         given: "Default Generic BidRequests with EIDS fields and account id"
         def accountId = PBSUtils.randomNumber as String
@@ -1266,8 +1263,7 @@
 
         and: "Metrics for disallowed activities should be updated"
         def metrics = activityPbsService.sendCollectedMetricsRequest()
-<<<<<<< HEAD
-        assert metrics[ALERT_GENERAL.getValue()] == 1
+        assert metrics[ALERT_GENERAL] == 1
 
         and: "Generic bidder request should have data in EIDS fields"
         def genericBidderRequest = bidder.getBidderRequest(bidRequest.id)
@@ -1276,9 +1272,6 @@
         and: "Logs should contain error"
         def logs = activityPbsService.getLogsByTime(startTime)
         assert getLogsByText(logs, "USCustomLogic creation failed: objects must have exactly 1 key defined, found 0").size() == 1
-=======
-        assert metrics[ALERT_GENERAL] == 1
->>>>>>> fc4c33c5
     }
 
     def "PBS auction call when custom privacy regulation with normalizing that match custom config should have empty EIDS fields"() {
@@ -1963,7 +1956,6 @@
         ]
     }
 
-<<<<<<< HEAD
     def "PBS amp call when privacy module contain invalid GPP segment shouldn't remove EIDS fields in request and emit error log"() {
         given: "Test start time"
         def startTime = Instant.now()
@@ -2079,8 +2071,6 @@
         assert response.ext.errors[PREBID].message == ["Amp request parameter consent_string has invalid format: $invalidGpp"]
     }
 
-=======
->>>>>>> fc4c33c5
     def "PBS amp call when request have different gpp consent but match and rejecting should remove EIDS fields in request"() {
         given: "Default Generic BidRequest with EIDS fields field and account id"
         def accountId = PBSUtils.randomNumber as String
@@ -2524,8 +2514,7 @@
 
         and: "Metrics for disallowed activities should be updated"
         def metrics = activityPbsService.sendCollectedMetricsRequest()
-<<<<<<< HEAD
-        assert metrics[ALERT_GENERAL.getValue()] == 1
+        assert metrics[ALERT_GENERAL] == 1
 
         and: "Generic bidder request should have data in EIDS fields"
         def genericBidderRequest = bidder.getBidderRequest(ampStoredRequest.id)
@@ -2534,9 +2523,6 @@
         and: "Logs should contain error"
         def logs = activityPbsService.getLogsByTime(startTime)
         assert getLogsByText(logs, "USCustomLogic creation failed: objects must have exactly 1 key defined, found 0").size() == 1
-=======
-        assert metrics[ALERT_GENERAL] == 1
->>>>>>> fc4c33c5
     }
 
     def "PBS amp call when custom privacy regulation with normalizing should change request consent and call to bidder"() {
