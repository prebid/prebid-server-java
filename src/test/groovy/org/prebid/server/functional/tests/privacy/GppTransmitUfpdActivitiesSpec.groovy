package org.prebid.server.functional.tests.privacy

import org.prebid.server.functional.model.config.AccountGdprConfig
import org.prebid.server.functional.model.config.AccountGppConfig
import org.prebid.server.functional.model.config.ActivityConfig
import org.prebid.server.functional.model.config.EqualityValueRule
import org.prebid.server.functional.model.config.GppModuleConfig
import org.prebid.server.functional.model.config.InequalityValueRule
import org.prebid.server.functional.model.config.LogicalRestrictedRule
import org.prebid.server.functional.model.config.Purpose
import org.prebid.server.functional.model.config.PurposeConfig
import org.prebid.server.functional.model.config.PurposeEid
import org.prebid.server.functional.model.db.StoredRequest
import org.prebid.server.functional.model.request.amp.AmpRequest
import org.prebid.server.functional.model.request.auction.Activity
import org.prebid.server.functional.model.request.auction.ActivityRule
import org.prebid.server.functional.model.request.auction.AllowActivities
import org.prebid.server.functional.model.request.auction.BidRequest
import org.prebid.server.functional.model.request.auction.Condition
import org.prebid.server.functional.model.request.auction.Data
import org.prebid.server.functional.model.request.auction.Device
import org.prebid.server.functional.model.request.auction.Eid
import org.prebid.server.functional.model.request.auction.Geo
import org.prebid.server.functional.model.request.auction.RegsExt
import org.prebid.server.functional.model.request.auction.User
import org.prebid.server.functional.model.request.auction.UserExt
import org.prebid.server.functional.model.request.auction.UserExtData
import org.prebid.server.functional.service.PrebidServerException
import org.prebid.server.functional.util.PBSUtils
import org.prebid.server.functional.util.privacy.gpp.UsCaV1Consent
import org.prebid.server.functional.util.privacy.gpp.UsCoV1Consent
import org.prebid.server.functional.util.privacy.gpp.UsCtV1Consent
import org.prebid.server.functional.util.privacy.gpp.UsNatV1Consent
import org.prebid.server.functional.util.privacy.gpp.UsUtV1Consent
import org.prebid.server.functional.util.privacy.gpp.UsVaV1Consent
import org.prebid.server.functional.util.privacy.gpp.data.UsCaliforniaSensitiveData
import org.prebid.server.functional.util.privacy.gpp.data.UsNationalSensitiveData
import org.prebid.server.functional.util.privacy.gpp.data.UsUtahSensitiveData

import java.time.Instant

import static io.netty.handler.codec.http.HttpResponseStatus.UNAUTHORIZED
import static org.prebid.server.functional.model.config.DataActivity.CONSENT
import static org.prebid.server.functional.model.config.DataActivity.NOTICE_NOT_PROVIDED
import static org.prebid.server.functional.model.config.DataActivity.NOTICE_PROVIDED
import static org.prebid.server.functional.model.config.DataActivity.NOT_APPLICABLE
import static org.prebid.server.functional.model.config.DataActivity.NO_CONSENT
import static org.prebid.server.functional.model.config.LogicalRestrictedRule.LogicalOperation.AND
import static org.prebid.server.functional.model.config.LogicalRestrictedRule.LogicalOperation.OR
import static org.prebid.server.functional.model.config.UsNationalPrivacySection.CHILD_CONSENTS_BELOW_13
import static org.prebid.server.functional.model.config.UsNationalPrivacySection.CHILD_CONSENTS_FROM_13_TO_16
import static org.prebid.server.functional.model.config.UsNationalPrivacySection.GPC
import static org.prebid.server.functional.model.config.UsNationalPrivacySection.PERSONAL_DATA_CONSENTS
import static org.prebid.server.functional.model.config.UsNationalPrivacySection.SENSITIVE_DATA_ACCOUNT_INFO
import static org.prebid.server.functional.model.config.UsNationalPrivacySection.SENSITIVE_DATA_BIOMETRIC_ID
import static org.prebid.server.functional.model.config.UsNationalPrivacySection.SENSITIVE_DATA_CITIZENSHIP_STATUS
import static org.prebid.server.functional.model.config.UsNationalPrivacySection.SENSITIVE_DATA_COMMUNICATION_CONTENTS
import static org.prebid.server.functional.model.config.UsNationalPrivacySection.SENSITIVE_DATA_GENETIC_ID
import static org.prebid.server.functional.model.config.UsNationalPrivacySection.SENSITIVE_DATA_GEOLOCATION
import static org.prebid.server.functional.model.config.UsNationalPrivacySection.SENSITIVE_DATA_HEALTH_INFO
import static org.prebid.server.functional.model.config.UsNationalPrivacySection.SENSITIVE_DATA_ID_NUMBERS
import static org.prebid.server.functional.model.config.UsNationalPrivacySection.SENSITIVE_DATA_ORIENTATION
import static org.prebid.server.functional.model.config.UsNationalPrivacySection.SENSITIVE_DATA_RACIAL_ETHNIC_ORIGIN
import static org.prebid.server.functional.model.config.UsNationalPrivacySection.SENSITIVE_DATA_RELIGIOUS_BELIEFS
import static org.prebid.server.functional.model.config.UsNationalPrivacySection.SHARING_NOTICE
import static org.prebid.server.functional.model.pricefloors.Country.CAN
import static org.prebid.server.functional.model.pricefloors.Country.USA
import static org.prebid.server.functional.model.privacy.Metric.TEMPLATE_ACCOUNT_DISALLOWED_COUNT
import static org.prebid.server.functional.model.privacy.Metric.ACCOUNT_PROCESSED_RULES_COUNT
import static org.prebid.server.functional.model.privacy.Metric.TEMPLATE_ADAPTER_DISALLOWED_COUNT
import static org.prebid.server.functional.model.privacy.Metric.PROCESSED_ACTIVITY_RULES_COUNT
import static org.prebid.server.functional.model.privacy.Metric.TEMPLATE_REQUEST_DISALLOWED_COUNT
import static org.prebid.server.functional.model.request.GppSectionId.USP_V1
import static org.prebid.server.functional.model.request.GppSectionId.US_CA_V1
import static org.prebid.server.functional.model.request.GppSectionId.US_CO_V1
import static org.prebid.server.functional.model.request.GppSectionId.US_CT_V1
import static org.prebid.server.functional.model.request.GppSectionId.US_NAT_V1
import static org.prebid.server.functional.model.request.GppSectionId.US_UT_V1
import static org.prebid.server.functional.model.request.GppSectionId.US_VA_V1
import static org.prebid.server.functional.model.request.amp.ConsentType.GPP
import static org.prebid.server.functional.model.request.auction.ActivityType.TRANSMIT_UFPD
import static org.prebid.server.functional.model.request.auction.PrivacyModule.ALL
import static org.prebid.server.functional.model.request.auction.PrivacyModule.IAB_ALL
import static org.prebid.server.functional.model.request.auction.PrivacyModule.IAB_TFC_EU
import static org.prebid.server.functional.model.request.auction.PrivacyModule.IAB_US_CUSTOM_LOGIC
import static org.prebid.server.functional.model.request.auction.PrivacyModule.IAB_US_GENERAL
import static org.prebid.server.functional.model.request.auction.TraceLevel.VERBOSE
import static org.prebid.server.functional.util.privacy.model.State.ALABAMA
import static org.prebid.server.functional.util.privacy.model.State.ONTARIO

class GppTransmitUfpdActivitiesSpec extends PrivacyBaseSpec {

    def "PBS auction call when transmit UFPD activities is allowing requests should leave UFPD fields in request and update proper metrics"() {
        given: "Default Generic BidRequests with UFPD fields and account id"
        def accountId = PBSUtils.randomNumber as String
        def bidRequest = getBidRequestWithPersonalData(accountId)

        and: "Flush metrics"
        flushMetrics(activityPbsService)

        and: "Save account config with allow activities into DB"
        def account = getAccountWithAllowActivitiesAndPrivacyModule(accountId, activities)
        accountDao.save(account)

        when: "PBS processes auction requests"
        activityPbsService.sendAuctionRequest(bidRequest)

        then: "Generic bidder request should have data in UFPD fields"
        def bidderRequest = bidder.getBidderRequest(bidRequest.id)

        verifyAll {
            bidderRequest.device.didsha1 == bidRequest.device.didsha1
            bidderRequest.device.didmd5 == bidRequest.device.didmd5
            bidderRequest.device.dpidsha1 == bidRequest.device.dpidsha1
            bidderRequest.device.ifa == bidRequest.device.ifa
            bidderRequest.device.macsha1 == bidRequest.device.macsha1
            bidderRequest.device.macmd5 == bidRequest.device.macmd5
            bidderRequest.device.dpidmd5 == bidRequest.device.dpidmd5
            bidderRequest.user.id == bidRequest.user.id
            bidderRequest.user.buyeruid == bidRequest.user.buyeruid
            bidderRequest.user.yob == bidRequest.user.yob
            bidderRequest.user.gender == bidRequest.user.gender
            bidderRequest.user.data == bidRequest.user.data
            bidderRequest.user.geo == bidRequest.user.geo
            bidderRequest.user.ext.data.buyeruid == bidRequest.user.ext.data.buyeruid
        }

        and: "Generic bidder request should have data in EIDS fields"
        assert bidderRequest.user.eids == bidRequest.user.eids

        and: "Metrics processed across activities should be updated"
        def metrics = activityPbsService.sendCollectedMetricsRequest()
        assert metrics[PROCESSED_ACTIVITY_RULES_COUNT.getValue(bidRequest, TRANSMIT_UFPD)] == 1
        assert metrics[ACCOUNT_PROCESSED_RULES_COUNT.getValue(bidRequest, TRANSMIT_UFPD)] == 1

        where: "Activities fields name in different case"
        activities << [AllowActivities.getDefaultAllowActivities(TRANSMIT_UFPD, Activity.defaultActivity),
                       new AllowActivities().tap { transmitUfpdSnakeCase = Activity.defaultActivity },
                       new AllowActivities().tap { transmitUfpdKebabCase = Activity.defaultActivity },
        ]
    }

    def "PBS auction call when transmit UFPD activities is rejecting requests should remove UFPD fields in request and update disallowed metrics"() {
        given: "Default Generic BidRequests with UFPD fields and account id"
        def accountId = PBSUtils.randomNumber as String
        def bidRequest = getBidRequestWithPersonalData(accountId)

        and: "Flush metrics"
        flushMetrics(activityPbsService)

        and: "Save account config with allow activities into DB"
        def account = getAccountWithAllowActivitiesAndPrivacyModule(accountId, activities)
        accountDao.save(account)

        when: "PBS processes auction requests"
        activityPbsService.sendAuctionRequest(bidRequest)

        then: "Generic bidder request should have empty UFPD fields"
        def bidderRequest = bidder.getBidderRequest(bidRequest.id)

        verifyAll {
            !bidderRequest.device.didsha1
            !bidderRequest.device.didmd5
            !bidderRequest.device.dpidsha1
            !bidderRequest.device.ifa
            !bidderRequest.device.macsha1
            !bidderRequest.device.macmd5
            !bidderRequest.device.dpidmd5
            !bidderRequest.user.id
            !bidderRequest.user.buyeruid
            !bidderRequest.user.yob
            !bidderRequest.user.gender
            !bidderRequest.user.data
            !bidderRequest.user.geo
            !bidderRequest.user.ext

            and: "Generic bidder request should have data in EIDS fields"
            assert bidderRequest.user.eids == bidRequest.user.eids
        }

        and: "Metrics for disallowed activities should be updated"
        def metrics = activityPbsService.sendCollectedMetricsRequest()
        assert metrics[TEMPLATE_REQUEST_DISALLOWED_COUNT.getValue(bidRequest, TRANSMIT_UFPD)] == 1
        assert metrics[TEMPLATE_ACCOUNT_DISALLOWED_COUNT.getValue(bidRequest, TRANSMIT_UFPD)] == 1
        assert metrics[TEMPLATE_ADAPTER_DISALLOWED_COUNT.getValue(bidRequest, TRANSMIT_UFPD)] == 1

        where: "Activities fields name in different case"
        activities << [AllowActivities.getDefaultAllowActivities(TRANSMIT_UFPD, Activity.getDefaultActivity([ActivityRule.getDefaultActivityRule(Condition.baseCondition, false)])),
                       new AllowActivities().tap { transmitUfpdKebabCase = Activity.getDefaultActivity([ActivityRule.getDefaultActivityRule(Condition.baseCondition, false)]) },
                       new AllowActivities().tap { transmitUfpdSnakeCase = Activity.getDefaultActivity([ActivityRule.getDefaultActivityRule(Condition.baseCondition, false)]) },
        ]
    }

    def "PBS auction call when default activity setting set to false should remove UFPD fields from request"() {
        given: "Default Generic BidRequests with UFPD fields and account id"
        def accountId = PBSUtils.randomNumber as String
        def bidRequest = getBidRequestWithPersonalData(accountId)

        and: "Allow activities setup"
        def activity = new Activity(defaultAction: false)
        def activities = AllowActivities.getDefaultAllowActivities(TRANSMIT_UFPD, activity)

        and: "Save account config with allow activities into DB"
        def account = getAccountWithAllowActivitiesAndPrivacyModule(accountId, activities)
        accountDao.save(account)

        when: "PBS processes auction requests"
        activityPbsService.sendAuctionRequest(bidRequest)

        then: "Generic bidder request should have empty UFPD fields"
        def bidderRequest = bidder.getBidderRequest(bidRequest.id)

        verifyAll {
            !bidderRequest.device.didsha1
            !bidderRequest.device.didmd5
            !bidderRequest.device.dpidsha1
            !bidderRequest.device.ifa
            !bidderRequest.device.macsha1
            !bidderRequest.device.macmd5
            !bidderRequest.device.dpidmd5
            !bidderRequest.user.id
            !bidderRequest.user.buyeruid
            !bidderRequest.user.yob
            !bidderRequest.user.gender
            !bidderRequest.user.data
            !bidderRequest.user.geo
            !bidderRequest.user.ext
        }

        and: "Generic bidder request should have data in EIDS fields"
        assert bidderRequest.user.eids == bidRequest.user.eids
    }

    def "PBS auction call when bidder allowed activities have empty condition type should skip this rule and emit an error"() {
        given: "Test start time"
        def startTime = Instant.now()

        and: "Default Generic BidRequests with UFPD fields and account id"
        def accountId = PBSUtils.randomNumber as String
        def bidRequest = getBidRequestWithPersonalData(accountId)

        and: "Activities set for transmit ufpd with bidder allowed without type"
        def activity = Activity.getDefaultActivity([ActivityRule.getDefaultActivityRule(conditions, isAllowed)])
        def activities = AllowActivities.getDefaultAllowActivities(TRANSMIT_UFPD, activity)

        and: "Save account config with allow activities into DB"
        def account = getAccountWithAllowActivitiesAndPrivacyModule(accountId, activities)
        accountDao.save(account)

        when: "PBS processes auction requests"
        activityPbsService.sendAuctionRequest(bidRequest)

        then: "Logs should contain error"
        def logs = activityPbsService.getLogsByTime(startTime)
        assert getLogsByText(logs, "Activity configuration for account ${accountId} " +
                "contains conditional rule with empty array").size() == 1

        where:
        conditions                       | isAllowed
        new Condition(componentType: []) | true
        new Condition(componentType: []) | false
        new Condition(componentName: []) | true
        new Condition(componentName: []) | false
    }

    def "PBS auction call when first rule allowing in activities should leave UFPD fields in request"() {
        given: "Default Generic BidRequests with UFPD fields field and account id"
        def accountId = PBSUtils.randomNumber as String
        def bidRequest = getBidRequestWithPersonalData(accountId)

        and: "Activity rules with same priority"
        def allowActivity = new ActivityRule(condition: Condition.baseCondition, allow: true)
        def disallowActivity = new ActivityRule(condition: Condition.baseCondition, allow: false)

        and: "Activities set for bidder allowed by hierarchy structure"
        def activity = Activity.getDefaultActivity([allowActivity, disallowActivity])
        def activities = AllowActivities.getDefaultAllowActivities(TRANSMIT_UFPD, activity)

        and: "Save account config with allow activities into DB"
        def account = getAccountWithAllowActivitiesAndPrivacyModule(accountId, activities)
        accountDao.save(account)

        when: "PBS processes auction requests"
        activityPbsService.sendAuctionRequest(bidRequest)

        then: "Generic bidder request should have data in UFPD fields"
        def bidderRequest = bidder.getBidderRequest(bidRequest.id)

        verifyAll {
            bidderRequest.device.didsha1 == bidRequest.device.didsha1
            bidderRequest.device.didmd5 == bidRequest.device.didmd5
            bidderRequest.device.dpidsha1 == bidRequest.device.dpidsha1
            bidderRequest.device.ifa == bidRequest.device.ifa
            bidderRequest.device.macsha1 == bidRequest.device.macsha1
            bidderRequest.device.macmd5 == bidRequest.device.macmd5
            bidderRequest.device.dpidmd5 == bidRequest.device.dpidmd5
            bidderRequest.user.id == bidRequest.user.id
            bidderRequest.user.buyeruid == bidRequest.user.buyeruid
            bidderRequest.user.yob == bidRequest.user.yob
            bidderRequest.user.gender == bidRequest.user.gender
            bidderRequest.user.data == bidRequest.user.data
            bidderRequest.user.geo == bidRequest.user.geo
            bidderRequest.user.ext.data.buyeruid == bidRequest.user.ext.data.buyeruid
        }

        and: "Generic bidder request should have data in EIDS fields"
        assert bidderRequest.user.eids == bidRequest.user.eids
    }

    def "PBS auction call when first rule disallowing in activities should remove UFPD fields in request"() {
        given: "Default Generic BidRequests with UFPD fields and account id"
        def accountId = PBSUtils.randomNumber as String
        def bidRequest = getBidRequestWithPersonalData(accountId)

        and: "Activities set for actions with Generic bidder rejected by hierarchy setup"
        def disallowActivity = new ActivityRule(condition: Condition.baseCondition, allow: false)
        def allowActivity = new ActivityRule(condition: Condition.baseCondition, allow: true)

        and: "Activities set for bidder disallowing by hierarchy structure"
        def activity = Activity.getDefaultActivity([disallowActivity, allowActivity])
        def activities = AllowActivities.getDefaultAllowActivities(TRANSMIT_UFPD, activity)

        and: "Save account config with allow activities into DB"
        def account = getAccountWithAllowActivitiesAndPrivacyModule(accountId, activities)
        accountDao.save(account)

        when: "PBS processes auction requests"
        activityPbsService.sendAuctionRequest(bidRequest)

        then: "Generic bidder request should have empty UFPD fields"
        def bidderRequest = bidder.getBidderRequest(bidRequest.id)
        verifyAll {
            !bidderRequest.device.didsha1
            !bidderRequest.device.didmd5
            !bidderRequest.device.dpidsha1
            !bidderRequest.device.ifa
            !bidderRequest.device.macsha1
            !bidderRequest.device.macmd5
            !bidderRequest.device.dpidmd5
            !bidderRequest.user.id
            !bidderRequest.user.buyeruid
            !bidderRequest.user.yob
            !bidderRequest.user.gender
            !bidderRequest.user.data
            !bidderRequest.user.geo
            !bidderRequest.user.ext
        }

        and: "Generic bidder request should have data in EIDS fields"
        assert bidderRequest.user.eids == bidRequest.user.eids
    }

    def "PBS auction shouldn't allow rule when gppSid not intersect"() {
        given: "Default Generic BidRequests with UFPD fields and account id"
        def accountId = PBSUtils.randomNumber as String
        def bidRequest = getBidRequestWithPersonalData(accountId).tap {
            regs.gppSid = regsGppSid
        }

        and: "Setup condition"
        def condition = Condition.baseCondition.tap {
            it.componentType = null
            it.componentName = [PBSUtils.randomString]
            it.gppSid = conditionGppSid
        }

        and: "Activities set with bidder allowed"
        def activity = Activity.getDefaultActivity([ActivityRule.getDefaultActivityRule(condition, false)])
        def activities = AllowActivities.getDefaultAllowActivities(TRANSMIT_UFPD, activity)

        and: "Flush metrics"
        flushMetrics(activityPbsService)

        and: "Set up account for allow activities"
        def account = getAccountWithAllowActivitiesAndPrivacyModule(accountId, activities)
        accountDao.save(account)

        when: "PBS processes auction requests"
        activityPbsService.sendAuctionRequest(bidRequest)

        then: "Generic bidder request should have data in UFPD fields"
        def bidderRequest = bidder.getBidderRequest(bidRequest.id)

        verifyAll {
            bidderRequest.device.didsha1 == bidRequest.device.didsha1
            bidderRequest.device.didmd5 == bidRequest.device.didmd5
            bidderRequest.device.dpidsha1 == bidRequest.device.dpidsha1
            bidderRequest.device.ifa == bidRequest.device.ifa
            bidderRequest.device.macsha1 == bidRequest.device.macsha1
            bidderRequest.device.macmd5 == bidRequest.device.macmd5
            bidderRequest.device.dpidmd5 == bidRequest.device.dpidmd5
            bidderRequest.user.id == bidRequest.user.id
            bidderRequest.user.buyeruid == bidRequest.user.buyeruid
            bidderRequest.user.yob == bidRequest.user.yob
            bidderRequest.user.gender == bidRequest.user.gender
            bidderRequest.user.data == bidRequest.user.data
            bidderRequest.user.geo == bidRequest.user.geo
            bidderRequest.user.ext.data.buyeruid == bidRequest.user.ext.data.buyeruid
        }

        and: "Generic bidder request should have data in EIDS fields"
        assert bidderRequest.user.eids == bidRequest.user.eids

        and: "Metrics processed across activities should be updated"
        def metrics = activityPbsService.sendCollectedMetricsRequest()
        assert metrics[PROCESSED_ACTIVITY_RULES_COUNT.getValue(bidRequest, TRANSMIT_UFPD)] == 1
        assert metrics[ACCOUNT_PROCESSED_RULES_COUNT.getValue(bidRequest, TRANSMIT_UFPD)] == 1

        where:
        regsGppSid        | conditionGppSid
        null              | [USP_V1.intValue]
        [USP_V1.intValue] | null
    }

    def "PBS auction should allow rule when gppSid intersect"() {
        given: "Default Generic BidRequests with UFPD fields and account id"
        def accountId = PBSUtils.randomNumber as String
        def bidRequest = getBidRequestWithPersonalData(accountId).tap {
            regs.gppSid = [USP_V1.intValue]
        }

        and: "Setup condition"
        def condition = Condition.baseCondition.tap {
            it.componentType = null
            it.componentName = null
            it.gppSid = [USP_V1.intValue]
        }

        and: "Activities set with bidder allowed"
        def activity = Activity.getDefaultActivity([ActivityRule.getDefaultActivityRule(condition, false)])
        def activities = AllowActivities.getDefaultAllowActivities(TRANSMIT_UFPD, activity)

        and: "Flush metrics"
        flushMetrics(activityPbsService)

        and: "Set up account for allow activities"
        def account = getAccountWithAllowActivitiesAndPrivacyModule(accountId, activities)
        accountDao.save(account)

        when: "PBS processes auction requests"
        activityPbsService.sendAuctionRequest(bidRequest)

        then: "Generic bidder request should have empty UFPD fields"
        def bidderRequest = bidder.getBidderRequest(bidRequest.id)

        verifyAll {
            !bidderRequest.device.didsha1
            !bidderRequest.device.didmd5
            !bidderRequest.device.dpidsha1
            !bidderRequest.device.ifa
            !bidderRequest.device.macsha1
            !bidderRequest.device.macmd5
            !bidderRequest.device.dpidmd5
            !bidderRequest.user.id
            !bidderRequest.user.buyeruid
            !bidderRequest.user.yob
            !bidderRequest.user.gender
            !bidderRequest.user.geo
            !bidderRequest.user.data
            !bidderRequest.user.ext
        }

        and: "Generic bidder request should have data in EIDS fields"
        assert bidderRequest.user.eids == bidRequest.user.eids

        and: "Metrics for disallowed activities should be updated"
        def metrics = activityPbsService.sendCollectedMetricsRequest()
        assert metrics[TEMPLATE_REQUEST_DISALLOWED_COUNT.getValue(bidRequest, TRANSMIT_UFPD)] == 1
        assert metrics[TEMPLATE_ACCOUNT_DISALLOWED_COUNT.getValue(bidRequest, TRANSMIT_UFPD)] == 1
        assert metrics[TEMPLATE_ADAPTER_DISALLOWED_COUNT.getValue(bidRequest, TRANSMIT_UFPD)] == 1
    }

    def "PBS auction should process rule when device.geo doesn't intersection"() {
        given: "Generic bid request with account connection"
        def accountId = PBSUtils.randomNumber as String
        def bidRequest = getBidRequestWithPersonalData(accountId).tap {
            it.regs.gppSid = [USP_V1.intValue]
            it.device = new Device(geo: deviceGeo)
        }

        and: "Setup condition"
        def condition = Condition.baseCondition.tap {
            it.componentType = null
            it.componentName = [PBSUtils.randomString]
            it.gppSid = [USP_V1.intValue]
            it.geo = conditionGeo
        }

        and: "Setup activities"
        def activity = Activity.getDefaultActivity([ActivityRule.getDefaultActivityRule(condition, false)])
        def activities = AllowActivities.getDefaultAllowActivities(TRANSMIT_UFPD, activity)

        and: "Flush metrics"
        flushMetrics(activityPbsService)

        and: "Set up account for allow activities"
        def account = getAccountWithAllowActivitiesAndPrivacyModule(accountId, activities)
        accountDao.save(account)

        when: "PBS processes auction requests"
        activityPbsService.sendAuctionRequest(bidRequest)

        then: "Generic bidder request should have data in UFPD fields"
        def bidderRequest = bidder.getBidderRequest(bidRequest.id)

        verifyAll {
            bidderRequest.device.didsha1 == bidRequest.device.didsha1
            bidderRequest.device.didmd5 == bidRequest.device.didmd5
            bidderRequest.device.dpidsha1 == bidRequest.device.dpidsha1
            bidderRequest.device.ifa == bidRequest.device.ifa
            bidderRequest.device.macsha1 == bidRequest.device.macsha1
            bidderRequest.device.macmd5 == bidRequest.device.macmd5
            bidderRequest.device.dpidmd5 == bidRequest.device.dpidmd5
            bidderRequest.user.id == bidRequest.user.id
            bidderRequest.user.buyeruid == bidRequest.user.buyeruid
            bidderRequest.user.yob == bidRequest.user.yob
            bidderRequest.user.gender == bidRequest.user.gender
            bidderRequest.user.data == bidRequest.user.data
            bidderRequest.user.geo == bidRequest.user.geo
            bidderRequest.user.ext.data.buyeruid == bidRequest.user.ext.data.buyeruid
        }

        and: "Generic bidder request should have data in EIDS fields"
        assert bidderRequest.user.eids == bidRequest.user.eids

        and: "Metrics processed across activities should be updated"
        def metrics = activityPbsService.sendCollectedMetricsRequest()
        assert metrics[PROCESSED_ACTIVITY_RULES_COUNT.getValue(bidRequest, TRANSMIT_UFPD)] == 1
        assert metrics[ACCOUNT_PROCESSED_RULES_COUNT.getValue(bidRequest, TRANSMIT_UFPD)] == 1

        where:
        deviceGeo                                           | conditionGeo
        null                                                | [USA.ISOAlpha3]
        new Geo(country: USA)                               | null
        new Geo(region: ALABAMA.abbreviation)               | [USA.withState(ALABAMA)]
        new Geo(country: CAN, region: ALABAMA.abbreviation) | [USA.withState(ALABAMA)]
    }

    def "PBS auction should disallowed rule when device.geo intersection"() {
        given: "Generic bid request with account connection"
        def accountId = PBSUtils.randomNumber as String
        def bidRequest = getBidRequestWithPersonalData(accountId).tap {
            it.setAccountId(accountId)
            it.device = new Device(geo: deviceGeo)
        }

        and: "Setup activity"
        def condition = Condition.baseCondition.tap {
            it.componentType = null
            it.componentName = null
            it.gppSid = null
            it.geo = conditionGeo
        }

        and: "Setup activities"
        def activity = Activity.getDefaultActivity([ActivityRule.getDefaultActivityRule(condition, false)])
        def activities = AllowActivities.getDefaultAllowActivities(TRANSMIT_UFPD, activity)

        and: "Flush metrics"
        flushMetrics(activityPbsService)

        and: "Set up account for allow activities"
        def account = getAccountWithAllowActivitiesAndPrivacyModule(accountId, activities)
        accountDao.save(account)

        when: "PBS processes auction requests"
        activityPbsService.sendAuctionRequest(bidRequest)

        then: "Generic bidder request should have empty UFPD fields"
        def bidderRequest = bidder.getBidderRequest(bidRequest.id)

        verifyAll {
            !bidderRequest.device.didsha1
            !bidderRequest.device.didmd5
            !bidderRequest.device.dpidsha1
            !bidderRequest.device.ifa
            !bidderRequest.device.macsha1
            !bidderRequest.device.macmd5
            !bidderRequest.device.dpidmd5
            !bidderRequest.user.id
            !bidderRequest.user.buyeruid
            !bidderRequest.user.yob
            !bidderRequest.user.gender
            !bidderRequest.user.geo
            !bidderRequest.user.data
            !bidderRequest.user.ext
        }

        and: "Generic bidder request should have data in EIDS fields"
        assert bidderRequest.user.eids == bidRequest.user.eids

        and: "Metrics for disallowed activities should be updated"
        def metrics = activityPbsService.sendCollectedMetricsRequest()
        assert metrics[TEMPLATE_REQUEST_DISALLOWED_COUNT.getValue(bidRequest, TRANSMIT_UFPD)] == 1
        assert metrics[TEMPLATE_ACCOUNT_DISALLOWED_COUNT.getValue(bidRequest, TRANSMIT_UFPD)] == 1
        assert metrics[TEMPLATE_ADAPTER_DISALLOWED_COUNT.getValue(bidRequest, TRANSMIT_UFPD)] == 1

        where:
        deviceGeo                                           | conditionGeo
        new Geo(country: USA)                               | [USA.ISOAlpha3]
        new Geo(country: USA, region: ALABAMA.abbreviation) | [USA.withState(ALABAMA)]
        new Geo(country: USA, region: ALABAMA.abbreviation) | [CAN.withState(ONTARIO), USA.withState(ALABAMA)]
    }

    def "PBS auction should process rule when regs.ext.gpc doesn't intersection with condition.gpc"() {
        given: "Generic bid request with account connection"
        def accountId = PBSUtils.randomNumber as String
        def bidRequest = getBidRequestWithPersonalData(accountId).tap {
            it.regs.ext = new RegsExt(gpc: PBSUtils.randomNumber as String)
        }

        and: "Setup condition"
        def condition = Condition.baseCondition.tap {
            it.componentType = null
            it.componentName = null
            it.gpc = PBSUtils.randomNumber as String
        }

        and: "Setup activities"
        def activity = Activity.getDefaultActivity([ActivityRule.getDefaultActivityRule(condition, false)])
        def activities = AllowActivities.getDefaultAllowActivities(TRANSMIT_UFPD, activity)

        and: "Flush metrics"
        flushMetrics(activityPbsService)

        and: "Set up account for allow activities"
        def account = getAccountWithAllowActivitiesAndPrivacyModule(accountId, activities)
        accountDao.save(account)

        when: "PBS processes auction requests"
        activityPbsService.sendAuctionRequest(bidRequest)

        then: "Generic bidder request should have data in UFPD fields"
        def bidderRequest = bidder.getBidderRequest(bidRequest.id)

        verifyAll {
            bidderRequest.device.didsha1 == bidRequest.device.didsha1
            bidderRequest.device.didmd5 == bidRequest.device.didmd5
            bidderRequest.device.dpidsha1 == bidRequest.device.dpidsha1
            bidderRequest.device.ifa == bidRequest.device.ifa
            bidderRequest.device.macsha1 == bidRequest.device.macsha1
            bidderRequest.device.macmd5 == bidRequest.device.macmd5
            bidderRequest.device.dpidmd5 == bidRequest.device.dpidmd5
            bidderRequest.user.id == bidRequest.user.id
            bidderRequest.user.buyeruid == bidRequest.user.buyeruid
            bidderRequest.user.yob == bidRequest.user.yob
            bidderRequest.user.gender == bidRequest.user.gender
            bidderRequest.user.data == bidRequest.user.data
            bidderRequest.user.geo == bidRequest.user.geo
            bidderRequest.user.ext.data.buyeruid == bidRequest.user.ext.data.buyeruid
        }

        and: "Generic bidder request should have data in EIDS fields"
        assert bidderRequest.user.eids == bidRequest.user.eids

        and: "Metrics processed across activities should be updated"
        def metrics = activityPbsService.sendCollectedMetricsRequest()
        assert metrics[PROCESSED_ACTIVITY_RULES_COUNT.getValue(bidRequest, TRANSMIT_UFPD)] == 1
        assert metrics[ACCOUNT_PROCESSED_RULES_COUNT.getValue(bidRequest, TRANSMIT_UFPD)] == 1
    }

    def "PBS auction should disallowed rule when regs.ext.gpc intersection with condition.gpc"() {
        given: "Generic bid request with account connection"
        def accountId = PBSUtils.randomNumber as String
        def gpc = PBSUtils.randomNumber as String
        def bidRequest = getBidRequestWithPersonalData(accountId).tap {
            it.setAccountId(accountId)
            it.regs.ext = new RegsExt(gpc: gpc)
        }

        and: "Setup activity"
        def condition = Condition.baseCondition.tap {
            it.componentType = null
            it.componentName = null
            it.gpc = gpc
        }

        and: "Setup activities"
        def activity = Activity.getDefaultActivity([ActivityRule.getDefaultActivityRule(condition, false)])
        def activities = AllowActivities.getDefaultAllowActivities(TRANSMIT_UFPD, activity)

        and: "Flush metrics"
        flushMetrics(activityPbsService)

        and: "Set up account for allow activities"
        def account = getAccountWithAllowActivitiesAndPrivacyModule(accountId, activities)
        accountDao.save(account)

        when: "PBS processes auction requests"
        activityPbsService.sendAuctionRequest(bidRequest)

        then: "Generic bidder request should have empty UFPD fields"
        def bidderRequest = bidder.getBidderRequest(bidRequest.id)

        verifyAll {
            !bidderRequest.device.didsha1
            !bidderRequest.device.didmd5
            !bidderRequest.device.dpidsha1
            !bidderRequest.device.ifa
            !bidderRequest.device.macsha1
            !bidderRequest.device.macmd5
            !bidderRequest.device.dpidmd5
            !bidderRequest.user.id
            !bidderRequest.user.buyeruid
            !bidderRequest.user.yob
            !bidderRequest.user.gender
            !bidderRequest.user.geo
            !bidderRequest.user.data
            !bidderRequest.user.ext
        }

        and: "Generic bidder request should have data in EIDS fields"
        assert bidderRequest.user.eids == bidRequest.user.eids

        and: "Metrics for disallowed activities should be updated"
        def metrics = activityPbsService.sendCollectedMetricsRequest()
        assert metrics[TEMPLATE_REQUEST_DISALLOWED_COUNT.getValue(bidRequest, TRANSMIT_UFPD)] == 1
        assert metrics[TEMPLATE_ACCOUNT_DISALLOWED_COUNT.getValue(bidRequest, TRANSMIT_UFPD)] == 1
        assert metrics[TEMPLATE_ADAPTER_DISALLOWED_COUNT.getValue(bidRequest, TRANSMIT_UFPD)] == 1
    }

    def "PBS auction should process rule when header gpc doesn't intersection with condition.gpc"() {
        given: "Generic bid request with account connection"
        def accountId = PBSUtils.randomNumber as String
        def bidRequest = getBidRequestWithPersonalData(accountId).tap {
            it.regs.ext = new RegsExt(gpc: PBSUtils.randomNumber as String)
        }

        and: "Setup condition"
        def condition = Condition.baseCondition.tap {
            it.componentType = null
            it.componentName = null
            it.gppSid = null
            it.gpc = PBSUtils.randomNumber as String
        }

        and: "Setup activities"
        def activity = Activity.getDefaultActivity([ActivityRule.getDefaultActivityRule(condition, false)])
        def activities = AllowActivities.getDefaultAllowActivities(TRANSMIT_UFPD, activity)

        and: "Flush metrics"
        flushMetrics(activityPbsService)

        and: "Set up account for allow activities"
        def account = getAccountWithAllowActivitiesAndPrivacyModule(accountId, activities)
        accountDao.save(account)

        when: "PBS processes auction requests"
        activityPbsService.sendAuctionRequest(bidRequest, ["Sec-GPC": "1"])

        then: "Generic bidder request should have data in UFPD fields"
        def bidderRequest = bidder.getBidderRequest(bidRequest.id)

        verifyAll {
            bidderRequest.device.didsha1 == bidRequest.device.didsha1
            bidderRequest.device.didmd5 == bidRequest.device.didmd5
            bidderRequest.device.dpidsha1 == bidRequest.device.dpidsha1
            bidderRequest.device.ifa == bidRequest.device.ifa
            bidderRequest.device.macsha1 == bidRequest.device.macsha1
            bidderRequest.device.macmd5 == bidRequest.device.macmd5
            bidderRequest.device.dpidmd5 == bidRequest.device.dpidmd5
            bidderRequest.user.id == bidRequest.user.id
            bidderRequest.user.buyeruid == bidRequest.user.buyeruid
            bidderRequest.user.yob == bidRequest.user.yob
            bidderRequest.user.gender == bidRequest.user.gender
            bidderRequest.user.data == bidRequest.user.data
            bidderRequest.user.geo.zip == bidRequest.user.geo.zip
            bidderRequest.user.ext.data.buyeruid == bidRequest.user.ext.data.buyeruid
        }

        and: "Generic bidder request should have data in EIDS fields"
        assert bidderRequest.user.eids == bidRequest.user.eids

        and: "Metrics processed across activities should be updated"
        def metrics = activityPbsService.sendCollectedMetricsRequest()
        assert metrics[PROCESSED_ACTIVITY_RULES_COUNT.getValue(bidRequest, TRANSMIT_UFPD)] == 1
        assert metrics[ACCOUNT_PROCESSED_RULES_COUNT.getValue(bidRequest, TRANSMIT_UFPD)] == 1
    }

    def "PBS auction should disallowed rule when header gpc intersection with condition.gpc"() {
        given: "Generic bid request with account connection"
        def accountId = PBSUtils.randomNumber as String
        def bidRequest = getBidRequestWithPersonalData(accountId).tap {
            it.setAccountId(accountId)
            it.regs.ext = new RegsExt(gpc: null)
        }

        and: "Setup activity"
        def condition = Condition.baseCondition.tap {
            it.componentType = null
            it.componentName = null
            it.gpc = VALID_VALUE_FOR_GPC_HEADER
        }

        and: "Setup activities"
        def activity = Activity.getDefaultActivity([ActivityRule.getDefaultActivityRule(condition, false)])
        def activities = AllowActivities.getDefaultAllowActivities(TRANSMIT_UFPD, activity)

        and: "Flush metrics"
        flushMetrics(activityPbsService)

        and: "Set up account for allow activities"
        def account = getAccountWithAllowActivitiesAndPrivacyModule(accountId, activities)
        accountDao.save(account)

        when: "PBS processes auction requests with header"
        activityPbsService.sendAuctionRequest(bidRequest, ["Sec-GPC": VALID_VALUE_FOR_GPC_HEADER])

        then: "Generic bidder request should have empty UFPD fields"
        def bidderRequest = bidder.getBidderRequest(bidRequest.id)

        verifyAll {
            !bidderRequest.device.didsha1
            !bidderRequest.device.didmd5
            !bidderRequest.device.dpidsha1
            !bidderRequest.device.ifa
            !bidderRequest.device.macsha1
            !bidderRequest.device.macmd5
            !bidderRequest.device.dpidmd5
            !bidderRequest.user.id
            !bidderRequest.user.buyeruid
            !bidderRequest.user.yob
            !bidderRequest.user.gender
            !bidderRequest.user.geo
            !bidderRequest.user.data
            !bidderRequest.user.ext
        }

        and: "Generic bidder request should have data in EIDS fields"
        assert bidderRequest.user.eids == bidRequest.user.eids

        and: "Metrics for disallowed activities should be updated"
        def metrics = activityPbsService.sendCollectedMetricsRequest()
        assert metrics[TEMPLATE_REQUEST_DISALLOWED_COUNT.getValue(bidRequest, TRANSMIT_UFPD)] == 1
        assert metrics[TEMPLATE_ACCOUNT_DISALLOWED_COUNT.getValue(bidRequest, TRANSMIT_UFPD)] == 1
        assert metrics[TEMPLATE_ADAPTER_DISALLOWED_COUNT.getValue(bidRequest, TRANSMIT_UFPD)] == 1
    }

    def "PBS auction call when privacy regulation match and rejecting should remove UFPD fields in request"() {
        given: "Default Generic BidRequests with UFPD fields and account id"
        def accountId = PBSUtils.randomNumber as String
        def bidRequest = getBidRequestWithPersonalData(accountId).tap {
            regs.gppSid = [US_NAT_V1.intValue]
            regs.gpp = SIMPLE_GPC_DISALLOW_LOGIC
        }

        and: "Activities set for transmitUfpd with rejecting privacy regulation"
        def rule = new ActivityRule(privacyRegulation: [privacyAllowRegulations])

        def activities = AllowActivities.getDefaultAllowActivities(TRANSMIT_UFPD, Activity.getDefaultActivity([rule]))

        and: "Account gpp configuration"
        def accountGppConfig = new AccountGppConfig(code: IAB_US_GENERAL, enabled: true)

        and: "Existed account with privacy regulation setup"
        def account = getAccountWithAllowActivitiesAndPrivacyModule(accountId, activities, [accountGppConfig])
        accountDao.save(account)

        when: "PBS processes auction requests"
        activityPbsService.sendAuctionRequest(bidRequest)

        then: "Generic bidder request should have empty UFPD fields"
        def bidderRequest = bidder.getBidderRequest(bidRequest.id)
        verifyAll {
            !bidderRequest.device.didsha1
            !bidderRequest.device.didmd5
            !bidderRequest.device.dpidsha1
            !bidderRequest.device.ifa
            !bidderRequest.device.macsha1
            !bidderRequest.device.macmd5
            !bidderRequest.device.dpidmd5
            !bidderRequest.user.id
            !bidderRequest.user.buyeruid
            !bidderRequest.user.yob
            !bidderRequest.user.gender
            !bidderRequest.user.data
            !bidderRequest.user.geo
            !bidderRequest.user.ext
        }

        and: "Generic bidder request should have data in EIDS fields"
        assert bidderRequest.user.eids == bidRequest.user.eids

        where:
        privacyAllowRegulations << [IAB_US_GENERAL, IAB_ALL, ALL]
    }

    def "PBS auction call when privacy module contain some part of disallow logic should remove UFPD fields in request"() {
        given: "Default Generic BidRequests with UFPD fields and account id"
        def accountId = PBSUtils.randomNumber as String
        def bidRequest = getBidRequestWithPersonalData(accountId).tap {
            regs.gppSid = [US_NAT_V1.intValue]
            regs.gpp = disallowGppLogic
        }

        and: "Activities set for transmitUfpd with rejecting privacy regulation"
        def rule = new ActivityRule().tap {
            it.privacyRegulation = [IAB_US_GENERAL]
        }

        def activities = AllowActivities.getDefaultAllowActivities(TRANSMIT_UFPD, Activity.getDefaultActivity([rule]))

        and: "Account gpp configuration"
        def accountGppConfig = new AccountGppConfig(code: IAB_US_GENERAL, enabled: true)

        and: "Existed account with privacy regulation setup"
        def account = getAccountWithAllowActivitiesAndPrivacyModule(accountId, activities, [accountGppConfig])
        accountDao.save(account)

        when: "PBS processes auction requests"
        activityPbsService.sendAuctionRequest(bidRequest)

        then: "Generic bidder request should have empty UFPD fields"
        def bidderRequest = bidder.getBidderRequest(bidRequest.id)
        verifyAll {
            !bidderRequest.device.didsha1
            !bidderRequest.device.didmd5
            !bidderRequest.device.dpidsha1
            !bidderRequest.device.ifa
            !bidderRequest.device.macsha1
            !bidderRequest.device.macmd5
            !bidderRequest.device.dpidmd5
            !bidderRequest.user.id
            !bidderRequest.user.buyeruid
            !bidderRequest.user.yob
            !bidderRequest.user.gender
            !bidderRequest.user.data
            !bidderRequest.user.geo
            !bidderRequest.user.ext
        }

        and: "Generic bidder request should have data in EIDS fields"
        assert bidderRequest.user.eids == bidRequest.user.eids

        where:
        disallowGppLogic << [
                SIMPLE_GPC_DISALLOW_LOGIC,
                new UsNatV1Consent.Builder()
                        .setMspaServiceProviderMode(1)
                        .setMspaOptOutOptionMode(2)
                        .build(),
                new UsNatV1Consent.Builder()
                        .setSaleOptOut(1)
                        .setSaleOptOutNotice(1)
                        .setMspaServiceProviderMode(2)
                        .setMspaOptOutOptionMode(1)
                        .build(),
                new UsNatV1Consent.Builder()
                        .setSaleOptOutNotice(2)
                        .setSaleOptOut(1)
                        .setMspaServiceProviderMode(2)
                        .setMspaOptOutOptionMode(1)
                        .build(),
                new UsNatV1Consent.Builder()
                        .setSharingNotice(2)
                        .setSharingOptOutNotice(1)
                        .setSharingOptOut(1)
                        .setMspaServiceProviderMode(1)
                        .setMspaServiceProviderMode(2)
                        .setMspaOptOutOptionMode(1)
                        .build(),
                new UsNatV1Consent.Builder()
                        .setSharingOptOutNotice(2)
                        .setSharingOptOut(1)
                        .setSharingNotice(1)
                        .setMspaServiceProviderMode(2)
                        .setMspaOptOutOptionMode(1)
                        .build(),
                new UsNatV1Consent.Builder()
                        .setTargetedAdvertisingOptOutNotice(2)
                        .setSaleOptOut(1)
                        .setSaleOptOutNotice(1)
                        .setMspaServiceProviderMode(2)
                        .setMspaOptOutOptionMode(1)
                        .build(),
                new UsNatV1Consent.Builder()
                        .setTargetedAdvertisingOptOut(1)
                        .setTargetedAdvertisingOptOutNotice(1)
                        .setSaleOptOut(1)
                        .setSaleOptOutNotice(1)
                        .setMspaServiceProviderMode(2)
                        .setMspaOptOutOptionMode(1)
                        .build(),
                new UsNatV1Consent.Builder()
                        .setSensitiveDataProcessingOptOutNotice(2)
                        .build(),
                new UsNatV1Consent.Builder()
                        .setSensitiveDataLimitUseNotice(2)
                        .setMspaServiceProviderMode(2)
                        .setMspaOptOutOptionMode(1)
                        .build(),
                new UsNatV1Consent.Builder()
                        .setKnownChildSensitiveDataConsents(0, 1)
                        .build(),
                new UsNatV1Consent.Builder()
                        .setKnownChildSensitiveDataConsents(0, 2)
                        .build(),
                new UsNatV1Consent.Builder()
                        .setKnownChildSensitiveDataConsents(1, 0)
                        .build(),
                new UsNatV1Consent.Builder()
                        .setPersonalDataConsents(2)
                        .build(),
                new UsNatV1Consent.Builder().setSensitiveDataProcessing(new UsNationalSensitiveData(
                        racialEthnicOrigin: 1,
                        religiousBeliefs: 1,
                        healthInfo: 1,
                        orientation: 1,
                        citizenshipStatus: 1,
                        unionMembership: 1,
                )).build(),
                new UsNatV1Consent.Builder()
                        .setSensitiveDataLimitUseNotice(0)
                        .setSensitiveDataProcessing(new UsNationalSensitiveData(
                                racialEthnicOrigin: 2,
                                religiousBeliefs: 2,
                                healthInfo: 2,
                                orientation: 2,
                                citizenshipStatus: 2,
                                geneticId: 2,
                                biometricId: 2,
                                idNumbers: 2,
                                accountInfo: 2,
                                unionMembership: 2,
                                communicationContents: 2
                        )).build(),
                new UsNatV1Consent.Builder()
                        .setSensitiveDataProcessingOptOutNotice(0)
                        .setSensitiveDataProcessing(new UsNationalSensitiveData(
                                racialEthnicOrigin: 2,
                                religiousBeliefs: 2,
                                healthInfo: 2,
                                orientation: 2,
                                citizenshipStatus: 2,
                                geneticId: 2,
                                biometricId: 2,
                                idNumbers: 2,
                                accountInfo: 2,
                                unionMembership: 2,
                                communicationContents: 2
                        )).build(),
                new UsNatV1Consent.Builder().setSensitiveDataProcessing(new UsNationalSensitiveData(
                        geneticId: 1,
                        biometricId: 1,
                        idNumbers: 1,
                        accountInfo: 1,
                        communicationContents: 1
                )).build(),
                new UsNatV1Consent.Builder().setSensitiveDataProcessing(new UsNationalSensitiveData(
                        geneticId: 2,
                        biometricId: 2,
                        idNumbers: 2,
                        accountInfo: 2,
                        communicationContents: 2
                )).build()
        ]
    }

    def "PBS auction call when privacy module contain some part of disallow logic which violates GPP validation should remove UFPD fields in request"() {
        given: "Default Generic BidRequests with UFPD fields and account id"
        def accountId = PBSUtils.randomNumber as String
        def bidRequest = getBidRequestWithPersonalData(accountId).tap {
            regs.gppSid = [US_NAT_V1.intValue]
            regs.gpp = disallowGppLogic
        }

        and: "Activities set for transmitUfpd with rejecting privacy regulation"
        def rule = new ActivityRule().tap {
            it.privacyRegulation = [IAB_US_GENERAL]
        }

        def activities = AllowActivities.getDefaultAllowActivities(TRANSMIT_UFPD, Activity.getDefaultActivity([rule]))

        and: "Account gpp configuration"
        def accountGppConfig = new AccountGppConfig(code: IAB_US_GENERAL, enabled: true)

        and: "Existed account with privacy regulation setup"
        def account = getAccountWithAllowActivitiesAndPrivacyModule(accountId, activities, [accountGppConfig])
        accountDao.save(account)

        when: "PBS processes auction requests"
        activityPbsService.sendAuctionRequest(bidRequest)

        then: "Generic bidder request should have empty UFPD fields"
        def bidderRequest = bidder.getBidderRequest(bidRequest.id)
        verifyAll {
            !bidderRequest.device.didsha1
            !bidderRequest.device.didmd5
            !bidderRequest.device.dpidsha1
            !bidderRequest.device.ifa
            !bidderRequest.device.macsha1
            !bidderRequest.device.macmd5
            !bidderRequest.device.dpidmd5
            !bidderRequest.user.id
            !bidderRequest.user.buyeruid
            !bidderRequest.user.yob
            !bidderRequest.user.gender
            !bidderRequest.user.data
            !bidderRequest.user.ext
        }

        and: "Generic bidder request should have data in EIDS fields"
        assert bidderRequest.user.eids == bidRequest.user.eids

        where:
        disallowGppLogic << [
                'DBABLA~BAAgAAAAAAA.QA',
                'DBABLA~BCAAAAAAAAA.QA',
                'DBABLA~BAAEAAAAAAA.QA',
                'DBABLA~BAAIAAAAAAA.QA',
                'DBABLA~BAAIAAAAAAA.QA'
        ]
    }

<<<<<<< HEAD
    def "PBS auction call when privacy module contain invalid GPP segment shouldn't remove UFPD fields in request and emit error log"() {
        given: "Test start time"
        def startTime = Instant.now()

        and: "Default Generic BidRequests with UFPD fields and account id"
        def accountId = PBSUtils.randomNumber as String
        def bidRequest = getBidRequestWithPersonalData(accountId).tap {
            regs.gppSid = [US_NAT_V1.intValue]
            regs.gpp = INVALID_GPP_STRING
        }

        and: "Activities set for transmitUfpd with rejecting privacy regulation"
        def rule = new ActivityRule().tap {
            it.privacyRegulation = [IAB_US_GENERAL]
        }

        def activities = AllowActivities.getDefaultAllowActivities(TRANSMIT_UFPD, Activity.getDefaultActivity([rule]))

        and: "Account gpp configuration"
        def accountGppConfig = new AccountGppConfig(code: IAB_US_GENERAL, enabled: true)

        and: "Existed account with privacy regulation setup"
        def account = getAccountWithAllowActivitiesAndPrivacyModule(accountId, activities, [accountGppConfig])
        accountDao.save(account)

        and: "Flush metrics"
        flushMetrics(activityPbsService)

        when: "PBS processes auction requests"
        def response = activityPbsService.sendAuctionRequest(bidRequest)

        then: "Generic bidder request should have data in UFPD fields"
        def bidderRequest = bidder.getBidderRequest(bidRequest.id)

        verifyAll {
            bidderRequest.device.didsha1 == bidRequest.device.didsha1
            bidderRequest.device.didmd5 == bidRequest.device.didmd5
            bidderRequest.device.dpidsha1 == bidRequest.device.dpidsha1
            bidderRequest.device.ifa == bidRequest.device.ifa
            bidderRequest.device.macsha1 == bidRequest.device.macsha1
            bidderRequest.device.macmd5 == bidRequest.device.macmd5
            bidderRequest.device.dpidmd5 == bidRequest.device.dpidmd5
            bidderRequest.user.id == bidRequest.user.id
            bidderRequest.user.buyeruid == bidRequest.user.buyeruid
            bidderRequest.user.yob == bidRequest.user.yob
            bidderRequest.user.gender == bidRequest.user.gender
            bidderRequest.user.data == bidRequest.user.data
            bidderRequest.user.geo.zip == bidRequest.user.geo.zip
            bidderRequest.user.ext.data.buyeruid == bidRequest.user.ext.data.buyeruid
        }

        and: "Generic bidder request should have data in EIDS fields"
        assert bidderRequest.user.eids == bidRequest.user.eids

        and: "Response should not contain any warnings"
        assert !response.ext.warnings

        and: "Response should not contain any errors"
        assert !response.ext.errors

        and: "Metrics processed across activities should be updated"
        def metrics = activityPbsService.sendCollectedMetricsRequest()
        assert metrics[PROCESSED_ACTIVITY_RULES_COUNT.getValue(bidRequest, TRANSMIT_UFPD)] == 1
        assert metrics[ACCOUNT_PROCESSED_RULES_COUNT.getValue(bidRequest, TRANSMIT_UFPD)] == 1
        assert metrics[ALERT_GENERAL.value] == 1

        and: "Logs should contain error"
        def logs = activityPbsService.getLogsByTime(startTime)
        assert getLogsByText(logs, "UsNat privacy module creation failed: Unable to decode UsNatCoreSegment " +
                "'${INVALID_GPP_SEGMENT}'. Activity: TRANSMIT_UFPD. Section: ${US_NAT_V1.value}. Gpp: $INVALID_GPP_STRING").size() == 1
    }

    def "PBS auction call when privacy module contain invalid GPP string shouldn't remove UFPD fields in request and emit warning in response"() {
        given: "Default Generic BidRequests with UFPD fields and account id"
        def accountId = PBSUtils.randomNumber as String
        def invalidGpp = PBSUtils.randomString
        def bidRequest = getBidRequestWithPersonalData(accountId).tap {
            regs.gppSid = [US_NAT_V1.intValue]
            regs.gpp = invalidGpp
        }

        and: "Activities set for transmitUfpd with rejecting privacy regulation"
        def rule = new ActivityRule().tap {
            it.privacyRegulation = [IAB_US_GENERAL]
        }

        def activities = AllowActivities.getDefaultAllowActivities(TRANSMIT_UFPD, Activity.getDefaultActivity([rule]))

        and: "Account gpp configuration"
        def accountGppConfig = new AccountGppConfig(code: IAB_US_GENERAL, enabled: true)

        and: "Existed account with privacy regulation setup"
        def account = getAccountWithAllowActivitiesAndPrivacyModule(accountId, activities, [accountGppConfig])
        accountDao.save(account)

        and: "Flush metrics"
        flushMetrics(activityPbsService)

        when: "PBS processes auction requests"
        def response = activityPbsService.sendAuctionRequest(bidRequest)

        then: "Generic bidder request should have data in UFPD fields"
        def bidderRequest = bidder.getBidderRequest(bidRequest.id)

        verifyAll {
            bidderRequest.device.didsha1 == bidRequest.device.didsha1
            bidderRequest.device.didmd5 == bidRequest.device.didmd5
            bidderRequest.device.dpidsha1 == bidRequest.device.dpidsha1
            bidderRequest.device.ifa == bidRequest.device.ifa
            bidderRequest.device.macsha1 == bidRequest.device.macsha1
            bidderRequest.device.macmd5 == bidRequest.device.macmd5
            bidderRequest.device.dpidmd5 == bidRequest.device.dpidmd5
            bidderRequest.user.id == bidRequest.user.id
            bidderRequest.user.buyeruid == bidRequest.user.buyeruid
            bidderRequest.user.yob == bidRequest.user.yob
            bidderRequest.user.gender == bidRequest.user.gender
            bidderRequest.user.data == bidRequest.user.data
            bidderRequest.user.geo.zip == bidRequest.user.geo.zip
            bidderRequest.user.ext.data.buyeruid == bidRequest.user.ext.data.buyeruid
        }

        and: "Generic bidder request should have data in EIDS fields"
        assert bidderRequest.user.eids == bidRequest.user.eids

        and: "Should add a warning when in debug mode"
        assert response.ext.warnings[PREBID]?.code == [999]
        assert response.ext.warnings[PREBID]?.message == ["GPP string invalid: Unable to decode '$invalidGpp'"]

        and: "Response should not contain any errors"
        assert !response.ext.errors

        and: "Metrics processed across activities should be updated"
        def metrics = activityPbsService.sendCollectedMetricsRequest()
        assert metrics[PROCESSED_ACTIVITY_RULES_COUNT.getValue(bidRequest, TRANSMIT_UFPD)] == 1
        assert metrics[ACCOUNT_PROCESSED_RULES_COUNT.getValue(bidRequest, TRANSMIT_UFPD)] == 1
    }

=======
>>>>>>> fc4c33c5
    def "PBS auction call when request have different gpp consent but match and rejecting should remove UFPD fields in request"() {
        given: "Default Generic BidRequests with UFPD fields and account id"
        def accountId = PBSUtils.randomNumber as String
        def bidRequest = getBidRequestWithPersonalData(accountId).tap {
            regs.gppSid = [gppSid.intValue]
            regs.gpp = gppConsent
        }

        and: "Activities set for transmitUfpd with rejecting privacy regulation"
        def rule = new ActivityRule().tap {
            it.privacyRegulation = [IAB_US_GENERAL]
        }

        def activities = AllowActivities.getDefaultAllowActivities(TRANSMIT_UFPD, Activity.getDefaultActivity([rule]))

        and: "Account gpp configuration"
        def accountGppConfig = new AccountGppConfig(code: IAB_US_GENERAL, enabled: true)

        and: "Existed account with privacy regulation setup"
        def account = getAccountWithAllowActivitiesAndPrivacyModule(accountId, activities, [accountGppConfig])
        accountDao.save(account)

        when: "PBS processes auction requests"
        activityPbsService.sendAuctionRequest(bidRequest)

        then: "Generic bidder request should have empty UFPD fields"
        def bidderRequest = bidder.getBidderRequest(bidRequest.id)
        verifyAll {
            !bidderRequest.device.didsha1
            !bidderRequest.device.didmd5
            !bidderRequest.device.dpidsha1
            !bidderRequest.device.ifa
            !bidderRequest.device.macsha1
            !bidderRequest.device.macmd5
            !bidderRequest.device.dpidmd5
            !bidderRequest.user.id
            !bidderRequest.user.buyeruid
            !bidderRequest.user.yob
            !bidderRequest.user.gender
            !bidderRequest.user.data
            !bidderRequest.user.geo
            !bidderRequest.user.ext
        }

        and: "Generic bidder request should have data in EIDS fields"
        assert bidderRequest.user.eids == bidRequest.user.eids

        where:
        gppConsent                                                                                    | gppSid
        new UsNatV1Consent.Builder().setMspaServiceProviderMode(1).setMspaOptOutOptionMode(2).build() | US_NAT_V1
        new UsCaV1Consent.Builder().setMspaServiceProviderMode(1).setMspaOptOutOptionMode(2).build()  | US_CA_V1
        new UsVaV1Consent.Builder().setMspaServiceProviderMode(1).setMspaOptOutOptionMode(2).build()  | US_VA_V1
        new UsCoV1Consent.Builder().setMspaServiceProviderMode(1).setMspaOptOutOptionMode(2).build()  | US_CO_V1
        new UsUtV1Consent.Builder().setMspaServiceProviderMode(1).setMspaOptOutOptionMode(2).build()  | US_UT_V1
        new UsCtV1Consent.Builder().setMspaServiceProviderMode(1).setMspaOptOutOptionMode(2).build()  | US_CT_V1
    }

    def "PBS auction call when privacy modules contain allowing settings should leave UFPD fields in request"() {
        given: "Default basic generic BidRequest"
        def accountId = PBSUtils.randomNumber as String
        def bidRequest = getBidRequestWithPersonalData(accountId).tap {
            regs.gppSid = [US_NAT_V1.intValue]
            regs.gpp = SIMPLE_GPC_DISALLOW_LOGIC
        }

        and: "Activities set for transmitUfpd with allowing privacy regulation"
        def rule = new ActivityRule().tap {
            it.privacyRegulation = [IAB_US_GENERAL]
        }

        def activities = AllowActivities.getDefaultAllowActivities(TRANSMIT_UFPD, Activity.getDefaultActivity([rule]))

        and: "Existed account with privacy regulation setup"
        def account = getAccountWithAllowActivitiesAndPrivacyModule(accountId, activities, [accountGppConfig])
        accountDao.save(account)

        when: "PBS processes auction requests"
        activityPbsService.sendAuctionRequest(bidRequest)

        then: "Generic bidder request should have data in UFPD fields"
        def bidderRequest = bidder.getBidderRequest(bidRequest.id)

        and: "Generic bidder should be called due to positive allow in activities"
        verifyAll {
            bidderRequest.device.didsha1 == bidRequest.device.didsha1
            bidderRequest.device.didmd5 == bidRequest.device.didmd5
            bidderRequest.device.dpidsha1 == bidRequest.device.dpidsha1
            bidderRequest.device.ifa == bidRequest.device.ifa
            bidderRequest.device.macsha1 == bidRequest.device.macsha1
            bidderRequest.device.macmd5 == bidRequest.device.macmd5
            bidderRequest.device.dpidmd5 == bidRequest.device.dpidmd5
            bidderRequest.user.id == bidRequest.user.id
            bidderRequest.user.buyeruid == bidRequest.user.buyeruid
            bidderRequest.user.yob == bidRequest.user.yob
            bidderRequest.user.gender == bidRequest.user.gender
            bidderRequest.user.data == bidRequest.user.data
            bidderRequest.user.geo == bidRequest.user.geo
            bidderRequest.user.ext.data.buyeruid == bidRequest.user.ext.data.buyeruid
        }

        and: "Generic bidder request should have data in EIDS fields"
        assert bidderRequest.user.eids == bidRequest.user.eids

        where:
        accountGppConfig << [
                new AccountGppConfig(code: IAB_US_GENERAL, enabled: false),
                new AccountGppConfig(code: IAB_US_GENERAL, config: new GppModuleConfig(skipSids: [US_NAT_V1]), enabled: true)
        ]
    }

    def "PBS auction call when regs.gpp in request is allowing should leave UFPD fields in request"() {
        given: "Default basic generic BidRequest"
        def accountId = PBSUtils.randomNumber as String
        def bidRequest = getBidRequestWithPersonalData(accountId).tap {
            regs.gppSid = [US_NAT_V1.intValue]
            regs.gpp = regsGpp
        }

        and: "Activities set for transmitUfpd with allowing privacy regulation"
        def rule = new ActivityRule().tap {
            it.privacyRegulation = [IAB_US_GENERAL]
        }

        def activities = AllowActivities.getDefaultAllowActivities(TRANSMIT_UFPD, Activity.getDefaultActivity([rule]))

        and: "Account gpp configuration"
        def accountGppConfig = new AccountGppConfig(code: IAB_US_GENERAL, enabled: true)

        and: "Existed account with privacy regulation setup"
        def account = getAccountWithAllowActivitiesAndPrivacyModule(accountId, activities, [accountGppConfig])
        accountDao.save(account)

        and: "Flush metrics"
        flushMetrics(activityPbsService)

        when: "PBS processes auction requests"
        def response = activityPbsService.sendAuctionRequest(bidRequest)

        then: "Generic bidder request should have data in UFPD fields"
        def bidderRequest = bidder.getBidderRequest(bidRequest.id)

        and: "Generic bidder should be called due to positive allow in activities"
        verifyAll {
            bidderRequest.device.didsha1 == bidRequest.device.didsha1
            bidderRequest.device.didmd5 == bidRequest.device.didmd5
            bidderRequest.device.dpidsha1 == bidRequest.device.dpidsha1
            bidderRequest.device.ifa == bidRequest.device.ifa
            bidderRequest.device.macsha1 == bidRequest.device.macsha1
            bidderRequest.device.macmd5 == bidRequest.device.macmd5
            bidderRequest.device.dpidmd5 == bidRequest.device.dpidmd5
            bidderRequest.user.id == bidRequest.user.id
            bidderRequest.user.buyeruid == bidRequest.user.buyeruid
            bidderRequest.user.yob == bidRequest.user.yob
            bidderRequest.user.gender == bidRequest.user.gender
            bidderRequest.user.data == bidRequest.user.data
            bidderRequest.user.geo == bidRequest.user.geo
            bidderRequest.user.ext.data.buyeruid == bidRequest.user.ext.data.buyeruid
        }

        and: "Generic bidder request should have data in EIDS fields"
        assert bidderRequest.user.eids == bidRequest.user.eids

        and: "Response shouldn't contain errors"
        assert !response.ext.errors

        and: "Response shouldn't contain warnings"
        assert !response.ext.warnings

        and: "Metrics for disallowed activities should be updated"
        def metrics = activityPbsService.sendCollectedMetricsRequest()
        assert metrics[PROCESSED_ACTIVITY_RULES_COUNT.getValue(bidRequest, TRANSMIT_UFPD)] == 1
        assert metrics[ACCOUNT_PROCESSED_RULES_COUNT.getValue(bidRequest, TRANSMIT_UFPD)] == 1

        and: "General alert metric shouldn't be updated"
        !metrics[ALERT_GENERAL.getValue()]

        where:
        regsGpp << [null, "", new UsNatV1Consent.Builder().build(), new UsNatV1Consent.Builder().setGpc(false).build()]
    }

    def "PBS auction call when privacy regulation have duplicate should leave UFPD fields in request and update alerts metrics"() {
        given: "Default basic generic BidRequest"
        def accountId = PBSUtils.randomNumber as String
        def bidRequest = getBidRequestWithPersonalData(accountId).tap {
            regs.gppSid = [US_NAT_V1.intValue]
        }

        and: "Activities set for transmitUfpd with privacy regulation"
        def ruleUsGeneric = new ActivityRule().tap {
            it.privacyRegulation = [IAB_US_GENERAL]
        }

        def activities = AllowActivities.getDefaultAllowActivities(TRANSMIT_UFPD, Activity.getDefaultActivity([ruleUsGeneric]))

        and: "Flush metrics"
        flushMetrics(activityPbsService)

        and: "Account gpp privacy regulation configs with conflict"
        def accountGppUsNatAllowConfig = new AccountGppConfig(code: IAB_US_GENERAL, config: new GppModuleConfig(skipSids: [US_NAT_V1]), enabled: false)
        def accountGppUsNatRejectConfig = new AccountGppConfig(code: IAB_US_GENERAL, config: new GppModuleConfig(skipSids: []), enabled: true)

        def account = getAccountWithAllowActivitiesAndPrivacyModule(accountId, activities, [accountGppUsNatAllowConfig, accountGppUsNatRejectConfig])
        accountDao.save(account)

        when: "PBS processes auction requests"
        activityPbsService.sendAuctionRequest(bidRequest)

        then: "Generic bidder request should have data in UFPD fields"
        def bidderRequest = bidder.getBidderRequest(bidRequest.id)

        and: "Generic bidder should be called due to positive allow in activities"
        verifyAll {
            bidderRequest.device.didsha1 == bidRequest.device.didsha1
            bidderRequest.device.didmd5 == bidRequest.device.didmd5
            bidderRequest.device.dpidsha1 == bidRequest.device.dpidsha1
            bidderRequest.device.ifa == bidRequest.device.ifa
            bidderRequest.device.macsha1 == bidRequest.device.macsha1
            bidderRequest.device.macmd5 == bidRequest.device.macmd5
            bidderRequest.device.dpidmd5 == bidRequest.device.dpidmd5
            bidderRequest.user.id == bidRequest.user.id
            bidderRequest.user.buyeruid == bidRequest.user.buyeruid
            bidderRequest.user.yob == bidRequest.user.yob
            bidderRequest.user.gender == bidRequest.user.gender
            bidderRequest.user.data == bidRequest.user.data
            bidderRequest.user.geo == bidRequest.user.geo
            bidderRequest.user.ext.data.buyeruid == bidRequest.user.ext.data.buyeruid
        }

        and: "Generic bidder request should have data in EIDS fields"
        assert bidderRequest.user.eids == bidRequest.user.eids

        and: "Metrics for disallowed activities should be updated"
        def metrics = activityPbsService.sendCollectedMetricsRequest()
        assert metrics[ALERT_GENERAL] == 1
    }

    def "PBS auction call when privacy module contain invalid property should respond with an error"() {
        given: "Default basic generic BidRequest"
        def accountId = PBSUtils.randomNumber as String
        def bidRequest = getBidRequestWithPersonalData(accountId).tap {
            regs.gppSid = [US_NAT_V1.intValue]
            regs.gpp = SIMPLE_GPC_DISALLOW_LOGIC
        }

        and: "Activities set for transmitUfpd with rejecting privacy regulation"
        def ruleIabAll = new ActivityRule().tap {
            it.privacyRegulation = [IAB_ALL]
        }

        def activities = AllowActivities.getDefaultAllowActivities(TRANSMIT_UFPD, Activity.getDefaultActivity([ruleIabAll]))

        and: "Multiple account gpp privacy regulation config"
        def accountGppTfcEuConfig = new AccountGppConfig(code: IAB_TFC_EU, enabled: true)

        def account = getAccountWithAllowActivitiesAndPrivacyModule(accountId, activities, [accountGppTfcEuConfig])
        accountDao.save(account)

        when: "PBS processes auction requests"
        activityPbsService.sendAuctionRequest(bidRequest)

        then: "Response should contain error"
        def error = thrown(PrebidServerException)
        assert error.statusCode == UNAUTHORIZED.code()
        assert error.responseBody == "Unauthorized account id: ${accountId}"
    }

    def "PBS auction call when privacy regulation don't match custom requirement should leave UFPD fields in request"() {
        given: "Default basic generic BidRequest"
        def gppConsent = new UsNatV1Consent.Builder().setGpc(gpcValue).build()
        def accountId = PBSUtils.randomNumber as String
        def bidRequest = getBidRequestWithPersonalData(accountId).tap {
            regs.gppSid = [US_NAT_V1.intValue]
            regs.gpp = gppConsent
        }

        and: "Activities set for transmit ufpd with allowing privacy regulation"
        def rule = new ActivityRule().tap {
            it.privacyRegulation = [IAB_US_CUSTOM_LOGIC]
        }
        def activities = AllowActivities.getDefaultAllowActivities(TRANSMIT_UFPD, Activity.getDefaultActivity([rule]))

        and: "Account gpp configuration with sid skip"
        def accountGppConfig = new AccountGppConfig().tap {
            it.code = IAB_US_CUSTOM_LOGIC
            it.enabled = true
            it.config = GppModuleConfig.getDefaultModuleConfig(new ActivityConfig([TRANSMIT_UFPD], accountLogic))
        }

        and: "Existed account with privacy regulation setup"
        def account = getAccountWithAllowActivitiesAndPrivacyModule(accountId, activities, [accountGppConfig])
        accountDao.save(account)

        when: "PBS processes auction requests"
        activityPbsService.sendAuctionRequest(bidRequest)

        then: "Generic bidder request should have data in UFPD fields"
        def bidderRequest = bidder.getBidderRequest(bidRequest.id)
        verifyAll {
            bidderRequest.device.didsha1 == bidRequest.device.didsha1
            bidderRequest.device.didmd5 == bidRequest.device.didmd5
            bidderRequest.device.dpidsha1 == bidRequest.device.dpidsha1
            bidderRequest.device.ifa == bidRequest.device.ifa
            bidderRequest.device.macsha1 == bidRequest.device.macsha1
            bidderRequest.device.macmd5 == bidRequest.device.macmd5
            bidderRequest.device.dpidmd5 == bidRequest.device.dpidmd5
            bidderRequest.user.id == bidRequest.user.id
            bidderRequest.user.buyeruid == bidRequest.user.buyeruid
            bidderRequest.user.yob == bidRequest.user.yob
            bidderRequest.user.gender == bidRequest.user.gender
            bidderRequest.user.data == bidRequest.user.data
            bidderRequest.user.geo == bidRequest.user.geo
            bidderRequest.user.ext.data.buyeruid == bidRequest.user.ext.data.buyeruid
        }

        and: "Generic bidder request should have data in EIDS fields"
        assert bidderRequest.user.eids == bidRequest.user.eids

        where:
        gpcValue | accountLogic
        false    | LogicalRestrictedRule.generateSingleRestrictedRule(OR, [new EqualityValueRule(GPC, NOTICE_PROVIDED)])
        true     | LogicalRestrictedRule.generateSingleRestrictedRule(OR, [new InequalityValueRule(GPC, NOTICE_PROVIDED)])
        true     | LogicalRestrictedRule.generateSingleRestrictedRule(AND, [new EqualityValueRule(GPC, NOTICE_PROVIDED),
                                                                            new EqualityValueRule(SHARING_NOTICE, NOTICE_PROVIDED)])
    }

    def "PBS auction call when privacy regulation match custom requirement should remove UFPD fields in request"() {
        given: "Default basic generic BidRequest"
        def accountId = PBSUtils.randomNumber as String
        def bidRequest = getBidRequestWithPersonalData(accountId).tap {
            regs.gppSid = [US_NAT_V1.intValue]
            regs.gpp = gppConsent
        }

        and: "Activities set for transmit ufpd with allowing privacy regulation"
        def rule = new ActivityRule().tap {
            it.privacyRegulation = [IAB_US_CUSTOM_LOGIC]
        }
        def activities = AllowActivities.getDefaultAllowActivities(TRANSMIT_UFPD, Activity.getDefaultActivity([rule]))

        and: "Account gpp configuration with sid skip"
        def accountLogic = LogicalRestrictedRule.generateSingleRestrictedRule(OR, valueRules)
        def accountGppConfig = new AccountGppConfig().tap {
            it.code = IAB_US_CUSTOM_LOGIC
            it.enabled = true
            it.config = GppModuleConfig.getDefaultModuleConfig(new ActivityConfig([TRANSMIT_UFPD], accountLogic))
        }

        and: "Existed account with privacy regulation setup"
        def account = getAccountWithAllowActivitiesAndPrivacyModule(accountId, activities, [accountGppConfig])
        accountDao.save(account)

        when: "PBS processes auction requests"
        activityPbsService.sendAuctionRequest(bidRequest)

        then: "Generic bidder request should have empty UFPD fields"
        def bidderRequest = bidder.getBidderRequest(bidRequest.id)
        verifyAll {
            !bidderRequest.device.didsha1
            !bidderRequest.device.didmd5
            !bidderRequest.device.dpidsha1
            !bidderRequest.device.ifa
            !bidderRequest.device.macsha1
            !bidderRequest.device.macmd5
            !bidderRequest.device.dpidmd5
            !bidderRequest.user.id
            !bidderRequest.user.buyeruid
            !bidderRequest.user.yob
            !bidderRequest.user.gender
            !bidderRequest.user.data
            !bidderRequest.user.geo
            !bidderRequest.user.ext
        }

        and: "Generic bidder request should have data in EIDS fields"
        assert bidderRequest.user.eids == bidRequest.user.eids

        where:
        gppConsent                                                      | valueRules
        new UsNatV1Consent.Builder().setPersonalDataConsents(2).build() | [new EqualityValueRule(PERSONAL_DATA_CONSENTS, NOTICE_NOT_PROVIDED)]
        new UsNatV1Consent.Builder().setGpc(true).build()               | [new EqualityValueRule(GPC, NOTICE_PROVIDED)]
        new UsNatV1Consent.Builder().setGpc(false).build()              | [new InequalityValueRule(GPC, NOTICE_PROVIDED)]
        new UsNatV1Consent.Builder().setGpc(true).build()               | [new EqualityValueRule(GPC, NOTICE_PROVIDED),
                                                                           new EqualityValueRule(SHARING_NOTICE, NOTICE_NOT_PROVIDED)]
        new UsNatV1Consent.Builder().setPersonalDataConsents(2).build() | [new EqualityValueRule(GPC, NOTICE_PROVIDED),
                                                                           new EqualityValueRule(PERSONAL_DATA_CONSENTS, NOTICE_NOT_PROVIDED)]
    }

    def "PBS auction call when custom privacy regulation empty and normalize is disabled should leave UFPD fields in request and emit error log"() {
        given: "Test start time"
        def startTime = Instant.now()

        and: "Generic BidRequest with gpp and account setup"
        def gppConsent = new UsNatV1Consent.Builder().setGpc(true).build()
        def accountId = PBSUtils.randomNumber as String
        def bidRequest = getBidRequestWithPersonalData(accountId).tap {
            ext.prebid.trace = VERBOSE
            regs.gppSid = [US_CT_V1.intValue]
            regs.gpp = gppConsent
        }

        and: "Activities set with privacy regulation"
        def ruleUsGeneric = new ActivityRule().tap {
            it.privacyRegulation = [IAB_US_CUSTOM_LOGIC]
        }
        def activities = AllowActivities.getDefaultAllowActivities(TRANSMIT_UFPD, Activity.getDefaultActivity([ruleUsGeneric]))

        and: "Account gpp configuration with empty Custom logic"
        def restrictedRule = LogicalRestrictedRule.rootLogicalRestricted
        def accountGppConfig = new AccountGppConfig().tap {
            it.code = IAB_US_CUSTOM_LOGIC
            it.enabled = true
            config = GppModuleConfig.getDefaultModuleConfig(new ActivityConfig([TRANSMIT_UFPD], restrictedRule), [US_CT_V1], false)
        }

        and: "Flush metrics"
        flushMetrics(activityPbsService)

        and: "Existed account with gpp regulation setup"
        def account = getAccountWithAllowActivitiesAndPrivacyModule(accountId, activities, [accountGppConfig])
        accountDao.save(account)

        when: "PBS processes auction requests"
        def response = activityPbsService.sendAuctionRequest(bidRequest)

        then: "Response should not contain any warnings"
        assert !response.ext.warnings

        and: "Response should not contain any errors"
        assert !response.ext.errors

        and: "Metrics for disallowed activities should be updated"
        def metrics = activityPbsService.sendCollectedMetricsRequest()
<<<<<<< HEAD
        assert metrics[ALERT_GENERAL.getValue()] == 1

        and: "Generic bidder request should have data in UFPD fields"
        def bidderRequest = bidder.getBidderRequest(bidRequest.id)

        and: "Generic bidder should be called due to positive allow in activities"
        verifyAll {
            bidderRequest.device.didsha1 == bidRequest.device.didsha1
            bidderRequest.device.didmd5 == bidRequest.device.didmd5
            bidderRequest.device.dpidsha1 == bidRequest.device.dpidsha1
            bidderRequest.device.ifa == bidRequest.device.ifa
            bidderRequest.device.macsha1 == bidRequest.device.macsha1
            bidderRequest.device.macmd5 == bidRequest.device.macmd5
            bidderRequest.device.dpidmd5 == bidRequest.device.dpidmd5
            bidderRequest.user.id == bidRequest.user.id
            bidderRequest.user.buyeruid == bidRequest.user.buyeruid
            bidderRequest.user.yob == bidRequest.user.yob
            bidderRequest.user.gender == bidRequest.user.gender
            bidderRequest.user.data == bidRequest.user.data
            bidderRequest.user.geo == bidRequest.user.geo
            bidderRequest.user.ext.data.buyeruid == bidRequest.user.ext.data.buyeruid
        }

        and: "Generic bidder request should have data in EIDS fields"
        assert bidderRequest.user.eids == bidRequest.user.eids

        and: "Logs should contain error"
        def logs = activityPbsService.getLogsByTime(startTime)
        assert getLogsByText(logs, "USCustomLogic creation failed: objects must have exactly 1 key defined, found 0").size() == 1
=======
        assert metrics[ALERT_GENERAL] == 1
>>>>>>> fc4c33c5
    }

    def "PBS auction call when custom privacy regulation with normalizing that match custom config should have empty UFPD fields"() {
        given: "Generic BidRequest with gpp and account setup"
        def accountId = PBSUtils.randomNumber as String
        def bidRequest = getBidRequestWithPersonalData(accountId).tap {
            ext.prebid.trace = VERBOSE
            regs.gppSid = [gppSid.intValue]
            regs.gpp = gppStateConsent.build()
        }

        and: "Activities set with privacy regulation"
        def ruleUsGeneric = new ActivityRule().tap {
            it.privacyRegulation = [IAB_US_CUSTOM_LOGIC]
        }
        def activities = AllowActivities.getDefaultAllowActivities(TRANSMIT_UFPD, Activity.getDefaultActivity([ruleUsGeneric]))

        and: "Activity config"
        def activityConfig = new ActivityConfig([TRANSMIT_UFPD], LogicalRestrictedRule.generateSingleRestrictedRule(AND, equalityValueRules))

        and: "Account gpp configuration with enabled normalizeFlag"
        def accountGppConfig = new AccountGppConfig().tap {
            it.code = IAB_US_CUSTOM_LOGIC
            it.enabled = true
            it.config = GppModuleConfig.getDefaultModuleConfig(activityConfig, [gppSid], true)
        }

        and: "Existed account with gpp regulation setup"
        def account = getAccountWithAllowActivitiesAndPrivacyModule(accountId, activities, [accountGppConfig])
        accountDao.save(account)

        when: "PBS processes auction requests"
        activityPbsService.sendAuctionRequest(bidRequest)

        then: "Generic bidder request should have empty UFPD fields"
        def bidderRequest = bidder.getBidderRequest(bidRequest.id)
        verifyAll {
            !bidderRequest.device.didsha1
            !bidderRequest.device.didmd5
            !bidderRequest.device.dpidsha1
            !bidderRequest.device.ifa
            !bidderRequest.device.macsha1
            !bidderRequest.device.macmd5
            !bidderRequest.device.dpidmd5
            !bidderRequest.user.id
            !bidderRequest.user.buyeruid
            !bidderRequest.user.yob
            !bidderRequest.user.gender
            !bidderRequest.user.data
            !bidderRequest.user.geo
            !bidderRequest.user.ext
        }

        and: "Generic bidder request should have data in EIDS fields"
        assert bidderRequest.user.eids == bidRequest.user.eids

        where:
        gppSid   | equalityValueRules                                                      | gppStateConsent
        US_CA_V1 | [new EqualityValueRule(SENSITIVE_DATA_ID_NUMBERS, CONSENT)]             | new UsCaV1Consent.Builder()
                                                                                              .setSensitiveDataProcessing(new UsCaliforniaSensitiveData(idNumbers: 2))
        US_CA_V1 | [new EqualityValueRule(SENSITIVE_DATA_ACCOUNT_INFO, CONSENT)]           | new UsCaV1Consent.Builder()
                                                                                              .setSensitiveDataProcessing(new UsCaliforniaSensitiveData(accountInfo: 2))
        US_CA_V1 | [new EqualityValueRule(SENSITIVE_DATA_GEOLOCATION, CONSENT)]            | new UsCaV1Consent.Builder()
                                                                                              .setSensitiveDataProcessing(new UsCaliforniaSensitiveData(geolocation: 2))
        US_CA_V1 | [new EqualityValueRule(SENSITIVE_DATA_RACIAL_ETHNIC_ORIGIN, CONSENT)]   | new UsCaV1Consent.Builder()
                                                                                              .setSensitiveDataProcessing(new UsCaliforniaSensitiveData(racialEthnicOrigin: 2))
        US_CA_V1 | [new EqualityValueRule(SENSITIVE_DATA_COMMUNICATION_CONTENTS, CONSENT)] | new UsCaV1Consent.Builder()
                                                                                              .setSensitiveDataProcessing(new UsCaliforniaSensitiveData(communicationContents: 2))
        US_CA_V1 | [new EqualityValueRule(SENSITIVE_DATA_GENETIC_ID, CONSENT)]             | new UsCaV1Consent.Builder()
                                                                                              .setSensitiveDataProcessing(new UsCaliforniaSensitiveData(geneticId: 2))
        US_CA_V1 | [new EqualityValueRule(SENSITIVE_DATA_BIOMETRIC_ID, CONSENT)]           | new UsCaV1Consent.Builder()
                                                                                              .setSensitiveDataProcessing(new UsCaliforniaSensitiveData(biometricId: 2))
        US_CA_V1 | [new EqualityValueRule(SENSITIVE_DATA_HEALTH_INFO, CONSENT)]            | new UsCaV1Consent.Builder()
                                                                                              .setSensitiveDataProcessing(new UsCaliforniaSensitiveData(healthInfo: 2))
        US_CA_V1 | [new EqualityValueRule(SENSITIVE_DATA_ORIENTATION, CONSENT)]            | new UsCaV1Consent.Builder()
                                                                                              .setSensitiveDataProcessing(new UsCaliforniaSensitiveData(orientation: 2))
        US_CA_V1 | [new EqualityValueRule(CHILD_CONSENTS_BELOW_13, NOT_APPLICABLE),
                    new EqualityValueRule(CHILD_CONSENTS_FROM_13_TO_16, NOT_APPLICABLE)]   | new UsCaV1Consent.Builder()
                                                                                              .setKnownChildSensitiveDataConsents(0, 0)
        US_CA_V1 | [new EqualityValueRule(CHILD_CONSENTS_BELOW_13, NO_CONSENT),
                    new EqualityValueRule(CHILD_CONSENTS_FROM_13_TO_16, NO_CONSENT)]       | new UsCaV1Consent.Builder()
                                                                                              .setKnownChildSensitiveDataConsents(PBSUtils.getRandomNumber(1, 2), PBSUtils.getRandomNumber(1, 2))

        US_VA_V1 | [new EqualityValueRule(CHILD_CONSENTS_BELOW_13, NO_CONSENT),
                    new EqualityValueRule(CHILD_CONSENTS_FROM_13_TO_16, NO_CONSENT)]       | new UsVaV1Consent.Builder()
                                                                                              .setKnownChildSensitiveDataConsents(PBSUtils.getRandomNumber(1, 2))
        US_VA_V1 | [new EqualityValueRule(CHILD_CONSENTS_BELOW_13, NOT_APPLICABLE),
                    new EqualityValueRule(CHILD_CONSENTS_FROM_13_TO_16, NOT_APPLICABLE)]   | new UsVaV1Consent.Builder().setKnownChildSensitiveDataConsents(0)

        US_CO_V1 | [new EqualityValueRule(CHILD_CONSENTS_BELOW_13, NO_CONSENT),
                    new EqualityValueRule(CHILD_CONSENTS_FROM_13_TO_16, NO_CONSENT)]       | new UsCoV1Consent.Builder()
                                                                                              .setKnownChildSensitiveDataConsents(PBSUtils.getRandomNumber(1, 2))
        US_CO_V1 | [new EqualityValueRule(CHILD_CONSENTS_BELOW_13, NOT_APPLICABLE),
                    new EqualityValueRule(CHILD_CONSENTS_FROM_13_TO_16, NOT_APPLICABLE)]   | new UsCoV1Consent.Builder().setKnownChildSensitiveDataConsents(0)

        US_UT_V1 | [new EqualityValueRule(SENSITIVE_DATA_RACIAL_ETHNIC_ORIGIN, CONSENT)] | new UsUtV1Consent.Builder()
                                                                                              .setSensitiveDataProcessing(new UsUtahSensitiveData(racialEthnicOrigin: 2))
        US_UT_V1 | [new EqualityValueRule(SENSITIVE_DATA_RELIGIOUS_BELIEFS, CONSENT)]    | new UsUtV1Consent.Builder()
                                                                                              .setSensitiveDataProcessing(new UsUtahSensitiveData(religiousBeliefs: 2))
        US_UT_V1 | [new EqualityValueRule(SENSITIVE_DATA_ORIENTATION, CONSENT)]          | new UsUtV1Consent.Builder()
                                                                                              .setSensitiveDataProcessing(new UsUtahSensitiveData(orientation: 2))
        US_UT_V1 | [new EqualityValueRule(SENSITIVE_DATA_CITIZENSHIP_STATUS, CONSENT)]   | new UsUtV1Consent.Builder()
                                                                                              .setSensitiveDataProcessing(new UsUtahSensitiveData(citizenshipStatus: 2))
        US_UT_V1 | [new EqualityValueRule(SENSITIVE_DATA_HEALTH_INFO, CONSENT)]          | new UsUtV1Consent.Builder()
                                                                                              .setSensitiveDataProcessing(new UsUtahSensitiveData(healthInfo: 2))
        US_UT_V1 | [new EqualityValueRule(SENSITIVE_DATA_GENETIC_ID, CONSENT)]           | new UsUtV1Consent.Builder()
                                                                                              .setSensitiveDataProcessing(new UsUtahSensitiveData(geneticId: 2))
        US_UT_V1 | [new EqualityValueRule(SENSITIVE_DATA_BIOMETRIC_ID, CONSENT)]         | new UsUtV1Consent.Builder()
                                                                                              .setSensitiveDataProcessing(new UsUtahSensitiveData(biometricId: 2))
        US_UT_V1 | [new EqualityValueRule(SENSITIVE_DATA_GEOLOCATION, CONSENT)]          | new UsUtV1Consent.Builder()
                                                                                              .setSensitiveDataProcessing(new UsUtahSensitiveData(geolocation: 2))
        US_UT_V1 | [new EqualityValueRule(CHILD_CONSENTS_BELOW_13, NO_CONSENT),
                    new EqualityValueRule(CHILD_CONSENTS_FROM_13_TO_16, NO_CONSENT)]     | new UsUtV1Consent.Builder().setKnownChildSensitiveDataConsents(PBSUtils.getRandomNumber(1, 2))
        US_UT_V1 | [new EqualityValueRule(CHILD_CONSENTS_BELOW_13, NOT_APPLICABLE),
                    new EqualityValueRule(CHILD_CONSENTS_FROM_13_TO_16, NOT_APPLICABLE)] | new UsUtV1Consent.Builder().setKnownChildSensitiveDataConsents(0)

        US_CT_V1 | [new EqualityValueRule(CHILD_CONSENTS_BELOW_13, NOT_APPLICABLE),
                    new EqualityValueRule(CHILD_CONSENTS_FROM_13_TO_16, NOT_APPLICABLE)]   | new UsCtV1Consent.Builder().setKnownChildSensitiveDataConsents(0, 0, 0)
        US_CT_V1 | [new EqualityValueRule(CHILD_CONSENTS_BELOW_13, NO_CONSENT),
                    new EqualityValueRule(CHILD_CONSENTS_FROM_13_TO_16, CONSENT)]          | new UsCtV1Consent.Builder().setKnownChildSensitiveDataConsents(0, 2, 2)
        US_CT_V1 | [new EqualityValueRule(CHILD_CONSENTS_BELOW_13, NO_CONSENT),
                    new EqualityValueRule(CHILD_CONSENTS_FROM_13_TO_16, NO_CONSENT)]       | new UsCtV1Consent.Builder()
                                                                                              .setKnownChildSensitiveDataConsents(PBSUtils.getRandomNumber(0, 2), PBSUtils.getRandomNumber(0, 2), 1)
        US_CT_V1 | [new EqualityValueRule(CHILD_CONSENTS_BELOW_13, NO_CONSENT),
                    new EqualityValueRule(CHILD_CONSENTS_FROM_13_TO_16, NO_CONSENT)]       | new UsCtV1Consent.Builder()
                                                                                              .setKnownChildSensitiveDataConsents(PBSUtils.getRandomNumber(0, 2), 1, PBSUtils.getRandomNumber(0, 2))
    }

    def "PBS amp call when transmit UFPD activities is allowing request should leave UFPD fields field in active request and update proper metrics"() {
        given: "Default Generic BidRequest with UFPD fields field and account id"
        def accountId = PBSUtils.randomNumber as String
        def ampStoredRequest = getBidRequestWithPersonalData(accountId)

        and: "Default amp request with link to account"
        def ampRequest = AmpRequest.defaultAmpRequest.tap {
            it.account = accountId
        }

        and: "Activities set with bidder allowed"
        def activities = AllowActivities.getDefaultAllowActivities(TRANSMIT_UFPD, Activity.defaultActivity)

        and: "Flush metrics"
        flushMetrics(activityPbsService)

        and: "Saved account config with allow activities into DB"
        def account = getAccountWithAllowActivitiesAndPrivacyModule(accountId, activities)
        accountDao.save(account)

        and: "Stored request in DB"
        def storedRequest = StoredRequest.getStoredRequest(ampRequest, ampStoredRequest)
        storedRequestDao.save(storedRequest)

        when: "PBS processes amp request"
        activityPbsService.sendAmpRequest(ampRequest)

        then: "Generic bidder request should have data in UFPD fields"
        def bidderRequest = bidder.getBidderRequest(ampStoredRequest.id)

        verifyAll {
            bidderRequest.device.didsha1 == ampStoredRequest.device.didsha1
            bidderRequest.device.didmd5 == ampStoredRequest.device.didmd5
            bidderRequest.device.dpidsha1 == ampStoredRequest.device.dpidsha1
            bidderRequest.device.ifa == ampStoredRequest.device.ifa
            bidderRequest.device.macsha1 == ampStoredRequest.device.macsha1
            bidderRequest.device.macmd5 == ampStoredRequest.device.macmd5
            bidderRequest.device.dpidmd5 == ampStoredRequest.device.dpidmd5
            bidderRequest.user.id == ampStoredRequest.user.id
            bidderRequest.user.buyeruid == ampStoredRequest.user.buyeruid
            bidderRequest.user.yob == ampStoredRequest.user.yob
            bidderRequest.user.gender == ampStoredRequest.user.gender
            bidderRequest.user.data == ampStoredRequest.user.data
            bidderRequest.user.geo == ampStoredRequest.user.geo
            bidderRequest.user.ext.data.buyeruid == ampStoredRequest.user.ext.data.buyeruid
        }

        and: "Generic bidder request should have data in EIDS fields"
        assert bidderRequest.user.eids == ampStoredRequest.user.eids

        and: "Metrics processed across activities should be updated"
        def metrics = activityPbsService.sendCollectedMetricsRequest()
        assert metrics[PROCESSED_ACTIVITY_RULES_COUNT.getValue(ampStoredRequest, TRANSMIT_UFPD)] == 1
    }

    def "PBS amp call when transmit UFPD activities is rejecting request should remove UFPD fields field in active request and update disallowed metrics"() {
        given: "Default Generic BidRequest with UFPD fields field and account id"
        def accountId = PBSUtils.randomNumber as String
        def ampStoredRequest = getBidRequestWithPersonalData(accountId)

        and: "Default amp request with link to account"
        def ampRequest = AmpRequest.defaultAmpRequest.tap {
            it.account = accountId
        }

        and: "Allow activities setup"
        def activity = Activity.getDefaultActivity([ActivityRule.getDefaultActivityRule(Condition.baseCondition, false)])
        def activities = AllowActivities.getDefaultAllowActivities(TRANSMIT_UFPD, activity)

        and: "Flush metrics"
        flushMetrics(activityPbsService)

        and: "Saved account config with allow activities into DB"
        def account = getAccountWithAllowActivitiesAndPrivacyModule(accountId, activities)
        accountDao.save(account)

        and: "Stored request in DB"
        def storedRequest = StoredRequest.getStoredRequest(ampRequest, ampStoredRequest)
        storedRequestDao.save(storedRequest)

        when: "PBS processes amp request"
        activityPbsService.sendAmpRequest(ampRequest)

        then: "Generic bidder request should have empty UFPD fields"
        def bidderRequest = bidder.getBidderRequest(ampStoredRequest.id)
        verifyAll {
            !bidderRequest.device.didsha1
            !bidderRequest.device.didmd5
            !bidderRequest.device.dpidsha1
            !bidderRequest.device.ifa
            !bidderRequest.device.macsha1
            !bidderRequest.device.macmd5
            !bidderRequest.device.dpidmd5
            !bidderRequest.user.id
            !bidderRequest.user.buyeruid
            !bidderRequest.user.yob
            !bidderRequest.user.gender
            !bidderRequest.user.data
            !bidderRequest.user.geo
            !bidderRequest.user.ext
        }

        and: "Generic bidder request should have data in EIDS fields"
        assert bidderRequest.user.eids == ampStoredRequest.user.eids

        and: "Metrics for disallowed activities should be updated"
        def metrics = activityPbsService.sendCollectedMetricsRequest()
        assert metrics[TEMPLATE_REQUEST_DISALLOWED_COUNT.getValue(ampStoredRequest, TRANSMIT_UFPD)] == 1
        assert metrics[TEMPLATE_ADAPTER_DISALLOWED_COUNT.getValue(ampStoredRequest, TRANSMIT_UFPD)] == 1
    }

    def "PBS amp call when default activity setting set to false should remove UFPD fields from request"() {
        given: "Default Generic BidRequest with UFPD fields field and account id"
        def accountId = PBSUtils.randomNumber as String
        def ampStoredRequest = getBidRequestWithPersonalData(accountId)

        and: "Default amp request with link to account"
        def ampRequest = AmpRequest.defaultAmpRequest.tap {
            it.account = accountId
        }

        and: "Allow activities setup"
        def activity = new Activity(defaultAction: false)
        def activities = AllowActivities.getDefaultAllowActivities(TRANSMIT_UFPD, activity)

        and: "Saved account config with allow activities into DB"
        def account = getAccountWithAllowActivitiesAndPrivacyModule(accountId, activities)
        accountDao.save(account)

        and: "Stored request in DB"
        def storedRequest = StoredRequest.getStoredRequest(ampRequest, ampStoredRequest)
        storedRequestDao.save(storedRequest)

        when: "PBS processes amp request"
        activityPbsService.sendAmpRequest(ampRequest)

        then: "Generic bidder request should have empty UFPD fields"
        def bidderRequest = bidder.getBidderRequest(ampStoredRequest.id)

        verifyAll {
            !bidderRequest.device.didsha1
            !bidderRequest.device.didmd5
            !bidderRequest.device.dpidsha1
            !bidderRequest.device.ifa
            !bidderRequest.device.macsha1
            !bidderRequest.device.macmd5
            !bidderRequest.device.dpidmd5
            !bidderRequest.user.id
            !bidderRequest.user.buyeruid
            !bidderRequest.user.yob
            !bidderRequest.user.gender
            !bidderRequest.user.data
            !bidderRequest.user.geo
            !bidderRequest.user.ext
        }

        and: "Generic bidder request should have data in EIDS fields"
        assert bidderRequest.user.eids == ampStoredRequest.user.eids
    }

    def "PBS amp call when bidder allowed activities have empty condition type should skip this rule and emit an error"() {
        given: "Test start time"
        def startTime = Instant.now()

        and: "Default Generic BidRequest with UFPD fields field and account id"
        def accountId = PBSUtils.randomNumber as String
        def ampStoredRequest = getBidRequestWithPersonalData(accountId)

        and: "Default amp request with link to account"
        def ampRequest = AmpRequest.defaultAmpRequest.tap {
            it.account = accountId
        }

        and: "Activities set with have empty condition type"
        def activity = Activity.getDefaultActivity([ActivityRule.getDefaultActivityRule(conditions, isAllowed)])
        def activities = AllowActivities.getDefaultAllowActivities(TRANSMIT_UFPD, activity)

        and: "Saved account config with allow activities into DB"
        def account = getAccountWithAllowActivitiesAndPrivacyModule(accountId, activities)
        accountDao.save(account)

        and: "Stored request in DB"
        def storedRequest = StoredRequest.getStoredRequest(ampRequest, ampStoredRequest)
        storedRequestDao.save(storedRequest)

        when: "PBS processes amp request"
        activityPbsService.sendAmpRequest(ampRequest)

        then: "Logs should contain error"
        def logs = activityPbsService.getLogsByTime(startTime)
        assert getLogsByText(logs, "Activity configuration for account ${accountId} " +
                "contains conditional rule with empty array").size() == 1

        where:
        conditions                       | isAllowed
        new Condition(componentType: []) | true
        new Condition(componentType: []) | false
        new Condition(componentName: []) | true
        new Condition(componentName: []) | false
    }

    def "PBS amp call when first rule allowing in activities should leave UFPD fields in request"() {
        given: "Default Generic BidRequest with UFPD fields field and account id"
        def accountId = PBSUtils.randomNumber as String
        def ampStoredRequest = getBidRequestWithPersonalData(accountId)

        and: "Default amp request with link to account"
        def ampRequest = AmpRequest.defaultAmpRequest.tap {
            it.account = accountId
        }

        and: "Activity rules with same priority"
        def allowActivity = new ActivityRule(condition: Condition.baseCondition, allow: true)
        def disallowActivity = new ActivityRule(condition: Condition.baseCondition, allow: false)

        and: "Activities set for bidder allowed by hierarchy structure"
        def activity = Activity.getDefaultActivity([allowActivity, disallowActivity])
        def activities = AllowActivities.getDefaultAllowActivities(TRANSMIT_UFPD, activity)

        and: "Save account config with allow activities into DB"
        def account = getAccountWithAllowActivitiesAndPrivacyModule(accountId, activities)
        accountDao.save(account)

        and: "Stored request in DB"
        def storedRequest = StoredRequest.getStoredRequest(ampRequest, ampStoredRequest)
        storedRequestDao.save(storedRequest)

        when: "PBS processes amp request"
        activityPbsService.sendAmpRequest(ampRequest)

        then: "Generic bidder request should have data in UFPD fields"
        def bidderRequest = bidder.getBidderRequest(ampStoredRequest.id)

        verifyAll {
            bidderRequest.device.didsha1 == ampStoredRequest.device.didsha1
            bidderRequest.device.didmd5 == ampStoredRequest.device.didmd5
            bidderRequest.device.dpidsha1 == ampStoredRequest.device.dpidsha1
            bidderRequest.device.ifa == ampStoredRequest.device.ifa
            bidderRequest.device.macsha1 == ampStoredRequest.device.macsha1
            bidderRequest.device.macmd5 == ampStoredRequest.device.macmd5
            bidderRequest.device.dpidmd5 == ampStoredRequest.device.dpidmd5
            bidderRequest.user.id == ampStoredRequest.user.id
            bidderRequest.user.buyeruid == ampStoredRequest.user.buyeruid
            bidderRequest.user.yob == ampStoredRequest.user.yob
            bidderRequest.user.gender == ampStoredRequest.user.gender
            bidderRequest.user.data == ampStoredRequest.user.data
            bidderRequest.user.geo == ampStoredRequest.user.geo
            bidderRequest.user.ext.data.buyeruid == ampStoredRequest.user.ext.data.buyeruid
        }

        and: "Generic bidder request should have data in EIDS fields"
        assert bidderRequest.user.eids == ampStoredRequest.user.eids
    }

    def "PBS amp call when first rule disallowing in activities should remove UFPD fields in request"() {
        given: "Default Generic BidRequest with UFPD fields field and account id"
        def accountId = PBSUtils.randomNumber as String
        def ampStoredRequest = getBidRequestWithPersonalData(accountId)

        and: "Default amp request with link to account"
        def ampRequest = AmpRequest.defaultAmpRequest.tap {
            it.account = accountId
        }

        and: "Activities set for actions with Generic bidder rejected by hierarchy setup"
        def disallowActivity = new ActivityRule(condition: Condition.baseCondition, allow: false)
        def allowActivity = new ActivityRule(condition: Condition.baseCondition, allow: true)

        and: "Activities set for bidder disallowing by hierarchy structure"
        def activity = Activity.getDefaultActivity([disallowActivity, allowActivity])
        def activities = AllowActivities.getDefaultAllowActivities(TRANSMIT_UFPD, activity)

        and: "Saved account config with allow activities into DB"
        def account = getAccountWithAllowActivitiesAndPrivacyModule(accountId, activities)
        accountDao.save(account)

        and: "Stored request in DB"
        def storedRequest = StoredRequest.getStoredRequest(ampRequest, ampStoredRequest)
        storedRequestDao.save(storedRequest)

        when: "PBS processes amp request"
        activityPbsService.sendAmpRequest(ampRequest)

        then: "Generic bidder request should have empty UFPD fields"
        def bidderRequest = bidder.getBidderRequest(ampStoredRequest.id)
        verifyAll {
            !bidderRequest.device.didsha1
            !bidderRequest.device.didmd5
            !bidderRequest.device.dpidsha1
            !bidderRequest.device.ifa
            !bidderRequest.device.macsha1
            !bidderRequest.device.macmd5
            !bidderRequest.device.dpidmd5
            !bidderRequest.user.id
            !bidderRequest.user.buyeruid
            !bidderRequest.user.yob
            !bidderRequest.user.gender
            !bidderRequest.user.data
            !bidderRequest.user.geo
            !bidderRequest.user.ext
        }

        and: "Generic bidder request should have data in EIDS fields"
        assert bidderRequest.user.eids == ampStoredRequest.user.eids
    }

    def "PBS amp should disallowed rule when header.gpc intersection with condition.gpc"() {
        given: "Default Generic BidRequest with UFPD fields field and account id"
        def accountId = PBSUtils.randomNumber as String
        def ampStoredRequest = getBidRequestWithPersonalData(accountId).tap {
            it.regs.ext = new RegsExt(gpc: null)
        }

        and: "Default amp request with link to account"
        def ampRequest = AmpRequest.defaultAmpRequest.tap {
            it.account = accountId
        }

        and: "Allow activities setup"
        def condition = Condition.baseCondition.tap {
            it.componentType = null
            it.componentName = null
            it.gpc = VALID_VALUE_FOR_GPC_HEADER
        }
        def activity = Activity.getDefaultActivity([ActivityRule.getDefaultActivityRule(condition, false)])
        def activities = AllowActivities.getDefaultAllowActivities(TRANSMIT_UFPD, activity)

        and: "Flush metrics"
        flushMetrics(activityPbsService)

        and: "Saved account config with allow activities into DB"
        def account = getAccountWithAllowActivitiesAndPrivacyModule(accountId, activities)
        accountDao.save(account)

        and: "Stored request in DB"
        def storedRequest = StoredRequest.getStoredRequest(ampRequest, ampStoredRequest)
        storedRequestDao.save(storedRequest)

        when: "PBS processes amp request"
        activityPbsService.sendAmpRequest(ampRequest, ["Sec-GPC": VALID_VALUE_FOR_GPC_HEADER])

        then: "Generic bidder request should have empty UFPD fields"
        def bidderRequest = bidder.getBidderRequest(ampStoredRequest.id)
        verifyAll {
            !bidderRequest.device.didsha1
            !bidderRequest.device.didmd5
            !bidderRequest.device.dpidsha1
            !bidderRequest.device.ifa
            !bidderRequest.device.macsha1
            !bidderRequest.device.macmd5
            !bidderRequest.device.dpidmd5
            !bidderRequest.user.id
            !bidderRequest.user.buyeruid
            !bidderRequest.user.yob
            !bidderRequest.user.gender
            !bidderRequest.user.data
            !bidderRequest.user.geo
            !bidderRequest.user.ext
        }

        and: "Generic bidder request should have data in EIDS fields"
        assert bidderRequest.user.eids == ampStoredRequest.user.eids

        and: "Metrics for disallowed activities should be updated"
        def metrics = activityPbsService.sendCollectedMetricsRequest()
        assert metrics[TEMPLATE_REQUEST_DISALLOWED_COUNT.getValue(ampStoredRequest, TRANSMIT_UFPD)] == 1
        assert metrics[TEMPLATE_ADAPTER_DISALLOWED_COUNT.getValue(ampStoredRequest, TRANSMIT_UFPD)] == 1
    }

    def "PBS amp should allowed rule when gpc header doesn't intersection with condition.gpc"() {
        given: "Default Generic BidRequest with UFPD fields field and account id"
        def accountId = PBSUtils.randomNumber as String
        def ampStoredRequest = getBidRequestWithPersonalData(accountId)

        and: "Default amp request with link to account"
        def ampRequest = AmpRequest.defaultAmpRequest.tap {
            it.account = accountId
        }

        and: "Allow activities setup"
        def condition = Condition.baseCondition.tap {
            it.componentType = null
            it.componentName = null
            it.gpc = PBSUtils.randomNumber as String
        }
        def activity = Activity.getDefaultActivity([ActivityRule.getDefaultActivityRule(condition, false)])
        def activities = AllowActivities.getDefaultAllowActivities(TRANSMIT_UFPD, activity)

        and: "Flush metrics"
        flushMetrics(activityPbsService)

        and: "Saved account config with allow activities into DB"
        def account = getAccountWithAllowActivitiesAndPrivacyModule(accountId, activities)
        accountDao.save(account)

        and: "Stored request in DB"
        def storedRequest = StoredRequest.getStoredRequest(ampRequest, ampStoredRequest)
        storedRequestDao.save(storedRequest)

        when: "PBS processes amp request"
        activityPbsService.sendAmpRequest(ampRequest, ["Sec-GPC": VALID_VALUE_FOR_GPC_HEADER])

        then: "Generic bidder request should have data in UFPD fields"
        def bidderRequest = bidder.getBidderRequest(ampStoredRequest.id)

        verifyAll {
            bidderRequest.device.didsha1 == ampStoredRequest.device.didsha1
            bidderRequest.device.didmd5 == ampStoredRequest.device.didmd5
            bidderRequest.device.dpidsha1 == ampStoredRequest.device.dpidsha1
            bidderRequest.device.ifa == ampStoredRequest.device.ifa
            bidderRequest.device.macsha1 == ampStoredRequest.device.macsha1
            bidderRequest.device.macmd5 == ampStoredRequest.device.macmd5
            bidderRequest.device.dpidmd5 == ampStoredRequest.device.dpidmd5
            bidderRequest.user.id == ampStoredRequest.user.id
            bidderRequest.user.buyeruid == ampStoredRequest.user.buyeruid
            bidderRequest.user.yob == ampStoredRequest.user.yob
            bidderRequest.user.gender == ampStoredRequest.user.gender
            bidderRequest.user.data == ampStoredRequest.user.data
            bidderRequest.user.geo == ampStoredRequest.user.geo
            bidderRequest.user.ext.data.buyeruid == ampStoredRequest.user.ext.data.buyeruid
        }

        and: "Generic bidder request should have data in EIDS fields"
        assert bidderRequest.user.eids == ampStoredRequest.user.eids

        and: "Metrics processed across activities should be updated"
        def metrics = activityPbsService.sendCollectedMetricsRequest()
        assert metrics[PROCESSED_ACTIVITY_RULES_COUNT.getValue(ampStoredRequest, TRANSMIT_UFPD)] == 1
    }

    def "PBS amp call when privacy regulation match and rejecting should remove UFPD fields in request"() {
        given: "Default Generic BidRequest with UFPD fields field and account id"
        def accountId = PBSUtils.randomNumber as String
        def ampStoredRequest = getBidRequestWithPersonalData(accountId)

        and: "Default amp request with link to account"
        def ampRequest = AmpRequest.defaultAmpRequest.tap {
            it.account = accountId
            it.gppSid = US_NAT_V1.value
            it.consentString = SIMPLE_GPC_DISALLOW_LOGIC
            it.consentType = GPP
        }

        and: "Activities set for transmitUfpd with allowing privacy regulation"
        def rule = new ActivityRule(privacyRegulation: [privacyAllowRegulations])

        def activities = AllowActivities.getDefaultAllowActivities(TRANSMIT_UFPD, Activity.getDefaultActivity([rule]))

        and: "Account gpp configuration"
        def accountGppConfig = new AccountGppConfig(code: IAB_US_GENERAL, enabled: true)

        and: "Existed account with privacy regulation setup"
        def account = getAccountWithAllowActivitiesAndPrivacyModule(accountId, activities, [accountGppConfig])
        accountDao.save(account)

        and: "Stored request in DB"
        def storedRequest = StoredRequest.getStoredRequest(ampRequest, ampStoredRequest)
        storedRequestDao.save(storedRequest)

        when: "PBS processes amp request"
        activityPbsService.sendAmpRequest(ampRequest)

        then: "Generic bidder request should have empty UFPD fields"
        def bidderRequest = bidder.getBidderRequest(ampStoredRequest.id)
        verifyAll {
            !bidderRequest.device.didsha1
            !bidderRequest.device.didmd5
            !bidderRequest.device.dpidsha1
            !bidderRequest.device.ifa
            !bidderRequest.device.macsha1
            !bidderRequest.device.macmd5
            !bidderRequest.device.dpidmd5
            !bidderRequest.user.id
            !bidderRequest.user.buyeruid
            !bidderRequest.user.yob
            !bidderRequest.user.gender
            !bidderRequest.user.data
            !bidderRequest.user.geo
            !bidderRequest.user.ext
        }

        and: "Generic bidder request should have data in EIDS fields"
        assert bidderRequest.user.eids == ampStoredRequest.user.eids

        where:
        privacyAllowRegulations << [IAB_US_GENERAL, IAB_ALL, ALL]
    }

    def "PBS amp call when privacy module contain some part of disallow logic should remove UFPD fields in request"() {
        given: "Default Generic BidRequest with UFPD fields field and account id"
        def accountId = PBSUtils.randomNumber as String
        def ampStoredRequest = getBidRequestWithPersonalData(accountId)

        and: "Default amp request with link to account"
        def ampRequest = AmpRequest.defaultAmpRequest.tap {
            it.account = accountId
            it.gppSid = US_NAT_V1.value
            it.consentString = disallowGppLogic
            it.consentType = GPP
        }

        and: "Activities set for transmitUfpd with allowing privacy regulation"
        def rule = new ActivityRule().tap {
            it.privacyRegulation = [IAB_US_GENERAL]
        }

        def activities = AllowActivities.getDefaultAllowActivities(TRANSMIT_UFPD, Activity.getDefaultActivity([rule]))

        and: "Account gpp configuration"
        def accountGppConfig = new AccountGppConfig(code: IAB_US_GENERAL, enabled: true)

        and: "Existed account with privacy regulation setup"
        def account = getAccountWithAllowActivitiesAndPrivacyModule(accountId, activities, [accountGppConfig])
        accountDao.save(account)

        and: "Stored request in DB"
        def storedRequest = StoredRequest.getStoredRequest(ampRequest, ampStoredRequest)
        storedRequestDao.save(storedRequest)

        when: "PBS processes amp request"
        activityPbsService.sendAmpRequest(ampRequest)

        then: "Generic bidder request should have empty UFPD fields"
        def bidderRequest = bidder.getBidderRequest(ampStoredRequest.id)
        verifyAll {
            !bidderRequest.device.didsha1
            !bidderRequest.device.didmd5
            !bidderRequest.device.dpidsha1
            !bidderRequest.device.ifa
            !bidderRequest.device.macsha1
            !bidderRequest.device.macmd5
            !bidderRequest.device.dpidmd5
            !bidderRequest.user.id
            !bidderRequest.user.buyeruid
            !bidderRequest.user.yob
            !bidderRequest.user.gender
            !bidderRequest.user.data
            !bidderRequest.user.geo
            !bidderRequest.user.ext
        }

        and: "Generic bidder request should have data in EIDS fields"
        assert bidderRequest.user.eids == ampStoredRequest.user.eids

        where:
        disallowGppLogic << [
                SIMPLE_GPC_DISALLOW_LOGIC,
                new UsNatV1Consent.Builder()
                        .setMspaServiceProviderMode(1)
                        .setMspaOptOutOptionMode(2)
                        .build(),
                new UsNatV1Consent.Builder()
                        .setSaleOptOut(1)
                        .setSaleOptOutNotice(1)
                        .setMspaServiceProviderMode(2)
                        .setMspaOptOutOptionMode(1)
                        .build(),
                new UsNatV1Consent.Builder()
                        .setSaleOptOutNotice(2)
                        .setSaleOptOut(1)
                        .setMspaServiceProviderMode(2)
                        .setMspaOptOutOptionMode(1)
                        .build(),
                new UsNatV1Consent.Builder()
                        .setSharingNotice(2)
                        .setSharingOptOutNotice(1)
                        .setSharingOptOut(1)
                        .setMspaServiceProviderMode(1)
                        .setMspaServiceProviderMode(2)
                        .setMspaOptOutOptionMode(1)
                        .build(),
                new UsNatV1Consent.Builder()
                        .setSharingOptOutNotice(2)
                        .setSharingOptOut(1)
                        .setSharingNotice(1)
                        .setMspaServiceProviderMode(2)
                        .setMspaOptOutOptionMode(1)
                        .build(),
                new UsNatV1Consent.Builder()
                        .setTargetedAdvertisingOptOutNotice(2)
                        .setSaleOptOut(1)
                        .setSaleOptOutNotice(1)
                        .setMspaServiceProviderMode(2)
                        .setMspaOptOutOptionMode(1)
                        .build(),
                new UsNatV1Consent.Builder()
                        .setTargetedAdvertisingOptOut(1)
                        .setTargetedAdvertisingOptOutNotice(1)
                        .setSaleOptOut(1)
                        .setSaleOptOutNotice(1)
                        .setMspaServiceProviderMode(2)
                        .setMspaOptOutOptionMode(1)
                        .build(),
                new UsNatV1Consent.Builder()
                        .setSensitiveDataProcessingOptOutNotice(2)
                        .build(),
                new UsNatV1Consent.Builder()
                        .setSensitiveDataLimitUseNotice(2)
                        .setMspaServiceProviderMode(2)
                        .setMspaOptOutOptionMode(1)
                        .build(),
                new UsNatV1Consent.Builder()
                        .setKnownChildSensitiveDataConsents(0, 1)
                        .build(),
                new UsNatV1Consent.Builder()
                        .setKnownChildSensitiveDataConsents(0, 2)
                        .build(),
                new UsNatV1Consent.Builder()
                        .setKnownChildSensitiveDataConsents(1, 0)
                        .build(),
                new UsNatV1Consent.Builder()
                        .setPersonalDataConsents(2)
                        .build(),
                new UsNatV1Consent.Builder().setSensitiveDataProcessing(new UsNationalSensitiveData(
                        racialEthnicOrigin: 1,
                        religiousBeliefs: 1,
                        healthInfo: 1,
                        orientation: 1,
                        citizenshipStatus: 1,
                        unionMembership: 1,
                )).build(),
                new UsNatV1Consent.Builder()
                        .setSensitiveDataLimitUseNotice(0)
                        .setSensitiveDataProcessing(new UsNationalSensitiveData(
                                racialEthnicOrigin: 2,
                                religiousBeliefs: 2,
                                healthInfo: 2,
                                orientation: 2,
                                citizenshipStatus: 2,
                                geneticId: 2,
                                biometricId: 2,
                                idNumbers: 2,
                                accountInfo: 2,
                                unionMembership: 2,
                                communicationContents: 2
                        )).build(),
                new UsNatV1Consent.Builder()
                        .setSensitiveDataProcessingOptOutNotice(0)
                        .setSensitiveDataProcessing(new UsNationalSensitiveData(
                                racialEthnicOrigin: 2,
                                religiousBeliefs: 2,
                                healthInfo: 2,
                                orientation: 2,
                                citizenshipStatus: 2,
                                geneticId: 2,
                                biometricId: 2,
                                idNumbers: 2,
                                accountInfo: 2,
                                unionMembership: 2,
                                communicationContents: 2
                        )).build(),
                new UsNatV1Consent.Builder().setSensitiveDataProcessing(new UsNationalSensitiveData(
                        geneticId: 1,
                        biometricId: 1,
                        idNumbers: 1,
                        accountInfo: 1,
                        communicationContents: 1
                )).build(),
                new UsNatV1Consent.Builder().setSensitiveDataProcessing(new UsNationalSensitiveData(
                        geneticId: 2,
                        biometricId: 2,
                        idNumbers: 2,
                        accountInfo: 2,
                        communicationContents: 2
                )).build()
        ]
    }

    def "PBS amp call when privacy module contain some part of disallow logic which violates GPP validation should remove UFPD fields in request"() {
        given: "Default Generic BidRequest with UFPD fields field and account id"
        def accountId = PBSUtils.randomNumber as String
        def ampStoredRequest = getBidRequestWithPersonalData(accountId)

        and: "Default amp request with link to account"
        def ampRequest = AmpRequest.defaultAmpRequest.tap {
            it.account = accountId
            it.gppSid = US_NAT_V1.value
            it.consentString = disallowGppLogic
            it.consentType = GPP
        }

        and: "Activities set for transmitUfpd with allowing privacy regulation"
        def rule = new ActivityRule().tap {
            it.privacyRegulation = [IAB_US_GENERAL]
        }

        def activities = AllowActivities.getDefaultAllowActivities(TRANSMIT_UFPD, Activity.getDefaultActivity([rule]))

        and: "Account gpp configuration"
        def accountGppConfig = new AccountGppConfig(code: IAB_US_GENERAL, enabled: true)

        and: "Existed account with privacy regulation setup"
        def account = getAccountWithAllowActivitiesAndPrivacyModule(accountId, activities, [accountGppConfig])
        accountDao.save(account)

        and: "Stored request in DB"
        def storedRequest = StoredRequest.getStoredRequest(ampRequest, ampStoredRequest)
        storedRequestDao.save(storedRequest)

        when: "PBS processes amp request"
        activityPbsService.sendAmpRequest(ampRequest)

        then: "Generic bidder request should have empty UFPD fields"
        def bidderRequest = bidder.getBidderRequest(ampStoredRequest.id)
        verifyAll {
            !bidderRequest.device.didsha1
            !bidderRequest.device.didmd5
            !bidderRequest.device.dpidsha1
            !bidderRequest.device.ifa
            !bidderRequest.device.macsha1
            !bidderRequest.device.macmd5
            !bidderRequest.device.dpidmd5
            !bidderRequest.user.id
            !bidderRequest.user.buyeruid
            !bidderRequest.user.yob
            !bidderRequest.user.gender
            !bidderRequest.user.data
            !bidderRequest.user.ext
        }

        and: "Generic bidder request should have data in EIDS fields"
        assert bidderRequest.user.eids == ampStoredRequest.user.eids

        where:
        disallowGppLogic << [
                'DBABLA~BAAgAAAAAAA.QA',
                'DBABLA~BCAAAAAAAAA.QA',
                'DBABLA~BAAEAAAAAAA.QA',
                'DBABLA~BAAIAAAAAAA.QA',
                'DBABLA~BAAIAAAAAAA.QA'
        ]
    }

<<<<<<< HEAD
    def "PBS amp call when privacy module contain invalid GPP segment shouldn't remove UFPD fields in request and emit error log"() {
        given: "Test start time"
        def startTime = Instant.now()

        and: "Default Generic BidRequest with UFPD fields field and account id"
        def accountId = PBSUtils.randomNumber as String
        def ampStoredRequest = getBidRequestWithPersonalData(accountId)

        and: "Default amp request with link to account"
        def ampRequest = AmpRequest.defaultAmpRequest.tap {
            it.account = accountId
            it.gppSid = US_NAT_V1.value
            it.consentString = INVALID_GPP_STRING
            it.consentType = GPP
        }

        and: "Activities set for transmitUfpd with allowing privacy regulation"
        def rule = new ActivityRule().tap {
            it.privacyRegulation = [IAB_US_GENERAL]
        }

        def activities = AllowActivities.getDefaultAllowActivities(TRANSMIT_UFPD, Activity.getDefaultActivity([rule]))

        and: "Account gpp configuration"
        def accountGppConfig = new AccountGppConfig(code: IAB_US_GENERAL, enabled: true)

        and: "Existed account with privacy regulation setup"
        def account = getAccountWithAllowActivitiesAndPrivacyModule(accountId, activities, [accountGppConfig])
        accountDao.save(account)

        and: "Stored request in DB"
        def storedRequest = StoredRequest.getStoredRequest(ampRequest, ampStoredRequest)
        storedRequestDao.save(storedRequest)

        and: "Flush metrics"
        flushMetrics(activityPbsService)

        when: "PBS processes amp request"
        def response = activityPbsService.sendAmpRequest(ampRequest)

        then: "Generic bidder request should have data in UFPD fields"
        def bidderRequest = bidder.getBidderRequest(ampStoredRequest.id)

        verifyAll {
            bidderRequest.device.didsha1 == ampStoredRequest.device.didsha1
            bidderRequest.device.didmd5 == ampStoredRequest.device.didmd5
            bidderRequest.device.dpidsha1 == ampStoredRequest.device.dpidsha1
            bidderRequest.device.ifa == ampStoredRequest.device.ifa
            bidderRequest.device.macsha1 == ampStoredRequest.device.macsha1
            bidderRequest.device.macmd5 == ampStoredRequest.device.macmd5
            bidderRequest.device.dpidmd5 == ampStoredRequest.device.dpidmd5
            bidderRequest.user.id == ampStoredRequest.user.id
            bidderRequest.user.buyeruid == ampStoredRequest.user.buyeruid
            bidderRequest.user.yob == ampStoredRequest.user.yob
            bidderRequest.user.gender == ampStoredRequest.user.gender
            bidderRequest.user.data == ampStoredRequest.user.data
            bidderRequest.user.geo == ampStoredRequest.user.geo
            bidderRequest.user.ext.data.buyeruid == ampStoredRequest.user.ext.data.buyeruid
        }

        and: "Generic bidder request should have data in EIDS fields"
        assert bidderRequest.user.eids == ampStoredRequest.user.eids

        and: "Metrics processed across activities should be updated"
        def metrics = activityPbsService.sendCollectedMetricsRequest()
        assert metrics[PROCESSED_ACTIVITY_RULES_COUNT.getValue(ampStoredRequest, TRANSMIT_UFPD)] == 1
        assert metrics[ALERT_GENERAL.value] == 1

        and: "Response should not contain any warnings"
        assert !response.ext.warnings

        and: "Response should contain consent_string errors"
        assert response.ext.errors[PREBID].message == ["Amp request parameter consent_string has invalid format: $INVALID_GPP_STRING"]

        "Response should contain error"
        def logs = activityPbsService.getLogsByTime(startTime)
        assert getLogsByText(logs, "UsNat privacy module creation failed: Unable to decode UsNatCoreSegment " +
                "'${INVALID_GPP_SEGMENT}'. Activity: TRANSMIT_UFPD. Section: ${US_NAT_V1.value}. Gpp: $INVALID_GPP_STRING").size() == 1
    }

    def "PBS amp call when privacy module contain invalid GPP string shouldn't remove UFPD fields in request and emit warning in response"() {
        given: "Default Generic BidRequest with UFPD fields field and account id"
        def accountId = PBSUtils.randomNumber as String
        def ampStoredRequest = getBidRequestWithPersonalData(accountId)

        and: "Default amp request with link to account"
        def invalidGpp = PBSUtils.randomString
        def ampRequest = AmpRequest.defaultAmpRequest.tap {
            it.account = accountId
            it.gppSid = US_NAT_V1.value
            it.consentString = invalidGpp
            it.consentType = GPP
        }

        and: "Activities set for transmitUfpd with allowing privacy regulation"
        def rule = new ActivityRule().tap {
            it.privacyRegulation = [IAB_US_GENERAL]
        }

        def activities = AllowActivities.getDefaultAllowActivities(TRANSMIT_UFPD, Activity.getDefaultActivity([rule]))

        and: "Account gpp configuration"
        def accountGppConfig = new AccountGppConfig(code: IAB_US_GENERAL, enabled: true)

        and: "Existed account with privacy regulation setup"
        def account = getAccountWithAllowActivitiesAndPrivacyModule(accountId, activities, [accountGppConfig])
        accountDao.save(account)

        and: "Stored request in DB"
        def storedRequest = StoredRequest.getStoredRequest(ampRequest, ampStoredRequest)
        storedRequestDao.save(storedRequest)

        and: "Flush metrics"
        flushMetrics(activityPbsService)

        when: "PBS processes amp request"
        def response = activityPbsService.sendAmpRequest(ampRequest)

        then: "Generic bidder request should have data in UFPD fields"
        def bidderRequest = bidder.getBidderRequest(ampStoredRequest.id)

        verifyAll {
            bidderRequest.device.didsha1 == ampStoredRequest.device.didsha1
            bidderRequest.device.didmd5 == ampStoredRequest.device.didmd5
            bidderRequest.device.dpidsha1 == ampStoredRequest.device.dpidsha1
            bidderRequest.device.ifa == ampStoredRequest.device.ifa
            bidderRequest.device.macsha1 == ampStoredRequest.device.macsha1
            bidderRequest.device.macmd5 == ampStoredRequest.device.macmd5
            bidderRequest.device.dpidmd5 == ampStoredRequest.device.dpidmd5
            bidderRequest.user.id == ampStoredRequest.user.id
            bidderRequest.user.buyeruid == ampStoredRequest.user.buyeruid
            bidderRequest.user.yob == ampStoredRequest.user.yob
            bidderRequest.user.gender == ampStoredRequest.user.gender
            bidderRequest.user.data == ampStoredRequest.user.data
            bidderRequest.user.geo == ampStoredRequest.user.geo
            bidderRequest.user.ext.data.buyeruid == ampStoredRequest.user.ext.data.buyeruid
        }

        and: "Generic bidder request should have data in EIDS fields"
        assert bidderRequest.user.eids == ampStoredRequest.user.eids

        and: "Metrics processed across activities should be updated"
        def metrics = activityPbsService.sendCollectedMetricsRequest()
        assert metrics[PROCESSED_ACTIVITY_RULES_COUNT.getValue(ampStoredRequest, TRANSMIT_UFPD)] == 1

        and: "Should add a warning when in debug mode"
        assert response.ext.warnings[PREBID]?.code == [999]
        assert response.ext.warnings[PREBID]?.message == ["GPP string invalid: Unable to decode '$invalidGpp'"]

        and: "Response should contain consent_string errors"
        assert response.ext.errors[PREBID].message == ["Amp request parameter consent_string has invalid format: $invalidGpp"]
    }

=======
>>>>>>> fc4c33c5
    def "PBS amp call when request have different gpp consent but match and rejecting should remove UFPD fields in request"() {
        given: "Default Generic BidRequest with UFPD fields field and account id"
        def accountId = PBSUtils.randomNumber as String
        def ampStoredRequest = getBidRequestWithPersonalData(accountId)

        and: "Default amp request with link to account"
        def ampRequest = AmpRequest.defaultAmpRequest.tap {
            it.account = accountId
            it.gppSid = gppSid.value
            it.consentString = gppConsent
            it.consentType = GPP
        }

        and: "Activities set for transmitUfpd with allowing privacy regulation"
        def rule = new ActivityRule().tap {
            it.privacyRegulation = [IAB_US_GENERAL]
        }

        def activities = AllowActivities.getDefaultAllowActivities(TRANSMIT_UFPD, Activity.getDefaultActivity([rule]))

        and: "Account gpp configuration"
        def accountGppConfig = new AccountGppConfig(code: IAB_US_GENERAL, enabled: true)

        and: "Existed account with privacy regulation setup"
        def account = getAccountWithAllowActivitiesAndPrivacyModule(accountId, activities, [accountGppConfig])
        accountDao.save(account)

        and: "Stored request in DB"
        def storedRequest = StoredRequest.getStoredRequest(ampRequest, ampStoredRequest)
        storedRequestDao.save(storedRequest)

        when: "PBS processes amp request"
        activityPbsService.sendAmpRequest(ampRequest)

        then: "Generic bidder request should have empty UFPD fields"
        def bidderRequest = bidder.getBidderRequest(ampStoredRequest.id)
        verifyAll {
            !bidderRequest.device.didsha1
            !bidderRequest.device.didmd5
            !bidderRequest.device.dpidsha1
            !bidderRequest.device.ifa
            !bidderRequest.device.macsha1
            !bidderRequest.device.macmd5
            !bidderRequest.device.dpidmd5
            !bidderRequest.user.id
            !bidderRequest.user.buyeruid
            !bidderRequest.user.yob
            !bidderRequest.user.gender
            !bidderRequest.user.data
            !bidderRequest.user.geo
            !bidderRequest.user.ext
        }

        and: "Generic bidder request should have data in EIDS fields"
        assert bidderRequest.user.eids == ampStoredRequest.user.eids

        where:
        gppConsent                                                                                    | gppSid
        new UsNatV1Consent.Builder().setMspaServiceProviderMode(1).setMspaOptOutOptionMode(2).build() | US_NAT_V1
        new UsCaV1Consent.Builder().setMspaServiceProviderMode(1).setMspaOptOutOptionMode(2).build()  | US_CA_V1
        new UsVaV1Consent.Builder().setMspaServiceProviderMode(1).setMspaOptOutOptionMode(2).build()  | US_VA_V1
        new UsCoV1Consent.Builder().setMspaServiceProviderMode(1).setMspaOptOutOptionMode(2).build()  | US_CO_V1
        new UsUtV1Consent.Builder().setMspaServiceProviderMode(1).setMspaOptOutOptionMode(2).build()  | US_UT_V1
        new UsCtV1Consent.Builder().setMspaServiceProviderMode(1).setMspaOptOutOptionMode(2).build()  | US_CT_V1
    }

    def "PBS amp call when privacy modules contain allowing settings should leave UFPD fields in request"() {
        given: "Default Generic BidRequest with UFPD fields field and account id"
        def accountId = PBSUtils.randomNumber as String
        def ampStoredRequest = getBidRequestWithPersonalData(accountId)

        and: "Default amp request with link to account"
        def ampRequest = AmpRequest.defaultAmpRequest.tap {
            it.account = accountId
            it.gppSid = US_NAT_V1.value
            it.consentString = SIMPLE_GPC_DISALLOW_LOGIC
            it.consentType = GPP
        }

        and: "Activities set for transmitUfpd with allowing privacy regulation"
        def rule = new ActivityRule().tap {
            it.privacyRegulation = [IAB_US_GENERAL]
        }

        def activities = AllowActivities.getDefaultAllowActivities(TRANSMIT_UFPD, Activity.getDefaultActivity([rule]))

        and: "Existed account with privacy regulation setup"
        def account = getAccountWithAllowActivitiesAndPrivacyModule(accountId, activities, [accountGppConfig])
        accountDao.save(account)

        and: "Stored request in DB"
        def storedRequest = StoredRequest.getStoredRequest(ampRequest, ampStoredRequest)
        storedRequestDao.save(storedRequest)

        when: "PBS processes amp request"
        activityPbsService.sendAmpRequest(ampRequest)

        then: "Generic bidder request should have data in UFPD fields"
        def bidderRequest = bidder.getBidderRequest(ampStoredRequest.id)

        verifyAll {
            bidderRequest.device.didsha1 == ampStoredRequest.device.didsha1
            bidderRequest.device.didmd5 == ampStoredRequest.device.didmd5
            bidderRequest.device.dpidsha1 == ampStoredRequest.device.dpidsha1
            bidderRequest.device.ifa == ampStoredRequest.device.ifa
            bidderRequest.device.macsha1 == ampStoredRequest.device.macsha1
            bidderRequest.device.macmd5 == ampStoredRequest.device.macmd5
            bidderRequest.device.dpidmd5 == ampStoredRequest.device.dpidmd5
            bidderRequest.user.id == ampStoredRequest.user.id
            bidderRequest.user.buyeruid == ampStoredRequest.user.buyeruid
            bidderRequest.user.yob == ampStoredRequest.user.yob
            bidderRequest.user.gender == ampStoredRequest.user.gender
            bidderRequest.user.data == ampStoredRequest.user.data
            bidderRequest.user.geo == ampStoredRequest.user.geo
            bidderRequest.user.ext.data.buyeruid == ampStoredRequest.user.ext.data.buyeruid
        }

        and: "Generic bidder request should have data in EIDS fields"
        assert bidderRequest.user.eids == ampStoredRequest.user.eids

        where:
        accountGppConfig << [
                new AccountGppConfig(code: IAB_US_GENERAL, enabled: false),
                new AccountGppConfig(code: IAB_US_GENERAL, config: new GppModuleConfig(skipSids: [US_NAT_V1]), enabled: true)
        ]
    }

    def "PBS amp call when regs.gpp empty in request should leave UFPD fields in request"() {
        given: "Default Generic BidRequest with UFPD fields field and account id"
        def accountId = PBSUtils.randomNumber as String
        def ampStoredRequest = getBidRequestWithPersonalData(accountId)

        and: "Default amp request with link to account"
        def ampRequest = AmpRequest.defaultAmpRequest.tap {
            it.account = accountId
            it.gppSid = US_NAT_V1.value
            it.consentString = regsGpp
            it.consentType = GPP
        }

        and: "Activities set for transmitUfpd with allowing privacy regulation"
        def rule = new ActivityRule().tap {
            it.privacyRegulation = [IAB_US_GENERAL]
        }

        def activities = AllowActivities.getDefaultAllowActivities(TRANSMIT_UFPD, Activity.getDefaultActivity([rule]))

        and: "Account gpp configuration"
        def accountGppConfig = new AccountGppConfig(code: IAB_US_GENERAL, enabled: true)

        and: "Existed account with privacy regulation setup"
        def account = getAccountWithAllowActivitiesAndPrivacyModule(accountId, activities, [accountGppConfig])
        accountDao.save(account)

        and: "Stored request in DB"
        def storedRequest = StoredRequest.getStoredRequest(ampRequest, ampStoredRequest)
        storedRequestDao.save(storedRequest)

        and: "Flush metrics"
        flushMetrics(activityPbsService)

        when: "PBS processes amp request"
        def response = activityPbsService.sendAmpRequest(ampRequest)

        then: "Generic bidder request should have data in UFPD fields"
        def bidderRequest = bidder.getBidderRequest(ampStoredRequest.id)

        verifyAll {
            bidderRequest.device.didsha1 == ampStoredRequest.device.didsha1
            bidderRequest.device.didmd5 == ampStoredRequest.device.didmd5
            bidderRequest.device.dpidsha1 == ampStoredRequest.device.dpidsha1
            bidderRequest.device.ifa == ampStoredRequest.device.ifa
            bidderRequest.device.macsha1 == ampStoredRequest.device.macsha1
            bidderRequest.device.macmd5 == ampStoredRequest.device.macmd5
            bidderRequest.device.dpidmd5 == ampStoredRequest.device.dpidmd5
            bidderRequest.user.id == ampStoredRequest.user.id
            bidderRequest.user.buyeruid == ampStoredRequest.user.buyeruid
            bidderRequest.user.yob == ampStoredRequest.user.yob
            bidderRequest.user.gender == ampStoredRequest.user.gender
            bidderRequest.user.data == ampStoredRequest.user.data
            bidderRequest.user.geo == ampStoredRequest.user.geo
            bidderRequest.user.ext.data.buyeruid == ampStoredRequest.user.ext.data.buyeruid
        }

        and: "Generic bidder request should have data in EIDS fields"
        assert bidderRequest.user.eids == ampStoredRequest.user.eids

        and: "Response shouldn't contain errors"
        assert !response.ext.errors

        and: "Response shouldn't contain warnings"
        assert !response.ext.warnings

        and: "Metrics processed across activities should be updated"
        def metrics = activityPbsService.sendCollectedMetricsRequest()
        assert metrics[PROCESSED_ACTIVITY_RULES_COUNT.getValue(ampStoredRequest, TRANSMIT_UFPD)] == 1

        and: "General alert metric shouldn't be updated"
        !metrics[ALERT_GENERAL.getValue()]

        where:
        regsGpp << [null, ""]
    }

    def "PBS amp call when regs.gpp in request is allowing should leave UFPD fields in request"() {
        given: "Default Generic BidRequest with UFPD fields field and account id"
        def accountId = PBSUtils.randomNumber as String
        def ampStoredRequest = getBidRequestWithPersonalData(accountId)

        and: "Default amp request with link to account"
        def ampRequest = AmpRequest.defaultAmpRequest.tap {
            it.account = accountId
            it.gppSid = US_NAT_V1.value
            it.consentString = regsGpp
            it.consentType = GPP
        }

        and: "Activities set for transmitUfpd with allowing privacy regulation"
        def rule = new ActivityRule().tap {
            it.privacyRegulation = [IAB_US_GENERAL]
        }

        def activities = AllowActivities.getDefaultAllowActivities(TRANSMIT_UFPD, Activity.getDefaultActivity([rule]))

        and: "Account gpp configuration"
        def accountGppConfig = new AccountGppConfig(code: IAB_US_GENERAL, enabled: true)

        and: "Existed account with privacy regulation setup"
        def account = getAccountWithAllowActivitiesAndPrivacyModule(accountId, activities, [accountGppConfig])
        accountDao.save(account)

        and: "Stored request in DB"
        def storedRequest = StoredRequest.getStoredRequest(ampRequest, ampStoredRequest)
        storedRequestDao.save(storedRequest)

        when: "PBS processes amp request"
        def response = activityPbsService.sendAmpRequest(ampRequest)

        then: "Generic bidder request should have data in UFPD fields"
        def bidderRequest = bidder.getBidderRequest(ampStoredRequest.id)

        verifyAll {
            bidderRequest.device.didsha1 == ampStoredRequest.device.didsha1
            bidderRequest.device.didmd5 == ampStoredRequest.device.didmd5
            bidderRequest.device.dpidsha1 == ampStoredRequest.device.dpidsha1
            bidderRequest.device.ifa == ampStoredRequest.device.ifa
            bidderRequest.device.macsha1 == ampStoredRequest.device.macsha1
            bidderRequest.device.macmd5 == ampStoredRequest.device.macmd5
            bidderRequest.device.dpidmd5 == ampStoredRequest.device.dpidmd5
            bidderRequest.user.id == ampStoredRequest.user.id
            bidderRequest.user.buyeruid == ampStoredRequest.user.buyeruid
            bidderRequest.user.yob == ampStoredRequest.user.yob
            bidderRequest.user.gender == ampStoredRequest.user.gender
            bidderRequest.user.data == ampStoredRequest.user.data
            bidderRequest.user.geo == ampStoredRequest.user.geo
            bidderRequest.user.ext.data.buyeruid == ampStoredRequest.user.ext.data.buyeruid
        }

        and: "Generic bidder request should have data in EIDS fields"
        assert bidderRequest.user.eids == ampStoredRequest.user.eids

        and: "Response shouldn't contain warnings"
        assert !response.ext.warnings

        and: "Response should contain consent_string errors"
        assert response.ext.errors[PREBID].message == ["Amp request parameter consent_string has invalid format: $regsGpp"]

        where:
        regsGpp << [new UsNatV1Consent.Builder().build(), new UsNatV1Consent.Builder().setGpc(false).build()]
    }

    def "PBS amp call when privacy regulation have duplicate should leave UFPD fields in request and update alerts metrics"() {
        given: "Default Generic BidRequest with UFPD fields field and account id"
        def accountId = PBSUtils.randomNumber as String
        def ampStoredRequest = getBidRequestWithPersonalData(accountId)

        and: "Default amp request with link to account"
        def ampRequest = AmpRequest.defaultAmpRequest.tap {
            it.account = accountId
            it.gppSid = US_NAT_V1.value
            it.consentString = ""
            it.consentType = GPP
        }

        and: "Activities set for transmitUfpd with privacy regulation"
        def ruleUsGeneric = new ActivityRule().tap {
            it.privacyRegulation = [IAB_US_GENERAL]
        }

        def activities = AllowActivities.getDefaultAllowActivities(TRANSMIT_UFPD, Activity.getDefaultActivity([ruleUsGeneric]))

        and: "Flush metrics"
        flushMetrics(activityPbsService)

        and: "Account gpp privacy regulation configs with conflict"
        def accountGppUsNatAllowConfig = new AccountGppConfig(code: IAB_US_GENERAL, config: new GppModuleConfig(skipSids: [US_NAT_V1]), enabled: false)
        def accountGppUsNatRejectConfig = new AccountGppConfig(code: IAB_US_GENERAL, config: new GppModuleConfig(skipSids: []), enabled: true)

        def account = getAccountWithAllowActivitiesAndPrivacyModule(accountId, activities, [accountGppUsNatAllowConfig, accountGppUsNatRejectConfig])
        accountDao.save(account)

        and: "Stored request in DB"
        def storedRequest = StoredRequest.getStoredRequest(ampRequest, ampStoredRequest)
        storedRequestDao.save(storedRequest)

        when: "PBS processes amp request"
        activityPbsService.sendAmpRequest(ampRequest)

        then: "Generic bidder request should have data in UFPD fields"
        def bidderRequest = bidder.getBidderRequest(ampStoredRequest.id)

        verifyAll {
            bidderRequest.device.didsha1 == ampStoredRequest.device.didsha1
            bidderRequest.device.didmd5 == ampStoredRequest.device.didmd5
            bidderRequest.device.dpidsha1 == ampStoredRequest.device.dpidsha1
            bidderRequest.device.ifa == ampStoredRequest.device.ifa
            bidderRequest.device.macsha1 == ampStoredRequest.device.macsha1
            bidderRequest.device.macmd5 == ampStoredRequest.device.macmd5
            bidderRequest.device.dpidmd5 == ampStoredRequest.device.dpidmd5
            bidderRequest.user.id == ampStoredRequest.user.id
            bidderRequest.user.buyeruid == ampStoredRequest.user.buyeruid
            bidderRequest.user.yob == ampStoredRequest.user.yob
            bidderRequest.user.gender == ampStoredRequest.user.gender
            bidderRequest.user.data == ampStoredRequest.user.data
            bidderRequest.user.geo == ampStoredRequest.user.geo
            bidderRequest.user.ext.data.buyeruid == ampStoredRequest.user.ext.data.buyeruid
        }

        and: "Generic bidder request should have data in EIDS fields"
        assert bidderRequest.user.eids == ampStoredRequest.user.eids

        and: "Metrics for disallowed activities should be updated"
        def metrics = activityPbsService.sendCollectedMetricsRequest()
        assert metrics[ALERT_GENERAL] == 1
    }

    def "PBS amp call when privacy module contain invalid property should respond with an error"() {
        given: "Default Generic BidRequest with UFPD fields field and account id"
        def accountId = PBSUtils.randomNumber as String
        def ampStoredRequest = getBidRequestWithPersonalData(accountId)

        and: "Default amp request with link to account"
        def ampRequest = AmpRequest.defaultAmpRequest.tap {
            it.account = accountId
            it.gppSid = US_NAT_V1.value
            it.consentString = SIMPLE_GPC_DISALLOW_LOGIC
            it.consentType = GPP
        }

        def ruleIabAll = new ActivityRule().tap {
            it.privacyRegulation = [IAB_ALL]
        }

        def activities = AllowActivities.getDefaultAllowActivities(TRANSMIT_UFPD, Activity.getDefaultActivity([ruleIabAll]))

        and: "Multiple account gpp privacy regulation config"
        def accountGppTfcEuConfig = new AccountGppConfig(code: IAB_TFC_EU, enabled: true)

        and: "Existed account with privacy regulation setup"
        def account = getAccountWithAllowActivitiesAndPrivacyModule(accountId, activities, [accountGppTfcEuConfig])
        accountDao.save(account)

        and: "Stored request in DB"
        def storedRequest = StoredRequest.getStoredRequest(ampRequest, ampStoredRequest)
        storedRequestDao.save(storedRequest)

        when: "PBS processes amp request"
        activityPbsService.sendAmpRequest(ampRequest)

        then: "Response should contain error"
        def error = thrown(PrebidServerException)
        assert error.statusCode == UNAUTHORIZED.code()
        assert error.responseBody == "Unauthorized account id: ${accountId}"
    }

    def "PBS amp call when privacy regulation don't match custom requirement should leave UFPD fields in request"() {
        given: "Store bid request with link for account"
        def accountId = PBSUtils.randomNumber as String
        def ampStoredRequest = getBidRequestWithPersonalData(accountId)

        and: "amp request with link to account and gpp"
        def gppConsent = new UsNatV1Consent.Builder().setGpc(gpcValue).build()
        def ampRequest = AmpRequest.defaultAmpRequest.tap {
            it.account = accountId
            it.gppSid = US_NAT_V1.value
            it.consentString = gppConsent
            it.consentType = GPP
        }

        and: "Activities set for transmit ufpd with allowing privacy regulation"
        def rule = new ActivityRule().tap {
            it.privacyRegulation = [IAB_US_CUSTOM_LOGIC]
        }
        def activities = AllowActivities.getDefaultAllowActivities(TRANSMIT_UFPD, Activity.getDefaultActivity([rule]))

        and: "Account gpp configuration with sid skip"
        def accountGppConfig = new AccountGppConfig().tap {
            it.code = IAB_US_CUSTOM_LOGIC
            it.enabled = true
            it.config = GppModuleConfig.getDefaultModuleConfig(new ActivityConfig([TRANSMIT_UFPD], accountLogic))
        }

        and: "Existed account with privacy regulation setup"
        def account = getAccountWithAllowActivitiesAndPrivacyModule(accountId, activities, [accountGppConfig])
        accountDao.save(account)

        and: "Save storedRequest into DB"
        def storedRequest = StoredRequest.getStoredRequest(ampRequest, ampStoredRequest)
        storedRequestDao.save(storedRequest)

        when: "PBS processes amp request"
        activityPbsService.sendAmpRequest(ampRequest)

        then: "Generic bidder request should have data in UFPD fields"
        def bidderRequest = bidder.getBidderRequest(ampStoredRequest.id)
        verifyAll {
            bidderRequest.device.didsha1 == ampStoredRequest.device.didsha1
            bidderRequest.device.didmd5 == ampStoredRequest.device.didmd5
            bidderRequest.device.dpidsha1 == ampStoredRequest.device.dpidsha1
            bidderRequest.device.ifa == ampStoredRequest.device.ifa
            bidderRequest.device.macsha1 == ampStoredRequest.device.macsha1
            bidderRequest.device.macmd5 == ampStoredRequest.device.macmd5
            bidderRequest.device.dpidmd5 == ampStoredRequest.device.dpidmd5
            bidderRequest.user.id == ampStoredRequest.user.id
            bidderRequest.user.buyeruid == ampStoredRequest.user.buyeruid
            bidderRequest.user.yob == ampStoredRequest.user.yob
            bidderRequest.user.gender == ampStoredRequest.user.gender
            bidderRequest.user.data == ampStoredRequest.user.data
            bidderRequest.user.geo == ampStoredRequest.user.geo
            bidderRequest.user.ext.data.buyeruid == ampStoredRequest.user.ext.data.buyeruid
        }

        and: "Generic bidder request should have data in EIDS fields"
        assert bidderRequest.user.eids == ampStoredRequest.user.eids

        where:
        gpcValue | accountLogic
        false    | LogicalRestrictedRule.generateSingleRestrictedRule(OR, [new EqualityValueRule(GPC, NOTICE_PROVIDED)])
        true     | LogicalRestrictedRule.generateSingleRestrictedRule(OR, [new InequalityValueRule(GPC, NOTICE_PROVIDED)])
        true     | LogicalRestrictedRule.generateSingleRestrictedRule(AND, [new EqualityValueRule(GPC, NOTICE_PROVIDED),
                                                                            new EqualityValueRule(SHARING_NOTICE, NOTICE_PROVIDED)])
    }

    def "PBS amp call when privacy regulation match custom requirement should remove UFPD fields from request"() {
        given: "Store bid request with gpp string and link for account"
        def accountId = PBSUtils.randomNumber as String
        def ampStoredRequest = getBidRequestWithPersonalData(accountId)

        and: "amp request with link to account and gppSid"
        def ampRequest = AmpRequest.defaultAmpRequest.tap {
            it.account = accountId
            it.gppSid = US_NAT_V1.value
            it.consentString = gppConsent
            it.consentType = GPP
        }

        and: "Activities set for transmit ufpd with allowing privacy regulation"
        def rule = new ActivityRule().tap {
            it.privacyRegulation = [IAB_US_CUSTOM_LOGIC]
        }
        def activities = AllowActivities.getDefaultAllowActivities(TRANSMIT_UFPD, Activity.getDefaultActivity([rule]))

        and: "Account gpp configuration with sid skip"
        def accountLogic = LogicalRestrictedRule.generateSingleRestrictedRule(OR, valueRules)
        def accountGppConfig = new AccountGppConfig().tap {
            it.code = IAB_US_CUSTOM_LOGIC
            it.enabled = true
            it.config = GppModuleConfig.getDefaultModuleConfig(new ActivityConfig([TRANSMIT_UFPD], accountLogic))
        }

        and: "Existed account with privacy regulation setup"
        def account = getAccountWithAllowActivitiesAndPrivacyModule(accountId, activities, [accountGppConfig])
        accountDao.save(account)

        and: "Save storedRequest into DB"
        def storedRequest = StoredRequest.getStoredRequest(ampRequest, ampStoredRequest)
        storedRequestDao.save(storedRequest)

        when: "PBS processes amp request"
        activityPbsService.sendAmpRequest(ampRequest)

        then: "Generic bidder request should have empty UFPD fields"
        def bidderRequest = bidder.getBidderRequest(ampStoredRequest.id)
        verifyAll {
            !bidderRequest.device.didsha1
            !bidderRequest.device.didmd5
            !bidderRequest.device.dpidsha1
            !bidderRequest.device.ifa
            !bidderRequest.device.macsha1
            !bidderRequest.device.macmd5
            !bidderRequest.device.dpidmd5
            !bidderRequest.user.id
            !bidderRequest.user.buyeruid
            !bidderRequest.user.yob
            !bidderRequest.user.gender
            !bidderRequest.user.data
            !bidderRequest.user.geo
            !bidderRequest.user.ext
        }

        and: "Generic bidder request should have data in EIDS fields"
        assert bidderRequest.user.eids == ampStoredRequest.user.eids

        where:
        gppConsent                                                      | valueRules
        new UsNatV1Consent.Builder().setPersonalDataConsents(2).build() | [new EqualityValueRule(PERSONAL_DATA_CONSENTS, NOTICE_NOT_PROVIDED)]
        new UsNatV1Consent.Builder().setGpc(true).build()               | [new EqualityValueRule(GPC, NOTICE_PROVIDED)]
        new UsNatV1Consent.Builder().setGpc(false).build()              | [new InequalityValueRule(GPC, NOTICE_PROVIDED)]
        new UsNatV1Consent.Builder().setGpc(true).build()               | [new EqualityValueRule(GPC, NOTICE_PROVIDED),
                                                                           new EqualityValueRule(SHARING_NOTICE, NOTICE_NOT_PROVIDED)]
        new UsNatV1Consent.Builder().setPersonalDataConsents(2).build() | [new EqualityValueRule(GPC, NOTICE_PROVIDED),
                                                                           new EqualityValueRule(PERSONAL_DATA_CONSENTS, NOTICE_NOT_PROVIDED)]
    }

    def "PBS amp call when custom privacy regulation empty and normalize is disabled should leave UFPD fields in request and emit error log"() {
        given: "Test start time"
        def startTime = Instant.now()

        and: "Store bid request with link for account"
        def accountId = PBSUtils.randomNumber as String
        def ampStoredRequest = getBidRequestWithPersonalData(accountId)

        and: "amp request with link to account and gpp string"
        def gppConsent = new UsNatV1Consent.Builder().setGpc(true).build()
        def ampRequest = AmpRequest.defaultAmpRequest.tap {
            it.account = accountId
            it.gppSid = US_NAT_V1.intValue
            it.consentString = gppConsent
            it.consentType = GPP
        }

        and: "Activities set with privacy regulation"
        def ruleUsGeneric = new ActivityRule().tap {
            it.privacyRegulation = [IAB_US_CUSTOM_LOGIC]
        }
        def activities = AllowActivities.getDefaultAllowActivities(TRANSMIT_UFPD, Activity.getDefaultActivity([ruleUsGeneric]))

        and: "Account gpp configuration with empty Custom logic"
        def restrictedRule = LogicalRestrictedRule.rootLogicalRestricted
        def accountGppConfig = new AccountGppConfig().tap {
            it.code = IAB_US_CUSTOM_LOGIC
            it.enabled = true
            it.config = GppModuleConfig.getDefaultModuleConfig(new ActivityConfig([TRANSMIT_UFPD], restrictedRule), [US_NAT_V1], false)
        }

        and: "Flush metrics"
        flushMetrics(activityPbsService)

        and: "Existed account with gpp regulation setup"
        def account = getAccountWithAllowActivitiesAndPrivacyModule(accountId, activities, [accountGppConfig])
        accountDao.save(account)

        and: "Save storedRequest into DB"
        def storedRequest = StoredRequest.getStoredRequest(ampRequest, ampStoredRequest)
        storedRequestDao.save(storedRequest)

        when: "PBS processes amp requests"
        def response = activityPbsService.sendAmpRequest(ampRequest)

        then: "Response should not contain any warnings"
        assert !response.ext.warnings

        and: "Response should contain consent_string error"
        assert response.ext.errors[PREBID].message == ["Amp request parameter consent_string has invalid format: $gppConsent"]

        and: "Metrics for disallowed activities should be updated"
        def metrics = activityPbsService.sendCollectedMetricsRequest()
<<<<<<< HEAD
        assert metrics[ALERT_GENERAL.getValue()] == 1

        and: "Generic bidder request should have data in UFPD fields"
        def bidderRequest = bidder.getBidderRequest(ampStoredRequest.id)
        verifyAll {
            bidderRequest.device.didsha1 == ampStoredRequest.device.didsha1
            bidderRequest.device.didmd5 == ampStoredRequest.device.didmd5
            bidderRequest.device.dpidsha1 == ampStoredRequest.device.dpidsha1
            bidderRequest.device.ifa == ampStoredRequest.device.ifa
            bidderRequest.device.macsha1 == ampStoredRequest.device.macsha1
            bidderRequest.device.macmd5 == ampStoredRequest.device.macmd5
            bidderRequest.device.dpidmd5 == ampStoredRequest.device.dpidmd5
            bidderRequest.user.id == ampStoredRequest.user.id
            bidderRequest.user.buyeruid == ampStoredRequest.user.buyeruid
            bidderRequest.user.yob == ampStoredRequest.user.yob
            bidderRequest.user.gender == ampStoredRequest.user.gender
            bidderRequest.user.data == ampStoredRequest.user.data
            bidderRequest.user.geo == ampStoredRequest.user.geo
            bidderRequest.user.ext.data.buyeruid == ampStoredRequest.user.ext.data.buyeruid
        }

        and: "Generic bidder request should have data in EIDS fields"
        assert bidderRequest.user.eids == ampStoredRequest.user.eids

        and: "Logs should contain error"
        def logs = activityPbsService.getLogsByTime(startTime)
        assert getLogsByText(logs, "USCustomLogic creation failed: objects must have exactly 1 key defined, found 0").size() == 1
=======
        assert metrics[ALERT_GENERAL] == 1
>>>>>>> fc4c33c5
    }

    def "PBS amp call when custom privacy regulation with normalizing should change request consent and call to bidder"() {
        given: "Store bid request with gpp string and link for account"
        def accountId = PBSUtils.randomNumber as String
        def ampStoredRequest = getBidRequestWithPersonalData(accountId)

        and: "amp request with link to account and gppSid"
        def ampRequest = AmpRequest.defaultAmpRequest.tap {
            it.account = accountId
            it.gppSid = gppSid.intValue
            it.consentString = gppStateConsent.build()
            it.consentType = GPP
        }

        and: "Activities set with privacy regulation"
        def ruleUsGeneric = new ActivityRule().tap {
            it.privacyRegulation = [IAB_US_CUSTOM_LOGIC]
        }
        def activities = AllowActivities.getDefaultAllowActivities(TRANSMIT_UFPD, Activity.getDefaultActivity([ruleUsGeneric]))

        and: "Activity config"
        def activityConfig = new ActivityConfig([TRANSMIT_UFPD], LogicalRestrictedRule.generateSingleRestrictedRule(AND, equalityValueRules))

        and: "Account gpp configuration with enabled normalizeFlag"
        def accountGppConfig = new AccountGppConfig().tap {
            it.code = IAB_US_CUSTOM_LOGIC
            it.enabled = true
            it.config = GppModuleConfig.getDefaultModuleConfig(activityConfig, [gppSid], true)
        }

        and: "Flush metrics"
        flushMetrics(activityPbsService)

        and: "Existed account with gpp regulation setup"
        def account = getAccountWithAllowActivitiesAndPrivacyModule(accountId, activities, [accountGppConfig])
        accountDao.save(account)

        and: "Save storedRequest into DB"
        def storedRequest = StoredRequest.getStoredRequest(ampRequest, ampStoredRequest)
        storedRequestDao.save(storedRequest)

        when: "PBS processes amp requests"
        activityPbsService.sendAmpRequest(ampRequest)

        then: "Generic bidder request should have empty UFPD fields"
        def bidderRequest = bidder.getBidderRequest(ampStoredRequest.id)
        verifyAll {
            !bidderRequest.device.didsha1
            !bidderRequest.device.didmd5
            !bidderRequest.device.dpidsha1
            !bidderRequest.device.ifa
            !bidderRequest.device.macsha1
            !bidderRequest.device.macmd5
            !bidderRequest.device.dpidmd5
            !bidderRequest.user.id
            !bidderRequest.user.buyeruid
            !bidderRequest.user.yob
            !bidderRequest.user.gender
            !bidderRequest.user.data
            !bidderRequest.user.geo
            !bidderRequest.user.ext
        }

        and: "Generic bidder request should have data in EIDS fields"
        assert bidderRequest.user.eids == ampStoredRequest.user.eids

        where:
        gppSid   | equalityValueRules                                                      | gppStateConsent
        US_CA_V1 | [new EqualityValueRule(SENSITIVE_DATA_ID_NUMBERS, CONSENT)]             | new UsCaV1Consent.Builder()
                                                                                              .setSensitiveDataProcessing(new UsCaliforniaSensitiveData(idNumbers: 2))
        US_CA_V1 | [new EqualityValueRule(SENSITIVE_DATA_ACCOUNT_INFO, CONSENT)]           | new UsCaV1Consent.Builder()
                                                                                              .setSensitiveDataProcessing(new UsCaliforniaSensitiveData(accountInfo: 2))
        US_CA_V1 | [new EqualityValueRule(SENSITIVE_DATA_GEOLOCATION, CONSENT)]            | new UsCaV1Consent.Builder()
                                                                                              .setSensitiveDataProcessing(new UsCaliforniaSensitiveData(geolocation: 2))
        US_CA_V1 | [new EqualityValueRule(SENSITIVE_DATA_RACIAL_ETHNIC_ORIGIN, CONSENT)]   | new UsCaV1Consent.Builder()
                                                                                              .setSensitiveDataProcessing(new UsCaliforniaSensitiveData(racialEthnicOrigin: 2))
        US_CA_V1 | [new EqualityValueRule(SENSITIVE_DATA_COMMUNICATION_CONTENTS, CONSENT)] | new UsCaV1Consent.Builder()
                                                                                              .setSensitiveDataProcessing(new UsCaliforniaSensitiveData(communicationContents: 2))
        US_CA_V1 | [new EqualityValueRule(SENSITIVE_DATA_GENETIC_ID, CONSENT)]             | new UsCaV1Consent.Builder()
                                                                                              .setSensitiveDataProcessing(new UsCaliforniaSensitiveData(geneticId: 2))
        US_CA_V1 | [new EqualityValueRule(SENSITIVE_DATA_BIOMETRIC_ID, CONSENT)]           | new UsCaV1Consent.Builder()
                                                                                              .setSensitiveDataProcessing(new UsCaliforniaSensitiveData(biometricId: 2))
        US_CA_V1 | [new EqualityValueRule(SENSITIVE_DATA_HEALTH_INFO, CONSENT)]            | new UsCaV1Consent.Builder()
                                                                                              .setSensitiveDataProcessing(new UsCaliforniaSensitiveData(healthInfo: 2))
        US_CA_V1 | [new EqualityValueRule(SENSITIVE_DATA_ORIENTATION, CONSENT)]            | new UsCaV1Consent.Builder()
                                                                                              .setSensitiveDataProcessing(new UsCaliforniaSensitiveData(orientation: 2))
        US_CA_V1 | [new EqualityValueRule(CHILD_CONSENTS_BELOW_13, NOT_APPLICABLE),
                    new EqualityValueRule(CHILD_CONSENTS_FROM_13_TO_16, NOT_APPLICABLE)]   | new UsCaV1Consent.Builder()
                                                                                              .setKnownChildSensitiveDataConsents(0, 0)
        US_CA_V1 | [new EqualityValueRule(CHILD_CONSENTS_BELOW_13, NO_CONSENT),
                    new EqualityValueRule(CHILD_CONSENTS_FROM_13_TO_16, NO_CONSENT)]       | new UsCaV1Consent.Builder()
                                                                                              .setKnownChildSensitiveDataConsents(PBSUtils.getRandomNumber(1, 2), PBSUtils.getRandomNumber(1, 2))

        US_VA_V1 | [new EqualityValueRule(CHILD_CONSENTS_BELOW_13, NO_CONSENT),
                    new EqualityValueRule(CHILD_CONSENTS_FROM_13_TO_16, NO_CONSENT)]       | new UsVaV1Consent.Builder()
                                                                                              .setKnownChildSensitiveDataConsents(PBSUtils.getRandomNumber(1, 2))
        US_VA_V1 | [new EqualityValueRule(CHILD_CONSENTS_BELOW_13, NOT_APPLICABLE),
                    new EqualityValueRule(CHILD_CONSENTS_FROM_13_TO_16, NOT_APPLICABLE)]   | new UsVaV1Consent.Builder().setKnownChildSensitiveDataConsents(0)

        US_CO_V1 | [new EqualityValueRule(CHILD_CONSENTS_BELOW_13, NO_CONSENT),
                    new EqualityValueRule(CHILD_CONSENTS_FROM_13_TO_16, NO_CONSENT)]       | new UsCoV1Consent.Builder()
                                                                                              .setKnownChildSensitiveDataConsents(PBSUtils.getRandomNumber(1, 2))
        US_CO_V1 | [new EqualityValueRule(CHILD_CONSENTS_BELOW_13, NOT_APPLICABLE),
                    new EqualityValueRule(CHILD_CONSENTS_FROM_13_TO_16, NOT_APPLICABLE)]   | new UsCoV1Consent.Builder().setKnownChildSensitiveDataConsents(0)

        US_UT_V1 | [new EqualityValueRule(SENSITIVE_DATA_RACIAL_ETHNIC_ORIGIN, CONSENT)] | new UsUtV1Consent.Builder()
                                                                                              .setSensitiveDataProcessing(new UsUtahSensitiveData(racialEthnicOrigin: 2))
        US_UT_V1 | [new EqualityValueRule(SENSITIVE_DATA_RELIGIOUS_BELIEFS, CONSENT)]    | new UsUtV1Consent.Builder()
                                                                                              .setSensitiveDataProcessing(new UsUtahSensitiveData(religiousBeliefs: 2))
        US_UT_V1 | [new EqualityValueRule(SENSITIVE_DATA_ORIENTATION, CONSENT)]          | new UsUtV1Consent.Builder()
                                                                                              .setSensitiveDataProcessing(new UsUtahSensitiveData(orientation: 2))
        US_UT_V1 | [new EqualityValueRule(SENSITIVE_DATA_CITIZENSHIP_STATUS, CONSENT)]   | new UsUtV1Consent.Builder()
                                                                                              .setSensitiveDataProcessing(new UsUtahSensitiveData(citizenshipStatus: 2))
        US_UT_V1 | [new EqualityValueRule(SENSITIVE_DATA_HEALTH_INFO, CONSENT)]          | new UsUtV1Consent.Builder()
                                                                                              .setSensitiveDataProcessing(new UsUtahSensitiveData(healthInfo: 2))
        US_UT_V1 | [new EqualityValueRule(SENSITIVE_DATA_GENETIC_ID, CONSENT)]           | new UsUtV1Consent.Builder()
                                                                                              .setSensitiveDataProcessing(new UsUtahSensitiveData(geneticId: 2))
        US_UT_V1 | [new EqualityValueRule(SENSITIVE_DATA_BIOMETRIC_ID, CONSENT)]         | new UsUtV1Consent.Builder()
                                                                                              .setSensitiveDataProcessing(new UsUtahSensitiveData(biometricId: 2))
        US_UT_V1 | [new EqualityValueRule(SENSITIVE_DATA_GEOLOCATION, CONSENT)]          | new UsUtV1Consent.Builder()
                                                                                              .setSensitiveDataProcessing(new UsUtahSensitiveData(geolocation: 2))
        US_UT_V1 | [new EqualityValueRule(CHILD_CONSENTS_BELOW_13, NO_CONSENT),
                    new EqualityValueRule(CHILD_CONSENTS_FROM_13_TO_16, NO_CONSENT)]     | new UsUtV1Consent.Builder().setKnownChildSensitiveDataConsents(PBSUtils.getRandomNumber(1, 2))
        US_UT_V1 | [new EqualityValueRule(CHILD_CONSENTS_BELOW_13, NOT_APPLICABLE),
                    new EqualityValueRule(CHILD_CONSENTS_FROM_13_TO_16, NOT_APPLICABLE)] | new UsUtV1Consent.Builder().setKnownChildSensitiveDataConsents(0)

        US_CT_V1 | [new EqualityValueRule(CHILD_CONSENTS_BELOW_13, NOT_APPLICABLE),
                    new EqualityValueRule(CHILD_CONSENTS_FROM_13_TO_16, NOT_APPLICABLE)]   | new UsCtV1Consent.Builder().setKnownChildSensitiveDataConsents(0, 0, 0)
        US_CT_V1 | [new EqualityValueRule(CHILD_CONSENTS_BELOW_13, NO_CONSENT),
                    new EqualityValueRule(CHILD_CONSENTS_FROM_13_TO_16, CONSENT)]          | new UsCtV1Consent.Builder().setKnownChildSensitiveDataConsents(0, 2, 2)
        US_CT_V1 | [new EqualityValueRule(CHILD_CONSENTS_BELOW_13, NO_CONSENT),
                    new EqualityValueRule(CHILD_CONSENTS_FROM_13_TO_16, NO_CONSENT)]       | new UsCtV1Consent.Builder()
                                                                                              .setKnownChildSensitiveDataConsents(PBSUtils.getRandomNumber(0, 2), PBSUtils.getRandomNumber(0, 2), 1)
        US_CT_V1 | [new EqualityValueRule(CHILD_CONSENTS_BELOW_13, NO_CONSENT),
                    new EqualityValueRule(CHILD_CONSENTS_FROM_13_TO_16, NO_CONSENT)]       | new UsCtV1Consent.Builder()
                                                                                              .setKnownChildSensitiveDataConsents(PBSUtils.getRandomNumber(0, 2), 1, PBSUtils.getRandomNumber(0, 2))
    }

    def "PBS auction call when transmit UFPD activities is rejecting requests with activityTransition false should remove only UFPD fields in request"() {
        given: "Default Generic BidRequests with UFPD fields and account id"
        def accountId = PBSUtils.randomNumber as String
        def bidRequest = getBidRequestWithPersonalData(accountId)

        and: "Allow activities setup"
        def activity = Activity.getDefaultActivity([ActivityRule.getDefaultActivityRule(Condition.baseCondition, false)])
        def activities = AllowActivities.getDefaultAllowActivities(TRANSMIT_UFPD, activity as Activity)

        and: "Flush metrics"
        flushMetrics(activityPbsService)

        and: "Save account config with allow activities into DB"
        def account = getAccountWithAllowActivitiesAndPrivacyModule(accountId, activities).tap {
            it.config.privacy.gdpr = new AccountGdprConfig(purposes: [(Purpose.P4): new PurposeConfig(eid: eid)])
        }
        accountDao.save(account)

        when: "PBS processes auction requests"
        activityPbsService.sendAuctionRequest(bidRequest)

        then: "Generic bidder request should have empty UFPD fields"
        def bidderRequest = bidder.getBidderRequest(bidRequest.id)

        verifyAll {
            !bidderRequest.device.didsha1
            !bidderRequest.device.didmd5
            !bidderRequest.device.dpidsha1
            !bidderRequest.device.ifa
            !bidderRequest.device.macsha1
            !bidderRequest.device.macmd5
            !bidderRequest.device.dpidmd5
            !bidderRequest.user.id
            !bidderRequest.user.buyeruid
            !bidderRequest.user.yob
            !bidderRequest.user.gender
            !bidderRequest.user.data
            !bidderRequest.user.geo
            !bidderRequest.user.ext
        }

        and: "Eids fields should have original data"
        assert bidderRequest.user.eids == bidRequest.user.eids

        and: "Metrics for disallowed activities should be updated"
        def metrics = activityPbsService.sendCollectedMetricsRequest()
        assert metrics[TEMPLATE_REQUEST_DISALLOWED_COUNT.getValue(bidRequest, TRANSMIT_UFPD)] == 1
        assert metrics[TEMPLATE_ACCOUNT_DISALLOWED_COUNT.getValue(bidRequest, TRANSMIT_UFPD)] == 1
        assert metrics[TEMPLATE_ADAPTER_DISALLOWED_COUNT.getValue(bidRequest, TRANSMIT_UFPD)] == 1

        where:
        eid << [new PurposeEid(activityTransition: false),
                new PurposeEid(activityTransitionKebabCase: false)]
    }

    def "PBS should remove UFPD fields when privacy regulation match and rejecting and personalDataConsents is 2"() {
        given: "Default Generic BidRequests with UFPD fields and account id"
        def accountId = PBSUtils.randomNumber as String
        def bidRequest = getBidRequestWithPersonalData(accountId).tap {
            regs.gppSid = [US_NAT_V1.intValue]
            regs.gpp = new UsNatV1Consent.Builder().setPersonalDataConsents(2).build()
        }

        and: "Activities set for transmitUfpd with rejecting privacy regulation"
        def rule = new ActivityRule(privacyRegulation: [privacyAllowRegulations])
        def activities = AllowActivities.getDefaultAllowActivities(TRANSMIT_UFPD, Activity.getDefaultActivity([rule]))

        and: "Account gpp configuration"
        def accountGppConfig = new AccountGppConfig(code: IAB_US_GENERAL, enabled: true)

        and: "Existed account with privacy regulation setup"
        def account = getAccountWithAllowActivitiesAndPrivacyModule(accountId, activities, [accountGppConfig])
        accountDao.save(account)

        when: "PBS processes auction requests"
        activityPbsService.sendAuctionRequest(bidRequest)

        then: "Bidder request should have empty UFPD fields"
        def bidderRequest = bidder.getBidderRequest(bidRequest.id)
        verifyAll {
            !bidderRequest.device.didsha1
            !bidderRequest.device.didmd5
            !bidderRequest.device.dpidsha1
            !bidderRequest.device.ifa
            !bidderRequest.device.macsha1
            !bidderRequest.device.macmd5
            !bidderRequest.device.dpidmd5
            !bidderRequest.user.id
            !bidderRequest.user.buyeruid
            !bidderRequest.user.yob
            !bidderRequest.user.gender
            !bidderRequest.user.data
            !bidderRequest.user.geo
            !bidderRequest.user.ext
        }

        and: "Bidder request should have data in EIDS fields"
        assert bidderRequest.user.eids == bidRequest.user.eids

        where:
        privacyAllowRegulations << [IAB_US_GENERAL, IAB_ALL, ALL]
    }

    def "PBS should remove UFPD fields when privacy regulation match and rejecting and personalDataConsents is 2 and allowPersonalDataConsent2 is false"() {
        given: "Default Generic BidRequests with UFPD fields and account id"
        def accountId = PBSUtils.randomNumber as String
        def bidRequest = getBidRequestWithPersonalData(accountId).tap {
            regs.gppSid = [US_NAT_V1.intValue]
            regs.gpp = new UsNatV1Consent.Builder().setPersonalDataConsents(2).build()
        }

        and: "Activities set for transmitUfpd with rejecting privacy regulation"
        def rule = new ActivityRule(privacyRegulation: [privacyAllowRegulations])
        def activities = AllowActivities.getDefaultAllowActivities(TRANSMIT_UFPD, Activity.getDefaultActivity([rule]))

        and: "Account gpp configuration"
        def accountGppConfig = new AccountGppConfig(code: IAB_US_GENERAL, enabled: true, config: gppModuleConfig)

        and: "Existed account with privacy regulation setup"
        def account = getAccountWithAllowActivitiesAndPrivacyModule(accountId, activities, [accountGppConfig])
        accountDao.save(account)

        when: "PBS processes auction requests"
        activityPbsService.sendAuctionRequest(bidRequest)

        then: "Bidder request should have empty UFPD fields"
        def bidderRequest = bidder.getBidderRequest(bidRequest.id)
        verifyAll {
            !bidderRequest.device.didsha1
            !bidderRequest.device.didmd5
            !bidderRequest.device.dpidsha1
            !bidderRequest.device.ifa
            !bidderRequest.device.macsha1
            !bidderRequest.device.macmd5
            !bidderRequest.device.dpidmd5
            !bidderRequest.user.id
            !bidderRequest.user.buyeruid
            !bidderRequest.user.yob
            !bidderRequest.user.gender
            !bidderRequest.user.data
            !bidderRequest.user.geo
            !bidderRequest.user.ext
        }

        and: "Bidder request should have data in EIDS fields"
        assert bidderRequest.user.eids == bidRequest.user.eids

        where:
        privacyAllowRegulations | gppModuleConfig
        IAB_US_GENERAL          | new GppModuleConfig(allowPersonalDataConsent2: false)
        IAB_ALL                 | new GppModuleConfig(allowPersonalDataConsent2: false)
        ALL                     | new GppModuleConfig(allowPersonalDataConsent2: false)
        IAB_US_GENERAL          | new GppModuleConfig(allowPersonalDataConsent2KebabCase: false)
        IAB_ALL                 | new GppModuleConfig(allowPersonalDataConsent2KebabCase: false)
        ALL                     | new GppModuleConfig(allowPersonalDataConsent2KebabCase: false)
        IAB_US_GENERAL          | new GppModuleConfig(allowPersonalDataConsent2SnakeCase: false)
        IAB_ALL                 | new GppModuleConfig(allowPersonalDataConsent2SnakeCase: false)
        ALL                     | new GppModuleConfig(allowPersonalDataConsent2SnakeCase: false)
        IAB_US_GENERAL          | new GppModuleConfig(allowPersonalDataConsent2: null)
        IAB_ALL                 | new GppModuleConfig(allowPersonalDataConsent2: null)
        ALL                     | new GppModuleConfig(allowPersonalDataConsent2: null)
        IAB_US_GENERAL          | new GppModuleConfig(allowPersonalDataConsent2KebabCase: null)
        IAB_ALL                 | new GppModuleConfig(allowPersonalDataConsent2KebabCase: null)
        ALL                     | new GppModuleConfig(allowPersonalDataConsent2KebabCase: null)
        IAB_US_GENERAL          | new GppModuleConfig(allowPersonalDataConsent2SnakeCase: null)
        IAB_ALL                 | new GppModuleConfig(allowPersonalDataConsent2SnakeCase: null)
        ALL                     | new GppModuleConfig(allowPersonalDataConsent2SnakeCase: null)
    }

    def "PBS shouldn't remove UFPD fields when privacy regulation match and rejecting and personalDataConsents is 2 and allowPersonalDataConsent2 is false"() {
        given: "Default Generic BidRequests with UFPD fields and account id"
        def accountId = PBSUtils.randomNumber as String
        def bidRequest = getBidRequestWithPersonalData(accountId).tap {
            regs.gppSid = [US_NAT_V1.intValue]
            regs.gpp = new UsNatV1Consent.Builder().setPersonalDataConsents(2).build()
        }

        and: "Activities set for transmitUfpd with rejecting privacy regulation"
        def rule = new ActivityRule(privacyRegulation: [privacyAllowRegulations])
        def activities = AllowActivities.getDefaultAllowActivities(TRANSMIT_UFPD, Activity.getDefaultActivity([rule]))

        and: "Account gpp configuration"
        def accountGppConfig = new AccountGppConfig(code: IAB_US_GENERAL, enabled: true, config: gppModuleConfig)

        and: "Existed account with privacy regulation setup"
        def account = getAccountWithAllowActivitiesAndPrivacyModule(accountId, activities, [accountGppConfig])
        accountDao.save(account)

        when: "PBS processes auction requests"
        activityPbsService.sendAuctionRequest(bidRequest)

        then: "Bidder request should have data in UFPD fields"
        def bidderRequest = bidder.getBidderRequest(bidRequest.id)
        verifyAll {
            bidderRequest.device.didsha1 == bidRequest.device.didsha1
            bidderRequest.device.didmd5 == bidRequest.device.didmd5
            bidderRequest.device.dpidsha1 == bidRequest.device.dpidsha1
            bidderRequest.device.ifa == bidRequest.device.ifa
            bidderRequest.device.macsha1 == bidRequest.device.macsha1
            bidderRequest.device.macmd5 == bidRequest.device.macmd5
            bidderRequest.device.dpidmd5 == bidRequest.device.dpidmd5
            bidderRequest.user.id == bidRequest.user.id
            bidderRequest.user.buyeruid == bidRequest.user.buyeruid
            bidderRequest.user.yob == bidRequest.user.yob
            bidderRequest.user.gender == bidRequest.user.gender
            bidderRequest.user.data == bidRequest.user.data
            bidderRequest.user.geo == bidRequest.user.geo
            bidderRequest.user.ext.data.buyeruid == bidRequest.user.ext.data.buyeruid
        }

        and: "Bidder request should have data in EIDS fields"
        assert bidderRequest.user.eids == bidRequest.user.eids

        where:
        privacyAllowRegulations | gppModuleConfig
        IAB_US_GENERAL          | new GppModuleConfig(allowPersonalDataConsent2: true)
        IAB_ALL                 | new GppModuleConfig(allowPersonalDataConsent2: true)
        ALL                     | new GppModuleConfig(allowPersonalDataConsent2: true)
        IAB_US_GENERAL          | new GppModuleConfig(allowPersonalDataConsent2KebabCase: true)
        IAB_ALL                 | new GppModuleConfig(allowPersonalDataConsent2KebabCase: true)
        ALL                     | new GppModuleConfig(allowPersonalDataConsent2KebabCase: true)
        IAB_US_GENERAL          | new GppModuleConfig(allowPersonalDataConsent2SnakeCase: true)
        IAB_ALL                 | new GppModuleConfig(allowPersonalDataConsent2SnakeCase: true)
        ALL                     | new GppModuleConfig(allowPersonalDataConsent2SnakeCase: true)
    }
}<|MERGE_RESOLUTION|>--- conflicted
+++ resolved
@@ -1112,7 +1112,6 @@
         ]
     }
 
-<<<<<<< HEAD
     def "PBS auction call when privacy module contain invalid GPP segment shouldn't remove UFPD fields in request and emit error log"() {
         given: "Test start time"
         def startTime = Instant.now()
@@ -1250,8 +1249,6 @@
         assert metrics[ACCOUNT_PROCESSED_RULES_COUNT.getValue(bidRequest, TRANSMIT_UFPD)] == 1
     }
 
-=======
->>>>>>> fc4c33c5
     def "PBS auction call when request have different gpp consent but match and rejecting should remove UFPD fields in request"() {
         given: "Default Generic BidRequests with UFPD fields and account id"
         def accountId = PBSUtils.randomNumber as String
@@ -1684,8 +1681,7 @@
 
         and: "Metrics for disallowed activities should be updated"
         def metrics = activityPbsService.sendCollectedMetricsRequest()
-<<<<<<< HEAD
-        assert metrics[ALERT_GENERAL.getValue()] == 1
+        assert metrics[ALERT_GENERAL] == 1
 
         and: "Generic bidder request should have data in UFPD fields"
         def bidderRequest = bidder.getBidderRequest(bidRequest.id)
@@ -1714,9 +1710,6 @@
         and: "Logs should contain error"
         def logs = activityPbsService.getLogsByTime(startTime)
         assert getLogsByText(logs, "USCustomLogic creation failed: objects must have exactly 1 key defined, found 0").size() == 1
-=======
-        assert metrics[ALERT_GENERAL] == 1
->>>>>>> fc4c33c5
     }
 
     def "PBS auction call when custom privacy regulation with normalizing that match custom config should have empty UFPD fields"() {
@@ -2578,7 +2571,6 @@
         ]
     }
 
-<<<<<<< HEAD
     def "PBS amp call when privacy module contain invalid GPP segment shouldn't remove UFPD fields in request and emit error log"() {
         given: "Test start time"
         def startTime = Instant.now()
@@ -2732,8 +2724,6 @@
         assert response.ext.errors[PREBID].message == ["Amp request parameter consent_string has invalid format: $invalidGpp"]
     }
 
-=======
->>>>>>> fc4c33c5
     def "PBS amp call when request have different gpp consent but match and rejecting should remove UFPD fields in request"() {
         given: "Default Generic BidRequest with UFPD fields field and account id"
         def accountId = PBSUtils.randomNumber as String
@@ -3301,8 +3291,7 @@
 
         and: "Metrics for disallowed activities should be updated"
         def metrics = activityPbsService.sendCollectedMetricsRequest()
-<<<<<<< HEAD
-        assert metrics[ALERT_GENERAL.getValue()] == 1
+        assert metrics[ALERT_GENERAL] == 1
 
         and: "Generic bidder request should have data in UFPD fields"
         def bidderRequest = bidder.getBidderRequest(ampStoredRequest.id)
@@ -3329,9 +3318,6 @@
         and: "Logs should contain error"
         def logs = activityPbsService.getLogsByTime(startTime)
         assert getLogsByText(logs, "USCustomLogic creation failed: objects must have exactly 1 key defined, found 0").size() == 1
-=======
-        assert metrics[ALERT_GENERAL] == 1
->>>>>>> fc4c33c5
     }
 
     def "PBS amp call when custom privacy regulation with normalizing should change request consent and call to bidder"() {
