--- conflicted
+++ resolved
@@ -3063,31 +3063,6 @@
                 new PurposeEid(activityTransitionKebabCase: false)]
     }
 
-<<<<<<< HEAD
-    private static BidRequest givenBidRequestWithAccountAndUfpdData(String accountId) {
-        BidRequest.getDefaultBidRequest().tap {
-            it.setAccountId(accountId)
-            it.ext.prebid.trace = VERBOSE
-            it.device = new Device().tap {
-                didsha1 = PBSUtils.randomString
-                didmd5 = PBSUtils.randomString
-                dpidsha1 = PBSUtils.randomString
-                ifa = PBSUtils.randomString
-                macsha1 = PBSUtils.randomString
-                macmd5 = PBSUtils.randomString
-                dpidmd5 = PBSUtils.randomString
-            }
-            it.user = User.defaultUser
-            it.user.customdata = PBSUtils.randomString
-            it.user.eids = [Eid.defaultEid]
-            it.user.data = [new Data(name: PBSUtils.randomString)]
-            it.user.buyeruid = PBSUtils.randomString
-            it.user.yob = PBSUtils.randomNumber
-            it.user.gender = PBSUtils.randomString
-            it.user.geo = Geo.FPDGeo
-            it.user.ext = new UserExt(data: new UserExtData(buyerUid: PBSUtils.randomString))
-            it.regs.ext ?= new RegsExt()
-=======
     def "PBS should remove UFPD fields when privacy regulation match and rejecting and personalDataConsents is 2"() {
         given: "Default Generic BidRequests with UFPD fields and account id"
         def accountId = PBSUtils.randomNumber as String
@@ -3142,7 +3117,6 @@
         def bidRequest = getBidRequestWithPersonalData(accountId).tap {
             regs.gppSid = [US_NAT_V1.intValue]
             regs.gpp = new UsNatV1Consent.Builder().setPersonalDataConsents(2).build()
->>>>>>> 382ad292
         }
 
         and: "Activities set for transmitUfpd with rejecting privacy regulation"
