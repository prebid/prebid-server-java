--- conflicted
+++ resolved
@@ -444,11 +444,8 @@
             !genericBidderRequest.user.buyeruid
             !genericBidderRequest.user.yob
             !genericBidderRequest.user.gender
-<<<<<<< HEAD
             !genericBidderRequest.user.eids
             !genericBidderRequest.user.geo
-=======
->>>>>>> 970f3842
             !genericBidderRequest.user.data
             !genericBidderRequest.user.ext
         }
@@ -571,11 +568,8 @@
             !bidderRequest.user.buyeruid
             !bidderRequest.user.yob
             !bidderRequest.user.gender
-<<<<<<< HEAD
             !bidderRequest.user.eids
             !bidderRequest.user.geo
-=======
->>>>>>> 970f3842
             !bidderRequest.user.data
             !bidderRequest.user.ext
         }
@@ -695,11 +689,8 @@
             !bidderRequest.user.buyeruid
             !bidderRequest.user.yob
             !bidderRequest.user.gender
-<<<<<<< HEAD
             !bidderRequest.user.eids
             !bidderRequest.user.geo
-=======
->>>>>>> 970f3842
             !bidderRequest.user.data
             !bidderRequest.user.ext
         }
@@ -813,11 +804,8 @@
             !bidderRequest.user.buyeruid
             !bidderRequest.user.yob
             !bidderRequest.user.gender
-<<<<<<< HEAD
             !bidderRequest.user.eids
             !bidderRequest.user.geo
-=======
->>>>>>> 970f3842
             !bidderRequest.user.data
             !bidderRequest.user.ext
         }
