package org.prebid.server.functional.tests

import org.prebid.server.functional.model.AccountStatus
import org.prebid.server.functional.model.UidsCookie
import org.prebid.server.functional.model.bidder.BidderName
import org.prebid.server.functional.model.config.AccountCcpaConfig
import org.prebid.server.functional.model.config.AccountConfig
import org.prebid.server.functional.model.config.AccountCookieSyncConfig
import org.prebid.server.functional.model.config.AccountCoopSyncConfig
import org.prebid.server.functional.model.config.AccountPrivacyConfig
import org.prebid.server.functional.model.db.Account
import org.prebid.server.functional.model.request.cookiesync.CookieSyncRequest
import org.prebid.server.functional.model.request.cookiesync.FilterSettings
import org.prebid.server.functional.model.request.cookiesync.MethodFilter
import org.prebid.server.functional.model.response.cookiesync.CookieSyncResponse
import org.prebid.server.functional.model.response.cookiesync.UserSyncInfo
import org.prebid.server.functional.service.PrebidServerService
import org.prebid.server.functional.util.HttpUtil
import org.prebid.server.functional.util.PBSUtils
import org.prebid.server.functional.util.privacy.CcpaConsent
import org.prebid.server.functional.util.privacy.TcfConsent

import java.time.Instant

import static org.prebid.server.functional.model.bidder.BidderName.ALIAS
import static org.prebid.server.functional.model.bidder.BidderName.APPNEXUS
import static org.prebid.server.functional.model.bidder.BidderName.BOGUS
import static org.prebid.server.functional.model.bidder.BidderName.GENERIC
import static org.prebid.server.functional.model.bidder.BidderName.RUBICON
import static org.prebid.server.functional.model.request.cookiesync.FilterType.EXCLUDE
import static org.prebid.server.functional.model.response.cookiesync.CookieSyncResponse.Status.NO_COOKIE
import static org.prebid.server.functional.model.response.cookiesync.CookieSyncResponse.Status.OK
import static org.prebid.server.functional.model.response.cookiesync.UserSyncInfo.Type.REDIRECT
import static org.prebid.server.functional.testcontainers.Dependencies.getNetworkServiceContainer
import static org.prebid.server.functional.util.privacy.CcpaConsent.Signal.ENFORCED
import static org.prebid.server.functional.util.privacy.TcfConsent.GENERIC_VENDOR_ID
import static org.prebid.server.functional.util.privacy.TcfConsent.PurposeId.BASIC_ADS

class CookieSyncSpec extends BaseSpec {

    private static final UserSyncInfo.Type USER_SYNC_TYPE = REDIRECT
    private static final boolean CORS_SUPPORT = false
    private static final String USER_SYNC_URL = "$networkServiceContainer.rootUri/generic-usersync"
    private static final Map<String, String> GENERIC_CONFIG = [
            "adapters.${GENERIC.value}.usersync.${USER_SYNC_TYPE.value}.url"         : USER_SYNC_URL,
            "adapters.${GENERIC.value}.usersync.${USER_SYNC_TYPE.value}.support-cors": CORS_SUPPORT.toString()]
    private static final Map<String, String> RUBICON_CONFIG = [
            "adapters.${RUBICON.value}.enabled"                    : "true",
            "adapters.${RUBICON.value}.usersync.cookie-family-name": RUBICON.value,]
    private static final Map<String, String> APPNEXUS_CONFIG = [
            "adapters.${APPNEXUS.value}.enabled"                    : "true",
            "adapters.${APPNEXUS.value}.usersync.cookie-family-name": APPNEXUS.value]
    private static final Map<String, String> PBS_CONFIG = APPNEXUS_CONFIG + RUBICON_CONFIG + GENERIC_CONFIG

    private PrebidServerService prebidServerService = pbsServiceFactory.getService(PBS_CONFIG)

    def "PBS cookie sync request should replace synced as family bidder and fill up response with enabled bidders to the limit in request"() {
        given: "PBS config with alias bidder without cookie family name"
        def bidderAlias = ALIAS
        def prebidServerService = pbsServiceFactory.getService(GENERIC_CONFIG + APPNEXUS_CONFIG
                + ["adapters.${GENERIC.value}.aliases.${bidderAlias.value}.enabled"                    : "true",
                   "adapters.${GENERIC.value}.aliases.${bidderAlias.value}.usersync.cookie-family-name": null])

        and: "Default cookie sync request"
        def requestLimit = 2
        def cookieSyncRequest = CookieSyncRequest.defaultCookieSyncRequest.tap {
            bidders = [bidderAlias]
            limit = requestLimit
            coopSync = true
            debug = false
        }

        when: "PBS processes cookie sync request without cookies"
        def response = prebidServerService.sendCookieSyncRequest(cookieSyncRequest)

        then: "Response should contain synced bidder"
        assert response.bidderStatus.size() == requestLimit

        and: "Response shouldn't contain alias"
        assert !response.getBidderUserSync(bidderAlias)

        and: "Response should contain coop-synced bidder"
        assert response.getBidderUserSync(GENERIC)
        assert response.getBidderUserSync(APPNEXUS)
    }

    def "PBS cookie sync request should replace bidder without config and fill up response with enabled bidders to the limit in request"() {
        given: "PBS bidder config"
        def prebidServerService = pbsServiceFactory.getService(RUBICON_CONFIG + APPNEXUS_CONFIG
                + ["adapters.${BOGUS.value}.enabled": "true"])

        and: "Default Cookie sync request"
        def requestLimit = 2
        def cookieSyncRequest = CookieSyncRequest.defaultCookieSyncRequest.tap {
            bidders = [BOGUS]
            limit = requestLimit
            coopSync = true
            debug = false
        }

        when: "PBS processes cookie sync request without cookies"
        def response = prebidServerService.sendCookieSyncRequest(cookieSyncRequest)

        then: "Response should contain synced bidder"
        assert response.bidderStatus.size() == requestLimit

        and: "Response shouldn't contain bogus"
        assert !response.getBidderUserSync(BOGUS)

        and: "Response should contain coop-synced bidder"
        assert response.getBidderUserSync(RUBICON)
        assert response.getBidderUserSync(APPNEXUS)
    }

    def "PBS cookie sync request should replace unknown bidder and fill up response with enabled bidders to the limit in request"() {
        given: "PBS bidder config"
        def prebidServerService = pbsServiceFactory.getService(RUBICON_CONFIG + APPNEXUS_CONFIG)

        and: "Cookie sync request"
        def requestLimit = 2
        def cookieSyncRequest = CookieSyncRequest.defaultCookieSyncRequest.tap {
            bidders = [BOGUS]
            limit = requestLimit
            coopSync = true
            debug = false
        }

        when: "PBS processes cookie sync request without cookies"
        def response = prebidServerService.sendCookieSyncRequest(cookieSyncRequest)

        then: "Response should contain synced bidder"
        assert response.bidderStatus.size() == requestLimit

        and: "Response shouldn't contain bogus"
        assert !response.getBidderUserSync(BOGUS)

        and: "Response should contain coop-synced bidder"
        assert response.getBidderUserSync(RUBICON)
        assert response.getBidderUserSync(APPNEXUS)
    }

    def "PBS cookie sync request should replace disabled bidder and fill up response with enabled bidders to the limit in request"() {
        given: "PBS bidder config"
        def prebidServerService = pbsServiceFactory.getService(RUBICON_CONFIG + APPNEXUS_CONFIG
                + ["adapters.${GENERIC.value}.enabled": "false",])

        and: "Default Cookie sync request"
        def requestLimit = 2
        def cookieSyncRequest = CookieSyncRequest.defaultCookieSyncRequest.tap {
            bidders = [GENERIC]
            limit = requestLimit
            coopSync = true
            debug = false
        }

        when: "PBS processes cookie sync request without cookies"
        def response = prebidServerService.sendCookieSyncRequest(cookieSyncRequest)

        then: "Response should contain synced bidder"
        assert response.bidderStatus.size() == requestLimit

        and: "Response shouldn't contain generic"
        assert !response.getBidderUserSync(GENERIC)

        and: "Response should contain coop-synced bidder"
        assert response.getBidderUserSync(RUBICON)
        assert response.getBidderUserSync(APPNEXUS)
    }

    def "PBS cookie sync request should replace filtered bidder and fill up response with enabled bidders to the limit in request"() {
        given: "PBS bidder config"
        def prebidServerService = pbsServiceFactory.getService(RUBICON_CONFIG + APPNEXUS_CONFIG)

        and: "Cookie sync request"
        def requestLimit = 2
        def cookieSyncRequest = CookieSyncRequest.defaultCookieSyncRequest.tap {
            bidders = [GENERIC]
            limit = requestLimit
            coopSync = true
            filterSettings = new FilterSettings(image: new MethodFilter(bidders: [GENERIC], filter: EXCLUDE))
            debug = false
        }

        when: "PBS processes cookie sync request without cookies"
        def response = prebidServerService.sendCookieSyncRequest(cookieSyncRequest)

        then: "Response should contain synced bidder"
        assert response.bidderStatus.size() == requestLimit

        and: "Response shouldn't contain generic"
        assert !response.getBidderUserSync(GENERIC)

        and: "Response should contain coop-synced bidder"
        assert response.getBidderUserSync(RUBICON)
        assert response.getBidderUserSync(APPNEXUS)
    }

    def "PBS cookie sync request shouldn't reflect error when coop-sync enabled and coop sync bidder disabled"() {
        given: "PBS bidder config "
        def prebidServerService = pbsServiceFactory.getService(PBS_CONFIG
                + ["adapters.${GENERIC.value}.enabled": "false"])

        and: "Default cookie sync request"
        def cookieSyncRequest = CookieSyncRequest.defaultCookieSyncRequest.tap {
            bidders = null
            coopSync = true
        }

        when: "PBS processes cookie sync request without cookies"
        def response = prebidServerService.sendCookieSyncRequest(cookieSyncRequest)

        then: "Response shouldn't return error"
        assert !response.getBidderUserSync(GENERIC)
    }

    def "PBS cookie sync request shouldn't reflect error when coop-sync enabled and coop sync bidder without sync config"() {
        given: "PBS bidder config without cookie family name"
        def prebidServerService = pbsServiceFactory.getService(
                ["adapters.${GENERIC.value}.usersync.cookie-family-name": null])

        and: "Default cookie sync request"
        def cookieSyncRequest = CookieSyncRequest.defaultCookieSyncRequest.tap {
            bidders = null
            coopSync = true
        }

        when: "PBS processes cookie sync request"
        def response = prebidServerService.sendCookieSyncRequest(cookieSyncRequest)

        then: "Response shouldn't return error"
        assert !response.getBidderUserSync(GENERIC)
    }

    def "PBS cookie sync request shouldn't reflect error when coop-sync enabled and coop sync bidder family already in uids cookie"() {
        given: "Default cookie sync request"
        def cookieSyncRequest = CookieSyncRequest.defaultCookieSyncRequest.tap {
            bidders = null
            coopSync = true
        }
        def uidsCookie = UidsCookie.defaultUidsCookie

        when: "PBS processes cookie sync request"
        def response = prebidServerService.sendCookieSyncRequest(cookieSyncRequest, uidsCookie)

        then: "Response shouldn't return error"
        assert !response.getBidderUserSync(GENERIC)
    }

    def "PBS cookie sync request shouldn't reflect error when coop-sync enabled and coop sync bidder synced as family"() {
        given: "PBS config with alias bidder without cookie family name"
        def bidderAlias = ALIAS
        def prebidServerService = pbsServiceFactory.getService(GENERIC_CONFIG
                + ["adapters.${GENERIC.value}.aliases.${bidderAlias.value}.enabled"                    : "true",
                   "adapters.${GENERIC.value}.aliases.${bidderAlias.value}.usersync.cookie-family-name": null,])

        and: "Cookie sync request with 2 bidders"
        def cookieSyncRequest = CookieSyncRequest.defaultCookieSyncRequest.tap {
            bidders = null
            coopSync = true
        }

        when: "PBS processes cookie sync request"
        def response = prebidServerService.sendCookieSyncRequest(cookieSyncRequest)

        then: "Response shouldn't return error"
        assert !response.getBidderUserSync(bidderAlias)
    }

    def "PBS cookie sync request should reflect error when coop-sync enabled and coop sync bidder with gdpr"() {
        given: "Valid consent string"
        def validConsentString = new TcfConsent.Builder()
                .setPurposesLITransparency(BASIC_ADS)
                .addVendorLegitimateInterest([GENERIC_VENDOR_ID])
                .build()

        and: "Cookie sync request with gdpr and gdprConsent"
        def cookieSyncRequest = CookieSyncRequest.defaultCookieSyncRequest.tap {
            bidders = []
            coopSync = true
            gdpr = 1
            gdprConsent = validConsentString
        }

        when: "PBS processes cookie sync request"
        def response = prebidServerService.sendCookieSyncRequest(cookieSyncRequest)

        then: "Response should contain error"
        def bidderStatus = response.getBidderUserSync(GENERIC)
        assert bidderStatus.error == "Rejected by TCF"

        and: "Metric should contain cookie_sync.FAMILY.tcf.blocked"
        def metric = this.prebidServerService.sendCollectedMetricsRequest()
        assert metric["cookie_sync.generic.tcf.blocked"] == 1
    }

    def "PBS cookie sync request should reflect error when coop-sync enabled and coop sync bidder with ccpa"() {
        given: "PBS bidder config"
        def bidderName = GENERIC
        def prebidServerService = pbsServiceFactory.getService(
                ["adapters.${bidderName.value}.ccpa-enforced": "true"] + GENERIC_CONFIG)

        and: "Cookie sync request with account and privacy"
        def cookieSyncRequest = CookieSyncRequest.defaultCookieSyncRequest.tap {
            bidders = []
            account = PBSUtils.randomString
            usPrivacy = new CcpaConsent(optOutSale: ENFORCED)
            coopSync = true
        }

        and: "Save account config into DB"
        def ccpaConfig = new AccountCcpaConfig(enabled: true)
        def accountConfig = new AccountConfig(privacy: new AccountPrivacyConfig(ccpa: ccpaConfig))
        def account = new Account(uuid: cookieSyncRequest.account, config: accountConfig)
        accountDao.save(account)

        when: "PBS processes cookie sync request"
        def response = prebidServerService.sendCookieSyncRequest(cookieSyncRequest)

        then: "Response should contain error"
        def bidderStatus = response.getBidderUserSync(bidderName)
        assert bidderStatus.error == "Rejected by CCPA"
    }

    def "PBS cookie sync request should reflect error when coop-sync enabled and coop sync bidder filtered"() {
        given: "Default cookie sync request"
        def cookieSyncRequest = CookieSyncRequest.defaultCookieSyncRequest.tap {
            bidders = []
            coopSync = true
            filterSettings = new FilterSettings(image: new MethodFilter(bidders: [GENERIC], filter: EXCLUDE))
        }

        when: "PBS processes cookie sync request"
        def response = prebidServerService.sendCookieSyncRequest(cookieSyncRequest)

        then: "Response should contain error"
        def bidderStatus = response.getBidderUserSync(GENERIC)
        assert bidderStatus.error == "Rejected by request filter"

        and: "Metric should contain cookie_sync.generic.filtered"
        def metric = prebidServerService.sendCollectedMetricsRequest()
        assert metric["cookie_sync.generic.filtered"] == 1
    }

    def "PBS cookie sync request should reflect error even when response is full by account cookie sync config limit"() {
        given: "Default cookie sync request"
        def accountId = PBSUtils.randomNumber
        def cookieSyncRequest = CookieSyncRequest.defaultCookieSyncRequest.tap {
            bidders = [GENERIC, BOGUS]
            account = accountId
        }

        and: "Save account with cookie config"
        def cookieSyncConfig = new AccountCookieSyncConfig(defaultLimit: 1)
        def accountConfig = new AccountConfig(status: AccountStatus.ACTIVE, cookieSync: cookieSyncConfig)
        def account = new Account(uuid: accountId, config: accountConfig)
        accountDao.save(account)

        when: "PBS processes cookie sync request"
        def response = prebidServerService.sendCookieSyncRequest(cookieSyncRequest)

        then: "Response should contain 1 valid bidder and 1 bidder with error"
        assert response.bidderStatus.size() == 2

        and: "Response should contain valid generic"
        assert response.getBidderUserSync(GENERIC)

        and: "Response should contain invalid bogus bidder"
        def bogusBidderStatus = response.getBidderUserSync(BOGUS)
        assert bogusBidderStatus?.error == "Unsupported bidder"
        assert bogusBidderStatus?.noCookie == null
        assert bogusBidderStatus?.userSync == null
    }

    def "PBS cookie sync request should reflect error even when response is full by PBS config limit"() {
        given: "PBS config with expanded limit"
        def prebidServerService = pbsServiceFactory.getService(
                ["cookie-sync.default-limit": "1"] + PBS_CONFIG)

        and: "Default cookie sync request with coop-sync and without bidders"
        def cookieSyncRequest = CookieSyncRequest.defaultCookieSyncRequest.tap {
            bidders = [GENERIC, BOGUS]
        }

        when: "PBS processes cookie sync request"
        def response = prebidServerService.sendCookieSyncRequest(cookieSyncRequest)

        then: "Response should contain 1 valid bidder and 1 bidder with error"
        assert response.bidderStatus.size() == 2

        and: "Response should contain generic"
        assert response.getBidderUserSync(GENERIC)

        and: "Response should contain error for bogus bidder"
        def bogusBidderStatus = response.getBidderUserSync(BOGUS)
        assert bogusBidderStatus?.error == "Unsupported bidder"
        assert bogusBidderStatus?.noCookie == null
        assert bogusBidderStatus?.userSync == null
    }

    def "PBS cookie sync request should reflect error even when response is full by request limit"() {
        given: "Cookie sync request"
        def cookieSyncRequest = CookieSyncRequest.getDefaultCookieSyncRequest().tap {
            bidders = [GENERIC, BOGUS]
            limit = 1
        }

        when: "PBS processes cookie sync request without cookies"
        def response = prebidServerService.sendCookieSyncRequest(cookieSyncRequest)

        then: "Response should contain 1 valid bidder and 1 bidder with error"
        assert response.bidderStatus.size() == 2

        and: "Response should contain generic"
        assert response.getBidderUserSync(GENERIC)

        and: "Response should contain error for bogus bidder"
        def bogusBidderStatus = response.getBidderUserSync(BOGUS)
        assert bogusBidderStatus?.error == "Unsupported bidder"
        assert bogusBidderStatus?.noCookie == null
        assert bogusBidderStatus?.userSync == null
    }

    def "PBS cookie sync request with valid uids cookie should return status OK without user sync information"() {
        given: "Default cookie sync request"
        def cookieSyncRequest = CookieSyncRequest.defaultCookieSyncRequest
        def uidsCookie = UidsCookie.defaultUidsCookie

        when: "PBS processes cookie sync request"
        def response = prebidServerService.sendCookieSyncRequest(cookieSyncRequest, uidsCookie)

        then: "Response should have status 'OK'"
        assert response.status == OK

        and: "Response should contain information about bidder status"
        def bidderStatus = response.getBidderUserSync(GENERIC)
        assert bidderStatus.error == "Already in sync"
        assert bidderStatus?.userSync == null
        assert bidderStatus?.noCookie == null
    }

    def "PBS cookie sync request without uids cookie should return bidder user sync information"() {
        given: "Default Cookie sync request"
        def cookieSyncRequest = CookieSyncRequest.defaultCookieSyncRequest

        when: "PBS processes cookie sync request without cookies"
        def response = prebidServerService.sendCookieSyncRequest(cookieSyncRequest)

        then: "Response should have status 'NO_COOKIE'"
        assert response.status == NO_COOKIE

        and: "Response should contain sync information for configured bidder"
        assert response.bidderStatus.size() == 1

        def bidderStatus = response.getBidderUserSync(GENERIC)
        assert bidderStatus?.userSync?.url?.startsWith(USER_SYNC_URL)
        assert bidderStatus?.userSync?.type == USER_SYNC_TYPE
        assert bidderStatus?.userSync?.supportCORS == CORS_SUPPORT
        assert bidderStatus?.noCookie == true
    }

    def "PBS cookie sync request should not emit error for already synced bidder without debug flag"() {
        given: "Default cookie sync request without debug flag"
        def cookieSyncRequest = CookieSyncRequest.defaultCookieSyncRequest.tap {
            debug = false
        }
        def uidsCookie = UidsCookie.defaultUidsCookie

        when: "PBS processes cookie sync request"
        def response = prebidServerService.sendCookieSyncRequest(cookieSyncRequest, uidsCookie)

        then: "Response should have status 'OK'"
        assert response.status == OK

        and: "Response should not contain information about bidder status"
        assert response.bidderStatus.size() == 0
    }

    def "PBS cookie sync should be able to define cookie family name"() {
        given: "PBS bidder config with defined cookie family name"
        def bidder = BOGUS
        def prebidServerService = pbsServiceFactory.getService(PBS_CONFIG
                + ["adapters.${GENERIC.value}.usersync.cookie-family-name": bidder.value])

        and: "Default cookie sync request"
        def cookieSyncRequest = CookieSyncRequest.defaultCookieSyncRequest

        when: "PBS processes cookie sync request"
        def response = prebidServerService.sendCookieSyncRequest(cookieSyncRequest)

        then: "Response should have status 'NO_COOKIE'"
        assert response.status == NO_COOKIE

        and: "Response should contain overridden bidder"
        assert response.bidderStatus.size() == 1
        def bidderStatus = response.getBidderUserSync(bidder)
        assert bidderStatus?.userSync?.url?.startsWith(USER_SYNC_URL)
        assert bidderStatus?.userSync?.type == USER_SYNC_TYPE
        assert bidderStatus?.userSync?.supportCORS == CORS_SUPPORT
        assert bidderStatus?.noCookie == true
    }

    def "PBS cookie sync should be able to read custom cookie family name from uids cookie"() {
        given: "PBS bidder config with defined cookie family name"
        def bidder = BOGUS
        def prebidServerService = pbsServiceFactory.getService(PBS_CONFIG +
                ["adapters.${GENERIC.value}.usersync.cookie-family-name": bidder.value])

        and: "Default cookie sync request"
        def cookieSyncRequest = CookieSyncRequest.defaultCookieSyncRequest
        def uidsCookie = UidsCookie.getDefaultUidsCookie(bidder)

        when: "PBS processes cookie sync request"
        def response = prebidServerService.sendCookieSyncRequest(cookieSyncRequest, uidsCookie)

        then: "Response should have status 'OK'"
        assert response.status == OK

        and: "Response should contain information about bidder status"
        assert response.bidderStatus.size() == 1
        def bidderStatus = response.getBidderUserSync(bidder)
        assert bidderStatus.error == "Already in sync"
        assert bidderStatus?.userSync == null
        assert bidderStatus?.noCookie == null
    }

    def "PBS cookie sync request with unknown bidder respond with an error for that bidder"() {
        given: "Default cookie sync request with bogus bidder"
        def cookieSyncRequest = CookieSyncRequest.defaultCookieSyncRequest.tap {
            bidders = [GENERIC, BOGUS]
        }

        when: "PBS processes cookie sync request"
        def response = prebidServerService.sendCookieSyncRequest(cookieSyncRequest)

        then: "Response should contain information for all requested bidders"
        assert response.status == NO_COOKIE
        assert response.bidderStatus.size() == cookieSyncRequest.bidders.size()

        and: "Response should contain error for unknown bidder"
        def unknownBidderStatus = response.getBidderUserSync(BOGUS)
        assert unknownBidderStatus?.error == "Unsupported bidder"
        assert unknownBidderStatus?.noCookie == null
        assert unknownBidderStatus?.userSync == null

        and: "Response should contain sync information for configured bidder"
        def configuredBidderStatus = response.getBidderUserSync(GENERIC)
        assert configuredBidderStatus?.userSync?.url?.startsWith(USER_SYNC_URL)
        assert configuredBidderStatus?.userSync?.type == USER_SYNC_TYPE
        assert configuredBidderStatus?.userSync?.supportCORS == CORS_SUPPORT
        assert configuredBidderStatus?.noCookie == true
    }

    def "PBS cookie sync request with bidder without cookie family name should emit an error"() {
        given: "PBS bidder config without cookie family name"
        def prebidServerService = pbsServiceFactory.getService(
                ["adapters.${GENERIC.value}.usersync.cookie-family-name": null])

        and: "Default cookie sync request"
        def cookieSyncRequest = CookieSyncRequest.defaultCookieSyncRequest

        when: "PBS processes cookie sync request"
        def response = prebidServerService.sendCookieSyncRequest(cookieSyncRequest)

        then: "Response should contain error"
        def bidderStatus = response.getBidderUserSync(GENERIC)
        assert bidderStatus?.error == "No sync config"
        assert bidderStatus?.noCookie == null
        assert bidderStatus?.userSync == null
    }

    def "PBS cookie sync request with disabled bidder should emit an error"() {
        given: "PBS config with disabled bidder"
        def prebidServerService = pbsServiceFactory.getService(
                ["adapters.${GENERIC.value}.enabled": "false"])

        and: "Default cookie sync request"
        def cookieSyncRequest = CookieSyncRequest.defaultCookieSyncRequest

        when: "PBS processes cookie sync request"
        def response = prebidServerService.sendCookieSyncRequest(cookieSyncRequest)

        then: "Response should contain error"
        def bidderStatus = response.getBidderUserSync(GENERIC)
        assert bidderStatus?.error == "Disabled bidder"
        assert bidderStatus?.noCookie == null
        assert bidderStatus?.userSync == null
    }

    def "PBS cookie sync with enabled coop-sync should sync all enabled bidders"() {
        given: "PBS config with expanded limit"
        def countOfEnabledBidders = 3
        def prebidServerService = pbsServiceFactory.getService(
                ["cookie-sync.default-limit": countOfEnabledBidders.toString()] + PBS_CONFIG)

        and: "Default cookie sync request with coop-sync and without bidders"
        def cookieSyncRequest = CookieSyncRequest.defaultCookieSyncRequest.tap {
            bidders = null
            coopSync = true
        }

        when: "PBS processes cookie sync request"
        def response = prebidServerService.sendCookieSyncRequest(cookieSyncRequest)

        then: "Response should contain all 3 enabled bidders"
        assert response.bidderStatus.size() == countOfEnabledBidders
        assert response.bidderStatus*.bidder.sort() == [RUBICON, APPNEXUS, GENERIC].sort()
    }

    def "PBS cookie sync request with alias bidder should sync as the source bidder when alias doesn't override cookie-family-name"() {
        given: "PBS config with alias bidder without cookie family name"
        def bidderAlias = ALIAS
        def prebidServerService = pbsServiceFactory.getService(PBS_CONFIG
                + ["adapters.${GENERIC.value}.aliases.${bidderAlias.value}.enabled"                    : "true",
                   "adapters.${GENERIC.value}.aliases.${bidderAlias.value}.usersync.cookie-family-name": null,])

        and: "Cookie sync request with 2 bidders"
        def cookieSyncRequest = CookieSyncRequest.defaultCookieSyncRequest.tap {
            bidders = [GENERIC, bidderAlias]
        }

        when: "PBS processes cookie sync request"
        def response = prebidServerService.sendCookieSyncRequest(cookieSyncRequest)

        then: "Response should contain error"
        def aliasBidderStatus = response.getBidderUserSync(bidderAlias)
        assert aliasBidderStatus.error == "synced as ${GENERIC.value}"

        and: "Response should contain sync information for main bidder"
        def mainBidderStatus = response.getBidderUserSync(GENERIC)
        assert mainBidderStatus?.userSync?.url?.startsWith(USER_SYNC_URL)
        assert mainBidderStatus?.userSync?.type == USER_SYNC_TYPE
        assert mainBidderStatus?.userSync?.supportCORS == CORS_SUPPORT
        assert mainBidderStatus?.noCookie == true
    }

    def "PBS cookie sync request with alias bidder should sync independently when alias provide cookie-family-name"() {
        given: "PBS config with alias bidder with cookie family name"
        def bidderAlias = ALIAS
        def prebidServerService = pbsServiceFactory.getService(PBS_CONFIG
                + ["adapters.${GENERIC.value}.aliases.${bidderAlias.value}.enabled"                    : "true",
                   "adapters.${GENERIC.value}.aliases.${bidderAlias.value}.usersync.cookie-family-name": bidderAlias.value])

        and: "Cookie sync request with 2 bidders"
        def cookieSyncRequest = CookieSyncRequest.defaultCookieSyncRequest.tap {
            bidders = [GENERIC, bidderAlias]
        }

        when: "PBS processes cookie sync request"
        def response = prebidServerService.sendCookieSyncRequest(cookieSyncRequest)

        then: "PBS should return sync for both bidders"
        assert response.bidderStatus.size() == cookieSyncRequest.bidders.size()
        response.bidderStatus.each {
            assert it.userSync?.url?.startsWith(USER_SYNC_URL)
            assert it.userSync?.type == USER_SYNC_TYPE
            assert it.userSync?.supportCORS == CORS_SUPPORT
            assert it.noCookie == true
        }
    }

    def "PBS cookie sync request with host cookie should return bidder sync with host cookie uid when there is no uids cookie"() {
        given: "PBS bidders config"
        def cookieName = PBSUtils.randomString
        def prebidServerService = pbsServiceFactory.getService(
                ["host-cookie.family"     : GENERIC.value,
                 "host-cookie.cookie-name": cookieName] + PBS_CONFIG)

        and: "Default cookie sync request"
        def uidsCookie = UidsCookie.defaultUidsCookie
        def cookieSyncRequest = CookieSyncRequest.defaultCookieSyncRequest.tap {
            bidders = [GENERIC]
        }

        and: "Host cookie"
        def uid = UUID.randomUUID().toString()
        def cookies = [(cookieName): uid]

        when: "PBS processes cookie sync request with cookies"
        def response = prebidServerService.sendCookieSyncRequest(cookieSyncRequest, uidsCookie, cookies)

        then: "Response should contain uid from cookies"
        def bidderStatus = response.getBidderUserSync(GENERIC)
        assert HttpUtil.decodeUrl(bidderStatus.userSync?.url).contains("uid=${uid}")
    }

    def "PBS cookie sync request with host cookie should return bidder sync with host cookie uid when uids are different"() {
        given: "PBS bidders config"
        def cookieName = PBSUtils.randomString
        def prebidServerService = pbsServiceFactory.getService(
                ["host-cookie.family"     : GENERIC.value,
                 "host-cookie.cookie-name": cookieName] + PBS_CONFIG)

        and: "Default cookie sync request"
        def uidsCookie = UidsCookie.defaultUidsCookie.tap {
            tempUIDs[GENERIC].uid = UUID.randomUUID().toString()
        }
        def cookieSyncRequest = CookieSyncRequest.defaultCookieSyncRequest.tap {
            bidders = [GENERIC]
        }

        and: "Host cookie"
        def hostCookieUid = UUID.randomUUID().toString()
        def cookies = [(cookieName): hostCookieUid]

        when: "PBS processes cookie sync request with cookies"
        def response = prebidServerService.sendCookieSyncRequest(cookieSyncRequest, uidsCookie, cookies)

        then: "Response should contain uid from cookies"
        def bidderStatus = response.getBidderUserSync(GENERIC)
        assert HttpUtil.decodeUrl(bidderStatus.userSync?.url).contains("uid=${hostCookieUid}")
    }

    def "PBS cookie sync request with host cookie should return an error when host cookie uid matches uids cookie uid for bidder"() {
        given: "PBS bidders config"
        def cookieName = PBSUtils.randomString
        def prebidServerService = pbsServiceFactory.getService(
                ["host-cookie.family"     : GENERIC.value,
                 "host-cookie.cookie-name": cookieName] + PBS_CONFIG)

        and: "Default cookie sync request"
        def cookieSyncRequest = CookieSyncRequest.defaultCookieSyncRequest

        and: "Default uids cookie"
        def uid = UUID.randomUUID().toString()
        def uidsCookie = UidsCookie.defaultUidsCookie.tap {
            tempUIDs[GENERIC].uid = uid
        }

        and: "Host cookie"
        def cookies = [(cookieName): uid]

        when: "PBS processes cookie sync request"
        def response = prebidServerService.sendCookieSyncRequest(cookieSyncRequest, uidsCookie, cookies)

        then: "Response should contain already in sync bidder"
        def bidderStatus = response.getBidderUserSync(GENERIC)
        assert bidderStatus?.error == "Already in sync"
        assert bidderStatus?.noCookie == null
        assert bidderStatus?.userSync == null
    }

    def "PBS cookie sync request with host cookie shouldn't return bidder sync when host cookie doesn't match requested bidder"() {
        given: "PBS bidders config"
        def prebidServerService = pbsServiceFactory.getService(
                ["host-cookie.family"     : PBSUtils.randomString,
                 "host-cookie.cookie-name": PBSUtils.randomString] + PBS_CONFIG)

        and: "Default cookie sync request"
        def cookieSyncRequest = CookieSyncRequest.defaultCookieSyncRequest
        def uidsCookie = UidsCookie.defaultUidsCookie

        when: "PBS processes cookie sync request"
        def response = prebidServerService.sendCookieSyncRequest(cookieSyncRequest, uidsCookie)

        then: "Response should contain already in sync bidder"
        def bidderStatus = response.getBidderUserSync(GENERIC)
        assert bidderStatus?.error == "Already in sync"
        assert bidderStatus?.noCookie == null
        assert bidderStatus?.userSync == null

        where:
        hostCookieFamily      || hostCookieName
        PBSUtils.randomString || PBSUtils.randomString
        null                  || PBSUtils.randomString
        PBSUtils.randomString || null
    }

    def "PBS cookie sync request with host cookie shouldn't return bidder sync when host cookie doesn't have configured name"() {
        given: "PBS bidders config"
        def bidderName = GENERIC
        def prebidServerService = pbsServiceFactory.getService(
                ["host-cookie.family"     : bidderName.value,
                 "host-cookie.cookie-name": null] + PBS_CONFIG)

        and: "Default cookie sync request"
        def uidsCookie = UidsCookie.defaultUidsCookie
        def cookieSyncRequest = CookieSyncRequest.defaultCookieSyncRequest.tap {
            bidders = [bidderName]
        }

        when: "PBS processes cookie sync request"
        def response = prebidServerService.sendCookieSyncRequest(cookieSyncRequest, uidsCookie)

        then: "Response should contain already in sync bidder"
        def bidderStatus = response.getBidderUserSync(GENERIC)
        assert bidderStatus?.error == "Already in sync"
        assert bidderStatus?.noCookie == null
        assert bidderStatus?.userSync == null
    }

    def "PBS cookie sync without cookie-sync.default-limit config and with cookie sync account config limit should use limit from request"() {
        given: "Default cookie sync request with 3 bidders"
        def requestLimit = 1
        def accountId = PBSUtils.randomNumber
        def cookieSyncRequest = CookieSyncRequest.defaultCookieSyncRequest.tap {
            limit = requestLimit
            bidders = [RUBICON, APPNEXUS, GENERIC]
            account = accountId
            debug = false
        }

        and: "Save account with cookie sync config"
        def cookieSyncConfig = new AccountCookieSyncConfig(defaultLimit: 2)
        def accountConfig = new AccountConfig(status: AccountStatus.ACTIVE, cookieSync: cookieSyncConfig)
        def account = new Account(uuid: accountId, config: accountConfig)
        accountDao.save(account)

        when: "PBS processes cookie sync request"
        def response = prebidServerService.sendCookieSyncRequest(cookieSyncRequest)

        then: "Response should contain one synced bidder"
        assert response.bidderStatus.size() == requestLimit
    }

    def "PBS cookie sync with cookie-sync.default-limit config should use limit from cookie sync account config"() {
        given: "PBS bidders config"
        def prebidServerService = pbsServiceFactory.getService(
                ["cookie-sync.default-limit": "2"] + PBS_CONFIG)

        and: "Default cookie sync request with 3 bidders"
        def accountId = PBSUtils.randomNumber
        def cookieSyncRequest = CookieSyncRequest.defaultCookieSyncRequest.tap {
            bidders = [RUBICON, APPNEXUS, GENERIC]
            account = accountId
            debug = false
        }

        and: "Save account with cookie config"
        def accountDefaultLimit = 1
        def cookieSyncConfig = new AccountCookieSyncConfig(defaultLimit: accountDefaultLimit)
        def accountConfig = new AccountConfig(status: AccountStatus.ACTIVE, cookieSync: cookieSyncConfig)
        def account = new Account(uuid: accountId, config: accountConfig)
        accountDao.save(account)

        when: "PBS processes cookie sync request"
        def response = prebidServerService.sendCookieSyncRequest(cookieSyncRequest)

        then: "Response should contain one synced bidder"
        assert response.bidderStatus.size() == accountDefaultLimit
    }

    def "PBS cookie sync with cookie-sync.default-limit config should use limit from request"() {
        given: "PBS config"
        def prebidServerService = pbsServiceFactory.getService(
                ["cookie-sync.default-limit": "2"] + PBS_CONFIG)

        and: "Default cookie sync request with 3 bidders"
        def requestLimit = 1
        def cookieSyncRequest = CookieSyncRequest.defaultCookieSyncRequest.tap {
            limit = requestLimit
            bidders = [RUBICON, APPNEXUS, GENERIC]
            debug = false
        }

        when: "PBS processes cookie sync request"
        def response = prebidServerService.sendCookieSyncRequest(cookieSyncRequest)

        then: "Response should contain only two synced bidder"
        assert response.bidderStatus.size() == requestLimit
    }

    def "PBS cookie sync with cookie-sync.default-limit config should use limit from PBS config"() {
        given: "PBS config"
        def defaultLimit = 1
        def prebidServerService = pbsServiceFactory.getService(
                ["cookie-sync.default-limit": defaultLimit.toString()] + PBS_CONFIG)

        and: "Default cookie sync request with 2 bidders"
        def cookieSyncRequest = CookieSyncRequest.defaultCookieSyncRequest.tap {
            bidders = [GENERIC, RUBICON]
            debug = false
        }

        when: "PBS processes cookie sync request"
        def response = prebidServerService.sendCookieSyncRequest(cookieSyncRequest)

        then: "Response should contain only one synced bidder"
        assert response.bidderStatus.size() == defaultLimit
    }

    def "PBS cookie sync with cookie-sync.max-limit should use max-limit from PBS config"() {
        given: "PBS bidders config"
        def maxLimit = 2
        def prebidServerService = pbsServiceFactory.getService(
                ["cookie-sync.max-limit"    : maxLimit.toString(),
                 "cookie-sync.default-limit": "1"] + PBS_CONFIG)

        and: "Default cookie sync request with 3 bidders"
        def cookieSyncRequest = CookieSyncRequest.defaultCookieSyncRequest.tap {
            bidders = [GENERIC, APPNEXUS, RUBICON]
            limit = 5
            debug = false
        }

        when: "PBS processes cookie sync request"
        def response = prebidServerService.sendCookieSyncRequest(cookieSyncRequest)

        then: "Response should contain only one synced bidder"
        assert response.bidderStatus.size() == maxLimit
    }

    def "PBS cookie sync with cookie-sync.max-limit should use max-limit from cookie sync account config"() {
        given: "PBS bidders config"
        def prebidServerService = pbsServiceFactory.getService(
                ["cookie-sync.default-limit": "1",
                 "cookie-sync.max-limit"    : "1"] + PBS_CONFIG)

        and: "Default cookie sync request with 3 bidders"
        def accountId = PBSUtils.randomNumber
        def cookieSyncRequest = CookieSyncRequest.defaultCookieSyncRequest.tap {
            bidders = [GENERIC, APPNEXUS, RUBICON]
            limit = 5
            account = accountId
            debug = false
        }

        and: "Save account with cookie sync config"
        def maxLimit = 2
        def cookieSyncConfig = new AccountCookieSyncConfig(maxLimit: maxLimit)
        def accountConfig = new AccountConfig(status: AccountStatus.ACTIVE, cookieSync: cookieSyncConfig)
        def account = new Account(uuid: accountId, config: accountConfig)
        accountDao.save(account)

        when: "PBS processes cookie sync request"
        def response = prebidServerService.sendCookieSyncRequest(cookieSyncRequest)

        then: "Response should contain only two synced bidder"
        assert response.bidderStatus.size() == maxLimit
    }

    def "PBS cookie sync with cookie-sync.pri and enabled coop-sync in config should sync bidder which present in cookie-sync.pri config"() {
        given: "PBS bidders config"
        def bidderName = GENERIC
        def prebidServerService = pbsServiceFactory.getService(
                ["cookie-sync.coop-sync.default": "true",
                 "cookie-sync.pri"              : bidderName.value] + GENERIC_CONFIG)

        and: "Default cookie sync request without coop-sync and bidders"
        def cookieSyncRequest = CookieSyncRequest.defaultCookieSyncRequest.tap {
            bidders = null
            coopSync = null
        }

        when: "PBS processes cookie sync request"
        def response = prebidServerService.sendCookieSyncRequest(cookieSyncRequest)

        then: "Response should contain generic bidder from cookie-sync.pri config"
        def genericBidder = response.getBidderUserSync(bidderName)
        assert genericBidder?.userSync?.url
        assert genericBidder?.userSync?.type
    }

    def "PBS cookie sync with cookie-sync.pri and disabled coop-sync in config shouldn't sync bidder which present in cookie-sync.pir config"() {
        given: "PBS bidders config"
        def bidderName = GENERIC
        def prebidServerService = pbsServiceFactory.getService(
                ["cookie-sync.coop-sync.default": "false",
                 "cookie-sync.pri"              : bidderName.value] + GENERIC_CONFIG)

        and: "Default cookie sync request without coop-sync and bidders"
        def cookieSyncRequest = CookieSyncRequest.defaultCookieSyncRequest.tap {
            bidders = null
            coopSync = null
        }

        when: "PBS processes cookie sync request"
        def response = prebidServerService.sendCookieSyncRequest(cookieSyncRequest)

        then: "Response shouldn't contain generic bidder from cookie-sync.pri config"
        assert !response.getBidderUserSync(bidderName)
    }

    def "PBS cookie sync with cookie-sync.pri and in all places disabled coop sync in account shouldn't sync bidder which present in cookie-sync.pir config"() {
        given: "PBS bidders config"
        def bidderName = GENERIC
        def prebidServerService = pbsServiceFactory.getService(
                ["cookie-sync.pri"              : bidderName.value,
                 "cookie-sync.coop-sync.default": "false"] + GENERIC_CONFIG)

        and: "Default cookie sync request without coop-sync and bidders"
        def accountId = PBSUtils.randomNumber
        def cookieSyncRequest = CookieSyncRequest.defaultCookieSyncRequest.tap {
            bidders = null
            coopSync = null
            account = accountId
        }

        and: "Save account with cookie config"
        def cookieSyncConfig = new AccountCookieSyncConfig(coopSync: new AccountCoopSyncConfig(enabled: false))
        def accountConfig = new AccountConfig(status: AccountStatus.ACTIVE, cookieSync: cookieSyncConfig)
        def account = new Account(uuid: accountId, config: accountConfig)
        accountDao.save(account)

        when: "PBS processes cookie sync request"
        def response = prebidServerService.sendCookieSyncRequest(cookieSyncRequest)

        then: "Response shouldn't contain generic bidder which present in cookie-sync.pri config"
        assert !response.getBidderUserSync(bidderName)
    }

    def "PBS cookie sync should sync bidder by limit value"() {
        given: "PBS config with bidders usersync config"
        def prebidServerService = pbsServiceFactory.getService(PBS_CONFIG)

        and: "Default cookie sync request with 2 bidders and limit of 1"
        def limit = 1
        def bidders = [GENERIC, RUBICON]
        def cookieSyncRequest = CookieSyncRequest.defaultCookieSyncRequest.tap {
            it.limit = limit
            it.bidders = bidders
        }

        when: "PBS processes cookie sync request"
        def response = prebidServerService.sendCookieSyncRequest(cookieSyncRequest)

        then: "Response should contain only one valid user sync"
        def validBidderUserSyncs = getValidBidderUserSyncs(response)
        assert validBidderUserSyncs.size() == limit
        validBidderUserSyncs.every {
            it.value.url
            it.value.type
        }

        and: "Discarded bidder user sync should contain an error"
        def rejectedBidderUserSyncs = getRejectedBidderUserSyncs(response)
        assert rejectedBidderUserSyncs.size() == bidders.size() - limit
        assert rejectedBidderUserSyncs.every {it.value == "limit reached"}
    }

    def "PBS cookie sync with enabled coop-sync in request and when bidder invalid should log error: bidder is provided for prioritized coop-syncing but #reason"() {
        given: "Start time"
        def startTime = Instant.now()

        and: "PBS config"
        def prebidServerService = pbsServiceFactory.getService(config)

        and: "Cookie sync request with coop-sync"
        def cookieSyncRequest = CookieSyncRequest.defaultCookieSyncRequest.tap {
            coopSync = true
        }

        when: "PBS processes cookie sync request"
        prebidServerService.sendCookieSyncRequest(cookieSyncRequest)

        then: "PBS log should contain message"
        def logs = prebidServerService.getLogsByTime(startTime)
        assert getLogsByText(logs, reason).size() == 1

        where:
        reason                                       | config
        "is invalid bidder name, ignoring"           | ["cookie-sync.pri": PBSUtils.randomString]
        "disabled in current pbs instance, ignoring" | ["adapters.generic.enabled": "false",
                                                        "cookie-sync.pri"         : GENERIC.value]
        "has no user-sync configuration, ignoring"   | ["adapters.generic.usersync.cookie-family-name": "null",
                                                        "cookie-sync.pri"                             : GENERIC.value]
    }

    def "PBS cookie sync with enabled coop-sync in PBS config and when bidder invalid should log error: bidder is provided for prioritized coop-syncing but #reason"() {
        given: "Start time"
        def startTime = Instant.now()

        and: "PBS config"
        def prebidServerService = pbsServiceFactory.getService(config +
                ["cookie-sync.coop-sync.default": "true"])

        and: "Cookie sync request with coop-sync"
        def cookieSyncRequest = CookieSyncRequest.defaultCookieSyncRequest.tap {
            coopSync = null
        }

        when: "PBS processes cookie sync request"
        prebidServerService.sendCookieSyncRequest(cookieSyncRequest)

        then: "PBS log should contain message"
        def logs = prebidServerService.getLogsByTime(startTime)
        assert getLogsByText(logs, reason).size() == 1

        where:
        reason                                       | config
        "is invalid bidder name, ignoring"           | ["cookie-sync.pri": PBSUtils.randomString]
        "disabled in current pbs instance, ignoring" | ["adapters.generic.enabled": "false",
                                                        "cookie-sync.pri"         : GENERIC.value]
        "has no user-sync configuration, ignoring"   | ["adapters.generic.usersync.cookie-family-name": "null",
                                                        "cookie-sync.pri"                             : GENERIC.value]
    }

    def "PBS cookie sync with enabled coop-sync in account cookie sync and when bidder invalid should log error: bidder is provided for prioritized coop-syncing but #reason"() {
        given: "Start time"
        def startTime = Instant.now()

        and: "PBS config"
        def prebidServerService = pbsServiceFactory.getService(config +
                ["cookie-sync.coop-sync.default": "false"])

        and: "Cookie sync request with disabled coop-sync"
        def accountId = PBSUtils.randomNumber
        def cookieSyncRequest = CookieSyncRequest.defaultCookieSyncRequest.tap {
            coopSync = null
            account = accountId
        }

        and: "Save account with cookie config"
        def cookieSyncConfig = new AccountCookieSyncConfig(coopSync: new AccountCoopSyncConfig(enabled: false))
        def accountConfig = new AccountConfig(status: AccountStatus.ACTIVE, cookieSync: cookieSyncConfig)
        def account = new Account(uuid: accountId, config: accountConfig)
        accountDao.save(account)

        when: "PBS processes cookie sync request"
        prebidServerService.sendCookieSyncRequest(cookieSyncRequest)

        then: "PBS log should contain message"
        def logs = prebidServerService.getLogsByTime(startTime)
        assert getLogsByText(logs, reason).size() == 1

        where:
        reason                                       | config
        "is invalid bidder name, ignoring"           | ["cookie-sync.pri": PBSUtils.randomString]
        "disabled in current pbs instance, ignoring" | ["adapters.generic.enabled": "false",
                                                        "cookie-sync.pri"         : GENERIC.value]
        "has no user-sync configuration, ignoring"   | ["adapters.generic.usersync.cookie-family-name": "null",
                                                        "cookie-sync.pri"                             : GENERIC.value]
    }

    def "PBS cookie sync with cookie-sync.pri and enabled coop sync should sync bidder which present in cookie-sync.pri"() {
        given: "PBS bidders config"
        def bidderName = GENERIC
        def prebidServerService = pbsServiceFactory.getService(
                ["cookie-sync.pri"              : bidderName.value,
                 "cookie-sync.coop-sync.default": "false"] + GENERIC_CONFIG)

        and: "Default cookie sync request with coop-sync"
        def cookieSyncRequest = CookieSyncRequest.defaultCookieSyncRequest.tap {
            bidders = null
            coopSync = true
        }

        when: "PBS processes cookie sync request"
        def response = prebidServerService.sendCookieSyncRequest(cookieSyncRequest)

        then: "Response should contain generic bidder"
        def genericBidder = response.getBidderUserSync(bidderName)
        assert genericBidder?.userSync?.url
        assert genericBidder?.userSync?.type
    }

    def "PBS cookie sync with pri and enabled coop sync in cookie sync account should sync bidder which present in pir account config"() {
        given: "PBS bidders config"
        def bidderName = GENERIC
        def prebidServerService = pbsServiceFactory.getService(
                ["cookie-sync.pri"              : "null",
                 "cookie-sync.coop-sync.default": "false"] + GENERIC_CONFIG)

        and: "Default cookie sync request without coop-sync and bidders"
        def accountId = PBSUtils.randomNumber
        def cookieSyncRequest = CookieSyncRequest.defaultCookieSyncRequest.tap {
            bidders = null
            coopSync = null
            account = accountId
        }

        and: "Save account with cookie config"
        def cookieSyncConfig = new AccountCookieSyncConfig(pri: [bidderName.value], coopSync: new AccountCoopSyncConfig(enabled: true))
        def accountConfig = new AccountConfig(status: AccountStatus.ACTIVE, cookieSync: cookieSyncConfig)
        def account = new Account(uuid: accountId, config: accountConfig)
        accountDao.save(account)

        when: "PBS processes cookie sync request"
        def response = prebidServerService.sendCookieSyncRequest(cookieSyncRequest)

        then: "Response should contain generic bidder from pri account config"
        def genericBidder = response.getBidderUserSync(bidderName)
        assert genericBidder?.userSync?.url
        assert genericBidder?.userSync?.type
    }

    def "PBS cookie sync with coop-sync.default config and pri in cookie sync account should sync bidder which present in pir account config"() {
        given: "PBS bidders config"
        def bidderName = GENERIC
        def prebidServerService = pbsServiceFactory.getService(
                ["cookie-sync.pri"              : "null",
                 "cookie-sync.coop-sync.default": "true"] + GENERIC_CONFIG)

        and: "Default cookie sync request without coop-sync and bidders"
        def accountId = PBSUtils.randomNumber
        def cookieSyncRequest = CookieSyncRequest.defaultCookieSyncRequest.tap {
            bidders = null
            coopSync = null
            account = accountId
        }

        and: "Save account with cookie config"
        def cookieSyncConfig = new AccountCookieSyncConfig(pri: [bidderName.value])
        def accountConfig = new AccountConfig(status: AccountStatus.ACTIVE, cookieSync: cookieSyncConfig)
        def account = new Account(uuid: accountId, config: accountConfig)
        accountDao.save(account)

        when: "PBS processes cookie sync request"
        def response = prebidServerService.sendCookieSyncRequest(cookieSyncRequest)

        then: "Response should contain generic bidder from pri account config"
        def genericBidder = response.getBidderUserSync(bidderName)
        assert genericBidder?.userSync?.url
        assert genericBidder?.userSync?.type
    }

    def "PBS cookie sync with cookie-sync.pri and enabled coop sync in account should sync bidder which present in cookie-sync.pir config"() {
        given: "PBS bidders config"
        def bidderName = GENERIC
        def prebidServerService = pbsServiceFactory.getService(
                ["cookie-sync.pri"              : bidderName.value,
                 "cookie-sync.coop-sync.default": "false"] + GENERIC_CONFIG)

        and: "Default cookie sync request without coop-sync and bidders"
        def accountId = PBSUtils.randomNumber
        def cookieSyncRequest = CookieSyncRequest.defaultCookieSyncRequest.tap {
            bidders = null
            coopSync = null
            account = accountId
        }

        and: "Save account with cookie config"
        def cookieSyncConfig = new AccountCookieSyncConfig(coopSync: new AccountCoopSyncConfig(enabled: true))
        def accountConfig = new AccountConfig(status: AccountStatus.ACTIVE, cookieSync: cookieSyncConfig)
        def account = new Account(uuid: accountId, config: accountConfig)
        accountDao.save(account)

        when: "PBS processes cookie sync request"
        def response = prebidServerService.sendCookieSyncRequest(cookieSyncRequest)

        then: "Response should contain generic bidder from cookie-sync.pri config"
        def genericBidder = response.getBidderUserSync(bidderName)
        assert genericBidder?.userSync?.url
        assert genericBidder?.userSync?.type
    }

    def "PBS cookie sync with cookie-sync.pri and disabled coop-sync in request shouldn't sync bidder which present in cookie-sync.pri config"() {
        given: "PBS bidders config"
        def bidderName = GENERIC
        def prebidServerService = pbsServiceFactory.getService(
                ["cookie-sync.pri"              : bidderName.value,
                 "cookie-sync.coop-sync.default": "false"] + GENERIC_CONFIG)

        and: "Default cookie sync request without coop-sync and bidders"
        def cookieSyncRequest = CookieSyncRequest.defaultCookieSyncRequest.tap {
            bidders = null
            coopSync = false
        }

        when: "PBS processes cookie sync request"
        def response = prebidServerService.sendCookieSyncRequest(cookieSyncRequest)

        then: "Response shouldn't contain generic bidder"
        assert !response.getBidderUserSync(bidderName)
    }

    def "PBS cookie sync with filter setting should reject bidder sync"() {
        given: "Cookie sync request with filter settings"
        def cookieSyncRequest = CookieSyncRequest.defaultCookieSyncRequest.tap {
            filterSettings = new FilterSettings(image: new MethodFilter(bidders: [GENERIC], filter: EXCLUDE))
        }

        when: "PBS processes cookie sync request"
        def response = prebidServerService.sendCookieSyncRequest(cookieSyncRequest)

        then: "Response should contain error"
        def bidderStatus = response.getBidderUserSync(GENERIC)
        assert bidderStatus.error == "Rejected by request filter"

        and: "Metric should contain cookie_sync.FAMILY.filtered"
        def metric = prebidServerService.sendCollectedMetricsRequest()
        assert metric["cookie_sync.generic.filtered"] == 1
    }

    def "PBS cookie sync with gdpr should reject bidder sync"() {
        given: "Valid consent string"
        def validConsentString = new TcfConsent.Builder()
                .setPurposesLITransparency(BASIC_ADS)
                .addVendorLegitimateInterest([GENERIC_VENDOR_ID])
                .build()

        and: "Cookie sync request with gdpr and gdprConsent"
        def cookieSyncRequest = CookieSyncRequest.defaultCookieSyncRequest.tap {
            gdpr = 1
            gdprConsent = validConsentString
        }

        when: "PBS processes cookie sync request"
        def response = prebidServerService.sendCookieSyncRequest(cookieSyncRequest)

        then: "Response should contain error"
        def bidderStatus = response.getBidderUserSync(GENERIC)
        assert bidderStatus.error == "Rejected by TCF"

        and: "Metric should contain cookie_sync.FAMILY.tcf.blocked"
        def metric = prebidServerService.sendCollectedMetricsRequest()
        assert metric["cookie_sync.generic.tcf.blocked"] == 1
    }

    def "PBS cookie sync with ccpa should reject bidder sync"() {
        given: "PBS bidder config"
        def prebidServerService = pbsServiceFactory.getService(
                ["adapters.${GENERIC.value}.ccpa-enforced": "true"] + GENERIC_CONFIG)

        and: "Flush metrics"
        flushMetrics(prebidServerService)

        and: "Cookie sync request with account and privacy"
        def cookieSyncRequest = CookieSyncRequest.defaultCookieSyncRequest.tap {
            account = PBSUtils.randomString
            usPrivacy = new CcpaConsent(optOutSale: ENFORCED)
        }

        and: "Save account config into DB"
        def ccpaConfig = new AccountCcpaConfig(enabled: true)
        def accountConfig = new AccountConfig(privacy: new AccountPrivacyConfig(ccpa: ccpaConfig))
        def account = new Account(uuid: cookieSyncRequest.account, config: accountConfig)
        accountDao.save(account)

        when: "PBS processes cookie sync request"
        def response = prebidServerService.sendCookieSyncRequest(cookieSyncRequest)

        then: "Response should contain error"
        def bidderStatus = response.getBidderUserSync(GENERIC)
        assert bidderStatus.error == "Rejected by CCPA"
    }

    def "PBS cookie sync should emit error when requested bidder rejected by limit"() {
        given: "PBS config with bidders usersync config"
        def limit = 1
        def prebidServerService = pbsServiceFactory.getService(
                ["cookie-sync.max-limit"    : limit as String,
<<<<<<< HEAD
                 "cookie-sync.default-limit": limit as String,
                 "adapters.${RUBICON.value}.enabled" : "true"] + PBS_CONFIG)
=======
                 "cookie-sync.default-limit": limit as String] + PBS_CONFIG)
>>>>>>> a88989b1

        and: "Default cookie sync request with 2 bidders"
        def bidders = [GENERIC, RUBICON]
        def cookieSyncRequest = CookieSyncRequest.defaultCookieSyncRequest.tap {
            it.bidders = bidders
        }

        when: "PBS processes cookie sync request"
        def response = prebidServerService.sendCookieSyncRequest(cookieSyncRequest)

        then: "Response should contain only one valid user sync"
        def validBidderUserSyncs = getValidBidderUserSyncs(response)
        assert validBidderUserSyncs.size() == limit

        and: "Discarded bidder user sync should contain an error"
        def rejectedBidderUserSyncs = getRejectedBidderUserSyncs(response)
        assert rejectedBidderUserSyncs.size() == bidders.size() - limit
        assert rejectedBidderUserSyncs.every {it.value == "limit reached"}
    }

    def "PBS cookie sync shouldn't emit error limit reached when bidder coop-synced"() {
        given: "PBS config with bidders usersync config"
        def prebidServerService = pbsServiceFactory.getService(
                ["cookie-sync.max-limit"    : "1",
<<<<<<< HEAD
                 "cookie-sync.default-limit": "1",
                 "adapters.${RUBICON.value}.enabled" : "true"] + PBS_CONFIG)
=======
                 "cookie-sync.default-limit": "1"] + PBS_CONFIG)
>>>>>>> a88989b1

        and: "Default cookie sync request with 2 bidders"
        def cookieSyncRequest = CookieSyncRequest.defaultCookieSyncRequest.tap {
            coopSync = true
            bidders = [RUBICON]
        }

        when: "PBS processes cookie sync request"
        def response = prebidServerService.sendCookieSyncRequest(cookieSyncRequest)

        then: "Response shouldn't contain generic bidder"
        assert !response.getBidderUserSync(GENERIC)
    }

    Map<BidderName, UserSyncInfo> getValidBidderUserSyncs(CookieSyncResponse cookieSyncResponse) {
        cookieSyncResponse.bidderStatus
                          .findAll { it.userSync }
                          .collectEntries { [it.bidder, it.userSync] }
    }

    Map<BidderName, String> getRejectedBidderUserSyncs(CookieSyncResponse cookieSyncResponse) {
        cookieSyncResponse.bidderStatus
                          .findAll { it.error }
                          .collectEntries { [it.bidder, it.error] }
    }
}<|MERGE_RESOLUTION|>--- conflicted
+++ resolved
@@ -1329,12 +1329,7 @@
         def limit = 1
         def prebidServerService = pbsServiceFactory.getService(
                 ["cookie-sync.max-limit"    : limit as String,
-<<<<<<< HEAD
-                 "cookie-sync.default-limit": limit as String,
-                 "adapters.${RUBICON.value}.enabled" : "true"] + PBS_CONFIG)
-=======
                  "cookie-sync.default-limit": limit as String] + PBS_CONFIG)
->>>>>>> a88989b1
 
         and: "Default cookie sync request with 2 bidders"
         def bidders = [GENERIC, RUBICON]
@@ -1359,12 +1354,7 @@
         given: "PBS config with bidders usersync config"
         def prebidServerService = pbsServiceFactory.getService(
                 ["cookie-sync.max-limit"    : "1",
-<<<<<<< HEAD
-                 "cookie-sync.default-limit": "1",
-                 "adapters.${RUBICON.value}.enabled" : "true"] + PBS_CONFIG)
-=======
                  "cookie-sync.default-limit": "1"] + PBS_CONFIG)
->>>>>>> a88989b1
 
         and: "Default cookie sync request with 2 bidders"
         def cookieSyncRequest = CookieSyncRequest.defaultCookieSyncRequest.tap {
