package org.prebid.server.functional.tests

import org.prebid.server.functional.model.AccountStatus
import org.prebid.server.functional.model.UidsCookie
import org.prebid.server.functional.model.config.AccountCcpaConfig
import org.prebid.server.functional.model.config.AccountConfig
import org.prebid.server.functional.model.config.AccountCookieSyncConfig
import org.prebid.server.functional.model.config.AccountCoopSyncConfig
import org.prebid.server.functional.model.config.AccountPrivacyConfig
import org.prebid.server.functional.model.db.Account
import org.prebid.server.functional.model.request.cookiesync.CookieSyncRequest
import org.prebid.server.functional.model.request.cookiesync.FilterSettings
import org.prebid.server.functional.model.request.cookiesync.MethodFilter
import org.prebid.server.functional.model.response.cookiesync.UserSyncInfo
import org.prebid.server.functional.service.PrebidServerService
import org.prebid.server.functional.util.HttpUtil
import org.prebid.server.functional.util.PBSUtils
import org.prebid.server.functional.util.privacy.CcpaConsent
import org.prebid.server.functional.util.privacy.TcfConsent

import java.time.Instant

import static org.prebid.server.functional.model.bidder.BidderName.ALIAS
import static org.prebid.server.functional.model.bidder.BidderName.APPNEXUS
import static org.prebid.server.functional.model.bidder.BidderName.BOGUS
import static org.prebid.server.functional.model.bidder.BidderName.GENERIC
import static org.prebid.server.functional.model.bidder.BidderName.RUBICON
import static org.prebid.server.functional.model.request.cookiesync.FilterType.EXCLUDE
import static org.prebid.server.functional.model.response.cookiesync.CookieSyncResponse.Status.NO_COOKIE
import static org.prebid.server.functional.model.response.cookiesync.CookieSyncResponse.Status.OK
import static org.prebid.server.functional.model.response.cookiesync.UserSyncInfo.Type.REDIRECT
import static org.prebid.server.functional.testcontainers.Dependencies.getNetworkServiceContainer
import static org.prebid.server.functional.util.privacy.CcpaConsent.Signal.ENFORCED
import static org.prebid.server.functional.util.privacy.TcfConsent.GENERIC_VENDOR_ID
import static org.prebid.server.functional.util.privacy.TcfConsent.PurposeId.BASIC_ADS

class CookieSyncSpec extends BaseSpec {

    private static final UserSyncInfo.Type USER_SYNC_TYPE = REDIRECT
    private static final boolean CORS_SUPPORT = false
    private static final String USER_SYNC_URL = "$networkServiceContainer.rootUri/generic-usersync"
    private static final Map<String, String> GENERIC_CONFIG = [
            "adapters.${GENERIC.value}.usersync.${USER_SYNC_TYPE.value}.url"         : USER_SYNC_URL,
            "adapters.${GENERIC.value}.usersync.${USER_SYNC_TYPE.value}.support-cors": CORS_SUPPORT.toString()]
    private static final Map<String, String> PBS_CONFIG = [
            "adapters.${RUBICON.value}.enabled"                     : "true",
            "adapters.${RUBICON.value}.usersync.cookie-family-name" : RUBICON.value,
            "adapters.${APPNEXUS.value}.enabled"                    : "true",
            "adapters.${APPNEXUS.value}.usersync.cookie-family-name": APPNEXUS.value] + GENERIC_CONFIG

    private PrebidServerService prebidServerService = pbsServiceFactory.getService(PBS_CONFIG)

    def "PBS cookie sync request with valid uids cookie should return status OK without user sync information"() {
        given: "Default cookie sync request"
        def cookieSyncRequest = CookieSyncRequest.defaultCookieSyncRequest
        def uidsCookie = UidsCookie.defaultUidsCookie

        when: "PBS processes cookie sync request"
        def response = prebidServerService.sendCookieSyncRequest(cookieSyncRequest, uidsCookie)

        then: "Response should have status 'OK'"
        assert response.status == OK

        and: "Response should contain information about bidder status"
        def bidderStatus = response.getBidderUserSync(GENERIC)
        assert bidderStatus.error == "Already in sync"
        assert bidderStatus?.userSync == null
        assert bidderStatus?.noCookie == null
    }

    def "PBS cookie sync request without uids cookie should return bidder user sync information"() {
        given: "Default Cookie sync request"
        def cookieSyncRequest = CookieSyncRequest.defaultCookieSyncRequest

        when: "PBS processes cookie sync request without cookies"
        def response = prebidServerService.sendCookieSyncRequest(cookieSyncRequest)

        then: "Response should have status 'NO_COOKIE'"
        assert response.status == NO_COOKIE

        and: "Response should contain sync information for configured bidder"
        assert response.bidderStatus.size() == 1

        def bidderStatus = response.getBidderUserSync(GENERIC)
        assert bidderStatus?.userSync?.url?.startsWith(USER_SYNC_URL)
        assert bidderStatus?.userSync?.type == USER_SYNC_TYPE
        assert bidderStatus?.userSync?.supportCORS == CORS_SUPPORT
        assert bidderStatus?.noCookie == true
    }

    def "PBS cookie sync request should not emit error for already synced bidder without debug flag"() {
        given: "Default cookie sync request without debug flag"
        def cookieSyncRequest = CookieSyncRequest.defaultCookieSyncRequest.tap {
            debug = false
        }
        def uidsCookie = UidsCookie.defaultUidsCookie

        when: "PBS processes cookie sync request"
        def response = prebidServerService.sendCookieSyncRequest(cookieSyncRequest, uidsCookie)

        then: "Response should have status 'OK'"
        assert response.status == OK

        and: "Response should not contain information about bidder status"
        assert response.bidderStatus.size() == 0
    }

    def "PBS cookie sync should be able to define cookie family name"() {
        given: "PBS bidder config with defined cookie family name"
        def bidder = BOGUS
        def prebidServerService = pbsServiceFactory.getService(PBS_CONFIG
                + ["adapters.${GENERIC.value}.usersync.cookie-family-name": bidder.value])

        and: "Default cookie sync request"
        def cookieSyncRequest = CookieSyncRequest.defaultCookieSyncRequest

        when: "PBS processes cookie sync request"
        def response = prebidServerService.sendCookieSyncRequest(cookieSyncRequest)

        then: "Response should have status 'NO_COOKIE'"
        assert response.status == NO_COOKIE

        and: "Response should contain overridden bidder"
        assert response.bidderStatus.size() == 1
        def bidderStatus = response.getBidderUserSync(bidder)
        assert bidderStatus?.userSync?.url?.startsWith(USER_SYNC_URL)
        assert bidderStatus?.userSync?.type == USER_SYNC_TYPE
        assert bidderStatus?.userSync?.supportCORS == CORS_SUPPORT
        assert bidderStatus?.noCookie == true
    }

    def "PBS cookie sync should be able to read custom cookie family name from uids cookie"() {
        given: "PBS bidder config with defined cookie family name"
        def bidder = BOGUS
        def prebidServerService = pbsServiceFactory.getService(PBS_CONFIG +
                ["adapters.${GENERIC.value}.usersync.cookie-family-name": bidder.value])

        and: "Default cookie sync request"
        def cookieSyncRequest = CookieSyncRequest.defaultCookieSyncRequest
        def uidsCookie = UidsCookie.getDefaultUidsCookie(bidder)

        when: "PBS processes cookie sync request"
        def response = prebidServerService.sendCookieSyncRequest(cookieSyncRequest, uidsCookie)

        then: "Response should have status 'OK'"
        assert response.status == OK

        and: "Response should contain information about bidder status"
        assert response.bidderStatus.size() == 1
        def bidderStatus = response.getBidderUserSync(bidder)
        assert bidderStatus.error == "Already in sync"
        assert bidderStatus?.userSync == null
        assert bidderStatus?.noCookie == null
    }

    def "PBS cookie sync request with unknown bidder respond with an error for that bidder"() {
        given: "Default cookie sync request with bogus bidder"
        def cookieSyncRequest = CookieSyncRequest.defaultCookieSyncRequest.tap {
            bidders = [GENERIC, BOGUS]
        }

        when: "PBS processes cookie sync request"
        def response = prebidServerService.sendCookieSyncRequest(cookieSyncRequest)

        then: "Response should contain information for all requested bidders"
        assert response.status == NO_COOKIE
        assert response.bidderStatus.size() == cookieSyncRequest.bidders.size()

        and: "Response should contain error for unknown bidder"
        def unknownBidderStatus = response.getBidderUserSync(BOGUS)
        assert unknownBidderStatus?.error == "Unsupported bidder"
        assert unknownBidderStatus?.noCookie == null
        assert unknownBidderStatus?.userSync == null

        and: "Response should contain sync information for configured bidder"
        def configuredBidderStatus = response.getBidderUserSync(GENERIC)
        assert configuredBidderStatus?.userSync?.url?.startsWith(USER_SYNC_URL)
        assert configuredBidderStatus?.userSync?.type == USER_SYNC_TYPE
        assert configuredBidderStatus?.userSync?.supportCORS == CORS_SUPPORT
        assert configuredBidderStatus?.noCookie == true
    }

    def "PBS cookie sync request with bidder without cookie family name should emit an error"() {
        given: "PBS bidder config without cookie family name"
        def prebidServerService = pbsServiceFactory.getService(
                ["adapters.${GENERIC.value}.usersync.cookie-family-name": null])

        and: "Default cookie sync request"
        def cookieSyncRequest = CookieSyncRequest.defaultCookieSyncRequest

        when: "PBS processes cookie sync request"
        def response = prebidServerService.sendCookieSyncRequest(cookieSyncRequest)

        then: "Response should contain error"
        def bidderStatus = response.getBidderUserSync(GENERIC)
        assert bidderStatus?.error == "No sync config"
        assert bidderStatus?.noCookie == null
        assert bidderStatus?.userSync == null
    }

    def "PBS cookie sync request with disabled bidder should emit an error"() {
        given: "PBS config with disabled bidder"
        def prebidServerService = pbsServiceFactory.getService(
                ["adapters.${GENERIC.value}.enabled": "false"])

        and: "Default cookie sync request"
        def cookieSyncRequest = CookieSyncRequest.defaultCookieSyncRequest

        when: "PBS processes cookie sync request"
        def response = prebidServerService.sendCookieSyncRequest(cookieSyncRequest)

        then: "Response should contain error"
        def bidderStatus = response.getBidderUserSync(GENERIC)
        assert bidderStatus?.error == "Disabled bidder"
        assert bidderStatus?.noCookie == null
        assert bidderStatus?.userSync == null
    }

    def "PBS cookie sync with enabled coop-sync should sync all enabled bidders"() {
        given: "PBS config with expanded limit"
        def countOfEnabledBidders = 3
        def prebidServerService = pbsServiceFactory.getService(
                ["cookie-sync.default-limit": countOfEnabledBidders.toString()] + PBS_CONFIG)

        and: "Default cookie sync request with coop-sync and without bidders"
        def cookieSyncRequest = CookieSyncRequest.defaultCookieSyncRequest.tap {
            bidders = null
            coopSync = true
        }

        when: "PBS processes cookie sync request"
        def response = prebidServerService.sendCookieSyncRequest(cookieSyncRequest)

        then: "Response should contain all 3 enabled bidders"
        assert response.bidderStatus.size() == countOfEnabledBidders
        assert response.bidderStatus*.bidder.sort() == [RUBICON, APPNEXUS, GENERIC].sort()
    }

    def "PBS cookie sync request with alias bidder should sync as the source bidder when alias doesn't override cookie-family-name"() {
        given: "PBS config with alias bidder without cookie family name"
        def bidderAlias = ALIAS
        def prebidServerService = pbsServiceFactory.getService(PBS_CONFIG
<<<<<<< HEAD
                + ["adapters.${GENERIC.value}.aliases.${bidderAlias.value}.enabled"                    : "true",
                   "adapters.${GENERIC.value}.aliases.${bidderAlias.value}.usersync.cookie-family-name": null,])
=======
                + ["adapters.${BIDDER.value}.aliases.${bidderAlias.value}.enabled"                    : "true",
                   "adapters.${BIDDER.value}.aliases.${bidderAlias.value}.usersync.cookie-family-name": null,])
>>>>>>> 4bf6703f

        and: "Cookie sync request with 2 bidders"
        def cookieSyncRequest = CookieSyncRequest.defaultCookieSyncRequest.tap {
            bidders = [GENERIC, bidderAlias]
        }

        when: "PBS processes cookie sync request"
        def response = prebidServerService.sendCookieSyncRequest(cookieSyncRequest)

        then: "Response should contain error"
        def aliasBidderStatus = response.getBidderUserSync(bidderAlias)
        assert aliasBidderStatus.error == "synced as ${GENERIC.value}"

        and: "Response should contain sync information for main bidder"
        def mainBidderStatus = response.getBidderUserSync(GENERIC)
        assert mainBidderStatus?.userSync?.url?.startsWith(USER_SYNC_URL)
        assert mainBidderStatus?.userSync?.type == USER_SYNC_TYPE
        assert mainBidderStatus?.userSync?.supportCORS == CORS_SUPPORT
        assert mainBidderStatus?.noCookie == true
    }

    def "PBS cookie sync request with alias bidder should sync independently when alias provide cookie-family-name"() {
        given: "PBS config with alias bidder with cookie family name"
        def bidderAlias = ALIAS
        def prebidServerService = pbsServiceFactory.getService(PBS_CONFIG
                + ["adapters.${GENERIC.value}.aliases.${bidderAlias.value}.enabled"                    : "true",
                   "adapters.${GENERIC.value}.aliases.${bidderAlias.value}.usersync.cookie-family-name": bidderAlias.value])

        and: "Cookie sync request with 2 bidders"
        def cookieSyncRequest = CookieSyncRequest.defaultCookieSyncRequest.tap {
            bidders = [GENERIC, bidderAlias]
        }

        when: "PBS processes cookie sync request"
        def response = prebidServerService.sendCookieSyncRequest(cookieSyncRequest)

        then: "PBS should return sync for both bidders"
        assert response.bidderStatus.size() == cookieSyncRequest.bidders.size()
        response.bidderStatus.each {
            assert it.userSync?.url?.startsWith(USER_SYNC_URL)
            assert it.userSync?.type == USER_SYNC_TYPE
            assert it.userSync?.supportCORS == CORS_SUPPORT
            assert it.noCookie == true
        }
    }

    def "PBS cookie sync request with host cookie should return bidder sync with host cookie uid when there is no uids cookie"() {
        given: "PBS bidders config"
        def cookieName = PBSUtils.randomString
        def prebidServerService = pbsServiceFactory.getService(
                ["host-cookie.family"     : GENERIC.value,
                 "host-cookie.cookie-name": cookieName] + PBS_CONFIG)

        and: "Default cookie sync request"
        def uidsCookie = UidsCookie.defaultUidsCookie
        def cookieSyncRequest = CookieSyncRequest.defaultCookieSyncRequest.tap {
            bidders = [GENERIC]
        }

        and: "Host cookie"
        def uid = UUID.randomUUID().toString()
        def cookies = [(cookieName): uid]

        when: "PBS processes cookie sync request with cookies"
        def response = prebidServerService.sendCookieSyncRequest(cookieSyncRequest, uidsCookie, cookies)

        then: "Response should contain uid from cookies"
        def bidderStatus = response.getBidderUserSync(GENERIC)
        assert HttpUtil.decodeUrl(bidderStatus.userSync?.url).contains("uid=${uid}")
    }

    def "PBS cookie sync request with host cookie should return bidder sync with host cookie uid when uids are different"() {
        given: "PBS bidders config"
        def cookieName = PBSUtils.randomString
        def prebidServerService = pbsServiceFactory.getService(
                ["host-cookie.family"     : GENERIC.value,
                 "host-cookie.cookie-name": cookieName] + PBS_CONFIG)

        and: "Default cookie sync request"
        def uidsCookie = UidsCookie.defaultUidsCookie.tap {
            tempUIDs[GENERIC].uid = UUID.randomUUID().toString()
        }
        def cookieSyncRequest = CookieSyncRequest.defaultCookieSyncRequest.tap {
            bidders = [GENERIC]
        }

        and: "Host cookie"
        def hostCookieUid = UUID.randomUUID().toString()
        def cookies = [(cookieName): hostCookieUid]

        when: "PBS processes cookie sync request with cookies"
        def response = prebidServerService.sendCookieSyncRequest(cookieSyncRequest, uidsCookie, cookies)

        then: "Response should contain uid from cookies"
        def bidderStatus = response.getBidderUserSync(GENERIC)
        assert HttpUtil.decodeUrl(bidderStatus.userSync?.url).contains("uid=${hostCookieUid}")
    }

    def "PBS cookie sync request with host cookie should return an error when host cookie uid matches uids cookie uid for bidder"() {
        given: "PBS bidders config"
        def cookieName = PBSUtils.randomString
        def prebidServerService = pbsServiceFactory.getService(
                ["host-cookie.family"     : GENERIC.value,
                 "host-cookie.cookie-name": cookieName] + PBS_CONFIG)

        and: "Default cookie sync request"
        def cookieSyncRequest = CookieSyncRequest.defaultCookieSyncRequest

        and: "Default uids cookie"
        def uid = UUID.randomUUID().toString()
        def uidsCookie = UidsCookie.defaultUidsCookie.tap {
            tempUIDs[GENERIC].uid = uid
        }

        and: "Host cookie"
        def cookies = [(cookieName): uid]

        when: "PBS processes cookie sync request"
        def response = prebidServerService.sendCookieSyncRequest(cookieSyncRequest, uidsCookie, cookies)

        then: "Response should contain already in sync bidder"
        def bidderStatus = response.getBidderUserSync(GENERIC)
        assert bidderStatus?.error == "Already in sync"
        assert bidderStatus?.noCookie == null
        assert bidderStatus?.userSync == null
    }

    def "PBS cookie sync request with host cookie shouldn't return bidder sync when host cookie doesn't match requested bidder"() {
        given: "PBS bidders config"
        def prebidServerService = pbsServiceFactory.getService(
                ["host-cookie.family"     : PBSUtils.randomString,
                 "host-cookie.cookie-name": PBSUtils.randomString] + PBS_CONFIG)

        and: "Default cookie sync request"
        def cookieSyncRequest = CookieSyncRequest.defaultCookieSyncRequest
        def uidsCookie = UidsCookie.defaultUidsCookie

        when: "PBS processes cookie sync request"
        def response = prebidServerService.sendCookieSyncRequest(cookieSyncRequest, uidsCookie)

        then: "Response should contain already in sync bidder"
        def bidderStatus = response.getBidderUserSync(GENERIC)
        assert bidderStatus?.error == "Already in sync"
        assert bidderStatus?.noCookie == null
        assert bidderStatus?.userSync == null

        where:
        hostCookieFamily      || hostCookieName
        PBSUtils.randomString || PBSUtils.randomString
        null                  || PBSUtils.randomString
        PBSUtils.randomString || null
    }

    def "PBS cookie sync request with host cookie shouldn't return bidder sync when host cookie doesn't have configured name"() {
        given: "PBS bidders config"
        def bidderName = GENERIC
        def prebidServerService = pbsServiceFactory.getService(
                ["host-cookie.family"     : bidderName.value,
                 "host-cookie.cookie-name": null] + PBS_CONFIG)

        and: "Default cookie sync request"
        def uidsCookie = UidsCookie.defaultUidsCookie
        def cookieSyncRequest = CookieSyncRequest.defaultCookieSyncRequest.tap {
            bidders = [bidderName]
        }

        when: "PBS processes cookie sync request"
        def response = prebidServerService.sendCookieSyncRequest(cookieSyncRequest, uidsCookie)

        then: "Response should contain already in sync bidder"
        def bidderStatus = response.getBidderUserSync(GENERIC)
        assert bidderStatus?.error == "Already in sync"
        assert bidderStatus?.noCookie == null
        assert bidderStatus?.userSync == null
    }

    def "PBS cookie sync without cookie-sync.default-limit config and with cookie sync account config limit should use limit from request"() {
        given: "Default cookie sync request with 3 bidders"
        def requestLimit = 1
        def accountId = PBSUtils.randomNumber
        def cookieSyncRequest = CookieSyncRequest.defaultCookieSyncRequest.tap {
            limit = requestLimit
            bidders = [RUBICON, APPNEXUS, GENERIC]
            account = accountId
            debug = false
        }

        and: "Save account with cookie sync config"
        def cookieSyncConfig = new AccountCookieSyncConfig(defaultLimit: 2)
        def accountConfig = new AccountConfig(status: AccountStatus.ACTIVE, cookieSync: cookieSyncConfig)
        def account = new Account(uuid: accountId, config: accountConfig)
        accountDao.save(account)

        when: "PBS processes cookie sync request"
        def response = prebidServerService.sendCookieSyncRequest(cookieSyncRequest)

        then: "Response should contain one synced bidder"
        assert response.bidderStatus.size() == requestLimit
    }

    def "PBS cookie sync with cookie-sync.default-limit config should use limit from cookie sync account config"() {
        given: "PBS bidders config"
        def prebidServerService = pbsServiceFactory.getService(
                ["cookie-sync.default-limit": "2"] + PBS_CONFIG)

        and: "Default cookie sync request with 3 bidders"
        def accountId = PBSUtils.randomNumber
        def cookieSyncRequest = CookieSyncRequest.defaultCookieSyncRequest.tap {
            bidders = [RUBICON, APPNEXUS, GENERIC]
            account = accountId
            debug = false
        }

        and: "Save account with cookie config"
        def accountDefaultLimit = 1
        def cookieSyncConfig = new AccountCookieSyncConfig(defaultLimit: accountDefaultLimit)
        def accountConfig = new AccountConfig(status: AccountStatus.ACTIVE, cookieSync: cookieSyncConfig)
        def account = new Account(uuid: accountId, config: accountConfig)
        accountDao.save(account)

        when: "PBS processes cookie sync request"
        def response = prebidServerService.sendCookieSyncRequest(cookieSyncRequest)

        then: "Response should contain one synced bidder"
        assert response.bidderStatus.size() == accountDefaultLimit
    }

    def "PBS cookie sync with cookie-sync.default-limit config should use limit from request"() {
        given: "PBS config"
        def prebidServerService = pbsServiceFactory.getService(
                ["cookie-sync.default-limit": "2"] + PBS_CONFIG)

        and: "Default cookie sync request with 3 bidders"
        def requestLimit = 1
        def cookieSyncRequest = CookieSyncRequest.defaultCookieSyncRequest.tap {
            limit = requestLimit
            bidders = [RUBICON, APPNEXUS, GENERIC]
            debug = false
        }

        when: "PBS processes cookie sync request"
        def response = prebidServerService.sendCookieSyncRequest(cookieSyncRequest)

        then: "Response should contain only two synced bidder"
        assert response.bidderStatus.size() == requestLimit
    }

    def "PBS cookie sync with cookie-sync.default-limit config should use limit from PBS config"() {
        given: "PBS config"
        def defaultLimit = 1
        def prebidServerService = pbsServiceFactory.getService(
                ["cookie-sync.default-limit": defaultLimit.toString()] + PBS_CONFIG)

        and: "Default cookie sync request with 2 bidders"
        def cookieSyncRequest = CookieSyncRequest.defaultCookieSyncRequest.tap {
            bidders = [GENERIC, RUBICON]
            debug = false
        }

        when: "PBS processes cookie sync request"
        def response = prebidServerService.sendCookieSyncRequest(cookieSyncRequest)

        then: "Response should contain only one synced bidder"
        assert response.bidderStatus.size() == defaultLimit
    }

    def "PBS cookie sync with cookie-sync.max-limit should use max-limit from PBS config"() {
        given: "PBS bidders config"
        def maxLimit = 2
        def prebidServerService = pbsServiceFactory.getService(
                ["cookie-sync.max-limit"    : maxLimit.toString(),
                 "cookie-sync.default-limit": "1"] + PBS_CONFIG)

        and: "Default cookie sync request with 3 bidders"
        def cookieSyncRequest = CookieSyncRequest.defaultCookieSyncRequest.tap {
            bidders = [GENERIC, APPNEXUS, RUBICON]
            limit = 5
            debug = false
        }

        when: "PBS processes cookie sync request"
        def response = prebidServerService.sendCookieSyncRequest(cookieSyncRequest)

        then: "Response should contain only one synced bidder"
        assert response.bidderStatus.size() == maxLimit
    }

    def "PBS cookie sync with cookie-sync.max-limit should use max-limit from cookie sync account config"() {
        given: "PBS bidders config"
        def prebidServerService = pbsServiceFactory.getService(
                ["cookie-sync.default-limit": "1",
                 "cookie-sync.max-limit"    : "1"] + PBS_CONFIG)

        and: "Default cookie sync request with 3 bidders"
        def accountId = PBSUtils.randomNumber
        def cookieSyncRequest = CookieSyncRequest.defaultCookieSyncRequest.tap {
            bidders = [GENERIC, APPNEXUS, RUBICON]
            limit = 5
            account = accountId
            debug = false
        }

        and: "Save account with cookie sync config"
        def maxLimit = 2
        def cookieSyncConfig = new AccountCookieSyncConfig(maxLimit: maxLimit)
        def accountConfig = new AccountConfig(status: AccountStatus.ACTIVE, cookieSync: cookieSyncConfig)
        def account = new Account(uuid: accountId, config: accountConfig)
        accountDao.save(account)

        when: "PBS processes cookie sync request"
        def response = prebidServerService.sendCookieSyncRequest(cookieSyncRequest)

        then: "Response should contain only two synced bidder"
        assert response.bidderStatus.size() == maxLimit
    }

    def "PBS cookie sync with cookie-sync.pri and enabled coop-sync in config should sync bidder which present in cookie-sync.pri config"() {
        given: "PBS bidders config"
        def bidderName = GENERIC
        def prebidServerService = pbsServiceFactory.getService(
                ["cookie-sync.coop-sync.default": "true",
                 "cookie-sync.pri"              : bidderName.value] + GENERIC_CONFIG)

        and: "Default cookie sync request without coop-sync and bidders"
        def cookieSyncRequest = CookieSyncRequest.defaultCookieSyncRequest.tap {
            bidders = null
            coopSync = null
        }

        when: "PBS processes cookie sync request"
        def response = prebidServerService.sendCookieSyncRequest(cookieSyncRequest)

        then: "Response should contain generic bidder from cookie-sync.pri config"
        def genericBidder = response.getBidderUserSync(bidderName)
        assert genericBidder?.userSync?.url
        assert genericBidder?.userSync?.type
    }

    def "PBS cookie sync with cookie-sync.pri and disabled coop-sync in config shouldn't sync bidder which present in cookie-sync.pir config"() {
        given: "PBS bidders config"
        def bidderName = GENERIC
        def prebidServerService = pbsServiceFactory.getService(
                ["cookie-sync.coop-sync.default": "false",
                 "cookie-sync.pri"              : bidderName.value] + GENERIC_CONFIG)

        and: "Default cookie sync request without coop-sync and bidders"
        def cookieSyncRequest = CookieSyncRequest.defaultCookieSyncRequest.tap {
            bidders = null
            coopSync = null
        }

        when: "PBS processes cookie sync request"
        def response = prebidServerService.sendCookieSyncRequest(cookieSyncRequest)

        then: "Response shouldn't contain generic bidder from cookie-sync.pri config"
        assert !response.getBidderUserSync(bidderName)
    }

    def "PBS cookie sync with cookie-sync.pri and in all places disabled coop sync in account shouldn't sync bidder which present in cookie-sync.pir config"() {
        given: "PBS bidders config"
        def bidderName = GENERIC
        def prebidServerService = pbsServiceFactory.getService(
                ["cookie-sync.pri"              : bidderName.value,
                 "cookie-sync.coop-sync.default": "false"] + GENERIC_CONFIG)

        and: "Default cookie sync request without coop-sync and bidders"
        def accountId = PBSUtils.randomNumber
        def cookieSyncRequest = CookieSyncRequest.defaultCookieSyncRequest.tap {
            bidders = null
            coopSync = null
            account = accountId
        }

        and: "Save account with cookie config"
        def cookieSyncConfig = new AccountCookieSyncConfig(coopSync: new AccountCoopSyncConfig(enabled: false))
        def accountConfig = new AccountConfig(status: AccountStatus.ACTIVE, cookieSync: cookieSyncConfig)
        def account = new Account(uuid: accountId, config: accountConfig)
        accountDao.save(account)

        when: "PBS processes cookie sync request"
        def response = prebidServerService.sendCookieSyncRequest(cookieSyncRequest)

<<<<<<< HEAD
        then: "Response shouldn't contain generic bidder which present in cookie-sync.pri config"
        assert !response.getBidderUserSync(bidderName)
    }

    def "PBS cookie sync with cookie-sync.pri and config enabled coop sync in account should sync bidder which present in cookie-sync.pir"() {
        given: "PBS bidders config"
        def bidderName = GENERIC
        def prebidServerService = pbsServiceFactory.getService(
                ["cookie-sync.pri": bidderName.value] + GENERIC_CONFIG)

        and: "Default cookie sync request without coop-sync and bidders"
        def accountId = PBSUtils.randomNumber
        def cookieSyncRequest = CookieSyncRequest.defaultCookieSyncRequest.tap {
            bidders = null
            coopSync = null
            account = accountId
        }

        and: "Save account with cookie config"
        def cookieSyncConfig = new AccountCookieSyncConfig(coopSync: new AccountCoopSyncConfig(enabled: true))
        def accountConfig = new AccountConfig(status: AccountStatus.ACTIVE, cookieSync: cookieSyncConfig)
        def account = new Account(uuid: accountId, config: accountConfig)
        accountDao.save(account)

        when: "PBS processes cookie sync request"
        def response = prebidServerService.sendCookieSyncRequest(cookieSyncRequest)

        then: "Response should contain generic bidder from cookie-sync.pri config"
        def genericBidder = response.getBidderUserSync(bidderName)
        assert genericBidder?.userSync?.url
        assert genericBidder?.userSync?.type
=======
        then: "Response should contain rubicon bidder"
        def rubiconBidder = response.getBidderUserSync(RUBICON)
        assert rubiconBidder?.userSync?.url
        assert rubiconBidder?.userSync?.type
>>>>>>> 4bf6703f
    }

    def "PBS cookie sync with enabled coop-sync in request and when bidder invalid should log error: bidder is provided for prioritized coop-syncing but #reason"() {
        given: "Start time"
        def startTime = Instant.now()

        and: "PBS config"
        def prebidServerService = pbsServiceFactory.getService(config)

        and: "Cookie sync request with coop-sync"
        def cookieSyncRequest = CookieSyncRequest.defaultCookieSyncRequest.tap {
            coopSync = true
        }

        when: "PBS processes cookie sync request"
        prebidServerService.sendCookieSyncRequest(cookieSyncRequest)

        then: "PBS log should contain message"
        def logs = prebidServerService.getLogsByTime(startTime)
        assert getLogsByText(logs, reason).size() == 1

        where:
        reason                                       | config
        "is invalid bidder name, ignoring"           | ["cookie-sync.pri": PBSUtils.randomString]
        "disabled in current pbs instance, ignoring" | ["adapters.generic.enabled": "false",
                                                        "cookie-sync.pri"         : GENERIC.value]
        "has no user-sync configuration, ignoring"   | ["adapters.generic.usersync.cookie-family-name": "null",
                                                        "cookie-sync.pri"                             : GENERIC.value]
    }

    def "PBS cookie sync with enabled coop-sync in PBS config and when bidder invalid should log error: bidder is provided for prioritized coop-syncing but #reason"() {
        given: "Start time"
        def startTime = Instant.now()

        and: "PBS config"
        def prebidServerService = pbsServiceFactory.getService(config +
                ["cookie-sync.coop-sync.default": "true"])

        and: "Cookie sync request with coop-sync"
        def cookieSyncRequest = CookieSyncRequest.defaultCookieSyncRequest.tap {
            coopSync = null
        }

        when: "PBS processes cookie sync request"
        prebidServerService.sendCookieSyncRequest(cookieSyncRequest)

        then: "PBS log should contain message"
        def logs = prebidServerService.getLogsByTime(startTime)
        assert getLogsByText(logs, reason).size() == 1

        where:
        reason                                       | config
        "is invalid bidder name, ignoring"           | ["cookie-sync.pri": PBSUtils.randomString]
        "disabled in current pbs instance, ignoring" | ["adapters.generic.enabled": "false",
                                                        "cookie-sync.pri"         : GENERIC.value]
        "has no user-sync configuration, ignoring"   | ["adapters.generic.usersync.cookie-family-name": "null",
                                                        "cookie-sync.pri"                             : GENERIC.value]
    }

    def "PBS cookie sync with enabled coop-sync in account cookie sync and when bidder invalid should log error: bidder is provided for prioritized coop-syncing but #reason"() {
        given: "Start time"
        def startTime = Instant.now()

        and: "PBS config"
        def prebidServerService = pbsServiceFactory.getService(config +
                ["cookie-sync.coop-sync.default": "false"])

        and: "Cookie sync request with disabled coop-sync"
        def accountId = PBSUtils.randomNumber
        def cookieSyncRequest = CookieSyncRequest.defaultCookieSyncRequest.tap {
            coopSync = null
            account = accountId
        }

        and: "Save account with cookie config"
        def cookieSyncConfig = new AccountCookieSyncConfig(coopSync: new AccountCoopSyncConfig(enabled: false))
        def accountConfig = new AccountConfig(status: AccountStatus.ACTIVE, cookieSync: cookieSyncConfig)
        def account = new Account(uuid: accountId, config: accountConfig)
        accountDao.save(account)

        when: "PBS processes cookie sync request"
        prebidServerService.sendCookieSyncRequest(cookieSyncRequest)

        then: "PBS log should contain message"
        def logs = prebidServerService.getLogsByTime(startTime)
        assert getLogsByText(logs, reason).size() == 1

        where:
        reason                                       | config
        "is invalid bidder name, ignoring"           | ["cookie-sync.pri": PBSUtils.randomString]
        "disabled in current pbs instance, ignoring" | ["adapters.generic.enabled": "false",
                                                        "cookie-sync.pri"         : GENERIC.value]
        "has no user-sync configuration, ignoring"   | ["adapters.generic.usersync.cookie-family-name": "null",
                                                        "cookie-sync.pri"                             : GENERIC.value]
    }

    def "PBS cookie sync with cookie-sync.pri and enabled coop sync should sync bidder which present in cookie-sync.pri"() {
        given: "PBS bidders config"
        def bidderName = GENERIC
        def prebidServerService = pbsServiceFactory.getService(
                ["cookie-sync.pri"              : bidderName.value,
                 "cookie-sync.coop-sync.default": "false"] + GENERIC_CONFIG)

        and: "Default cookie sync request with coop-sync"
        def cookieSyncRequest = CookieSyncRequest.defaultCookieSyncRequest.tap {
            bidders = null
            coopSync = true
        }

        when: "PBS processes cookie sync request"
        def response = prebidServerService.sendCookieSyncRequest(cookieSyncRequest)

        then: "Response should contain generic bidder"
        def genericBidder = response.getBidderUserSync(bidderName)
        assert genericBidder?.userSync?.url
        assert genericBidder?.userSync?.type
    }

    def "PBS cookie sync with pri and enabled coop sync in cookie sync account should sync bidder which present in pir account config"() {
        given: "PBS bidders config"
        def bidderName = GENERIC
        def prebidServerService = pbsServiceFactory.getService(
                ["cookie-sync.pri"              : "null",
                 "cookie-sync.coop-sync.default": "false"] + GENERIC_CONFIG)

        and: "Default cookie sync request without coop-sync and bidders"
        def accountId = PBSUtils.randomNumber
        def cookieSyncRequest = CookieSyncRequest.defaultCookieSyncRequest.tap {
            bidders = null
            coopSync = null
            account = accountId
        }

        and: "Save account with cookie config"
        def cookieSyncConfig = new AccountCookieSyncConfig(pri: [bidderName.value], coopSync: new AccountCoopSyncConfig(enabled: true))
        def accountConfig = new AccountConfig(status: AccountStatus.ACTIVE, cookieSync: cookieSyncConfig)
        def account = new Account(uuid: accountId, config: accountConfig)
        accountDao.save(account)

        when: "PBS processes cookie sync request"
        def response = prebidServerService.sendCookieSyncRequest(cookieSyncRequest)

        then: "Response should contain generic bidder from pri account config"
        def genericBidder = response.getBidderUserSync(bidderName)
        assert genericBidder?.userSync?.url
        assert genericBidder?.userSync?.type
    }

    def "PBS cookie sync with coop-sync.default config and pri in cookie sync account should sync bidder which present in pir account config"() {
        given: "PBS bidders config"
        def bidderName = GENERIC
        def prebidServerService = pbsServiceFactory.getService(
                ["cookie-sync.pri"              : "null",
                 "cookie-sync.coop-sync.default": "true"] + GENERIC_CONFIG)

        and: "Default cookie sync request without coop-sync and bidders"
        def accountId = PBSUtils.randomNumber
        def cookieSyncRequest = CookieSyncRequest.defaultCookieSyncRequest.tap {
            bidders = null
            coopSync = null
            account = accountId
        }

        and: "Save account with cookie config"
        def cookieSyncConfig = new AccountCookieSyncConfig(pri: [bidderName.value])
        def accountConfig = new AccountConfig(status: AccountStatus.ACTIVE, cookieSync: cookieSyncConfig)
        def account = new Account(uuid: accountId, config: accountConfig)
        accountDao.save(account)

        when: "PBS processes cookie sync request"
        def response = prebidServerService.sendCookieSyncRequest(cookieSyncRequest)

        then: "Response should contain generic bidder from pri account config"
        def genericBidder = response.getBidderUserSync(bidderName)
        assert genericBidder?.userSync?.url
        assert genericBidder?.userSync?.type
    }

    def "PBS cookie sync with cookie-sync.pri and enabled coop sync in account should sync bidder which present in cookie-sync.pir config"() {
        given: "PBS bidders config"
        def bidderName = GENERIC
        def prebidServerService = pbsServiceFactory.getService(
                ["cookie-sync.pri"              : bidderName.value,
                 "cookie-sync.coop-sync.default": "false"] + GENERIC_CONFIG)

        and: "Default cookie sync request without coop-sync and bidders"
        def accountId = PBSUtils.randomNumber
        def cookieSyncRequest = CookieSyncRequest.defaultCookieSyncRequest.tap {
            bidders = null
            coopSync = null
            account = accountId
        }

        and: "Save account with cookie config"
        def cookieSyncConfig = new AccountCookieSyncConfig(coopSync: new AccountCoopSyncConfig(enabled: true))
        def accountConfig = new AccountConfig(status: AccountStatus.ACTIVE, cookieSync: cookieSyncConfig)
        def account = new Account(uuid: accountId, config: accountConfig)
        accountDao.save(account)

        when: "PBS processes cookie sync request"
        def response = prebidServerService.sendCookieSyncRequest(cookieSyncRequest)

        then: "Response should contain generic bidder from cookie-sync.pri config"
        def genericBidder = response.getBidderUserSync(bidderName)
        assert genericBidder?.userSync?.url
        assert genericBidder?.userSync?.type
    }

    def "PBS cookie sync with cookie-sync.pri and disabled coop-sync in request shouldn't sync bidder which present in cookie-sync.pri config"() {
        given: "PBS bidders config"
        def bidderName = GENERIC
        def prebidServerService = pbsServiceFactory.getService(
                ["cookie-sync.pri"              : bidderName.value,
                 "cookie-sync.coop-sync.default": "false"] + GENERIC_CONFIG)

        and: "Default cookie sync request without coop-sync and bidders"
        def cookieSyncRequest = CookieSyncRequest.defaultCookieSyncRequest.tap {
            bidders = null
            coopSync = false
        }

        when: "PBS processes cookie sync request"
        def response = prebidServerService.sendCookieSyncRequest(cookieSyncRequest)

        then: "Response shouldn't contain generic bidder"
        assert !response.getBidderUserSync(bidderName)
    }

    def "PBS cookie sync with filter setting should reject bidder sync"() {
        given: "Cookie sync request with filter settings"
        def cookieSyncRequest = CookieSyncRequest.defaultCookieSyncRequest.tap {
            filterSettings = new FilterSettings(image: new MethodFilter(bidders: [GENERIC], filter: EXCLUDE))
        }

        when: "PBS processes cookie sync request"
        def response = prebidServerService.sendCookieSyncRequest(cookieSyncRequest)

        then: "Response should contain error"
        def bidderStatus = response.getBidderUserSync(GENERIC)
        assert bidderStatus.error == "Rejected by request filter"

        and: "Metric should contain cookie_sync.FAMILY.filtered"
        def metric = prebidServerService.sendCollectedMetricsRequest()
        assert metric["cookie_sync.generic.filtered"] == 1
    }

    def "PBS cookie sync with gdpr should reject bidder sync"() {
        given: "Valid consent string"
        def validConsentString = new TcfConsent.Builder()
                .setPurposesLITransparency(BASIC_ADS)
                .addVendorLegitimateInterest([GENERIC_VENDOR_ID])
                .build()

        and: "Cookie sync request with gdpr and gdprConsent"
        def cookieSyncRequest = CookieSyncRequest.defaultCookieSyncRequest.tap {
            gdpr = 1
            gdprConsent = validConsentString
        }

        when: "PBS processes cookie sync request"
        def response = prebidServerService.sendCookieSyncRequest(cookieSyncRequest)

        then: "Response should contain error"
        def bidderStatus = response.getBidderUserSync(GENERIC)
        assert bidderStatus.error == "Rejected by TCF"

        and: "Metric should contain cookie_sync.FAMILY.tcf.blocked"
        def metric = prebidServerService.sendCollectedMetricsRequest()
        assert metric["cookie_sync.generic.tcf.blocked"] == 1
    }

    def "PBS cookie sync with ccpa should reject bidder sync"() {
        given: "PBS bidder config"
        def prebidServerService = pbsServiceFactory.getService(
                ["adapters.${GENERIC.value}.ccpa-enforced": "true"] + GENERIC_CONFIG)

        and: "Flush metrics"
        flushMetrics(prebidServerService)

        and: "Cookie sync request with account and privacy"
        def cookieSyncRequest = CookieSyncRequest.defaultCookieSyncRequest.tap {
            account = PBSUtils.randomString
            usPrivacy = new CcpaConsent(optOutSale: ENFORCED)
        }

        and: "Save account config into DB"
        def ccpaConfig = new AccountCcpaConfig(enabled: true)
        def accountConfig = new AccountConfig(privacy: new AccountPrivacyConfig(ccpa: ccpaConfig))
        def account = new Account(uuid: cookieSyncRequest.account, config: accountConfig)
        accountDao.save(account)

        when: "PBS processes cookie sync request"
        def response = prebidServerService.sendCookieSyncRequest(cookieSyncRequest)

        then: "Response should contain error"
        def bidderStatus = response.getBidderUserSync(GENERIC)
        assert bidderStatus.error == "Rejected by CCPA"
    }

    def "PBS cookie sync should emit error when requested bidder rejected by limit"() {
        given: "PBS config with bidders usersync config"
        def prebidServerService = pbsServiceFactory.getService(
                ["cookie-sync.max-limit"    : "1",
                 "cookie-sync.default-limit": "1",
                 "adapters.rubicon.enabled" : "true"] + PBS_CONFIG)

        and: "Default cookie sync request with 2 bidders"
        def cookieSyncRequest = CookieSyncRequest.defaultCookieSyncRequest.tap {
            bidders = [BIDDER, RUBICON]
        }

        when: "PBS processes cookie sync request"
        def response = prebidServerService.sendCookieSyncRequest(cookieSyncRequest)

        then: "Response should contain error generic bidder"
        def genericBidder = response.getBidderUserSync(GENERIC)
        assert genericBidder.error == "limit reached"
    }

    def "PBS cookie sync shouldn't emit error limit reached when bidder coop-synced"() {
        given: "PBS config with bidders usersync config"
        def prebidServerService = pbsServiceFactory.getService(
                ["cookie-sync.max-limit"    : "1",
                 "cookie-sync.default-limit": "1",
                 "adapters.rubicon.enabled" : "true"] + PBS_CONFIG)

        and: "Default cookie sync request with 2 bidders"
        def cookieSyncRequest = CookieSyncRequest.defaultCookieSyncRequest.tap {
            coopSync = true
            bidders = [RUBICON]
        }

        when: "PBS processes cookie sync request"
        def response = prebidServerService.sendCookieSyncRequest(cookieSyncRequest)

        then: "Response shouldn't contain generic bidder"
        assert !response.getBidderUserSync(GENERIC)
    }
}<|MERGE_RESOLUTION|>--- conflicted
+++ resolved
@@ -240,13 +240,8 @@
         given: "PBS config with alias bidder without cookie family name"
         def bidderAlias = ALIAS
         def prebidServerService = pbsServiceFactory.getService(PBS_CONFIG
-<<<<<<< HEAD
                 + ["adapters.${GENERIC.value}.aliases.${bidderAlias.value}.enabled"                    : "true",
                    "adapters.${GENERIC.value}.aliases.${bidderAlias.value}.usersync.cookie-family-name": null,])
-=======
-                + ["adapters.${BIDDER.value}.aliases.${bidderAlias.value}.enabled"                    : "true",
-                   "adapters.${BIDDER.value}.aliases.${bidderAlias.value}.usersync.cookie-family-name": null,])
->>>>>>> 4bf6703f
 
         and: "Cookie sync request with 2 bidders"
         def cookieSyncRequest = CookieSyncRequest.defaultCookieSyncRequest.tap {
@@ -629,7 +624,6 @@
         when: "PBS processes cookie sync request"
         def response = prebidServerService.sendCookieSyncRequest(cookieSyncRequest)
 
-<<<<<<< HEAD
         then: "Response shouldn't contain generic bidder which present in cookie-sync.pri config"
         assert !response.getBidderUserSync(bidderName)
     }
@@ -661,12 +655,6 @@
         def genericBidder = response.getBidderUserSync(bidderName)
         assert genericBidder?.userSync?.url
         assert genericBidder?.userSync?.type
-=======
-        then: "Response should contain rubicon bidder"
-        def rubiconBidder = response.getBidderUserSync(RUBICON)
-        assert rubiconBidder?.userSync?.url
-        assert rubiconBidder?.userSync?.type
->>>>>>> 4bf6703f
     }
 
     def "PBS cookie sync with enabled coop-sync in request and when bidder invalid should log error: bidder is provided for prioritized coop-syncing but #reason"() {
