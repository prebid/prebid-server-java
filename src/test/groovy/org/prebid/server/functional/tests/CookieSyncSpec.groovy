package org.prebid.server.functional.tests

import org.prebid.server.functional.model.UidsCookie
import org.prebid.server.functional.model.bidder.BidderName
import org.prebid.server.functional.model.config.AccountCcpaConfig
import org.prebid.server.functional.model.config.AccountConfig
import org.prebid.server.functional.model.config.AccountPrivacyConfig
import org.prebid.server.functional.model.db.Account
import org.prebid.server.functional.model.request.cookiesync.CookieSyncRequest
import org.prebid.server.functional.model.request.cookiesync.FilterSettings
import org.prebid.server.functional.model.request.cookiesync.MethodFilter
import org.prebid.server.functional.model.response.cookiesync.CookieSyncResponse
import org.prebid.server.functional.model.response.cookiesync.UserSyncInfo
import org.prebid.server.functional.service.PrebidServerService
import org.prebid.server.functional.util.HttpUtil
import org.prebid.server.functional.util.PBSUtils
import org.prebid.server.functional.util.privacy.CcpaConsent
import org.prebid.server.functional.util.privacy.TcfConsent

import java.time.Instant

import static org.prebid.server.functional.model.bidder.BidderName.ALIAS
import static org.prebid.server.functional.model.bidder.BidderName.APPNEXUS
import static org.prebid.server.functional.model.bidder.BidderName.BOGUS
import static org.prebid.server.functional.model.bidder.BidderName.GENERIC
import static org.prebid.server.functional.model.bidder.BidderName.RUBICON
import static org.prebid.server.functional.model.request.cookiesync.FilterType.EXCLUDE
import static org.prebid.server.functional.model.response.cookiesync.CookieSyncResponse.Status.NO_COOKIE
import static org.prebid.server.functional.model.response.cookiesync.CookieSyncResponse.Status.OK
import static org.prebid.server.functional.model.response.cookiesync.UserSyncInfo.Type.REDIRECT
import static org.prebid.server.functional.testcontainers.Dependencies.getNetworkServiceContainer
import static org.prebid.server.functional.util.privacy.CcpaConsent.Signal.ENFORCED
import static org.prebid.server.functional.util.privacy.TcfConsent.GENERIC_VENDOR_ID
import static org.prebid.server.functional.util.privacy.TcfConsent.PurposeId.BASIC_ADS

class CookieSyncSpec extends BaseSpec {

    private static final BidderName BIDDER = GENERIC
    private static final UserSyncInfo.Type USER_SYNC_TYPE = REDIRECT
    private static final boolean CORS_SUPPORT = false
    private static final String USER_SYNC_URL = "$networkServiceContainer.rootUri/generic-usersync"

    private static Map<String, String> PBS_CONFIG = [
            "adapters.${RUBICON.value}.enabled"                                     : "true",
            "adapters.${RUBICON.value}.usersync.cookie-family-name"                 : RUBICON.value,
            "adapters.${APPNEXUS.value}.enabled"                                    : "true",
            "adapters.${APPNEXUS.value}.usersync.cookie-family-name"                : APPNEXUS.value,
            "adapters.${BIDDER.value}.usersync.${USER_SYNC_TYPE.value}.url"         : USER_SYNC_URL,
            "adapters.${BIDDER.value}.usersync.${USER_SYNC_TYPE.value}.support-cors": CORS_SUPPORT.toString()]

    private PrebidServerService prebidServerService = pbsServiceFactory.getService(PBS_CONFIG)

    def "PBS cookie sync request with valid uids cookie should return status OK without user sync information"() {
        given: "Default cookie sync request"
        def cookieSyncRequest = CookieSyncRequest.defaultCookieSyncRequest
        def uidsCookie = UidsCookie.defaultUidsCookie

        when: "PBS processes cookie sync request"
        def response = prebidServerService.sendCookieSyncRequest(cookieSyncRequest, uidsCookie)

        then: "Response should have status 'OK'"
        assert response.status == OK

        and: "Response should contain information about bidder status"
        def bidderStatus = response.getBidderUserSync(BIDDER)
        assert bidderStatus.error == "Already in sync"
        assert bidderStatus?.userSync == null
        assert bidderStatus?.noCookie == null
    }

    def "PBS cookie sync request without uids cookie should return bidder user sync information"() {
        given: "Default Cookie sync request"
        def cookieSyncRequest = CookieSyncRequest.defaultCookieSyncRequest

        when: "PBS processes cookie sync request without cookies"
        def response = prebidServerService.sendCookieSyncRequest(cookieSyncRequest)

        then: "Response should have status 'NO_COOKIE'"
        assert response.status == NO_COOKIE

        and: "Response should contain sync information for configured bidder"
        assert response.bidderStatus.size() == 1

        def bidderStatus = response.getBidderUserSync(BIDDER)
        assert bidderStatus?.userSync?.url?.startsWith(USER_SYNC_URL)
        assert bidderStatus?.userSync?.type == USER_SYNC_TYPE
        assert bidderStatus?.userSync?.supportCORS == CORS_SUPPORT
        assert bidderStatus?.noCookie == true
    }

    def "PBS cookie sync request should not emit error for already synced bidder without debug flag"() {
        given: "Default cookie sync request without debug flag"
        def cookieSyncRequest = CookieSyncRequest.defaultCookieSyncRequest.tap {
            debug = false
        }
        def uidsCookie = UidsCookie.defaultUidsCookie

        when: "PBS processes cookie sync request"
        def response = prebidServerService.sendCookieSyncRequest(cookieSyncRequest, uidsCookie)

        then: "Response should have status 'OK'"
        assert response.status == OK

        and: "Response should not contain information about bidder status"
        assert response.bidderStatus.size() == 0
    }

    def "PBS cookie sync should be able to define cookie family name"() {
        given: "PBS bidder config with defined cookie family name"
        def bidder = BOGUS
        def prebidServerService = pbsServiceFactory.getService(PBS_CONFIG
                + ["adapters.${BIDDER.value}.usersync.cookie-family-name": bidder.value])

        and: "Default cookie sync request"
        def cookieSyncRequest = CookieSyncRequest.defaultCookieSyncRequest

        when: "PBS processes cookie sync request"
        def response = prebidServerService.sendCookieSyncRequest(cookieSyncRequest)

        then: "Response should have status 'NO_COOKIE'"
        assert response.status == NO_COOKIE

        and: "Response should contain overridden bidder"
        assert response.bidderStatus.size() == 1
        def bidderStatus = response.getBidderUserSync(bidder)
        assert bidderStatus?.userSync?.url?.startsWith(USER_SYNC_URL)
        assert bidderStatus?.userSync?.type == USER_SYNC_TYPE
        assert bidderStatus?.userSync?.supportCORS == CORS_SUPPORT
        assert bidderStatus?.noCookie == true
    }

    def "PBS cookie sync should be able to read custom cookie family name from uids cookie"() {
        given: "PBS bidder config with defined cookie family name"
        def bidder = BOGUS
        def prebidServerService = pbsServiceFactory.getService(PBS_CONFIG
                + ["adapters.${BIDDER.value}.usersync.cookie-family-name": bidder.value])

        and: "Default cookie sync request"
        def cookieSyncRequest = CookieSyncRequest.defaultCookieSyncRequest
        def uidsCookie = UidsCookie.getDefaultUidsCookie(bidder)

        when: "PBS processes cookie sync request"
        def response = prebidServerService.sendCookieSyncRequest(cookieSyncRequest, uidsCookie)

        then: "Response should have status 'OK'"
        assert response.status == OK

        and: "Response should contain information about bidder status"
        assert response.bidderStatus.size() == 1
        def bidderStatus = response.getBidderUserSync(bidder)
        assert bidderStatus.error == "Already in sync"
        assert bidderStatus?.userSync == null
        assert bidderStatus?.noCookie == null
    }

    def "PBS cookie sync request with unknown bidder respond with an error for that bidder"() {
        given: "Default cookie sync request with bogus bidder"
        def cookieSyncRequest = CookieSyncRequest.defaultCookieSyncRequest.tap {
            bidders = [BIDDER, BOGUS]
        }

        when: "PBS processes cookie sync request"
        def response = prebidServerService.sendCookieSyncRequest(cookieSyncRequest)

        then: "Response should contain information for all requested bidders"
        assert response.status == NO_COOKIE
        assert response.bidderStatus.size() == cookieSyncRequest.bidders.size()

        and: "Response should contain error for unknown bidder"
        def unknownBidderStatus = response.getBidderUserSync(BOGUS)
        assert unknownBidderStatus?.error == "Unsupported bidder"
        assert unknownBidderStatus?.noCookie == null
        assert unknownBidderStatus?.userSync == null

        and: "Response should contain sync information for configured bidder"
        def configuredBidderStatus = response.getBidderUserSync(BIDDER)
        assert configuredBidderStatus?.userSync?.url?.startsWith(USER_SYNC_URL)
        assert configuredBidderStatus?.userSync?.type == USER_SYNC_TYPE
        assert configuredBidderStatus?.userSync?.supportCORS == CORS_SUPPORT
        assert configuredBidderStatus?.noCookie == true
    }

    def "PBS cookie sync request with bidder without cookie family name should emit an error"() {
        given: "PBS bidder config without cookie family name"
        def prebidServerService = pbsServiceFactory.getService(
                ["adapters.${BIDDER.value}.usersync.cookie-family-name": null])

        and: "Default cookie sync request"
        def cookieSyncRequest = CookieSyncRequest.defaultCookieSyncRequest

        when: "PBS processes cookie sync request"
        def response = prebidServerService.sendCookieSyncRequest(cookieSyncRequest)

        then: "Response should contain error"
        def bidderStatus = response.getBidderUserSync(BIDDER)
        assert bidderStatus?.error == "No sync config"
        assert bidderStatus?.noCookie == null
        assert bidderStatus?.userSync == null
    }

    def "PBS cookie sync request with disabled bidder should emit an error"() {
        given: "PBS config with disabled bidder"
        def prebidServerService = pbsServiceFactory.getService(
                ["adapters.${BIDDER.value}.enabled": "false"])

        and: "Default cookie sync request"
        def cookieSyncRequest = CookieSyncRequest.defaultCookieSyncRequest

        when: "PBS processes cookie sync request"
        def response = prebidServerService.sendCookieSyncRequest(cookieSyncRequest)

        then: "Response should contain error"
        def bidderStatus = response.getBidderUserSync(BIDDER)
        assert bidderStatus?.error == "Disabled bidder"
        assert bidderStatus?.noCookie == null
        assert bidderStatus?.userSync == null
    }

    def "PBS cookie sync with enabled coop-sync should sync all enabled bidders"() {
        given: "PBS config with expanded limit"
        def countOfEnabledBidders = 3
        def prebidServerService = pbsServiceFactory.getService(
                ["cookie-sync.default-limit": countOfEnabledBidders.toString()] + PBS_CONFIG)

        and: "Default cookie sync request with coop-sync and without bidders"
        def cookieSyncRequest = CookieSyncRequest.defaultCookieSyncRequest.tap {
            bidders = null
            coopSync = true
        }

        when: "PBS processes cookie sync request"
        def response = prebidServerService.sendCookieSyncRequest(cookieSyncRequest)

        then: "Response should contain all 3 enabled bidders"
        assert response.bidderStatus.size() == countOfEnabledBidders
        assert response.bidderStatus*.bidder.sort() == [RUBICON, APPNEXUS, GENERIC].sort()
    }

    def "PBS cookie sync request with alias bidder should sync as the source bidder when alias doesn't override cookie-family-name"() {
        given: "PBS config with alias bidder without cookie family name"
        def bidderAlias = ALIAS
        def prebidServerService = pbsServiceFactory.getService(PBS_CONFIG
                + ["adapters.${BIDDER.value}.aliases.${bidderAlias.value}.enabled"                    : "true",
                   "adapters.${BIDDER.value}.aliases.${bidderAlias.value}.usersync.cookie-family-name": null,])

        and: "Cookie sync request with 2 bidders"
        def cookieSyncRequest = CookieSyncRequest.defaultCookieSyncRequest.tap {
            bidders = [BIDDER, bidderAlias]
        }

        when: "PBS processes cookie sync request"
        def response = prebidServerService.sendCookieSyncRequest(cookieSyncRequest)

        then: "Response should contain error"
        def aliasBidderStatus = response.getBidderUserSync(bidderAlias)
        assert aliasBidderStatus.error == "synced as ${BIDDER.value}"

        and: "Response should contain sync information for main bidder"
        def mainBidderStatus = response.getBidderUserSync(BIDDER)
        assert mainBidderStatus?.userSync?.url?.startsWith(USER_SYNC_URL)
        assert mainBidderStatus?.userSync?.type == USER_SYNC_TYPE
        assert mainBidderStatus?.userSync?.supportCORS == CORS_SUPPORT
        assert mainBidderStatus?.noCookie == true
    }

    def "PBS cookie sync request with alias bidder should sync independently when alias provide cookie-family-name"() {
        given: "PBS config with alias bidder with cookie family name"
        def bidderAlias = ALIAS
        def prebidServerService = pbsServiceFactory.getService(PBS_CONFIG
                + ["adapters.${BIDDER.value}.aliases.${bidderAlias.value}.enabled"                    : "true",
                   "adapters.${BIDDER.value}.aliases.${bidderAlias.value}.usersync.cookie-family-name": bidderAlias.value])

        and: "Cookie sync request with 2 bidders"
        def cookieSyncRequest = CookieSyncRequest.defaultCookieSyncRequest.tap {
            bidders = [BIDDER, bidderAlias]
        }

        when: "PBS processes cookie sync request"
        def response = prebidServerService.sendCookieSyncRequest(cookieSyncRequest)

        then: "PBS should return sync for both bidders"
        assert response.bidderStatus.size() == cookieSyncRequest.bidders.size()
        response.bidderStatus.each {
            assert it.userSync?.url?.startsWith(USER_SYNC_URL)
            assert it.userSync?.type == USER_SYNC_TYPE
            assert it.userSync?.supportCORS == CORS_SUPPORT
            assert it.noCookie == true
        }
    }

    def "PBS cookie sync request with host cookie should return bidder sync with host cookie uid when there is no uids cookie"() {
        given: "PBS bidders config"
        def cookieName = PBSUtils.randomString
        def prebidServerService = pbsServiceFactory.getService(
                ["host-cookie.family"     : BIDDER.value,
                 "host-cookie.cookie-name": cookieName] + PBS_CONFIG)

        and: "Default cookie sync request"
        def uidsCookie = UidsCookie.defaultUidsCookie
        def cookieSyncRequest = CookieSyncRequest.defaultCookieSyncRequest.tap {
            bidders = [BIDDER]
        }

        and: "Host cookie"
        def uid = UUID.randomUUID().toString()
        def cookies = [(cookieName): uid]

        when: "PBS processes cookie sync request with cookies"
        def response = prebidServerService.sendCookieSyncRequest(cookieSyncRequest, uidsCookie, cookies)

        then: "Response should contain uid from cookies"
        def bidderStatus = response.getBidderUserSync(BIDDER)
        assert HttpUtil.decodeUrl(bidderStatus.userSync?.url).contains("uid=${uid}")
    }

    def "PBS cookie sync request with host cookie should return bidder sync with host cookie uid when uids are different"() {
        given: "PBS bidders config"
        def cookieName = PBSUtils.randomString
        def prebidServerService = pbsServiceFactory.getService(
                ["host-cookie.family"     : BIDDER.value,
                 "host-cookie.cookie-name": cookieName] + PBS_CONFIG)

        and: "Default cookie sync request"
        def uidsCookie = UidsCookie.defaultUidsCookie.tap {
            tempUIDs[BIDDER].uid = UUID.randomUUID().toString()
        }
        def cookieSyncRequest = CookieSyncRequest.defaultCookieSyncRequest.tap {
            bidders = [BIDDER]
        }

        and: "Host cookie"
        def hostCookieUid = UUID.randomUUID().toString()
        def cookies = [(cookieName): hostCookieUid]

        when: "PBS processes cookie sync request with cookies"
        def response = prebidServerService.sendCookieSyncRequest(cookieSyncRequest, uidsCookie, cookies)

        then: "Response should contain uid from cookies"
        def bidderStatus = response.getBidderUserSync(BIDDER)
        assert HttpUtil.decodeUrl(bidderStatus.userSync?.url).contains("uid=${hostCookieUid}")
    }

    def "PBS cookie sync request with host cookie should return an error when host cookie uid matches uids cookie uid for bidder"() {
        given: "PBS bidders config"
        def cookieName = PBSUtils.randomString
        def prebidServerService = pbsServiceFactory.getService(
                ["host-cookie.family"     : BIDDER.value,
                 "host-cookie.cookie-name": cookieName] + PBS_CONFIG)

        and: "Default cookie sync request"
        def cookieSyncRequest = CookieSyncRequest.defaultCookieSyncRequest

        and: "Default uids cookie"
        def uid = UUID.randomUUID().toString()
        def uidsCookie = UidsCookie.defaultUidsCookie.tap {
            tempUIDs[BIDDER].uid = uid
        }

        and: "Host cookie"
        def cookies = [(cookieName): uid]

        when: "PBS processes cookie sync request"
        def response = prebidServerService.sendCookieSyncRequest(cookieSyncRequest, uidsCookie, cookies)

        then: "Response should contain already in sync bidder"
        def bidderStatus = response.getBidderUserSync(BIDDER)
        assert bidderStatus?.error == "Already in sync"
        assert bidderStatus?.noCookie == null
        assert bidderStatus?.userSync == null
    }

    def "PBS cookie sync request with host cookie shouldn't return bidder sync when host cookie doesn't match requested bidder"() {
        given: "PBS bidders config"
        def prebidServerService = pbsServiceFactory.getService(
                ["host-cookie.family"     : PBSUtils.randomString,
                 "host-cookie.cookie-name": PBSUtils.randomString] + PBS_CONFIG)

        and: "Default cookie sync request"
        def cookieSyncRequest = CookieSyncRequest.defaultCookieSyncRequest
        def uidsCookie = UidsCookie.defaultUidsCookie

        when: "PBS processes cookie sync request"
        def response = prebidServerService.sendCookieSyncRequest(cookieSyncRequest, uidsCookie)

        then: "Response should contain already in sync bidder"
        def bidderStatus = response.getBidderUserSync(BIDDER)
        assert bidderStatus?.error == "Already in sync"
        assert bidderStatus?.noCookie == null
        assert bidderStatus?.userSync == null

        where:
        hostCookieFamily      || hostCookieName
        PBSUtils.randomString || PBSUtils.randomString
        null                  || PBSUtils.randomString
        PBSUtils.randomString || null
    }

    def "PBS cookie sync request with host cookie shouldn't return bidder sync when host cookie doesn't have configured name"() {
        given: "PBS bidders config"
        def bidderName = GENERIC
        def prebidServerService = pbsServiceFactory.getService(
                ["host-cookie.family"     : bidderName.value,
                 "host-cookie.cookie-name": null] + PBS_CONFIG)

        and: "Default cookie sync request"
        def uidsCookie = UidsCookie.defaultUidsCookie
        def cookieSyncRequest = CookieSyncRequest.defaultCookieSyncRequest.tap {
            bidders = [bidderName]
        }

        when: "PBS processes cookie sync request"
        def response = prebidServerService.sendCookieSyncRequest(cookieSyncRequest, uidsCookie)

        then: "Response should contain already in sync bidder"
        def bidderStatus = response.getBidderUserSync(GENERIC)
        assert bidderStatus?.error == "Already in sync"
        assert bidderStatus?.noCookie == null
        assert bidderStatus?.userSync == null
    }

    def "PBS cookie sync with limit and coop-sync.pri should sync bidder which present in coop-sync.pri"() {
        given: "PBS bidders config"
        def prebidServerService = pbsServiceFactory.getService(
                ["cookie-sync.pri": RUBICON.value] + PBS_CONFIG)

        and: "Default cookie sync request with coop-sync and limit and without requested bidders"
        def cookieSyncRequest = CookieSyncRequest.defaultCookieSyncRequest.tap {
            bidders = null
            coopSync = true
            limit = 1
        }

        when: "PBS processes cookie sync request"
        def response = prebidServerService.sendCookieSyncRequest(cookieSyncRequest)

        then: "Response should contain rubicon bidder from coop-sync.pri config"
        def rubiconBidder = response.getBidderUserSync(RUBICON)
        assert rubiconBidder?.userSync?.url
        assert rubiconBidder?.userSync?.type
    }

    def "PBS cookie sync with limit and coop-sync.pri should return requested bidder"() {
        given: "PBS bidders config"
        def prebidServerService = pbsServiceFactory.getService(
                ["cookie-sync.coop-sync.pri": "rubicon"] + PBS_CONFIG)

        and: "Default cookie sync request with coop-sync and limit"
        def requestedBidder = BIDDER
        def cookieSyncRequest = CookieSyncRequest.defaultCookieSyncRequest.tap {
            bidders = [requestedBidder]
            coopSync = true
            limit = 1
        }

        when: "PBS processes cookie sync request"
        def response = prebidServerService.sendCookieSyncRequest(cookieSyncRequest)

        then: "Response should contain precedence generic bidder"
        def genericBidder = response.getBidderUserSync(BIDDER)
        assert genericBidder?.userSync?.url
        assert genericBidder?.userSync?.type

    }

    def "PBS cookie sync should sync bidder by limit value"() {
        given: "PBS config with bidders usersync config"
        def prebidServerService = pbsServiceFactory.getService(
<<<<<<< HEAD
                ["cookie-sync.max-limit"    : "1",
                 "cookie-sync.default-limit": "1"] + PBS_CONFIG)
=======
                ["adapters.rubicon.enabled" : "true"] + PBS_CONFIG)
>>>>>>> d2a60e00

        and: "Default cookie sync request with 2 bidders and limit of 1"
        def limit = 1
        def bidders = [BIDDER, RUBICON]
        def cookieSyncRequest = CookieSyncRequest.defaultCookieSyncRequest.tap {
            it.limit = limit
            it.bidders = bidders
        }

        when: "PBS processes cookie sync request"
        def response = prebidServerService.sendCookieSyncRequest(cookieSyncRequest)

        then: "Response should contain only one valid user sync"
        def validBidderUserSyncs = getValidBidderUserSyncs(response)
        assert validBidderUserSyncs.size() == limit
        validBidderUserSyncs.every {
            it.value.url
            it.value.type
        }

        and: "Discarded bidder user sync should contain an error"
        def rejectedBidderUserSyncs = getRejectedBidderUserSyncs(response)
        assert rejectedBidderUserSyncs.size() == bidders.size() - limit
        assert rejectedBidderUserSyncs.every {it.value == "limit reached"}
    }

    def "PBS cookie sync with coop-sync and config should log: bidder is provided for prioritized coop-syncing but #reason"() {
        given: "Start time"
        def startTime = Instant.now()

        and: "PBS config"
        def prebidServerService = pbsServiceFactory.getService(config)

        and: "Cookie sync request with coop-sync"
        def cookieSyncRequest = CookieSyncRequest.defaultCookieSyncRequest.tap {
            coopSync = true
        }

        when: "PBS processes cookie sync request"
        prebidServerService.sendCookieSyncRequest(cookieSyncRequest)

        then: "PBS log should contain message"
        def logs = prebidServerService.getLogsByTime(startTime)
        assert getLogsByText(logs, reason).size() == 1

        where:
        reason                                       | config
        "is invalid bidder name, ignoring"           | ["cookie-sync.pri": PBSUtils.randomString]
        "disabled in current pbs instance, ignoring" | ["adapters.generic.enabled": "false",
                                                        "cookie-sync.pri"         : "generic"]
        "has no user-sync configuration, ignoring"   | ["adapters.generic.usersync.cookie-family-name": "null",
                                                        "cookie-sync.pri"                             : "generic",]
    }

    def "PBS cookie sync with filter setting should reject bidder sync"() {
        given: "Cookie sync request with filter settings"
        def cookieSyncRequest = CookieSyncRequest.defaultCookieSyncRequest.tap {
            filterSettings = new FilterSettings(image: new MethodFilter(bidders: [GENERIC], filter: EXCLUDE))
        }

        when: "PBS processes cookie sync request"
        def response = prebidServerService.sendCookieSyncRequest(cookieSyncRequest)

        then: "Response should contain error"
        def bidderStatus = response.getBidderUserSync(GENERIC)
        assert bidderStatus.error == "Rejected by request filter"

        and: "Metric should contain cookie_sync.FAMILY.filtered"
        def metric = prebidServerService.sendCollectedMetricsRequest()
        assert metric["cookie_sync.generic.filtered"] == 1
    }

    def "PBS cookie sync with gdpr should reject bidder sync"() {
        given: "Valid consent string"
        def validConsentString = new TcfConsent.Builder()
                .setPurposesLITransparency(BASIC_ADS)
                .addVendorLegitimateInterest([GENERIC_VENDOR_ID])
                .build()

        and: "Cookie sync request with gdpr and gdprConsent"
        def cookieSyncRequest = CookieSyncRequest.defaultCookieSyncRequest.tap {
            gdpr = 1
            gdprConsent = validConsentString
        }

        when: "PBS processes cookie sync request"
        def response = prebidServerService.sendCookieSyncRequest(cookieSyncRequest)

        then: "Response should contain error"
        def bidderStatus = response.getBidderUserSync(GENERIC)
        assert bidderStatus.error == "Rejected by TCF"

        and: "Metric should contain cookie_sync.FAMILY.tcf.blocked"
        def metric = prebidServerService.sendCollectedMetricsRequest()
        assert metric["cookie_sync.generic.tcf.blocked"] == 1
    }

    def "PBS cookie sync with ccpa should reject bidder sync"() {
        given: "PBS bidder config"
        def prebidServerService = pbsServiceFactory.getService(
                ["adapters.generic.ccpa-enforced": "true"] + PBS_CONFIG)

        and: "Flush metrics"
        flushMetrics(prebidServerService)

        and: "Cookie sync request with account and privacy"
        def cookieSyncRequest = CookieSyncRequest.defaultCookieSyncRequest.tap {
            account = PBSUtils.randomString
            usPrivacy = new CcpaConsent(optOutSale: ENFORCED)
        }

        and: "Save account config into DB"
        def ccpaConfig = new AccountCcpaConfig(enabled: true)
        def accountConfig = new AccountConfig(privacy: new AccountPrivacyConfig(ccpa: ccpaConfig))
        def account = new Account(uuid: cookieSyncRequest.account, config: accountConfig)
        accountDao.save(account)

        when: "PBS processes cookie sync request"
        def response = prebidServerService.sendCookieSyncRequest(cookieSyncRequest)

        then: "Response should contain error"
        def bidderStatus = response.getBidderUserSync(GENERIC)
        assert bidderStatus.error == "Rejected by CCPA"
    }

    def "PBS cookie sync should emit error when requested bidder rejected by limit"() {
        given: "PBS config with bidders usersync config"
        def limit = 1
        def prebidServerService = pbsServiceFactory.getService(
<<<<<<< HEAD
                ["cookie-sync.max-limit"    : "1",
                 "cookie-sync.default-limit": "1"] + PBS_CONFIG)
=======
                ["cookie-sync.max-limit"    : limit as String,
                 "cookie-sync.default-limit": limit as String,
                 "adapters.rubicon.enabled" : "true"] + PBS_CONFIG)
>>>>>>> d2a60e00

        and: "Default cookie sync request with 2 bidders"
        def bidders = [BIDDER, RUBICON]
        def cookieSyncRequest = CookieSyncRequest.defaultCookieSyncRequest.tap {
            it.bidders = bidders
        }

        when: "PBS processes cookie sync request"
        def response = prebidServerService.sendCookieSyncRequest(cookieSyncRequest)

        then: "Response should contain only one valid user sync"
        def validBidderUserSyncs = getValidBidderUserSyncs(response)
        assert validBidderUserSyncs.size() == limit

        and: "Discarded bidder user sync should contain an error"
        def rejectedBidderUserSyncs = getRejectedBidderUserSyncs(response)
        assert rejectedBidderUserSyncs.size() == bidders.size() - limit
        assert rejectedBidderUserSyncs.every {it.value == "limit reached"}
    }

    def "PBS cookie sync shouldn't emit error limit reached when bidder coop-synced"() {
        given: "PBS config with bidders usersync config"
        def prebidServerService = pbsServiceFactory.getService(
                ["cookie-sync.max-limit"    : "1",
                 "cookie-sync.default-limit": "1"] + PBS_CONFIG)

        and: "Default cookie sync request with 2 bidders"
        def cookieSyncRequest = CookieSyncRequest.defaultCookieSyncRequest.tap {
            coopSync = true
            bidders = [RUBICON]
        }

        when: "PBS processes cookie sync request"
        def response = prebidServerService.sendCookieSyncRequest(cookieSyncRequest)

        then: "Response shouldn't contain generic bidder"
        assert !response.getBidderUserSync(GENERIC)
    }

    Map<BidderName, UserSyncInfo> getValidBidderUserSyncs(CookieSyncResponse cookieSyncResponse) {
        cookieSyncResponse.bidderStatus
                          .findAll { it.userSync }
                          .collectEntries { [it.bidder, it.userSync] }
    }

    Map<BidderName, String> getRejectedBidderUserSyncs(CookieSyncResponse cookieSyncResponse) {
        cookieSyncResponse.bidderStatus
                          .findAll { it.error }
                          .collectEntries { [it.bidder, it.error] }
    }
}<|MERGE_RESOLUTION|>--- conflicted
+++ resolved
@@ -464,13 +464,7 @@
 
     def "PBS cookie sync should sync bidder by limit value"() {
         given: "PBS config with bidders usersync config"
-        def prebidServerService = pbsServiceFactory.getService(
-<<<<<<< HEAD
-                ["cookie-sync.max-limit"    : "1",
-                 "cookie-sync.default-limit": "1"] + PBS_CONFIG)
-=======
-                ["adapters.rubicon.enabled" : "true"] + PBS_CONFIG)
->>>>>>> d2a60e00
+        def prebidServerService = pbsServiceFactory.getService(PBS_CONFIG)
 
         and: "Default cookie sync request with 2 bidders and limit of 1"
         def limit = 1
@@ -600,14 +594,8 @@
         given: "PBS config with bidders usersync config"
         def limit = 1
         def prebidServerService = pbsServiceFactory.getService(
-<<<<<<< HEAD
-                ["cookie-sync.max-limit"    : "1",
-                 "cookie-sync.default-limit": "1"] + PBS_CONFIG)
-=======
                 ["cookie-sync.max-limit"    : limit as String,
-                 "cookie-sync.default-limit": limit as String,
-                 "adapters.rubicon.enabled" : "true"] + PBS_CONFIG)
->>>>>>> d2a60e00
+                 "cookie-sync.default-limit": limit as String] + PBS_CONFIG)
 
         and: "Default cookie sync request with 2 bidders"
         def bidders = [BIDDER, RUBICON]
