--- conflicted
+++ resolved
@@ -64,22 +64,13 @@
 
         TCF_EU_V2(TcfEuV2.NAME, TcfEuV2.VERSION),  //2
         USP_V1(UspV1.NAME, UspV1.VERSION),         //6
-<<<<<<< HEAD
-        US_NAT_V1(UsNatV1.NAME, UsNatV1.VERSION),  //7
+        US_NAT_V1(UsNat.NAME, UsNat.VERSION),  //7
         US_NAT_V2(UsNatV1.NAME, 2),        //7
-        US_CA_V1(UsCaV1.NAME, UsCaV1.VERSION),     //8
-        US_VA_V1(UsVaV1.NAME, UsVaV1.VERSION),     //9
-        US_CO_V1(UsCoV1.NAME, UsCoV1.VERSION),     //10
-        US_UT_V1(UsUtV1.NAME, UsUtV1.VERSION),     //11
-        US_CT_V1(UsCtV1.NAME, UsCtV1.VERSION),     //12
-=======
-        US_NAT_V1(UsNat.NAME, UsNat.VERSION),  //7
         US_CA_V1(UsCa.NAME, UsCa.VERSION),     //8
         US_VA_V1(UsVa.NAME, UsVa.VERSION),     //9
         US_CO_V1(UsCo.NAME, UsCo.VERSION),     //10
         US_UT_V1(UsUt.NAME, UsUt.VERSION),     //11
         US_CT_V1(UsCt.NAME, UsCt.VERSION),     //12
->>>>>>> aa654a31
 
         final String name
         final int version
