--- conflicted
+++ resolved
@@ -17,7 +17,6 @@
     public static final String COOKIE_HEADER = "cookie"
     public static final String CONTENT_ENCODING_HEADER = "Content-Encoding"
     public static final String REFERER_HEADER = "Referer"
-    public static final String SEC_BROWSING_TOPICS_HEADER = "Sec-Browsing-Topics"
 
     public static final String CONTENT_TYPE_HEADER_VALUE = "application/json"
     public static final String CHARSET_HEADER_VALUE = "charset=utf-8"
@@ -34,13 +33,10 @@
         [(COOKIE_HEADER): "$value1=$value2"]
     }
 
-<<<<<<< HEAD
     static String encodeUrl(String url) {
         URLEncoder.encode(url, UTF_8)
     }
 
-=======
->>>>>>> a4d28705
     private static String decodeUrl(String url) {
         URLDecoder.decode(url, UTF_8)
     }
