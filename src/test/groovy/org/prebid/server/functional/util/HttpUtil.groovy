package org.prebid.server.functional.util

import org.apache.http.client.utils.URLEncodedUtils
import org.prebid.server.functional.model.UidsCookie

import static java.nio.charset.StandardCharsets.UTF_8

class HttpUtil implements ObjectMapperWrapper {

    public static final String UUID_REGEX = /^[0-9a-fA-F]{8}-[0-9a-fA-F]{4}-[0-9a-fA-F]{4}-[0-9a-fA-F]{4}-[0-9a-fA-F]{12}$/

    public static final String PG_TRX_ID_HEADER = "pg-trx-id"
    public static final String PG_IGNORE_PACING_HEADER = "X-Prebid-PG-ignore-pacing"
    public static final String AUTHORIZATION_HEADER = "Authorization"
    public static final String ACCEPT_HEADER = "Authorization"
    public static final String CONTENT_TYPE_HEADER = "Content-Type"
    public static final String COOKIE_HEADER = "cookie"
    public static final String CONTENT_ENCODING_HEADER = "Content-Encoding"
<<<<<<< HEAD
    public static final String REFERER_HEADER = "Referer"
=======
    public static final String SEC_BROWSING_TOPICS_HEADER = "Sec-Browsing-Topics"
>>>>>>> 2d8dbc57

    public static final String CONTENT_TYPE_HEADER_VALUE = "application/json"
    public static final String CHARSET_HEADER_VALUE = "charset=utf-8"

    static String makeBasicAuthHeaderValue(String username, String password) {
        "Basic ${encodeWithBase64("$username:$password")}"
    }

    static HashMap<String, String> getCookieHeader(UidsCookie uidsCookie) {
        [(COOKIE_HEADER): makeUidsCookieHeaderValue(encode(uidsCookie))]
    }

    static HashMap<String, String> getCookieHeader(String value1, String value2) {
        [(COOKIE_HEADER): "$value1=$value2"]
    }

    static String encodeUrl(String url) {
        URLEncoder.encode(url, UTF_8)
    }

    private static String decodeUrl(String url) {
        URLDecoder.decode(url, UTF_8)
    }

    private static String makeUidsCookieHeaderValue(String uidsCookieJson) {
        "uids=${encodeWithBase64(uidsCookieJson)}"
    }

    private static String encodeWithBase64(String string) {
        Base64.encoder.encodeToString(string.bytes)
    }

    static String findUrlParameterValue(String url, String parameter) {
        URLEncodedUtils.parse(decodeUrl(url), UTF_8).find { it.name == parameter }.value
    }
}<|MERGE_RESOLUTION|>--- conflicted
+++ resolved
@@ -16,11 +16,8 @@
     public static final String CONTENT_TYPE_HEADER = "Content-Type"
     public static final String COOKIE_HEADER = "cookie"
     public static final String CONTENT_ENCODING_HEADER = "Content-Encoding"
-<<<<<<< HEAD
     public static final String REFERER_HEADER = "Referer"
-=======
     public static final String SEC_BROWSING_TOPICS_HEADER = "Sec-Browsing-Topics"
->>>>>>> 2d8dbc57
 
     public static final String CONTENT_TYPE_HEADER_VALUE = "application/json"
     public static final String CHARSET_HEADER_VALUE = "charset=utf-8"
