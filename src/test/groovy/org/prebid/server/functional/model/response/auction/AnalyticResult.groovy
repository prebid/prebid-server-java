--- conflicted
+++ resolved
@@ -6,12 +6,9 @@
 import groovy.transform.ToString
 import org.prebid.server.functional.model.request.auction.Imp
 
-<<<<<<< HEAD
-=======
 import static org.prebid.server.functional.model.request.auction.FetchStatus.SUCCESS
 import static org.prebid.server.functional.model.request.auction.FetchStatus.SUCCESS_BLOCK
 
->>>>>>> 439b9c0e
 @ToString(includeNames = true, ignoreNulls = true)
 @JsonNaming(PropertyNamingStrategies.LowerCaseStrategy)
 @EqualsAndHashCode
@@ -23,12 +20,7 @@
 
     static AnalyticResult buildFromImp(Imp imp) {
         def appliedTo = new AppliedTo(impIds: [imp.id], bidders: [imp.ext.prebid.bidder.configuredBidders.first()])
-<<<<<<< HEAD
-        def impResult = new ImpResult(status: 'success-block', values: new ModuleValue(richmediaFormat: 'mraid'), appliedTo: appliedTo)
+        def impResult = new ImpResult(status: SUCCESS_BLOCK, values: new ModuleValue(richmediaFormat: 'mraid'), appliedTo: appliedTo)
         new AnalyticResult(name: 'reject-richmedia', status: AnalyticTagStatus.SUCCESS, results: [impResult])
-=======
-        def impResult = new ImpResult(status: SUCCESS_BLOCK, values: new ModuleValue(richmediaFormat: 'mraid'), appliedTo: appliedTo)
-        new AnalyticResult(name: 'reject-richmedia', status: SUCCESS, results: [impResult])
->>>>>>> 439b9c0e
     }
 }