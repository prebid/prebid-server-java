--- conflicted
+++ resolved
@@ -45,13 +45,10 @@
     PaaFormat paaFormat
     @JsonProperty("alternatebiddercodes")
     AlternateBidderCodes alternateBidderCodes
-<<<<<<< HEAD
+    @JsonProperty("profiles")
+    List<String> profileNames
     @JsonProperty("kvps")
     Map<String, String> keyValuePairs
-=======
-    @JsonProperty("profiles")
-    List<String> profileNames
->>>>>>> 2cbeb019
 
     static class Channel {
 
