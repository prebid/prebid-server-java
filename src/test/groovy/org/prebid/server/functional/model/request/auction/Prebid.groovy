package org.prebid.server.functional.model.request.auction

import com.fasterxml.jackson.databind.PropertyNamingStrategies
import com.fasterxml.jackson.databind.annotation.JsonNaming
import groovy.transform.ToString
import org.prebid.server.functional.model.ChannelType
import org.prebid.server.functional.model.bidder.BidderName

@JsonNaming(PropertyNamingStrategies.LowerCaseStrategy)
@ToString(includeNames = true, ignoreNulls = true)
class Prebid {

    Integer debug
    Boolean returnAllBidStatus
    Map<String, BidderName> aliases
    Map<String, Integer> aliasgvlids
    BidAdjustmentFactors bidAdjustmentFactors
    PrebidCurrency currency
    Targeting targeting
    TraceLevel trace
    PrebidStoredRequest storedRequest
    PrebidCache cache
    ExtRequestPrebidData data
    List<ExtPrebidBidderConfig> bidderConfig
    List<PrebidSchain> schains
    Amp amp
    Channel channel
    List<MultiBid> multibid
    Pbs pbs
    Server server
    Map<BidderName, Map<String, Integer>> bidderParams
    ExtPrebidFloors floors
    Map passThrough
    Events events
    Boolean createTids
    Sdk sdk
    List<AdServerTargeting> adServerTargeting
<<<<<<< HEAD
    PreferredBidders bidders
    PrebidModulesConfig modules
=======
    BidderControls bidderControls
>>>>>>> a64b1a88

    static class Channel {

        ChannelType name
        String version
    }
}<|MERGE_RESOLUTION|>--- conflicted
+++ resolved
@@ -35,12 +35,9 @@
     Boolean createTids
     Sdk sdk
     List<AdServerTargeting> adServerTargeting
-<<<<<<< HEAD
     PreferredBidders bidders
+    BidderControls bidderControls
     PrebidModulesConfig modules
-=======
-    BidderControls bidderControls
->>>>>>> a64b1a88
 
     static class Channel {
 
