package org.prebid.server.functional.model.response.auction

import com.fasterxml.jackson.databind.PropertyNamingStrategies
import com.fasterxml.jackson.databind.annotation.JsonNaming
import groovy.transform.ToString

@ToString(includeNames = true, ignoreNulls = true)
@JsonNaming(PropertyNamingStrategies.LowerCaseStrategy)
class BidResponsePrebid {

    Long auctionTimeStamp
    Map passThrough
<<<<<<< HEAD
    ExtBidResponseFledge fledge
    List<SeatNonBid> seatNonBid
=======
>>>>>>> 8d5c42cc
}<|MERGE_RESOLUTION|>--- conflicted
+++ resolved
@@ -10,9 +10,6 @@
 
     Long auctionTimeStamp
     Map passThrough
-<<<<<<< HEAD
+    List<SeatNonBid> seatNonBid
     ExtBidResponseFledge fledge
-    List<SeatNonBid> seatNonBid
-=======
->>>>>>> 8d5c42cc
 }