--- conflicted
+++ resolved
@@ -10,9 +10,6 @@
 
     Long auctionTimeStamp
     Map passThrough
-<<<<<<< HEAD
     ExtBidResponseFledge fledge
-=======
     List<SeatNonBid> seatNonBid
->>>>>>> a88989b1
 }