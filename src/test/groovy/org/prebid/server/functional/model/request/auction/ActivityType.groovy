--- conflicted
+++ resolved
@@ -4,9 +4,6 @@
 
 enum ActivityType {
 
-<<<<<<< HEAD
-    SYNC_USER, FETCH_BIDS, ENRICH_UFPD, REPORT_ANALYTICS, TRANSMIT_UFPD, TRANSMIT_PRECISE_GEO, TRANSMIT_TID
-=======
     SYNC_USER("syncUser"),
     FETCH_BIDS("fetchBids"),
     ENRICH_UFPD("enrichUfpd"),
@@ -20,7 +17,6 @@
     ActivityType(String value) {
         this.value = value
     }
->>>>>>> 54e45d99
 
     String getMetricValue() {
         name().toLowerCase()
