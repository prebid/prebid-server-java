--- conflicted
+++ resolved
@@ -13,9 +13,6 @@
     Ortb2BlockingConfig ortb2Blocking
     PbResponseCorrection pbResponseCorrection
     PbRequestCorrectionConfig pbRequestCorrection
-<<<<<<< HEAD
     OptableTargetingConfig optableTargeting
-=======
     PbRulesEngine pbRuleEngine
->>>>>>> cdbf4c71
 }