CREATE TABLE accounts_account
(
    id                        SERIAL PRIMARY KEY,
    uuid                      varchar(40) NOT NULL,
    price_granularity         varchar(6),
    banner_cache_ttl          INT,
    video_cache_ttl           INT,
    events_enabled            BIT,
    tcf_config                json,
    truncate_target_attr      TINYINT UNSIGNED,
    default_integration       varchar(64),
    analytics_config          varchar(512),
    bid_validations           json,
    status                    enum ('active','inactive'),
    config                    json,
    updated_by                int(11),
    updated_by_user           varchar(64),
    updated                   timestamp
);
<<<<<<< HEAD

CREATE TABLE s2sconfig_config
(
    id     SERIAL PRIMARY KEY,
    uuid   varchar(40) NOT NULL,
    config varchar(512)
);

=======
>>>>>>> bbfd0d94

CREATE TABLE stored_requests
(
    id          SERIAL PRIMARY KEY,
    accountId   varchar(40),
    reqid       varchar(40),
    requestData json
);

CREATE TABLE stored_imps
(
    id          SERIAL PRIMARY KEY,
    accountId   varchar(40),
    impid       varchar(40),
    impData     json
);

CREATE TABLE stored_responses
(
    id     SERIAL PRIMARY KEY,
    resid   varchar(40) NOT NULL,
    storedAuctionResponse varchar(1024),
    storedBidResponse varchar(1024)
);

-- set session wait timeout to 1 minute
SET SESSION wait_timeout = 60000;<|MERGE_RESOLUTION|>--- conflicted
+++ resolved
@@ -17,17 +17,6 @@
     updated_by_user           varchar(64),
     updated                   timestamp
 );
-<<<<<<< HEAD
-
-CREATE TABLE s2sconfig_config
-(
-    id     SERIAL PRIMARY KEY,
-    uuid   varchar(40) NOT NULL,
-    config varchar(512)
-);
-
-=======
->>>>>>> bbfd0d94
 
 CREATE TABLE stored_requests
 (
