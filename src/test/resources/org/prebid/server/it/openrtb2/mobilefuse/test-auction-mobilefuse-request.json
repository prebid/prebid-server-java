{
  "id": "request_id",
  "imp": [
    {
      "id": "imp_id",
      "banner": {
        "w": 300,
        "h": 250
      },
      "tagid": "tag_id",
      "ext": {
        "mobilefuse": {
          "placement_id": 999999,
          "pub_id": 1111,
          "tagid_src": "ext"
        }
      }
    }
  ],
<<<<<<< HEAD
  "device": {
    "pxratio": 4.2,
    "dnt": 2,
    "ip": "193.168.244.1",
    "language": "en",
    "ifa": "ifaId",
    "ua": "userAgent"
  },
  "app": {
    "publisher": {
      "id": "publisherId"
    }
  },
  "at": 1,
  "tmax": 3000,
  "cur": [
    "USD"
  ],
  "source": {
    "fd": 1,
    "tid": "tid"
  },
  "user": {
    "ext": {
      "consent": "consentValue"
    }
  },
=======
  "tmax": 5000,
>>>>>>> 6ca955b3
  "regs": {
    "ext": {
      "gdpr": 0
    }
  }
}<|MERGE_RESOLUTION|>--- conflicted
+++ resolved
@@ -17,37 +17,12 @@
       }
     }
   ],
-<<<<<<< HEAD
-  "device": {
-    "pxratio": 4.2,
-    "dnt": 2,
-    "ip": "193.168.244.1",
-    "language": "en",
-    "ifa": "ifaId",
-    "ua": "userAgent"
-  },
   "app": {
     "publisher": {
       "id": "publisherId"
     }
   },
-  "at": 1,
-  "tmax": 3000,
-  "cur": [
-    "USD"
-  ],
-  "source": {
-    "fd": 1,
-    "tid": "tid"
-  },
-  "user": {
-    "ext": {
-      "consent": "consentValue"
-    }
-  },
-=======
   "tmax": 5000,
->>>>>>> 6ca955b3
   "regs": {
     "ext": {
       "gdpr": 0
