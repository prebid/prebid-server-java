{
  "id": "test-request-id",
  "imp": [
    {
      "id": "impId021",
      "banner": {
        "w": 300,
        "h": 250
      },
      "ext": {
        "engagebdr": {
          "sspid": "99999"
        }
      }
    },
    {
      "id": "impId022",
      "video": {
        "w": 300,
        "mimes": [
          "video/x-flv",
          "video/mp4"
        ],
        "h": 250
      },
      "ext": {
        "engagebdr": {
          "sspid":"88888"
        }
      }
    }
  ],
  "device": {
    "pxratio": 4.2,
    "dnt": 2,
    "language": "en",
    "ifa": "ifaId"
  },
  "site": {
    "publisher": {
      "id": "publisherId"
    }
  },
  "at": 1,
  "tmax": 5000,
  "cur": [
    "USD"
  ],
  "source": {
    "fd": 1,
    "tid": "tid"
  },
  "ext": {
    "prebid": {
      "targeting": {
        "pricegranularity": {
          "precision": 2,
          "ranges": [
            {
              "max": 20,
              "increment": 0.1
            }
          ]
        }
      },
      "cache": {
        "bids": {},
        "vastxml": {
          "ttlseconds": 120
        }
      },
      "auctiontimestamp": 1000
    }
  },
  "user": {
    "ext": {
<<<<<<< HEAD
      "consent": "BOEFEAyOEFEAyAHABDENAIgAAAB9vABAASA",
      "digitrust": {
        "id": "id",
        "keyv": 123,
        "pref": 0
      }
=======
      "consent": "consentValue"
>>>>>>> 1389346e
    }
  },
  "regs": {
    "ext": {
      "gdpr": 0
    }
  }
}<|MERGE_RESOLUTION|>--- conflicted
+++ resolved
@@ -74,16 +74,7 @@
   },
   "user": {
     "ext": {
-<<<<<<< HEAD
-      "consent": "BOEFEAyOEFEAyAHABDENAIgAAAB9vABAASA",
-      "digitrust": {
-        "id": "id",
-        "keyv": 123,
-        "pref": 0
-      }
-=======
-      "consent": "consentValue"
->>>>>>> 1389346e
+      "consent": "BOEFEAyOEFEAyAHABDENAIgAAAB9vABAASA"
     }
   },
   "regs": {
