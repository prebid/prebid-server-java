--- conflicted
+++ resolved
@@ -26,119 +26,6 @@
   ],
   "cur": "USD",
   "ext": {
-<<<<<<< HEAD
-    "debug": {
-      "httpcalls": {
-        "adocean": [
-          {
-            "uri": "{{ adocean.exchange_uri }}/_10000000/ad.json?pbsrv_v=1.2.0&id=tmYF.DMl7ZBq.Nqt2Bq4FutQTJfTpxCOmtNPZoQUDcL.G7&nc=1&nosecure=1&aid=adoceanmyaozpniqismex%3AimpId12&gdpr_consent=consentValue&gdpr=1&hcuserid=AO-UID&app=1&appname=appname&appbundle=appbundle&appdomain=appdomain&ifa=ifaId&devos=devos&devosv=devosv&devmodel=devmodel&devmake=devmake&aosspsizes=myaozpniqismex%7E300x250",
-            "responsebody": "[{\"id\":\"adoceanmyaozpniqismex\",\"price\":\"10\",\"winurl\":\"https://win-url.com\",\"statsUrl\":\"https://stats-url.com\",\"code\":\" <!-- code 1 --> \",\"currency\":\"EUR\",\"width\":\"300\",\"height\":\"250\",\"crid\":\"0af345b42983cc4bc0\",\"error\":\"false\"},{\"id\":\"adoceanmyaozpniqismexs\",\"price\":\"12\",\"winurl\":\"https://win-url.com\",\"statsUrl\":\"https://stats-url.com\",\"code\":\" <!-- code 1 --> \",\"currency\":\"EUR\",\"width\":\"300\",\"height\":\"250\",\"crid\":\"0af345b42983cc4bc0\",\"error\":\"false\"}]",
-            "status": 200
-          }
-        ]
-      },
-      "resolvedrequest": {
-        "id": "tid",
-        "imp": [
-          {
-            "id": "impId12",
-            "banner": {
-              "format": [
-                {
-                  "w": 300,
-                  "h": 250
-                }
-              ]
-            },
-            "ext": {
-              "prebid": {
-                "bidder": {
-                  "adocean": {
-                    "emiter": "myao.adocean.pl",
-                    "masterId": "tmYF.DMl7ZBq.Nqt2Bq4FutQTJfTpxCOmtNPZoQUDcL.G7",
-                    "slaveId": "adoceanmyaozpniqismex"
-                  }
-                }
-              }
-            }
-          }
-        ],
-        "device": {
-          "ua": "userAgent",
-          "dnt": 2,
-          "ip": "193.168.244.1",
-          "make": "devmake",
-          "model": "devmodel",
-          "os": "devos",
-          "osv": "devosv",
-          "pxratio": 4.2,
-          "language": "en",
-          "ifa": "ifaId"
-        },
-        "user": {
-          "buyeruid": "AO-UID",
-          "ext": {
-            "consent": "consentValue"
-          }
-        },
-        "test": 1,
-        "at": 1,
-        "app": {
-          "name": "appname",
-          "bundle": "appbundle",
-          "domain": "appdomain"
-        },
-        "tmax": 5000,
-        "cur": [
-          "EUR"
-        ],
-        "source": {
-          "fd": 1,
-          "tid": "tid"
-        },
-        "regs": {
-          "ext": {
-            "gdpr": 0
-          }
-        },
-        "ext": {
-          "prebid": {
-            "currency": {
-              "rates": {
-                "EUR": {
-                  "USD": 1.2406
-                },
-                "USD": {
-                  "EUR": 0.811
-                }
-              }
-            },
-            "targeting": {
-              "pricegranularity": {
-                "precision": 2,
-                "ranges": [
-                  {
-                    "max": 20,
-                    "increment": 0.1
-                  }
-                ]
-              },
-              "includewinners": true,
-              "includebidderkeys": true
-            },
-            "auctiontimestamp": 1000,
-            "channel": {
-              "name": "app"
-            },
-            "pbs": {
-              "endpoint": "/openrtb2/auction"
-            }
-          }
-        }
-      }
-    },
-=======
->>>>>>> 51894385
     "responsetimemillis": {
       "adocean": "{{ adocean.response_time_ms }}"
     },
