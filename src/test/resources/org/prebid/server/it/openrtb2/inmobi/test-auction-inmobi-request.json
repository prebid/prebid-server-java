{
  "id": "request_id",
  "imp": [
    {
      "id": "imp_id",
      "banner": {
        "w": 300,
        "h": 250
      },
      "ext": {
        "inmobi": {
          "plc": "plc"
        }
      }
    }
  ],
<<<<<<< HEAD
  "device": {
    "pxratio": 4.2,
    "dnt": 2,
    "language": "en",
    "ifa": "ifaId"
  },
  "app": {
    "publisher": {
      "id": "pub1"
    }
  },
  "at": 1,
=======
>>>>>>> 6ca955b3
  "tmax": 5000,
  "regs": {
    "ext": {
      "gdpr": 0
    }
  }
}<|MERGE_RESOLUTION|>--- conflicted
+++ resolved
@@ -14,21 +14,11 @@
       }
     }
   ],
-<<<<<<< HEAD
-  "device": {
-    "pxratio": 4.2,
-    "dnt": 2,
-    "language": "en",
-    "ifa": "ifaId"
-  },
   "app": {
     "publisher": {
       "id": "pub1"
     }
   },
-  "at": 1,
-=======
->>>>>>> 6ca955b3
   "tmax": 5000,
   "regs": {
     "ext": {
