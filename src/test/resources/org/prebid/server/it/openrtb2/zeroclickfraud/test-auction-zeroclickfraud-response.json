{
  "id": "tid",
  "seatbid": [
    {
      "bid": [
        {
          "id": "bid002",
          "impid": "impId002",
          "price": 9.99,
          "adomain": [
            "psacentral.org"
          ],
          "nurl": "https://example.com/nurl",
          "adm": "<VAST version=\"3.0\"><Ad><Wrapper><AdSystem>prebid.org wrapper</AdSystem><VASTAdTagURI><![CDATA[https://example.com/nurl]]></VASTAdTagURI><Impression></Impression><Creatives></Creatives></Wrapper></Ad></VAST>",
          "cid": "cid002",
          "crid": "crid002",
          "w": 300,
          "h": 250,
          "exp": 120,
          "ext": {
            "prebid": {
              "type": "video",
              "targeting": {
                "hb_cache_id_zeroclickfraud": "dbaa191c-5a56-4655-85eb-da079f94e09f",
                "hb_bidder_zeroclickfraud": "zeroclickfraud",
                "hb_cache_id": "dbaa191c-5a56-4655-85eb-da079f94e09f",
                "hb_pb": "9.90",
                "hb_cache_path_zeroclickfraud": "{{ cache.path }}",
                "hb_cache_path": "{{ cache.path }}",
                "hb_uuid": "62019cff-d657-42fc-8366-16c34e1fd28c",
                "hb_size": "300x250",
                "hb_cache_host_zeroclickfraud": "{{ cache.host }}",
                "hb_size_zeroclickfraud": "300x250",
                "hb_bidder": "zeroclickfraud",
                "hb_uuid_zeroclickfraud": "62019cff-d657-42fc-8366-16c34e1fd28c",
                "hb_cache_host": "{{ cache.host }}",
                "hb_pb_zeroclickfraud": "9.90"
              },
              "cache": {
                "bids": {
                  "url": "{{ cache.resource_url }}dbaa191c-5a56-4655-85eb-da079f94e09f",
                  "cacheId": "dbaa191c-5a56-4655-85eb-da079f94e09f"
                },
                "vastXml": {
                  "url": "{{ cache.resource_url }}62019cff-d657-42fc-8366-16c34e1fd28c",
                  "cacheId": "62019cff-d657-42fc-8366-16c34e1fd28c"
                }
              }
            }
          }
        },
        {
          "id": "bid001",
          "impid": "impId001",
          "price": 7.77,
          "adm": "adm001",
          "adid": "adid001",
          "cid": "cid001",
          "crid": "crid001",
          "w": 300,
          "h": 250,
          "ext": {
            "prebid": {
              "type": "banner",
              "targeting": {
                "hb_pb": "7.70",
                "hb_cache_path_zeroclickfraud": "{{ cache.path }}",
                "hb_cache_id_zeroclickfraud": "c1662cf6-f00a-4066-b71a-46d97abccc35",
                "hb_cache_path": "{{ cache.path }}",
                "hb_size": "300x250",
                "hb_cache_host_zeroclickfraud": "{{ cache.host }}",
                "hb_size_zeroclickfraud": "300x250",
                "hb_bidder_zeroclickfraud": "zeroclickfraud",
                "hb_bidder": "zeroclickfraud",
                "hb_cache_id": "c1662cf6-f00a-4066-b71a-46d97abccc35",
                "hb_cache_host": "{{ cache.host }}",
                "hb_pb_zeroclickfraud": "7.70"
              },
              "cache": {
                "bids": {
                  "url": "{{ cache.resource_url }}c1662cf6-f00a-4066-b71a-46d97abccc35",
                  "cacheId": "c1662cf6-f00a-4066-b71a-46d97abccc35"
                }
              }
            }
          }
        }
      ],
      "seat": "zeroclickfraud",
      "group": 0
    }
  ],
  "cur": "USD",
  "ext": {
<<<<<<< HEAD
=======
    "debug": {
      "httpcalls": {
        "cache": [
          {
            "uri": "{{ cache.endpoint }}",
            "requestbody": "{\"puts\":[{\"type\":\"json\",\"value\":{\"id\":\"bid001\",\"impid\":\"impId001\",\"price\":7.77,\"adm\":\"adm001\",\"adid\":\"adid001\",\"cid\":\"cid001\",\"crid\":\"crid001\",\"w\":300,\"h\":250}},{\"type\":\"json\",\"value\":{\"id\":\"bid002\",\"impid\":\"impId002\",\"price\":9.99,\"nurl\":\"https://example.com/nurl\",\"adomain\":[\"psacentral.org\"],\"cid\":\"cid002\",\"crid\":\"crid002\",\"w\":300,\"h\":250}},{\"type\":\"xml\",\"value\":\"<VAST version=\\\"3.0\\\"><Ad><Wrapper><AdSystem>prebid.org wrapper</AdSystem><VASTAdTagURI><![CDATA[https://example.com/nurl]]></VASTAdTagURI><Impression></Impression><Creatives></Creatives></Wrapper></Ad></VAST>\",\"expiry\":120}]}",
            "responsebody": "{\"responses\":[{\"uuid\":\"c1662cf6-f00a-4066-b71a-46d97abccc35\"},{\"uuid\":\"dbaa191c-5a56-4655-85eb-da079f94e09f\"},{\"uuid\":\"62019cff-d657-42fc-8366-16c34e1fd28c\"}]}",
            "status": 200
          }
        ],
        "zeroclickfraud": [
          {
            "uri": "{{ zeroclickfraud.exchange_uri }}?sid=2",
            "requestbody": "{\"id\":\"tid\",\"imp\":[{\"id\":\"impId002\",\"video\":{\"mimes\":[\"video/mp4\"],\"w\":300,\"h\":250,\"pos\":1},\"ext\":{\"bidder\":{\"host\":\"localhost:8090\",\"sourceId\":2}}}],\"site\":{\"domain\":\"example.com\",\"page\":\"http://www.example.com\",\"publisher\":{\"id\":\"publisherId\"},\"ext\":{\"amp\":0}},\"device\":{\"ua\":\"userAgent\",\"dnt\":2,\"ip\":\"193.168.244.1\",\"pxratio\":4.2,\"language\":\"en\",\"ifa\":\"ifaId\"},\"user\":{\"buyeruid\":\"ZF-UID\",\"ext\":{\"consent\":\"consentValue\"}},\"at\":1,\"tmax\":5000,\"cur\":[\"USD\"],\"source\":{\"fd\":1,\"tid\":\"tid\"},\"regs\":{\"ext\":{\"gdpr\":0}},\"ext\":{\"prebid\":{\"debug\":1,\"currency\":{\"rates\":{\"EUR\":{\"USD\":1.2406},\"USD\":{\"EUR\":0.811}}},\"targeting\":{\"pricegranularity\":{\"precision\":2,\"ranges\":[{\"max\":20,\"increment\":0.1}]},\"includewinners\":true,\"includebidderkeys\":true},\"cache\":{\"bids\":{},\"vastxml\":{\"ttlseconds\":120}},\"auctiontimestamp\":1000,\"channel\":{\"name\":\"web\"}}}}",
            "responsebody": "{\"id\":\"tid\",\"seatbid\":[{\"bid\":[{\"id\":\"bid002\",\"impid\":\"impId002\",\"price\":9.99,\"crid\":\"crid002\",\"cid\":\"cid002\",\"adomain\":[\"psacentral.org\"],\"nurl\":\"https://example.com/nurl\",\"h\":250,\"w\":300}],\"seat\":\"zeroclickfraud\"}]}",
            "status": 200
          },
          {
            "uri": "{{ zeroclickfraud.exchange_uri }}?sid=1",
            "requestbody": "{\"id\":\"tid\",\"imp\":[{\"id\":\"impId001\",\"banner\":{\"format\":[{\"w\":300,\"h\":250}]},\"ext\":{\"bidder\":{\"host\":\"localhost:8090\",\"sourceId\":1}}}],\"site\":{\"domain\":\"example.com\",\"page\":\"http://www.example.com\",\"publisher\":{\"id\":\"publisherId\"},\"ext\":{\"amp\":0}},\"device\":{\"ua\":\"userAgent\",\"dnt\":2,\"ip\":\"193.168.244.1\",\"pxratio\":4.2,\"language\":\"en\",\"ifa\":\"ifaId\"},\"user\":{\"buyeruid\":\"ZF-UID\",\"ext\":{\"consent\":\"consentValue\"}},\"at\":1,\"tmax\":5000,\"cur\":[\"USD\"],\"source\":{\"fd\":1,\"tid\":\"tid\"},\"regs\":{\"ext\":{\"gdpr\":0}},\"ext\":{\"prebid\":{\"debug\":1,\"currency\":{\"rates\":{\"EUR\":{\"USD\":1.2406},\"USD\":{\"EUR\":0.811}}},\"targeting\":{\"pricegranularity\":{\"precision\":2,\"ranges\":[{\"max\":20,\"increment\":0.1}]},\"includewinners\":true,\"includebidderkeys\":true},\"cache\":{\"bids\":{},\"vastxml\":{\"ttlseconds\":120}},\"auctiontimestamp\":1000,\"channel\":{\"name\":\"web\"}}}}",
            "responsebody": "{\"id\":\"tid\",\"seatbid\":[{\"bid\":[{\"id\":\"bid001\",\"impid\":\"impId001\",\"price\":7.77,\"adid\":\"adid001\",\"crid\":\"crid001\",\"cid\":\"cid001\",\"adm\":\"adm001\",\"h\":250,\"w\":300}],\"seat\":\"zeroclickfraud\"}]}",
            "status": 200
          }
        ]
      },
      "resolvedrequest": {
        "id": "tid",
        "imp": [
          {
            "id": "impId001",
            "banner": {
              "format": [
                {
                  "w": 300,
                  "h": 250
                }
              ]
            },
            "ext": {
              "prebid": {
                "bidder": {
                  "zeroclickfraud": {
                    "host": "localhost:8090",
                    "sourceId": 1
                  }
                }
              }
            }
          },
          {
            "id": "impId002",
            "video": {
              "mimes": [
                "video/mp4"
              ],
              "w": 300,
              "h": 250,
              "pos": 1
            },
            "ext": {
              "prebid": {
                "bidder": {
                  "zeroclickfraud": {
                    "host": "localhost:8090",
                    "sourceId": 2
                  }
                }
              }
            }
          }
        ],
        "site": {
          "domain": "example.com",
          "page": "http://www.example.com",
          "publisher": {
            "id": "publisherId"
          },
          "ext": {
            "amp": 0
          }
        },
        "device": {
          "ua": "userAgent",
          "dnt": 2,
          "ip": "193.168.244.1",
          "pxratio": 4.2,
          "language": "en",
          "ifa": "ifaId"
        },
        "user": {
          "ext": {
            "consent": "consentValue"
          }
        },
        "at": 1,
        "tmax": 5000,
        "cur": [
          "USD"
        ],
        "source": {
          "fd": 1,
          "tid": "tid"
        },
        "regs": {
          "ext": {
            "gdpr": 0
          }
        },
        "ext": {
          "prebid": {
            "debug": 1,
            "currency": {
              "rates": {
                "EUR": {
                  "USD": 1.2406
                },
                "USD": {
                  "EUR": 0.811
                }
              }
            },
            "targeting": {
              "pricegranularity": {
                "precision": 2,
                "ranges": [
                  {
                    "max": 20,
                    "increment": 0.1
                  }
                ]
              },
              "includewinners": true,
              "includebidderkeys": true
            },
            "cache": {
              "bids": {},
              "vastxml": {
                "ttlseconds": 120
              }
            },
            "auctiontimestamp": 1000,
            "channel": {
              "name": "web"
            }
          }
        }
      }
    },
>>>>>>> f01f176a
    "responsetimemillis": {
      "zeroclickfraud": "{{ zeroclickfraud.response_time_ms }}",
      "cache": "{{ cache.response_time_ms }}"
    },
    "prebid": {
      "auctiontimestamp": 1000
    },
    "tmaxrequest": 5000
  }
}<|MERGE_RESOLUTION|>--- conflicted
+++ resolved
@@ -92,157 +92,6 @@
   ],
   "cur": "USD",
   "ext": {
-<<<<<<< HEAD
-=======
-    "debug": {
-      "httpcalls": {
-        "cache": [
-          {
-            "uri": "{{ cache.endpoint }}",
-            "requestbody": "{\"puts\":[{\"type\":\"json\",\"value\":{\"id\":\"bid001\",\"impid\":\"impId001\",\"price\":7.77,\"adm\":\"adm001\",\"adid\":\"adid001\",\"cid\":\"cid001\",\"crid\":\"crid001\",\"w\":300,\"h\":250}},{\"type\":\"json\",\"value\":{\"id\":\"bid002\",\"impid\":\"impId002\",\"price\":9.99,\"nurl\":\"https://example.com/nurl\",\"adomain\":[\"psacentral.org\"],\"cid\":\"cid002\",\"crid\":\"crid002\",\"w\":300,\"h\":250}},{\"type\":\"xml\",\"value\":\"<VAST version=\\\"3.0\\\"><Ad><Wrapper><AdSystem>prebid.org wrapper</AdSystem><VASTAdTagURI><![CDATA[https://example.com/nurl]]></VASTAdTagURI><Impression></Impression><Creatives></Creatives></Wrapper></Ad></VAST>\",\"expiry\":120}]}",
-            "responsebody": "{\"responses\":[{\"uuid\":\"c1662cf6-f00a-4066-b71a-46d97abccc35\"},{\"uuid\":\"dbaa191c-5a56-4655-85eb-da079f94e09f\"},{\"uuid\":\"62019cff-d657-42fc-8366-16c34e1fd28c\"}]}",
-            "status": 200
-          }
-        ],
-        "zeroclickfraud": [
-          {
-            "uri": "{{ zeroclickfraud.exchange_uri }}?sid=2",
-            "requestbody": "{\"id\":\"tid\",\"imp\":[{\"id\":\"impId002\",\"video\":{\"mimes\":[\"video/mp4\"],\"w\":300,\"h\":250,\"pos\":1},\"ext\":{\"bidder\":{\"host\":\"localhost:8090\",\"sourceId\":2}}}],\"site\":{\"domain\":\"example.com\",\"page\":\"http://www.example.com\",\"publisher\":{\"id\":\"publisherId\"},\"ext\":{\"amp\":0}},\"device\":{\"ua\":\"userAgent\",\"dnt\":2,\"ip\":\"193.168.244.1\",\"pxratio\":4.2,\"language\":\"en\",\"ifa\":\"ifaId\"},\"user\":{\"buyeruid\":\"ZF-UID\",\"ext\":{\"consent\":\"consentValue\"}},\"at\":1,\"tmax\":5000,\"cur\":[\"USD\"],\"source\":{\"fd\":1,\"tid\":\"tid\"},\"regs\":{\"ext\":{\"gdpr\":0}},\"ext\":{\"prebid\":{\"debug\":1,\"currency\":{\"rates\":{\"EUR\":{\"USD\":1.2406},\"USD\":{\"EUR\":0.811}}},\"targeting\":{\"pricegranularity\":{\"precision\":2,\"ranges\":[{\"max\":20,\"increment\":0.1}]},\"includewinners\":true,\"includebidderkeys\":true},\"cache\":{\"bids\":{},\"vastxml\":{\"ttlseconds\":120}},\"auctiontimestamp\":1000,\"channel\":{\"name\":\"web\"}}}}",
-            "responsebody": "{\"id\":\"tid\",\"seatbid\":[{\"bid\":[{\"id\":\"bid002\",\"impid\":\"impId002\",\"price\":9.99,\"crid\":\"crid002\",\"cid\":\"cid002\",\"adomain\":[\"psacentral.org\"],\"nurl\":\"https://example.com/nurl\",\"h\":250,\"w\":300}],\"seat\":\"zeroclickfraud\"}]}",
-            "status": 200
-          },
-          {
-            "uri": "{{ zeroclickfraud.exchange_uri }}?sid=1",
-            "requestbody": "{\"id\":\"tid\",\"imp\":[{\"id\":\"impId001\",\"banner\":{\"format\":[{\"w\":300,\"h\":250}]},\"ext\":{\"bidder\":{\"host\":\"localhost:8090\",\"sourceId\":1}}}],\"site\":{\"domain\":\"example.com\",\"page\":\"http://www.example.com\",\"publisher\":{\"id\":\"publisherId\"},\"ext\":{\"amp\":0}},\"device\":{\"ua\":\"userAgent\",\"dnt\":2,\"ip\":\"193.168.244.1\",\"pxratio\":4.2,\"language\":\"en\",\"ifa\":\"ifaId\"},\"user\":{\"buyeruid\":\"ZF-UID\",\"ext\":{\"consent\":\"consentValue\"}},\"at\":1,\"tmax\":5000,\"cur\":[\"USD\"],\"source\":{\"fd\":1,\"tid\":\"tid\"},\"regs\":{\"ext\":{\"gdpr\":0}},\"ext\":{\"prebid\":{\"debug\":1,\"currency\":{\"rates\":{\"EUR\":{\"USD\":1.2406},\"USD\":{\"EUR\":0.811}}},\"targeting\":{\"pricegranularity\":{\"precision\":2,\"ranges\":[{\"max\":20,\"increment\":0.1}]},\"includewinners\":true,\"includebidderkeys\":true},\"cache\":{\"bids\":{},\"vastxml\":{\"ttlseconds\":120}},\"auctiontimestamp\":1000,\"channel\":{\"name\":\"web\"}}}}",
-            "responsebody": "{\"id\":\"tid\",\"seatbid\":[{\"bid\":[{\"id\":\"bid001\",\"impid\":\"impId001\",\"price\":7.77,\"adid\":\"adid001\",\"crid\":\"crid001\",\"cid\":\"cid001\",\"adm\":\"adm001\",\"h\":250,\"w\":300}],\"seat\":\"zeroclickfraud\"}]}",
-            "status": 200
-          }
-        ]
-      },
-      "resolvedrequest": {
-        "id": "tid",
-        "imp": [
-          {
-            "id": "impId001",
-            "banner": {
-              "format": [
-                {
-                  "w": 300,
-                  "h": 250
-                }
-              ]
-            },
-            "ext": {
-              "prebid": {
-                "bidder": {
-                  "zeroclickfraud": {
-                    "host": "localhost:8090",
-                    "sourceId": 1
-                  }
-                }
-              }
-            }
-          },
-          {
-            "id": "impId002",
-            "video": {
-              "mimes": [
-                "video/mp4"
-              ],
-              "w": 300,
-              "h": 250,
-              "pos": 1
-            },
-            "ext": {
-              "prebid": {
-                "bidder": {
-                  "zeroclickfraud": {
-                    "host": "localhost:8090",
-                    "sourceId": 2
-                  }
-                }
-              }
-            }
-          }
-        ],
-        "site": {
-          "domain": "example.com",
-          "page": "http://www.example.com",
-          "publisher": {
-            "id": "publisherId"
-          },
-          "ext": {
-            "amp": 0
-          }
-        },
-        "device": {
-          "ua": "userAgent",
-          "dnt": 2,
-          "ip": "193.168.244.1",
-          "pxratio": 4.2,
-          "language": "en",
-          "ifa": "ifaId"
-        },
-        "user": {
-          "ext": {
-            "consent": "consentValue"
-          }
-        },
-        "at": 1,
-        "tmax": 5000,
-        "cur": [
-          "USD"
-        ],
-        "source": {
-          "fd": 1,
-          "tid": "tid"
-        },
-        "regs": {
-          "ext": {
-            "gdpr": 0
-          }
-        },
-        "ext": {
-          "prebid": {
-            "debug": 1,
-            "currency": {
-              "rates": {
-                "EUR": {
-                  "USD": 1.2406
-                },
-                "USD": {
-                  "EUR": 0.811
-                }
-              }
-            },
-            "targeting": {
-              "pricegranularity": {
-                "precision": 2,
-                "ranges": [
-                  {
-                    "max": 20,
-                    "increment": 0.1
-                  }
-                ]
-              },
-              "includewinners": true,
-              "includebidderkeys": true
-            },
-            "cache": {
-              "bids": {},
-              "vastxml": {
-                "ttlseconds": 120
-              }
-            },
-            "auctiontimestamp": 1000,
-            "channel": {
-              "name": "web"
-            }
-          }
-        }
-      }
-    },
->>>>>>> f01f176a
     "responsetimemillis": {
       "zeroclickfraud": "{{ zeroclickfraud.response_time_ms }}",
       "cache": "{{ cache.response_time_ms }}"
