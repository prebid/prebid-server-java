{
  "id": "tid",
  "imp": [
    {
      "id": "impId001",
      "banner": {
        "format": [
          {
            "w": 300,
            "h": 250
          }
        ]
      },
      "tagid": "first-tagid",
      "ext": {
        "bidder": {
          "TagID": "first-tagid"
        }
      }
    }
  ],
  "site": {
    "domain": "www.example.com",
    "page": "http://www.example.com",
    "publisher": {
      "id": "publisherId",
      "domain": "example.com"
    },
    "ext": {
      "amp": 0
    }
  },
  "device": {
    "ua": "userAgent",
    "dnt": 2,
    "ip": "193.168.244.1",
    "pxratio": 4.2,
    "language": "en",
    "ifa": "ifaId"
  },
  "user": {
    "buyeruid": "CS-UID"
  },
  "at": 1,
  "tmax": 5000,
  "cur": [
    "USD"
  ],
  "source": {
    "fd": 1,
    "tid": "tid"
  },
  "regs": {
    "ext": {
      "gdpr": 0
    }
  },
  "ext": {
    "prebid": {
      "targeting": {
        "pricegranularity": {
          "precision": 2,
          "ranges": [
            {
              "max": 20,
              "increment": 0.1
            }
          ]
        },
        "includewinners": true,
        "includebidderkeys": true
      },
      "auctiontimestamp": 1000,
<<<<<<< HEAD
      "channel" : {
        "name" : "web"
      },
      "pbs": {
        "endpoint": "/openrtb2/auction"
=======
      "channel": {
        "name": "web"
>>>>>>> ea6f28f6
      }
    }
  }
}<|MERGE_RESOLUTION|>--- conflicted
+++ resolved
@@ -71,16 +71,11 @@
         "includebidderkeys": true
       },
       "auctiontimestamp": 1000,
-<<<<<<< HEAD
-      "channel" : {
-        "name" : "web"
+      "channel": {
+        "name": "web"
       },
       "pbs": {
         "endpoint": "/openrtb2/auction"
-=======
-      "channel": {
-        "name": "web"
->>>>>>> ea6f28f6
       }
     }
   }
