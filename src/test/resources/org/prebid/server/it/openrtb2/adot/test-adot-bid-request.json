--- conflicted
+++ resolved
@@ -31,43 +31,6 @@
   "cur": [
     "USD"
   ],
-<<<<<<< HEAD
-  "source": {
-    "fd": 1,
-    "tid": "tid"
-  },
-  "ext": {
-    "prebid": {
-      "targeting": {
-        "pricegranularity": {
-          "precision": 2,
-          "ranges": [
-            {
-              "max": 20,
-              "increment": 0.1
-            }
-          ]
-        },
-        "includewinners": true,
-        "includebidderkeys": true
-      },
-      "auctiontimestamp": 1000,
-      "channel": {
-        "name": "web"
-      },
-      "pbs": {
-        "endpoint": "/openrtb2/auction"
-      }
-    }
-  },
-  "user": {
-    "buyeruid": "AD-UID",
-    "ext": {
-      "consent": "consentValue"
-    }
-  },
-=======
->>>>>>> 51894385
   "regs": {
     "ext": {
       "gdpr": 0
