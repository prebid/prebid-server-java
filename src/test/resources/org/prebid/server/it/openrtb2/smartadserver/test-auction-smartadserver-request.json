{
  "id": "request_id",
  "imp": [
    {
      "id": "imp_id",
      "banner": {
        "w": 300,
        "h": 250
      },
      "ext": {
        "prebid": {
          "bidder": {
            "smartadserver": {
              "siteId": 1,
              "pageId": 2,
              "formatId": 3,
              "networkId": 73
            }
          }
        }
      }
    }
  ],
  "tmax": 5000,
<<<<<<< HEAD
  "cur": [
    "USD"
  ],
  "source": {
    "fd": 1,
    "tid": "tid"
  },
  "ext": {
    "prebid": {
      "targeting": {
        "pricegranularity": {
          "precision": 2,
          "ranges": [
            {
              "max": 20,
              "increment": 0.1
            }
          ]
        }
      },
      "auctiontimestamp": 1000
    }
  },
  "user": {
    "ext": {
      "consent": "consentValue"
    }
  },
=======
>>>>>>> 51894385
  "regs": {
    "ext": {
      "gdpr": 0
    }
  }
}<|MERGE_RESOLUTION|>--- conflicted
+++ resolved
@@ -22,37 +22,6 @@
     }
   ],
   "tmax": 5000,
-<<<<<<< HEAD
-  "cur": [
-    "USD"
-  ],
-  "source": {
-    "fd": 1,
-    "tid": "tid"
-  },
-  "ext": {
-    "prebid": {
-      "targeting": {
-        "pricegranularity": {
-          "precision": 2,
-          "ranges": [
-            {
-              "max": 20,
-              "increment": 0.1
-            }
-          ]
-        }
-      },
-      "auctiontimestamp": 1000
-    }
-  },
-  "user": {
-    "ext": {
-      "consent": "consentValue"
-    }
-  },
-=======
->>>>>>> 51894385
   "regs": {
     "ext": {
       "gdpr": 0
