--- conflicted
+++ resolved
@@ -105,16 +105,7 @@
   "user": {
     "buyeruid" : "GUM-UID",
     "ext": {
-<<<<<<< HEAD
-      "consent": "BOEFEAyOEFEAyAHABDENAIgAAAB9vABAASA",
-      "digitrust": {
-        "id": "id",
-        "keyv": 123,
-        "pref": 0
-      }
-=======
-      "consent": "consentValue"
->>>>>>> 1389346e
+      "consent": "BOEFEAyOEFEAyAHABDENAIgAAAB9vABAASA"
     }
   },
   "regs": {
