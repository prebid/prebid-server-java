{
  "id": "tid",
  "imp": [
    {
      "id": "impId3",
      "banner": {
        "format": [
          {
            "w": 300,
            "h": 250
          },
          {
            "w": 300,
            "h": 600
          }
        ],
        "w": 300,
        "h": 250,
        "pos": 1
      },
      "tagid": "abc",
      "bidfloor": 1.0,
      "ext": {
        "appnexus": {
          "keywords": "foo=barAlias,foo=bazAlias",
          "traffic_source_code": "trafficSourceAlias"
        }
      }
    }
  ],
  "site": {
    "domain": "example.com",
    "page": "http://www.example.com",
    "publisher": {
      "id": "5001"
    },
    "ext": {
      "amp": 0
    }
  },
  "device": {
    "ua": "userAgent",
    "dnt": 2,
    "ip": "80.215.195.0",
    "pxratio": 4.2,
    "language": "en",
    "ifa": "ifaId",
    "ext": {
      "prebid": {
        "interstitial": {
          "minwidthperc": 50,
          "minheightperc": 60
        }
      }
    }
  },
  "user": {
<<<<<<< HEAD
    "buyeruid": "12345",
=======
    "data": [
      {
        "ext": {
          "taxonomyname": "Iab"
        },
        "segment": [
          {
            "id": "segmentId1"
          },
          {
            "id": "segmentId2"
          }
        ]
      }
    ],
>>>>>>> 74f8437d
    "ext": {
      "consent": "CPBCa-mPBCa-mAAAAAENA0CAAEAAAAAAACiQAaQAwAAgAgABoAAAAAA",
      "eids": [
        {
          "source": "adserver.org",
          "uids": [
            {
              "id": "cd96870f-f53d-4986-a08e-cd1612fb13b0",
              "ext": {
                "rtiPartner": "TDID"
              }
            }
          ]
        },
        {
          "source": "liveintent.com",
          "uids": [
            {
              "id": "efcf3a33-2eaf-4d6b-bf11-a411f134278c"
            }
          ],
          "ext": {
            "segments": [
              "999",
              "888"
            ]
          }
        },
        {
          "source": "pubcid",
          "id": "29cfaea8-a429-48fc-9537-8a19a8eb4f0d"
        }
      ]
    }
  },
  "at": 1,
  "tmax": 5000,
  "cur": [
    "USD"
  ],
  "source": {
    "fd": 1,
    "tid": "tid",
    "ext": {
      "schain": {
        "ver": "1.0"
      }
    }
  },
  "regs": {
    "ext": {
      "us_privacy": "1YNN"
    }
  },
  "ext": {
    "prebid": {
      "debug": 1,
      "aliases": {
        "appnexusAlias": "appnexus"
      },
      "currency": {
        "rates": {
          "EUR": {
            "USD": 1.2406
          },
          "USD": {
            "EUR": 0.811
          }
        },
        "usepbsrates": false
      },
      "targeting": {
        "pricegranularity": {
          "precision": 2,
          "ranges": [
            {
              "max": 20,
              "increment": 0.1
            }
          ]
        },
        "includewinners": true,
        "includebidderkeys": true
      },
      "cache": {
        "bids": {
        },
        "vastxml": {
          "ttlseconds": 120
        }
      },
      "events": {},
      "auctiontimestamp": 1000,
      "integration": "dmbjs",
      "channel": {
        "name": "web"
      }
    }
  }
}<|MERGE_RESOLUTION|>--- conflicted
+++ resolved
@@ -55,9 +55,7 @@
     }
   },
   "user": {
-<<<<<<< HEAD
     "buyeruid": "12345",
-=======
     "data": [
       {
         "ext": {
@@ -73,7 +71,6 @@
         ]
       }
     ],
->>>>>>> 74f8437d
     "ext": {
       "consent": "CPBCa-mPBCa-mAAAAAENA0CAAEAAAAAAACiQAaQAwAAgAgABoAAAAAA",
       "eids": [
