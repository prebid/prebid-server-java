--- conflicted
+++ resolved
@@ -33,6 +33,9 @@
     "page": "http://www.example.com",
     "publisher": {
       "id": "5001"
+    },
+    "ext": {
+      "amp": 0
     }
   },
   "device": {
@@ -50,9 +53,6 @@
       }
     }
   },
-<<<<<<< HEAD
-  "test": 1,
-=======
   "user": {
     "ext": {
       "consent": "consentValue",
@@ -94,7 +94,6 @@
       ]
     }
   },
->>>>>>> 4edc7f3f
   "at": 1,
   "tmax": 3000,
   "cur": [
