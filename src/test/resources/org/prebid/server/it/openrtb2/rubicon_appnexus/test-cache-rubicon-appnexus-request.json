--- conflicted
+++ resolved
@@ -99,19 +99,6 @@
     {
       "type": "json",
       "value": {
-<<<<<<< HEAD
-        "id": "f227a07f-1579-4465-bc5e-5c5b02a0c180",
-        "impid": "impStoredAuctionResponse",
-        "crid": "crid1",
-        "price": 0.8,
-        "wurl": "http://localhost:8080/event?t=win&b=f227a07f-1579-4465-bc5e-5c5b02a0c180&a=5001&ts=1000&bidder=rubicon&f=i&int=dmbjs"
-      }
-    },
-    {
-      "type": "json",
-      "value": {
-=======
->>>>>>> 19620f42
         "id": "928185755156387460",
         "impid": "impId131",
         "price": 1,
@@ -159,16 +146,6 @@
       }
     },
     {
-      "type": "json",
-      "value": {
-        "id": "f227a07f-1579-4465-bc5e-5c5b02a0c181",
-        "impid": "impStoredBidResponse",
-        "crid": "crid1",
-        "price": 0.8,
-        "wurl": "http://localhost:8080/event?t=win&b=f227a07f-1579-4465-bc5e-5c5b02a0c181&a=5001&ts=1000&bidder=rubicon&f=i&int=dmbjs"
-      }
-    },
-    {
       "type": "xml",
       "value": "<Impression><![CDATA[]]></Impression><Impression><![CDATA[http://localhost:8080/event?t=imp&b=880290288&a=5001&ts=1000&bidder=rubicon&f=b&int=dmbjs]]></Impression>",
       "expiry": 120
