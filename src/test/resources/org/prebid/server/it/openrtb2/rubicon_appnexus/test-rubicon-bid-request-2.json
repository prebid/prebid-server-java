--- conflicted
+++ resolved
@@ -1,117 +1,72 @@
 {
-  "id" : "tid",
-  "imp" : [ {
-    "id" : "impId2",
-    "banner" : {
-      "format" : [ {
-        "w" : 300,
-        "h" : 600
-      } ],
-      "w" : 300,
-      "h" :
-      600,
-      "ext" : {
-        "rp" : {
-          "size_id" : 10,
-          "mime" : "text/html"
+  "id": "tid",
+  "imp": [
+    {
+      "id": "impId2",
+      "banner": {
+        "format": [
+          {
+            "w": 300,
+            "h": 600
+          }
+        ],
+        "w": 300,
+        "h": 600,
+        "ext": {
+          "rp": {
+            "size_id": 10,
+            "mime": "text/html"
+          }
+        }
+      },
+      "ext": {
+        "rp": {
+          "zone_id": 7001,
+          "target": {
+            "page": [
+              "http://www.example.com"
+            ]
+          },
+          "track": {
+            "mint": "",
+            "mint_version": ""
+          }
+        }
+      }
+    }
+  ],
+  "site": {
+    "domain": "example.com",
+    "page": "http://www.example.com",
+    "publisher": {
+      "ext": {
+        "rp": {
+          "account_id": 5001
         }
       }
     },
-    "ext" : {
-      "rp" : {
-        "zone_id" : 7001,
-        "target" : {
-          "page"
-          : [ "http://www.example.com" ]
-        },
-        "track" : {
-          "mint" : "",
-          "mint_version" : ""
-        }
-      }
-    }
-  } ],
-  "site" : {
-    "domain" : "example.com",
-    "page" :
-    "http://www.example.com",
-    "publisher" : {
-      "ext" : {
-        "rp" : {
-          "account_id" :
-          5001
-        }
-      }
-    },
-    "ext" : {
-      "amp" : 0,
-      "rp" : {
-        "site_id" : 6001
+    "ext": {
+      "amp": 0,
+      "rp": {
+        "site_id": 6001
       }
     }
   },
-  "device" : {
-    "ua" : "userAgent",
-    "dnt" : 2,
-    "ip" : "80.215.195.0",
-    "pxratio" :
-    4.2,
-    "language" : "en",
-    "ifa" : "ifaId",
-    "ext" : {
-      "rp" : {
-        "pixelratio" : 4.2
+  "device": {
+    "ua": "userAgent",
+    "dnt": 2,
+    "ip": "80.215.195.0",
+    "pxratio": 4.2,
+    "language": "en",
+    "ifa": "ifaId",
+    "ext": {
+      "rp": {
+        "pixelratio": 4.2
       }
     }
   },
-<<<<<<< HEAD
-  "user" : {
-    "buyeruid" :
-    "J5VLCWQP-26-CWFT",
-    "ext" : {
-      "consent" :
-      "CPBCa-mPBCa-mAAAAAENA0CAAEAAAAAAACiQAaQAwAAgAgABoAAAAAA"
-    ,
-      "eids" : [ {
-        "source" :
-        "adserver.org",
-        "uids" : [ {
-          "id" :
-          "cd96870f-f53d-4986-a08e-cd1612fb13b0",
-          "ext"
-          : {
-            "rtiPartner" : "TDID"
-          }
-        } ]
-      }, {
-        "source" : "liveintent.com",
-        "uids" : [ {
-          "id" :
-          "efcf3a33-2eaf-4d6b-bf11-a411f134278c"
-        } ],
-        "ext" : {
-          "segments" : [ "999", "888" ]
-        }
-      }, {
-        "source" : "pubcid",
-        "id"
-        : "29cfaea8-a429-48fc-9537-8a19a8eb4f0d"
-      } ],
-      "tpid" : [ {
-        "source" : "tdid",
-        "uid" :
-        "cd96870f-f53d-4986-a08e-cd1612fb13b0"
-      }, {
-        "source" : "liveintent.com",
-        "uid" :
-        "efcf3a33-2eaf-4d6b-bf11-a411f134278c"
-      } ],
-      "rp" : {
-        "target" : {
-          "LIseg" : [
-            "999", "888" ]
-=======
   "user": {
+    "buyeruid": "J5VLCWQP-26-CWFT",
     "data": [
       {
         "ext": {
@@ -128,42 +83,84 @@
       }
     ],
     "ext": {
-      "consent": "BOEFEAyOEFEAyAHABDENAIgAAAB9vABAASA",
+      "consent": "CPBCa-mPBCa-mAAAAAENA0CAAEAAAAAAACiQAaQAwAAgAgABoAAAAAA",
+      "eids": [
+        {
+          "source": "adserver.org",
+          "uids": [
+            {
+              "id": "cd96870f-f53d-4986-a08e-cd1612fb13b0",
+              "ext": {
+                "rtiPartner": "TDID"
+              }
+            }
+          ]
+        },
+        {
+          "source": "liveintent.com",
+          "uids": [
+            {
+              "id": "efcf3a33-2eaf-4d6b-bf11-a411f134278c"
+            }
+          ],
+          "ext": {
+            "segments": [
+              "999",
+              "888"
+            ]
+          }
+        },
+        {
+          "source": "pubcid",
+          "id": "29cfaea8-a429-48fc-9537-8a19a8eb4f0d"
+        }
+      ],
+      "tpid": [
+        {
+          "source": "tdid",
+          "uid": "cd96870f-f53d-4986-a08e-cd1612fb13b0"
+        },
+        {
+          "source": "liveintent.com",
+          "uid": "efcf3a33-2eaf-4d6b-bf11-a411f134278c"
+        }
+      ],
       "rp": {
         "target": {
+          "LIseg": [
+            "999",
+            "888"
+          ],
           "iab": [
             "segmentId1",
             "segmentId2"
           ]
->>>>>>> 74f8437d
         }
       }
     }
   },
-  "at" :
-  1,
-  "tmax" : 5000,
-  "source" : {
-    "fd" : 1,
-    "tid" : "tid",
-    "ext" : {
-      "schain" : {
-        "ver" : "1.0",
-        "complete" : 1,
-        "nodes"
-        : [ {
-          "asi" : "superads.com",
-          "sid"
-          : "123",
-          "hp" : 1
-        } ]
+  "at": 1,
+  "tmax": 5000,
+  "source": {
+    "fd": 1,
+    "tid": "tid",
+    "ext": {
+      "schain": {
+        "ver": "1.0",
+        "complete": 1,
+        "nodes": [
+          {
+            "asi": "superads.com",
+            "sid": "123",
+            "hp": 1
+          }
+        ]
       }
     }
   },
-  "regs" : {
-    "ext" : {
-      "us_privacy"
-      : "1YNN"
+  "regs": {
+    "ext": {
+      "us_privacy": "1YNN"
     }
   }
 }