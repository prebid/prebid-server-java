{
  "id": "tid",
  "seatbid": [
    {
      "bid": [
        {
          "id": "bid001",
          "impid": "impId001",
          "price": 3.33,
          "adm": "adm001",
          "adid": "adid001",
          "cid": "cid001",
          "crid": "crid001",
          "w": 300,
          "h": 250,
          "ext": {
            "prebid": {
              "type": "banner",
              "targeting": {
                "hb_cache_host_grid": "{{ cache.host }}",
                "hb_cache_path_grid": "{{ cache.path }}",
                "hb_cache_id": "a5d3a873-d06e-4f2f-8556-120e05d62b28",
                "hb_pb": "3.30",
                "hb_size_grid": "300x250",
                "hb_cache_path": "{{ cache.path }}",
                "hb_size": "300x250",
                "hb_pb_grid": "3.30",
                "hb_cache_id_grid": "a5d3a873-d06e-4f2f-8556-120e05d62b28",
                "hb_bidder_grid": "grid",
                "hb_bidder": "grid",
                "hb_cache_host": "{{ cache.host }}"
              },
              "cache": {
                "bids": {
                  "url": "{{ cache.resource_url }}a5d3a873-d06e-4f2f-8556-120e05d62b28",
                  "cacheId": "a5d3a873-d06e-4f2f-8556-120e05d62b28"
                }
              }
            }
          }
        }
      ],
      "seat": "grid",
      "group": 0
    }
  ],
  "cur": "USD",
  "ext": {
    "responsetimemillis": {
      "grid": "{{ grid.response_time_ms }}",
      "cache": "{{ cache.response_time_ms }}"
    },
<<<<<<< HEAD
    "auctiontimestamp": 1000,
    "tmaxrequest": 3000
=======
    "tmaxrequest": 5000
>>>>>>> f17ae09f
  }
}<|MERGE_RESOLUTION|>--- conflicted
+++ resolved
@@ -50,11 +50,7 @@
       "grid": "{{ grid.response_time_ms }}",
       "cache": "{{ cache.response_time_ms }}"
     },
-<<<<<<< HEAD
     "auctiontimestamp": 1000,
-    "tmaxrequest": 3000
-=======
     "tmaxrequest": 5000
->>>>>>> f17ae09f
   }
 }