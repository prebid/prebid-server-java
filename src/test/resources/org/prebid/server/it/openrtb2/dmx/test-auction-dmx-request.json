{
  "id": "tid",
  "imp": [
    {
      "id": "impId001",
      "tagid": "2eb6bd58-865c-47ce-af7f-a918108c3fd2",
      "banner": {
        "format": [
          {
            "w": 300,
            "h": 250
          }
        ]
      },
      "ext": {
        "dmx": {
            "dmxid": "1007",
            "memberid": "123456",
            "seller_id": "1008",
            "publisher_id": "10400"
        }
      }
    },
    {
      "id": "impId002",
      "tagid": "2eb6bd58-865c-47ce-af7f-a918108c3fd2",
      "video": {
        "mimes": [
          "video/mp4"
        ],
        "protocols": [
          2,
          5
        ],
        "skipafter": 0,
        "skipmin": 0,
        "w": 1024,
        "h": 576
      },
      "ext": {
        "dmx": {
            "dmxid": "1007",
            "memberid": "123456",
            "seller_id": "1008",
            "publisher_id": "10400"
        }
      }
    }
  ],
  "device": {
    "pxratio": 4.2,
    "dnt": 2,
    "ip": "193.168.244.1",
    "language": "en",
    "ifa": "ifaId",
    "ua": "userAgent"
  },
  "site": {
    "domain": "example.com",
    "ext": {
      "amp": 0
    },
    "page": "http://www.example.com",
    "publisher": {
      "id": "publisherId"
    }
  },
  "at": 1,
  "tmax": 3000,
  "cur": [
    "USD"
  ],
  "source": {
    "fd": 1,
    "tid": "tid"
  },

  "user": {
    "ext": {
<<<<<<< HEAD
      "consent": "BOEFEAyOEFEAyAHABDENAIgAAAB9vABAASA",
      "digitrust": {
        "id": "id",
        "keyv": 123,
        "pref": 0
      }
=======
      "consent": "consentValue",
      "eids": [
        {
          "source": "adserver.org",
          "uids": [
            {
              "id": "id"
            }
          ]
        }
      ]
>>>>>>> 1389346e
    }
  },
  "regs": {
    "ext": {
      "gdpr": 0
    }
  },
  "ext": {
    "prebid": {
      "currency": {
        "rates": {
          "EUR": {
            "USD": 1.2406
          },
          "USD": {
            "EUR": 0.8110
          }
        }
      },
      "targeting": {
        "includebidderkeys": true,
        "includewinners": true,
        "pricegranularity": {
          "precision": 2,
          "ranges": [
            {
              "max": 20,
              "increment": 0.1
            }
          ]
        }
      },
      "cache": {
        "bids": {},
        "vastxml": {
          "ttlseconds": 120
        }
      },
      "auctiontimestamp": 1000
    }
  }
}<|MERGE_RESOLUTION|>--- conflicted
+++ resolved
@@ -77,15 +77,7 @@
 
   "user": {
     "ext": {
-<<<<<<< HEAD
       "consent": "BOEFEAyOEFEAyAHABDENAIgAAAB9vABAASA",
-      "digitrust": {
-        "id": "id",
-        "keyv": 123,
-        "pref": 0
-      }
-=======
-      "consent": "consentValue",
       "eids": [
         {
           "source": "adserver.org",
@@ -96,7 +88,6 @@
           ]
         }
       ]
->>>>>>> 1389346e
     }
   },
   "regs": {
