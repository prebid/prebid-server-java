{
  "id": "tid",
  "imp": [
    {
      "id": "impId001",
      "banner": {
        "format": [
          {
            "w": 300,
            "h": 250
          }
        ]
      },
      "ext": {
        "prebid": {
          "bidder": {
            "yieldlab": {
              "adslotId": "12345",
              "supplyId": "123456789",
              "adSize": "400x300",
              "targeting": {
                "key1": "value1",
                "key2": "value2"
              },
              "extId": "abc"
            }
          }
        }
      }
    }
  ],
  "device": {
    "pxratio": 4.2,
    "dnt": 2,
    "language": "en",
    "ifa": "ifaId",
    "devicetype": 4,
    "connectiontype": 6,
    "geo": {
      "lat": 51.499488,
      "lon": -0.128953
    },
    "ua": "userAgent",
    "ip": "193.168.244.1",
    "h": 1098,
    "w": 814
  },
  "site": {
    "id": "siteId",
    "publisher": {
      "id": "publisherId"
    },
    "page": "http://localhost:9090/gdpr.html"
  },
  "at": 1,
  "tmax": 5000,
  "cur": [
    "USD"
  ],
  "source": {
    "fd": 1,
    "tid": "tid"
  },
  "ext": {
    "prebid": {
      "debug": 1,
      "targeting": {
        "pricegranularity": {
          "precision": 2,
          "ranges": [
            {
              "max": 20,
              "increment": 0.1
            }
          ]
        }
      },
      "cache": {
        "bids": {},
        "vastxml": {
          "ttlseconds": 120
        }
      },
      "auctiontimestamp": 1000
    }
  },
  "user": {
    "ext": {
<<<<<<< HEAD
      "digitrust": {
        "id": "id",
        "keyv": 123,
        "pref": 0
      },
      "consent": "BOEFEAyOEFEAyAHABDENAIgAAAB9vABAASA"
=======
      "consent": "consentValue"
>>>>>>> 1389346e
    }
  },
  "regs": {
    "ext": {
      "gdpr": 0
    }
  }
}<|MERGE_RESOLUTION|>--- conflicted
+++ resolved
@@ -86,16 +86,7 @@
   },
   "user": {
     "ext": {
-<<<<<<< HEAD
-      "digitrust": {
-        "id": "id",
-        "keyv": 123,
-        "pref": 0
-      },
       "consent": "BOEFEAyOEFEAyAHABDENAIgAAAB9vABAASA"
-=======
-      "consent": "consentValue"
->>>>>>> 1389346e
     }
   },
   "regs": {
