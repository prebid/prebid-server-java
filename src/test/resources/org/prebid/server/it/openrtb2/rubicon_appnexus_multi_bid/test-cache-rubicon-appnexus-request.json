--- conflicted
+++ resolved
@@ -6,11 +6,7 @@
         "id": "21521324",
         "impid": "impId1",
         "price": 12.43,
-<<<<<<< HEAD
-        "adm": "<Impression><![CDATA[]]></Impression><Impression><![CDATA[http://localhost:8080/event?t=imp&b=21521324&a=5001&aid=tid&ts=1000&bidder=rubicon&f=b&int=]]></Impression>",
-=======
-        "adm": "<InLine><Impression><![CDATA[]]></Impression><Impression><![CDATA[http://localhost:8080/event?t=imp&b=21521324&a=5001&ts=1000&bidder=rubicon&f=b&int=]]></Impression></InLine>",
->>>>>>> 65c8316f
+        "adm": "<InLine><Impression><![CDATA[]]></Impression><Impression><![CDATA[http://localhost:8080/event?t=imp&b=21521324&a=5001&aid=tid&ts=1000&bidder=rubicon&f=b&int=]]></Impression></InLine>",
         "crid": "crid1",
         "w": 300,
         "h": 250,
@@ -64,11 +60,7 @@
         "id": "880290288",
         "impid": "impId1",
         "price": 8.43,
-<<<<<<< HEAD
-        "adm": "<Impression><![CDATA[]]></Impression><Impression><![CDATA[http://localhost:8080/event?t=imp&b=880290288&a=5001&aid=tid&ts=1000&bidder=rubicon&f=b&int=]]></Impression>",
-=======
-        "adm": "<InLine><Impression><![CDATA[]]></Impression><Impression><![CDATA[http://localhost:8080/event?t=imp&b=880290288&a=5001&ts=1000&bidder=rubicon&f=b&int=]]></Impression></InLine>",
->>>>>>> 65c8316f
+        "adm": "<InLine><Impression><![CDATA[]]></Impression><Impression><![CDATA[http://localhost:8080/event?t=imp&b=880290288&a=5001&aid=tid&ts=1000&bidder=rubicon&f=b&int=]]></Impression></InLine>",
         "crid": "crid1",
         "w": 300,
         "h": 250,
@@ -126,11 +118,7 @@
     },
     {
       "type": "xml",
-<<<<<<< HEAD
-      "value": "<Impression><![CDATA[]]></Impression><Impression><![CDATA[http://localhost:8080/event?t=imp&b=880290288&a=5001&aid=tid&ts=1000&bidder=rubicon&f=b&int=]]></Impression>",
-=======
-      "value": "<InLine><Impression><![CDATA[]]></Impression><Impression><![CDATA[http://localhost:8080/event?t=imp&b=880290288&a=5001&ts=1000&bidder=rubicon&f=b&int=]]></Impression></InLine>",
->>>>>>> 65c8316f
+      "value": "<InLine><Impression><![CDATA[]]></Impression><Impression><![CDATA[http://localhost:8080/event?t=imp&b=880290288&a=5001&aid=tid&ts=1000&bidder=rubicon&f=b&int=]]></Impression></InLine>",
       "expiry": 120
     },
     {
@@ -140,11 +128,7 @@
     },
     {
       "type": "xml",
-<<<<<<< HEAD
-      "value": "<Impression><![CDATA[]]></Impression><Impression><![CDATA[http://localhost:8080/event?t=imp&b=21521324&a=5001&aid=tid&ts=1000&bidder=rubicon&f=b&int=]]></Impression>",
-=======
-      "value": "<InLine><Impression><![CDATA[]]></Impression><Impression><![CDATA[http://localhost:8080/event?t=imp&b=21521324&a=5001&ts=1000&bidder=rubicon&f=b&int=]]></Impression></InLine>",
->>>>>>> 65c8316f
+      "value": "<InLine><Impression><![CDATA[]]></Impression><Impression><![CDATA[http://localhost:8080/event?t=imp&b=21521324&a=5001&aid=tid&ts=1000&bidder=rubicon&f=b&int=]]></Impression></InLine>",
       "expiry": 120
     }
   ]
