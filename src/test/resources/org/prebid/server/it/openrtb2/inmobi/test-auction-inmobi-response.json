--- conflicted
+++ resolved
@@ -15,36 +15,9 @@
           "h": 250,
           "ext": {
             "prebid": {
-<<<<<<< HEAD
-              "type": "banner",
-              "targeting": {
-                "hb_env_inmobi": "mobile-app",
-                "hb_env": "mobile-app",
-                "hb_pb": "3.30",
-                "hb_size_inmobi": "300x250",
-                "hb_bidder_inmobi": "inmobi",
-                "hb_cache_path": "{{ cache.path }}",
-                "hb_size": "300x250",
-                "hb_cache_host_inmobi": "{{ cache.host }}",
-                "hb_cache_path_inmobi": "{{ cache.path }}",
-                "hb_cache_id_inmobi": "f0ab9105-cb21-4e59-b433-70f5ad6671cb",
-                "hb_bidder": "inmobi",
-                "hb_cache_id": "f0ab9105-cb21-4e59-b433-70f5ad6671cb",
-                "hb_pb_inmobi": "3.30",
-                "hb_cache_host": "{{ cache.host }}"
-              },
-              "cache": {
-                "bids": {
-                  "url": "{{ cache.resource_url }}f0ab9105-cb21-4e59-b433-70f5ad6671cb",
-                  "cacheId": "f0ab9105-cb21-4e59-b433-70f5ad6671cb"
-                }
-              }
-            }
-=======
               "type": "banner"
             },
             "origbidcpm": 3.33
->>>>>>> 6ca955b3
           }
         }
       ],
