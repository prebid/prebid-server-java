--- conflicted
+++ resolved
@@ -50,8 +50,6 @@
   ],
   "cur": "USD",
   "ext": {
-<<<<<<< HEAD
-=======
     "debug": {
       "httpcalls": {
         "cache": [
@@ -168,7 +166,6 @@
         }
       }
     },
->>>>>>> 4edc7f3f
     "responsetimemillis": {
       "triplelift_native": "{{ triplelift_native.response_time_ms }}",
       "cache": "{{ cache.response_time_ms }}"
