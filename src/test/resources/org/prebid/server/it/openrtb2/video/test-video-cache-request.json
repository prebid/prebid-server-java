{
  "puts": [
    {
      "type": "xml",
      "value": "some-test-ad-3",
<<<<<<< HEAD
      "key": "2.00_IAB10-1_0s_{{uuid}}"
=======
      "aid": "bid_id"
>>>>>>> b23bac74
    },
    {
      "type": "xml",
      "value": "some-test-ad",
<<<<<<< HEAD
      "key": "5.50_IAB20-3_0s_{{uuid}}"
=======
      "aid": "bid_id"
>>>>>>> b23bac74
    },
    {
      "type": "xml",
      "value": "some-test-ad-2",
<<<<<<< HEAD
      "key": "2.70_IAB18-5_0s_{{uuid}}"
=======
      "aid": "bid_id"
>>>>>>> b23bac74
    }
  ]
}<|MERGE_RESOLUTION|>--- conflicted
+++ resolved
@@ -3,29 +3,20 @@
     {
       "type": "xml",
       "value": "some-test-ad-3",
-<<<<<<< HEAD
+      "aid": "bid_id",
       "key": "2.00_IAB10-1_0s_{{uuid}}"
-=======
-      "aid": "bid_id"
->>>>>>> b23bac74
     },
     {
       "type": "xml",
       "value": "some-test-ad",
-<<<<<<< HEAD
+      "aid": "bid_id",
       "key": "5.50_IAB20-3_0s_{{uuid}}"
-=======
-      "aid": "bid_id"
->>>>>>> b23bac74
     },
     {
       "type": "xml",
       "value": "some-test-ad-2",
-<<<<<<< HEAD
+      "aid": "bid_id",
       "key": "2.70_IAB18-5_0s_{{uuid}}"
-=======
-      "aid": "bid_id"
->>>>>>> b23bac74
     }
   ]
 }