{
  "id": "tid",
  "seatbid": [
    {
      "bid": [
        {
          "id": "bid02",
          "impid": "impId001",
          "price": 2.25,
          "adm": "<!-- admarkup -->",
          "adid": "2002",
          "adomain": [
            "tag-example.com"
          ],
          "cid": "1001",
          "crid": "2002",
          "ext": {
            "prebid": {
              "type": "banner",
              "targeting": {
                "hb_pb": "2.20",
                "hb_bidder_adkernel": "adkernel",
                "hb_cache_id_adkernel": "71615e3d-8a18-4099-a807-3952199b532a",
                "hb_pb_adkernel": "2.20",
                "hb_cache_path": "{{ cache.path }}",
                "hb_uuid": "69c0e0c9-ce20-4d91-99d1-d821afd75727",
                "hb_cache_host_adkernel": "{{ cache.host }}",
                "hb_bidder": "adkernel",
                "hb_cache_id": "71615e3d-8a18-4099-a807-3952199b532a",
                "hb_cache_host": "{{ cache.host }}",
                "hb_uuid_adkernel": "69c0e0c9-ce20-4d91-99d1-d821afd75727",
                "hb_cache_path_adkernel": "{{ cache.path }}"
              },
              "cache": {
                "bids": {
                  "url": "{{ cache.resource_url }}71615e3d-8a18-4099-a807-3952199b532a",
                  "cacheId": "71615e3d-8a18-4099-a807-3952199b532a"
                },
                "vastXml": {
                  "url": "{{ cache.resource_url }}69c0e0c9-ce20-4d91-99d1-d821afd75727",
                  "cacheId": "69c0e0c9-ce20-4d91-99d1-d821afd75727"
                }
              }
            }
          }
        }
      ],
      "seat": "adkernel",
      "group": 0
    }
  ],
  "cur": "USD",
  "ext": {
    "responsetimemillis": {
      "adkernel": "{{ adkernel.response_time_ms }}",
      "cache": "{{ cache.response_time_ms }}"
    },
<<<<<<< HEAD
    "auctiontimestamp": 1000,
    "tmaxrequest": 3000
=======
    "tmaxrequest": 5000
>>>>>>> f17ae09f
  }
}<|MERGE_RESOLUTION|>--- conflicted
+++ resolved
@@ -55,11 +55,7 @@
       "adkernel": "{{ adkernel.response_time_ms }}",
       "cache": "{{ cache.response_time_ms }}"
     },
-<<<<<<< HEAD
     "auctiontimestamp": 1000,
-    "tmaxrequest": 3000
-=======
     "tmaxrequest": 5000
->>>>>>> f17ae09f
   }
 }