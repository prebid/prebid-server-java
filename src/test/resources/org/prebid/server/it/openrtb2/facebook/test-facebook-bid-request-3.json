--- conflicted
+++ resolved
@@ -26,16 +26,7 @@
   "user": {
     "buyeruid": "FB-UID",
     "ext": {
-<<<<<<< HEAD
-      "digitrust": {
-        "id": "id",
-        "keyv": 123,
-        "pref": 0
-      },
       "consent": "BOEFEAyOEFEAyAHABDENAIgAAAB9vABAASA"
-=======
-      "consent": "consentValue"
->>>>>>> 1389346e
     }
   },
   "at": 1,
