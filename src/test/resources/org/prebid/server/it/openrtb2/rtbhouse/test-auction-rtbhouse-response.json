--- conflicted
+++ resolved
@@ -46,128 +46,6 @@
   ],
   "cur": "USD",
   "ext": {
-<<<<<<< HEAD
-    "debug": {
-      "httpcalls": {
-        "rtbhouse": [
-          {
-            "uri": "{{ rtbhouse.exchange_uri }}",
-            "requestbody": "{\"id\":\"test-request-id\",\"imp\":[{\"id\":\"test-imp-id\",\"banner\":{\"format\":[{\"w\":300,\"h\":250}]},\"ext\":{\"bidder\":{}}}],\"site\":{\"domain\":\"example.com\",\"page\":\"http://www.example.com\",\"publisher\":{\"id\":\"publisherId\"}},\"device\":{\"ua\":\"userAgent\",\"dnt\":2,\"ip\":\"193.168.244.1\",\"pxratio\":4.2,\"language\":\"en\",\"ifa\":\"ifaId\"},\"user\":{\"buyeruid\":\"RTBH-UID\"},\"test\":1,\"at\":1,\"tmax\":3000,\"cur\":[\"USD\"],\"source\":{\"fd\":1,\"tid\":\"tid\"},\"regs\":{\"ext\":{\"gdpr\":0}},\"ext\":{\"prebid\":{\"aliases\":{\"appnexusAlias\":\"appnexus\",\"conversantAlias\":\"conversant\"},\"targeting\":{\"pricegranularity\":{\"precision\":2,\"ranges\":[{\"max\":20,\"increment\":0.1}]},\"currency\":{\"rates\":{\"EUR\":{\"USD\":1.2406},\"USD\":{\"EUR\":0.811}}},\"includewinners\":true,\"includebidderkeys\":true},\"cache\":{\"bids\":{},\"vastxml\":{\"ttlseconds\":120}}}}}",
-            "responsebody": "{\"id\":\"tid\",\"seatbid\":[{\"seat\":\"rtbhouse\",\"bid\":[{\"id\":\"randomid\",\"impid\":\"test-imp-id\",\"price\":0.5,\"adid\":\"12345678\",\"adm\":\"some-test-ad\",\"cid\":\"987\",\"crid\":\"12345678\",\"h\":250,\"w\":300}]}],\"bidid\":\"bid01\"}",
-            "status": 200
-          }
-        ],
-        "cache": [
-          {
-            "uri": "{{ cache.endpoint }}",
-            "requestbody": "{\"puts\":[{\"type\":\"json\",\"value\":{\"id\":\"randomid\",\"impid\":\"test-imp-id\",\"price\":0.5,\"adm\":\"some-test-ad\",\"adid\":\"12345678\",\"cid\":\"987\",\"crid\":\"12345678\",\"w\":300,\"h\":250}}]}",
-            "responsebody": "{\"responses\":[{\"uuid\":\"a5d3a873-d06e-4f2f-8556-120e05d62b28\"}]}",
-            "status": 200
-          }
-        ]
-      },
-      "resolvedrequest": {
-        "id": "test-request-id",
-        "imp": [
-          {
-            "id": "test-imp-id",
-            "banner": {
-              "format": [
-                {
-                  "w": 300,
-                  "h": 250
-                }
-              ]
-            },
-            "ext": {
-              "rtbhouse": {}
-            }
-          }
-        ],
-        "site": {
-          "domain": "example.com",
-          "page": "http://www.example.com",
-          "publisher": {
-            "id": "publisherId"
-          },
-          "ext": {
-            "amp": 0
-          }
-        },
-        "device": {
-          "ua": "userAgent",
-          "dnt": 2,
-          "ip": "193.168.244.1",
-          "pxratio": 4.2,
-          "language": "en",
-          "ifa": "ifaId"
-        },
-        "user": {
-          "ext": {
-            "consent": "consentValue",
-            "digitrust": {
-              "id": "id",
-              "keyv": 123,
-              "pref": 0
-            }
-          }
-        },
-        "test": 1,
-        "at": 1,
-        "tmax": 3000,
-        "cur": [
-          "USD"
-        ],
-        "source": {
-          "fd": 1,
-          "tid": "tid"
-        },
-        "regs": {
-          "ext": {
-            "gdpr": 0
-          }
-        },
-        "ext": {
-          "prebid": {
-            "aliases": {
-              "appnexusAlias": "appnexus",
-              "conversantAlias": "conversant"
-            },
-            "targeting": {
-              "pricegranularity": {
-                "precision": 2,
-                "ranges": [
-                  {
-                    "max": 20,
-                    "increment": 0.1
-                  }
-                ]
-              },
-              "currency": {
-                "rates": {
-                  "EUR": {
-                    "USD": 1.2406
-                  },
-                  "USD": {
-                    "EUR": 0.811
-                  }
-                }
-              },
-              "includewinners": true,
-              "includebidderkeys": true
-            },
-            "cache": {
-              "bids": {},
-              "vastxml": {
-                "ttlseconds": 120
-              }
-            }
-          }
-        }
-      }
-    },
-=======
->>>>>>> dde21467
     "responsetimemillis": {
       "rtbhouse": "{{ rtbhouse.response_time_ms }}",
       "cache": "{{ cache.response_time_ms }}"
