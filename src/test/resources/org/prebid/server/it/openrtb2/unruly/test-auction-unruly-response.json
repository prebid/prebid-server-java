--- conflicted
+++ resolved
@@ -90,156 +90,6 @@
   ],
   "cur": "USD",
   "ext": {
-<<<<<<< HEAD
-    "debug": {
-      "httpcalls": {
-        "cache": [
-          {
-            "uri": "{{ cache.endpoint }}",
-            "requestbody": "{\"puts\":[{\"type\":\"json\",\"value\":{\"id\":\"bid001\",\"impid\":\"impId001\",\"price\":1.25,\"adm\":\"adm001\",\"crid\":\"crid001\",\"w\":800,\"h\":600}},{\"type\":\"json\",\"value\":{\"id\":\"bid002\",\"impid\":\"impId002\",\"price\":2.25,\"adm\":\"adm002\",\"crid\":\"crid002\",\"w\":640,\"h\":480}},{\"type\":\"xml\",\"value\":\"adm001\",\"expiry\":120},{\"type\":\"xml\",\"value\":\"adm002\",\"expiry\":120}]}",
-            "responsebody": "{\"responses\":[{\"uuid\":\"d7ec26d4-4336-4661-988a-79e96040e281\"},{\"uuid\":\"51c3e63e-5ece-4d16-b781-4314ce9e3ea8\"},{\"uuid\":\"54a3b0a5-e145-43cf-a1cc-1beaa8b29018\"},{\"uuid\":\"41c08fce-546f-4a57-a657-1158fd62af3d\"}]}",
-            "status": 200
-          }
-        ],
-        "unruly": [
-          {
-            "uri": "{{ unruly.exchange_uri }}",
-            "requestbody": "{\"id\":\"tid\",\"imp\":[{\"id\":\"impId001\",\"video\":{\"mimes\":[\"video/mp4\"],\"w\":800,\"h\":600,\"skipmin\":0,\"skipafter\":0},\"ext\":{\"unruly\":{\"uuid\":\"uu_id_1\",\"siteid\":\"site_id_1\"}}}],\"site\":{\"domain\":\"example.com\",\"page\":\"http://www.example.com\",\"publisher\":{\"id\":\"publisherId\"}},\"device\":{\"ua\":\"userAgent\",\"dnt\":2,\"ip\":\"193.168.244.1\",\"pxratio\":4.2,\"language\":\"en\",\"ifa\":\"ifaId\"},\"user\":{\"buyeruid\":\"UR-UID\"},\"test\":1,\"at\":1,\"tmax\":3000,\"cur\":[\"USD\"],\"source\":{\"fd\":1,\"tid\":\"tid\"},\"regs\":{\"ext\":{\"gdpr\":0}},\"ext\":{\"prebid\":{\"aliases\":{\"appnexusAlias\":\"appnexus\",\"conversantAlias\":\"conversant\"},\"targeting\":{\"pricegranularity\":{\"precision\":2,\"ranges\":[{\"max\":20,\"increment\":0.1}]},\"currency\":{\"rates\":{\"EUR\":{\"USD\":1.2406},\"USD\":{\"EUR\":0.811}}},\"includewinners\":true,\"includebidderkeys\":true},\"cache\":{\"bids\":{},\"vastxml\":{\"ttlseconds\":120}}}}}",
-            "responsebody": "{\"id\":\"tid\",\"seatbid\":[{\"bid\":[{\"id\":\"bid001\",\"impid\":\"impId001\",\"price\":1.25,\"crid\":\"crid001\",\"adm\":\"adm001\",\"h\":600,\"w\":800}]}],\"bidid\":\"bid001\"}",
-            "status": 200
-          },
-          {
-            "uri": "{{ unruly.exchange_uri }}",
-            "requestbody": "{\"id\":\"tid\",\"imp\":[{\"id\":\"impId002\",\"video\":{\"mimes\":[\"video/mp4\"],\"w\":640,\"h\":480,\"skipmin\":0,\"skipafter\":0},\"ext\":{\"unruly\":{\"uuid\":\"uu_id_2\",\"siteid\":\"site_id_2\"}}}],\"site\":{\"domain\":\"example.com\",\"page\":\"http://www.example.com\",\"publisher\":{\"id\":\"publisherId\"}},\"device\":{\"ua\":\"userAgent\",\"dnt\":2,\"ip\":\"193.168.244.1\",\"pxratio\":4.2,\"language\":\"en\",\"ifa\":\"ifaId\"},\"user\":{\"buyeruid\":\"UR-UID\"},\"test\":1,\"at\":1,\"tmax\":3000,\"cur\":[\"USD\"],\"source\":{\"fd\":1,\"tid\":\"tid\"},\"regs\":{\"ext\":{\"gdpr\":0}},\"ext\":{\"prebid\":{\"aliases\":{\"appnexusAlias\":\"appnexus\",\"conversantAlias\":\"conversant\"},\"targeting\":{\"pricegranularity\":{\"precision\":2,\"ranges\":[{\"max\":20,\"increment\":0.1}]},\"currency\":{\"rates\":{\"EUR\":{\"USD\":1.2406},\"USD\":{\"EUR\":0.811}}},\"includewinners\":true,\"includebidderkeys\":true},\"cache\":{\"bids\":{},\"vastxml\":{\"ttlseconds\":120}}}}}",
-            "responsebody": "{\"id\":\"tid\",\"seatbid\":[{\"bid\":[{\"id\":\"bid002\",\"impid\":\"impId002\",\"price\":2.25,\"crid\":\"crid002\",\"adm\":\"adm002\",\"h\":480,\"w\":640}]}],\"bidid\":\"bid002\"}",
-            "status": 200
-          }
-        ]
-      },
-      "resolvedrequest": {
-        "id": "tid",
-        "imp": [
-          {
-            "id": "impId001",
-            "video": {
-              "mimes": [
-                "video/mp4"
-              ],
-              "w": 800,
-              "h": 600,
-              "skipmin": 0,
-              "skipafter": 0
-            },
-            "ext": {
-              "unruly": {
-                "uuid": "uu_id_1",
-                "siteid": "site_id_1"
-              }
-            }
-          },
-          {
-            "id": "impId002",
-            "video": {
-              "mimes": [
-                "video/mp4"
-              ],
-              "w": 640,
-              "h": 480,
-              "skipmin": 0,
-              "skipafter": 0
-            },
-            "ext": {
-              "unruly": {
-                "uuid": "uu_id_2",
-                "siteid": "site_id_2"
-              }
-            }
-          }
-        ],
-        "site": {
-          "domain": "example.com",
-          "page": "http://www.example.com",
-          "publisher": {
-            "id": "publisherId"
-          },
-          "ext": {
-            "amp": 0
-          }
-        },
-        "device": {
-          "ua": "userAgent",
-          "dnt": 2,
-          "ip": "193.168.244.1",
-          "pxratio": 4.2,
-          "language": "en",
-          "ifa": "ifaId"
-        },
-        "user": {
-          "ext": {
-            "consent": "consentValue",
-            "digitrust": {
-              "id": "id",
-              "keyv": 123,
-              "pref": 0
-            }
-          }
-        },
-        "test": 1,
-        "at": 1,
-        "tmax": 3000,
-        "cur": [
-          "USD"
-        ],
-        "source": {
-          "fd": 1,
-          "tid": "tid"
-        },
-        "regs": {
-          "ext": {
-            "gdpr": 0
-          }
-        },
-        "ext": {
-          "prebid": {
-            "aliases": {
-              "appnexusAlias": "appnexus",
-              "conversantAlias": "conversant"
-            },
-            "targeting": {
-              "pricegranularity": {
-                "precision": 2,
-                "ranges": [
-                  {
-                    "max": 20,
-                    "increment": 0.1
-                  }
-                ]
-              },
-              "currency": {
-                "rates": {
-                  "EUR": {
-                    "USD": 1.2406
-                  },
-                  "USD": {
-                    "EUR": 0.811
-                  }
-                }
-              },
-              "includewinners": true,
-              "includebidderkeys": true
-            },
-            "cache": {
-              "bids": {},
-              "vastxml": {
-                "ttlseconds": 120
-              }
-            }
-          }
-        }
-      }
-    },
-=======
->>>>>>> dde21467
     "responsetimemillis": {
       "unruly": "{{ unruly.response_time_ms }}",
       "cache": "{{ cache.response_time_ms }}"
