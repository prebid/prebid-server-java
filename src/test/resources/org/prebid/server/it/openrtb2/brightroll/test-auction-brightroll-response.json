{
  "id": "tid",
  "seatbid": [
    {
      "bid": [
        {
          "id": "620160380",
          "impid": "impId17",
          "price": 8.43,
          "adm": "adm17",
          "crid": "crid17",
          "w": 300,
          "h": 250,
          "ext": {
            "prebid": {
              "type": "banner",
              "targeting": {
                "hb_pb": "8.40",
                "hb_bidder_brightroll": "brightroll",
                "hb_size": "300x250",
                "hb_bidder": "brightroll",
                "hb_cache_id_brightroll": "3c7dedc8-dd68-4ba3-ba27-9d4e933cd4b3",
                "hb_cache_id": "3c7dedc8-dd68-4ba3-ba27-9d4e933cd4b3",
                "hb_pb_brightroll": "8.40",
                "hb_size_brightroll": "300x250",
                "hb_cache_host": "{{ cache.host }}",
                "hb_cache_host_brightroll": "{{ cache.host }}",
                "hb_cache_path": "{{ cache.path }}",
                "hb_cache_path_brightroll": "{{ cache.path }}"
              },
              "cache": {
                "bids": {
                  "url": "{{ cache.resource_url }}3c7dedc8-dd68-4ba3-ba27-9d4e933cd4b3",
                  "cacheId": "3c7dedc8-dd68-4ba3-ba27-9d4e933cd4b3"
                }
              }
            }
          }
        }
      ],
      "seat": "brightroll",
      "group": 0
    }
  ],
  "cur": "USD",
  "ext": {
<<<<<<< HEAD
    "debug": {
      "httpcalls": {
        "cache": [
          {
            "uri": "{{ cache.endpoint }}",
            "requestbody": "{\"puts\":[{\"type\":\"json\",\"value\":{\"id\":\"620160380\",\"impid\":\"impId17\",\"price\":8.43,\"adm\":\"adm17\",\"crid\":\"crid17\",\"w\":300,\"h\":250}}]}",
            "responsebody": "{\"responses\":[{\"uuid\":\"3c7dedc8-dd68-4ba3-ba27-9d4e933cd4b3\"}]}",
            "status": 200
          }
        ],
        "brightroll": [
          {
            "uri": "{{ brightroll.exchange_uri }}?publisher=publisher",
            "requestbody": "{\"id\":\"tid\",\"imp\":[{\"id\":\"impId17\",\"banner\":{\"format\":[{\"w\":300,\"h\":250}],\"w\":300,\"h\":250},\"ext\":{\"bidder\":{\"publisher\":\"publisher\"}}}],\"site\":{\"domain\":\"example.com\",\"page\":\"http://www.example.com\",\"publisher\":{\"id\":\"publisherId\"}},\"device\":{\"ua\":\"userAgent\",\"dnt\":2,\"ip\":\"193.168.244.1\",\"pxratio\":4.2,\"language\":\"en\",\"ifa\":\"ifaId\"},\"user\":{\"buyeruid\":\"BR-UID\"},\"test\":1,\"at\":1,\"tmax\":3000,\"cur\":[\"USD\"],\"source\":{\"fd\":1,\"tid\":\"tid\"},\"regs\":{\"ext\":{\"gdpr\":0}},\"ext\":{\"prebid\":{\"aliases\":{\"appnexusAlias\":\"appnexus\",\"conversantAlias\":\"conversant\"},\"targeting\":{\"pricegranularity\":{\"precision\":2,\"ranges\":[{\"max\":20,\"increment\":0.1}]},\"currency\":{\"rates\":{\"EUR\":{\"USD\":1.2406},\"USD\":{\"EUR\":0.811}}},\"includewinners\":true,\"includebidderkeys\":true},\"cache\":{\"bids\":{},\"vastxml\":{\"ttlseconds\":120}}}}}",
            "responsebody": "{\"id\":\"tid\",\"seatbid\":[{\"bid\":[{\"id\":\"620160380\",\"impid\":\"impId17\",\"price\":8.43,\"adm\":\"adm17\",\"crid\":\"crid17\",\"w\":300,\"h\":250}],\"seat\":\"seatId17\",\"group\":0}]}",
            "status": 200
          }
        ]
      },
      "resolvedrequest": {
        "id": "tid",
        "imp": [
          {
            "id": "impId17",
            "banner": {
              "format": [
                {
                  "w": 300,
                  "h": 250
                }
              ],
              "w": 300,
              "h": 250
            },
            "ext": {
              "brightroll": {
                "publisher": "publisher"
              }
            }
          }
        ],
        "site": {
          "domain": "example.com",
          "page": "http://www.example.com",
          "publisher": {
            "id": "publisherId"
          },
          "ext": {
            "amp": 0
          }
        },
        "device": {
          "ua": "userAgent",
          "dnt": 2,
          "ip": "193.168.244.1",
          "pxratio": 4.2,
          "language": "en",
          "ifa": "ifaId"
        },
        "user": {
          "ext": {
            "digitrust": {
              "id": "id",
              "keyv": 123,
              "pref": 0
            },
            "consent": "consentValue"
          }
        },
        "test": 1,
        "at": 1,
        "tmax": 3000,
        "cur": [
          "USD"
        ],
        "source": {
          "fd": 1,
          "tid": "tid"
        },
        "regs": {
          "ext": {
            "gdpr": 0
          }
        },
        "ext": {
          "prebid": {
            "aliases": {
              "appnexusAlias": "appnexus",
              "conversantAlias": "conversant"
            },
            "targeting": {
              "pricegranularity": {
                "precision": 2,
                "ranges": [
                  {
                    "max": 20,
                    "increment": 0.1
                  }
                ]
              },
              "currency": {
                "rates": {
                  "EUR": {
                    "USD": 1.2406
                  },
                  "USD": {
                    "EUR": 0.811
                  }
                }
              },
              "includewinners": true,
              "includebidderkeys": true
            },
            "cache": {
              "bids": {},
              "vastxml": {
                "ttlseconds": 120
              }
            }
          }
        }
      }
    },
=======
>>>>>>> dde21467
    "responsetimemillis": {
      "brightroll": "{{ brightroll.response_time_ms }}",
      "cache": "{{ cache.response_time_ms }}"
    },
    "tmaxrequest": 3000
  }
}<|MERGE_RESOLUTION|>--- conflicted
+++ resolved
@@ -44,132 +44,6 @@
   ],
   "cur": "USD",
   "ext": {
-<<<<<<< HEAD
-    "debug": {
-      "httpcalls": {
-        "cache": [
-          {
-            "uri": "{{ cache.endpoint }}",
-            "requestbody": "{\"puts\":[{\"type\":\"json\",\"value\":{\"id\":\"620160380\",\"impid\":\"impId17\",\"price\":8.43,\"adm\":\"adm17\",\"crid\":\"crid17\",\"w\":300,\"h\":250}}]}",
-            "responsebody": "{\"responses\":[{\"uuid\":\"3c7dedc8-dd68-4ba3-ba27-9d4e933cd4b3\"}]}",
-            "status": 200
-          }
-        ],
-        "brightroll": [
-          {
-            "uri": "{{ brightroll.exchange_uri }}?publisher=publisher",
-            "requestbody": "{\"id\":\"tid\",\"imp\":[{\"id\":\"impId17\",\"banner\":{\"format\":[{\"w\":300,\"h\":250}],\"w\":300,\"h\":250},\"ext\":{\"bidder\":{\"publisher\":\"publisher\"}}}],\"site\":{\"domain\":\"example.com\",\"page\":\"http://www.example.com\",\"publisher\":{\"id\":\"publisherId\"}},\"device\":{\"ua\":\"userAgent\",\"dnt\":2,\"ip\":\"193.168.244.1\",\"pxratio\":4.2,\"language\":\"en\",\"ifa\":\"ifaId\"},\"user\":{\"buyeruid\":\"BR-UID\"},\"test\":1,\"at\":1,\"tmax\":3000,\"cur\":[\"USD\"],\"source\":{\"fd\":1,\"tid\":\"tid\"},\"regs\":{\"ext\":{\"gdpr\":0}},\"ext\":{\"prebid\":{\"aliases\":{\"appnexusAlias\":\"appnexus\",\"conversantAlias\":\"conversant\"},\"targeting\":{\"pricegranularity\":{\"precision\":2,\"ranges\":[{\"max\":20,\"increment\":0.1}]},\"currency\":{\"rates\":{\"EUR\":{\"USD\":1.2406},\"USD\":{\"EUR\":0.811}}},\"includewinners\":true,\"includebidderkeys\":true},\"cache\":{\"bids\":{},\"vastxml\":{\"ttlseconds\":120}}}}}",
-            "responsebody": "{\"id\":\"tid\",\"seatbid\":[{\"bid\":[{\"id\":\"620160380\",\"impid\":\"impId17\",\"price\":8.43,\"adm\":\"adm17\",\"crid\":\"crid17\",\"w\":300,\"h\":250}],\"seat\":\"seatId17\",\"group\":0}]}",
-            "status": 200
-          }
-        ]
-      },
-      "resolvedrequest": {
-        "id": "tid",
-        "imp": [
-          {
-            "id": "impId17",
-            "banner": {
-              "format": [
-                {
-                  "w": 300,
-                  "h": 250
-                }
-              ],
-              "w": 300,
-              "h": 250
-            },
-            "ext": {
-              "brightroll": {
-                "publisher": "publisher"
-              }
-            }
-          }
-        ],
-        "site": {
-          "domain": "example.com",
-          "page": "http://www.example.com",
-          "publisher": {
-            "id": "publisherId"
-          },
-          "ext": {
-            "amp": 0
-          }
-        },
-        "device": {
-          "ua": "userAgent",
-          "dnt": 2,
-          "ip": "193.168.244.1",
-          "pxratio": 4.2,
-          "language": "en",
-          "ifa": "ifaId"
-        },
-        "user": {
-          "ext": {
-            "digitrust": {
-              "id": "id",
-              "keyv": 123,
-              "pref": 0
-            },
-            "consent": "consentValue"
-          }
-        },
-        "test": 1,
-        "at": 1,
-        "tmax": 3000,
-        "cur": [
-          "USD"
-        ],
-        "source": {
-          "fd": 1,
-          "tid": "tid"
-        },
-        "regs": {
-          "ext": {
-            "gdpr": 0
-          }
-        },
-        "ext": {
-          "prebid": {
-            "aliases": {
-              "appnexusAlias": "appnexus",
-              "conversantAlias": "conversant"
-            },
-            "targeting": {
-              "pricegranularity": {
-                "precision": 2,
-                "ranges": [
-                  {
-                    "max": 20,
-                    "increment": 0.1
-                  }
-                ]
-              },
-              "currency": {
-                "rates": {
-                  "EUR": {
-                    "USD": 1.2406
-                  },
-                  "USD": {
-                    "EUR": 0.811
-                  }
-                }
-              },
-              "includewinners": true,
-              "includebidderkeys": true
-            },
-            "cache": {
-              "bids": {},
-              "vastxml": {
-                "ttlseconds": 120
-              }
-            }
-          }
-        }
-      }
-    },
-=======
->>>>>>> dde21467
     "responsetimemillis": {
       "brightroll": "{{ brightroll.response_time_ms }}",
       "cache": "{{ cache.response_time_ms }}"
