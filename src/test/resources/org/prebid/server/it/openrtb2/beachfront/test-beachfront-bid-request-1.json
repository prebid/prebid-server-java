{
  "isPrebid": true,
  "appId": "beachfrontAppId1",
  "videoResponseType": "nurl",
  "request": {
    "id": "tid",
    "imp": [
      {
        "id": "impId01",
        "video": {
          "mimes": [
            "mimes"
          ],
          "w": 300,
          "h": 250,
          "skipmin": 0,
          "skipafter": 0
        },
        "bidfloor": 1,
        "secure": 0
      }
    ],
    "site": {
      "domain": "example.com",
      "page": "http://www.example.com",
      "publisher": {
        "id": "publisherId"
      },
      "ext": {
        "amp": 0
      }
    },
    "device": {
      "ua": "userAgent",
      "dnt": 2,
      "ip": "192.168.244.1",
      "devicetype": 2,
      "pxratio": 4.2,
      "language": "en",
      "ifa": "ifaId"
    },
    "user": {
      "buyeruid": "BF-UID",
      "ext": {
        "consent": "consentValue",
        "digitrust": {
          "id": "id",
          "keyv": 123,
          "pref": 0
        }
      }
    },
    "test": 1,
    "at": 1,
    "tmax": 1000,
    "cur": [
      "USD"
    ],
    "source": {
      "fd": 1,
      "tid": "tid"
    },
    "regs": {
      "ext": {
        "gdpr": 0
      }
    },
    "ext": {
      "prebid": {
        "aliases": {
          "appnexusAlias": "appnexus",
          "conversantAlias": "conversant"
        },
        "targeting": {
          "pricegranularity": {
            "precision": 2,
            "ranges": [
              {
                "max": 20,
                "increment": 0.1
              }
            ]
          },
          "currency": {
            "rates": {
              "EUR": {
                "USD": 1.2406
              },
              "USD": {
                "EUR": 0.811
              }
            }
          },
          "includewinners": true,
          "includebidderkeys": true
        },
        "cache": {
          "bids": {},
          "vastxml": {
            "ttlseconds": 120
          }
        }
      }
    }
<<<<<<< HEAD
  }
=======
  ],
  "site": {
    "domain": "example.com",
    "page": "http://www.example.com"
  },
  "device": {
    "ua": "userAgent",
    "ip": "193.168.244.1",
    "js": "1"
  },
  "user": {
    "buyeruid": "BF-UID"
  },
  "cur": [
    "USD"
  ]
>>>>>>> 244c01b3
}<|MERGE_RESOLUTION|>--- conflicted
+++ resolved
@@ -33,7 +33,7 @@
     "device": {
       "ua": "userAgent",
       "dnt": 2,
-      "ip": "192.168.244.1",
+      "ip": "193.168.244.1",
       "devicetype": 2,
       "pxratio": 4.2,
       "language": "en",
@@ -102,24 +102,5 @@
         }
       }
     }
-<<<<<<< HEAD
   }
-=======
-  ],
-  "site": {
-    "domain": "example.com",
-    "page": "http://www.example.com"
-  },
-  "device": {
-    "ua": "userAgent",
-    "ip": "193.168.244.1",
-    "js": "1"
-  },
-  "user": {
-    "buyeruid": "BF-UID"
-  },
-  "cur": [
-    "USD"
-  ]
->>>>>>> 244c01b3
 }