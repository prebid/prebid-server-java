{
  "isPrebid": true,
  "appId": "beachfrontAppId1",
  "videoResponseType": "nurl",
  "request": {
    "id": "tid",
    "imp": [
      {
        "id": "impId01",
        "video": {
          "mimes": [
            "mimes"
          ],
          "w": 300,
          "h": 250,
          "skipmin": 0,
          "skipafter": 0
        },
        "bidfloor": 1,
        "secure": 0
      }
    ],
    "site": {
      "domain": "example.com",
      "page": "http://www.example.com",
      "publisher": {
        "id": "publisherId"
      },
      "ext": {
        "amp": 0
      }
    },
    "device": {
      "ua": "userAgent",
      "dnt": 2,
      "ip": "193.168.244.1",
      "devicetype": 2,
      "pxratio": 4.2,
      "language": "en",
      "ifa": "ifaId"
    },
    "user": {
      "buyeruid": "BF-UID",
      "ext": {
        "consent": "consentValue",
        "digitrust": {
          "id": "id",
          "keyv": 123,
          "pref": 0
        }
      }
    },
    "test": 1,
    "at": 1,
    "tmax": 1000,
    "cur": [
      "USD"
    ],
    "source": {
      "fd": 1,
      "tid": "tid"
    },
    "regs": {
      "ext": {
        "gdpr": 0
      }
    },
    "ext": {
      "prebid": {
        "aliases": {
          "appnexusAlias": "appnexus",
          "conversantAlias": "conversant"
        },
        "targeting": {
          "pricegranularity": {
            "precision": 2,
            "ranges": [
              {
                "max": 20,
                "increment": 0.1
              }
            ]
          },
          "currency": {
            "rates": {
              "EUR": {
                "USD": 1.2406
              },
              "USD": {
                "EUR": 0.811
              }
            }
          },
          "includewinners": true,
          "includebidderkeys": true
        },
        "cache": {
          "bids": {},
          "vastxml": {
            "ttlseconds": 120
          }
        }
      }
    }
<<<<<<< HEAD
  ],
  "site": {
    "domain": "example.com",
    "page": "http://www.example.com"
  },
  "device": {
    "ua": "userAgent",
    "ip": "193.168.244.1",
    "js": "1"
  },
  "user": {
    "id": "BF-UID",
    "buyeruid": "BF-UID"
  },
  "cur": [
    "USD"
  ]
=======
  }
>>>>>>> 6c0cb64d
}<|MERGE_RESOLUTION|>--- conflicted
+++ resolved
@@ -40,6 +40,7 @@
       "ifa": "ifaId"
     },
     "user": {
+      "id": "BF-UID",
       "buyeruid": "BF-UID",
       "ext": {
         "consent": "consentValue",
@@ -102,25 +103,5 @@
         }
       }
     }
-<<<<<<< HEAD
-  ],
-  "site": {
-    "domain": "example.com",
-    "page": "http://www.example.com"
-  },
-  "device": {
-    "ua": "userAgent",
-    "ip": "193.168.244.1",
-    "js": "1"
-  },
-  "user": {
-    "id": "BF-UID",
-    "buyeruid": "BF-UID"
-  },
-  "cur": [
-    "USD"
-  ]
-=======
   }
->>>>>>> 6c0cb64d
 }