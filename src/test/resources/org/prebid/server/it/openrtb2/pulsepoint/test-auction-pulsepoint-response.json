{
  "id": "tid",
  "seatbid": [
    {
      "bid": [
        {
          "id": "bidId01",
          "impid": "impId8",
          "price": 4.75,
          "adm": "adm8",
          "crid": "crid8",
          "w": 300,
          "h": 250,
          "ext": {
            "prebid": {
              "type": "banner",
              "targeting": {
                "hb_cache_id_pulsepoint": "b537fcb1-28c9-4cd1-bf74-abc7730fd1f4",
                "hb_cache_id": "b537fcb1-28c9-4cd1-bf74-abc7730fd1f4",
                "hb_cache_path_pulsepoint": "{{ cache.path }}",
                "hb_pb": "4.70",
                "hb_pb_pulsepoint": "4.70",
                "hb_cache_path": "{{ cache.path }}",
                "hb_cache_host_pulsepoint": "{{ cache.host }}",
                "hb_size_pulsepoint": "300x250",
                "hb_size": "300x250",
                "hb_bidder_pulsepoint": "pulsepoint",
                "hb_bidder": "pulsepoint",
                "hb_cache_host": "{{ cache.host }}"
              },
              "cache": {
                "bids": {
                  "url": "{{ cache.resource_url }}b537fcb1-28c9-4cd1-bf74-abc7730fd1f4",
                  "cacheId": "b537fcb1-28c9-4cd1-bf74-abc7730fd1f4"
                }
              }
            }
          }
        },
        {
          "id": "bidId02",
          "impid": "impId81",
          "price": 3.75,
          "adm": "adm81",
          "crid": "crid81",
          "w": 120,
          "h": 180,
          "ext": {
            "prebid": {
              "type": "banner",
              "targeting": {
                "hb_cache_id_pulsepoint": "a4073156-828d-4a22-acdc-84dc4529149e",
                "hb_cache_id": "a4073156-828d-4a22-acdc-84dc4529149e",
                "hb_cache_path_pulsepoint": "{{ cache.path }}",
                "hb_pb": "3.70",
                "hb_pb_pulsepoint": "3.70",
                "hb_cache_path": "{{ cache.path }}",
                "hb_cache_host_pulsepoint": "{{ cache.host }}",
                "hb_size_pulsepoint": "120x180",
                "hb_size": "120x180",
                "hb_bidder_pulsepoint": "pulsepoint",
                "hb_bidder": "pulsepoint",
                "hb_cache_host": "{{ cache.host }}"
              },
              "cache": {
                "bids": {
                  "url": "{{ cache.resource_url }}a4073156-828d-4a22-acdc-84dc4529149e",
                  "cacheId": "a4073156-828d-4a22-acdc-84dc4529149e"
                }
              }
            }
          }
        }
      ],
      "seat": "pulsepoint",
      "group": 0
    }
  ],
  "cur": "USD",
  "ext": {
    "responsetimemillis": {
      "pulsepoint": "{{ pulsepoint.response_time_ms }}",
      "cache": "{{ cache.response_time_ms }}"
    },
<<<<<<< HEAD
    "auctiontimestamp": 1000,
    "tmaxrequest": 3000
=======
    "tmaxrequest": 5000
>>>>>>> f17ae09f
  }
}<|MERGE_RESOLUTION|>--- conflicted
+++ resolved
@@ -82,11 +82,7 @@
       "pulsepoint": "{{ pulsepoint.response_time_ms }}",
       "cache": "{{ cache.response_time_ms }}"
     },
-<<<<<<< HEAD
     "auctiontimestamp": 1000,
-    "tmaxrequest": 3000
-=======
     "tmaxrequest": 5000
->>>>>>> f17ae09f
   }
 }