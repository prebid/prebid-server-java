{
  "id": "tid",
  "seatbid": [
    {
      "bid": [
        {
          "id": "975135373",
          "impid": "impId6",
          "price": 4.75,
          "adm": "adm6",
          "crid": "crid6",
          "w": 300,
          "h": 600,
          "ext": {
            "prebid": {
              "type": "banner",
              "targeting": {
                "hb_pb_ix": "4.70",
                "hb_cache_id": "3bd85b54-a5c5-4852-956e-44e8a7b6b5bc",
                "hb_bidder_ix": "ix",
                "hb_pb": "4.70",
                "hb_size_ix": "300x600",
                "hb_cache_path": "{{ cache.path }}",
                "hb_cache_path_ix": "{{ cache.path }}",
                "hb_size": "300x600",
                "hb_bidder": "ix",
                "hb_cache_host_ix": "{{ cache.host }}",
                "hb_cache_host": "{{ cache.host }}",
                "hb_cache_id_ix": "3bd85b54-a5c5-4852-956e-44e8a7b6b5bc"
              },
              "cache": {
                "bids": {
                  "url": "{{ cache.resource_url }}3bd85b54-a5c5-4852-956e-44e8a7b6b5bc",
                  "cacheId": "3bd85b54-a5c5-4852-956e-44e8a7b6b5bc"
                }
              }
            }
          }
        },
        {
          "id": "894859517",
          "impid": "impId6",
          "price": 3.75,
          "adm": "adm6",
          "crid": "crid6",
          "w": 600,
          "h": 480,
          "ext": {
            "prebid": {
              "type": "banner"
            }
          }
        }
      ],
      "seat": "ix",
      "group": 0
    }
  ],
  "cur": "USD",
  "ext": {
<<<<<<< HEAD
    "debug": {
      "httpcalls": {
        "cache": [
          {
            "uri": "{{ cache.endpoint }}",
            "requestbody": "{\"puts\":[{\"type\":\"json\",\"value\":{\"id\":\"975135373\",\"impid\":\"impId6\",\"price\":4.75,\"adm\":\"adm6\",\"crid\":\"crid6\",\"w\":300,\"h\":600}},{\"type\":\"json\",\"value\":{\"id\":\"894859517\",\"impid\":\"impId6\",\"price\":3.75,\"adm\":\"adm6\",\"crid\":\"crid6\",\"w\":600,\"h\":480}}]}",
            "responsebody": "{\"responses\":[{\"uuid\":\"3bd85b54-a5c5-4852-956e-44e8a7b6b5bc\"},{\"uuid\":\"8e270009-c31f-48fb-b14b-13a196291b61\"}]}",
            "status": 200
          }
        ],
        "ix": [
          {
            "uri": "{{ ix.exchange_uri }}",
            "requestbody": "{\"id\":\"tid\",\"imp\":[{\"id\":\"impId6\",\"banner\":{\"format\":[{\"w\":300,\"h\":250}],\"w\":300,\"h\":250},\"tagid\":\"impId6\",\"ext\":{\"bidder\":{\"siteId\":\"10002\"}}}],\"site\":{\"domain\":\"example.com\",\"page\":\"http://www.example.com\",\"publisher\":{\"id\":\"10002\"}},\"device\":{\"ua\":\"userAgent\",\"dnt\":2,\"ip\":\"193.168.244.1\",\"pxratio\":4.2,\"language\":\"en\",\"ifa\":\"ifaId\"},\"user\":{\"buyeruid\":\"IE-UID\"},\"test\":1,\"at\":1,\"tmax\":3000,\"cur\":[\"USD\"],\"source\":{\"fd\":1,\"tid\":\"tid\"},\"regs\":{\"ext\":{\"gdpr\":0}},\"ext\":{\"prebid\":{\"aliases\":{\"appnexusAlias\":\"appnexus\",\"conversantAlias\":\"conversant\"},\"targeting\":{\"pricegranularity\":{\"precision\":2,\"ranges\":[{\"max\":20,\"increment\":0.1}]},\"currency\":{\"rates\":{\"EUR\":{\"USD\":1.2406},\"USD\":{\"EUR\":0.811}}},\"includewinners\":true,\"includebidderkeys\":true},\"cache\":{\"bids\":{},\"vastxml\":{\"ttlseconds\":120}}}}}",
            "responsebody": "{\"id\":\"bidResponseId01\",\"seatbid\":[{\"bid\":[{\"id\":\"975135373\",\"impid\":\"impId6\",\"price\":4.75,\"adm\":\"adm6\",\"crid\":\"crid6\",\"w\":300,\"h\":600}],\"seat\":\"seatId6\"}]}",
            "status": 200
          },
          {
            "uri": "{{ ix.exchange_uri }}",
            "requestbody": "{\"id\":\"tid\",\"imp\":[{\"id\":\"impId6\",\"banner\":{\"format\":[{\"w\":600,\"h\":480}],\"w\":600,\"h\":480},\"tagid\":\"impId6\",\"ext\":{\"bidder\":{\"siteId\":\"10002\"}}}],\"site\":{\"domain\":\"example.com\",\"page\":\"http://www.example.com\",\"publisher\":{\"id\":\"10002\"}},\"device\":{\"ua\":\"userAgent\",\"dnt\":2,\"ip\":\"193.168.244.1\",\"pxratio\":4.2,\"language\":\"en\",\"ifa\":\"ifaId\"},\"user\":{\"buyeruid\":\"IE-UID\"},\"test\":1,\"at\":1,\"tmax\":3000,\"cur\":[\"USD\"],\"source\":{\"fd\":1,\"tid\":\"tid\"},\"regs\":{\"ext\":{\"gdpr\":0}},\"ext\":{\"prebid\":{\"aliases\":{\"appnexusAlias\":\"appnexus\",\"conversantAlias\":\"conversant\"},\"targeting\":{\"pricegranularity\":{\"precision\":2,\"ranges\":[{\"max\":20,\"increment\":0.1}]},\"currency\":{\"rates\":{\"EUR\":{\"USD\":1.2406},\"USD\":{\"EUR\":0.811}}},\"includewinners\":true,\"includebidderkeys\":true},\"cache\":{\"bids\":{},\"vastxml\":{\"ttlseconds\":120}}}}}",
            "responsebody": "{\"id\":\"bidResponseId02\",\"seatbid\":[{\"bid\":[{\"id\":\"894859517\",\"impid\":\"impId6\",\"price\":3.75,\"adm\":\"adm6\",\"crid\":\"crid6\",\"w\":600,\"h\":480}],\"seat\":\"seatId6\"}]}",
            "status": 200
          }
        ]
      },
      "resolvedrequest": {
        "id": "tid",
        "imp": [
          {
            "id": "impId6",
            "banner": {
              "format": [
                {
                  "w": 300,
                  "h": 250
                },
                {
                  "w": 600,
                  "h": 480
                }
              ],
              "w": 300,
              "h": 250
            },
            "ext": {
              "ix": {
                "siteId": "10002"
              }
            }
          }
        ],
        "site": {
          "domain": "example.com",
          "page": "http://www.example.com",
          "publisher": {
            "id": "publisherId"
          },
          "ext": {
            "amp": 0
          }
        },
        "device": {
          "ua": "userAgent",
          "dnt": 2,
          "ip": "193.168.244.1",
          "pxratio": 4.2,
          "language": "en",
          "ifa": "ifaId"
        },
        "user": {
          "ext": {
            "consent": "consentValue",
            "digitrust": {
              "id": "id",
              "keyv": 123,
              "pref": 0
            }
          }
        },
        "test": 1,
        "at": 1,
        "tmax": 3000,
        "cur": [
          "USD"
        ],
        "source": {
          "fd": 1,
          "tid": "tid"
        },
        "regs": {
          "ext": {
            "gdpr": 0
          }
        },
        "ext": {
          "prebid": {
            "aliases": {
              "appnexusAlias": "appnexus",
              "conversantAlias": "conversant"
            },
            "targeting": {
              "pricegranularity": {
                "precision": 2,
                "ranges": [
                  {
                    "max": 20,
                    "increment": 0.1
                  }
                ]
              },
              "currency": {
                "rates": {
                  "EUR": {
                    "USD": 1.2406
                  },
                  "USD": {
                    "EUR": 0.811
                  }
                }
              },
              "includewinners": true,
              "includebidderkeys": true
            },
            "cache": {
              "bids": {},
              "vastxml": {
                "ttlseconds": 120
              }
            }
          }
        }
      }
    },
=======
>>>>>>> dde21467
    "responsetimemillis": {
      "ix": "{{ ix.response_time_ms }}",
      "cache": "{{ cache.response_time_ms }}"
    },
    "tmaxrequest": 3000
  }
}<|MERGE_RESOLUTION|>--- conflicted
+++ resolved
@@ -58,142 +58,6 @@
   ],
   "cur": "USD",
   "ext": {
-<<<<<<< HEAD
-    "debug": {
-      "httpcalls": {
-        "cache": [
-          {
-            "uri": "{{ cache.endpoint }}",
-            "requestbody": "{\"puts\":[{\"type\":\"json\",\"value\":{\"id\":\"975135373\",\"impid\":\"impId6\",\"price\":4.75,\"adm\":\"adm6\",\"crid\":\"crid6\",\"w\":300,\"h\":600}},{\"type\":\"json\",\"value\":{\"id\":\"894859517\",\"impid\":\"impId6\",\"price\":3.75,\"adm\":\"adm6\",\"crid\":\"crid6\",\"w\":600,\"h\":480}}]}",
-            "responsebody": "{\"responses\":[{\"uuid\":\"3bd85b54-a5c5-4852-956e-44e8a7b6b5bc\"},{\"uuid\":\"8e270009-c31f-48fb-b14b-13a196291b61\"}]}",
-            "status": 200
-          }
-        ],
-        "ix": [
-          {
-            "uri": "{{ ix.exchange_uri }}",
-            "requestbody": "{\"id\":\"tid\",\"imp\":[{\"id\":\"impId6\",\"banner\":{\"format\":[{\"w\":300,\"h\":250}],\"w\":300,\"h\":250},\"tagid\":\"impId6\",\"ext\":{\"bidder\":{\"siteId\":\"10002\"}}}],\"site\":{\"domain\":\"example.com\",\"page\":\"http://www.example.com\",\"publisher\":{\"id\":\"10002\"}},\"device\":{\"ua\":\"userAgent\",\"dnt\":2,\"ip\":\"193.168.244.1\",\"pxratio\":4.2,\"language\":\"en\",\"ifa\":\"ifaId\"},\"user\":{\"buyeruid\":\"IE-UID\"},\"test\":1,\"at\":1,\"tmax\":3000,\"cur\":[\"USD\"],\"source\":{\"fd\":1,\"tid\":\"tid\"},\"regs\":{\"ext\":{\"gdpr\":0}},\"ext\":{\"prebid\":{\"aliases\":{\"appnexusAlias\":\"appnexus\",\"conversantAlias\":\"conversant\"},\"targeting\":{\"pricegranularity\":{\"precision\":2,\"ranges\":[{\"max\":20,\"increment\":0.1}]},\"currency\":{\"rates\":{\"EUR\":{\"USD\":1.2406},\"USD\":{\"EUR\":0.811}}},\"includewinners\":true,\"includebidderkeys\":true},\"cache\":{\"bids\":{},\"vastxml\":{\"ttlseconds\":120}}}}}",
-            "responsebody": "{\"id\":\"bidResponseId01\",\"seatbid\":[{\"bid\":[{\"id\":\"975135373\",\"impid\":\"impId6\",\"price\":4.75,\"adm\":\"adm6\",\"crid\":\"crid6\",\"w\":300,\"h\":600}],\"seat\":\"seatId6\"}]}",
-            "status": 200
-          },
-          {
-            "uri": "{{ ix.exchange_uri }}",
-            "requestbody": "{\"id\":\"tid\",\"imp\":[{\"id\":\"impId6\",\"banner\":{\"format\":[{\"w\":600,\"h\":480}],\"w\":600,\"h\":480},\"tagid\":\"impId6\",\"ext\":{\"bidder\":{\"siteId\":\"10002\"}}}],\"site\":{\"domain\":\"example.com\",\"page\":\"http://www.example.com\",\"publisher\":{\"id\":\"10002\"}},\"device\":{\"ua\":\"userAgent\",\"dnt\":2,\"ip\":\"193.168.244.1\",\"pxratio\":4.2,\"language\":\"en\",\"ifa\":\"ifaId\"},\"user\":{\"buyeruid\":\"IE-UID\"},\"test\":1,\"at\":1,\"tmax\":3000,\"cur\":[\"USD\"],\"source\":{\"fd\":1,\"tid\":\"tid\"},\"regs\":{\"ext\":{\"gdpr\":0}},\"ext\":{\"prebid\":{\"aliases\":{\"appnexusAlias\":\"appnexus\",\"conversantAlias\":\"conversant\"},\"targeting\":{\"pricegranularity\":{\"precision\":2,\"ranges\":[{\"max\":20,\"increment\":0.1}]},\"currency\":{\"rates\":{\"EUR\":{\"USD\":1.2406},\"USD\":{\"EUR\":0.811}}},\"includewinners\":true,\"includebidderkeys\":true},\"cache\":{\"bids\":{},\"vastxml\":{\"ttlseconds\":120}}}}}",
-            "responsebody": "{\"id\":\"bidResponseId02\",\"seatbid\":[{\"bid\":[{\"id\":\"894859517\",\"impid\":\"impId6\",\"price\":3.75,\"adm\":\"adm6\",\"crid\":\"crid6\",\"w\":600,\"h\":480}],\"seat\":\"seatId6\"}]}",
-            "status": 200
-          }
-        ]
-      },
-      "resolvedrequest": {
-        "id": "tid",
-        "imp": [
-          {
-            "id": "impId6",
-            "banner": {
-              "format": [
-                {
-                  "w": 300,
-                  "h": 250
-                },
-                {
-                  "w": 600,
-                  "h": 480
-                }
-              ],
-              "w": 300,
-              "h": 250
-            },
-            "ext": {
-              "ix": {
-                "siteId": "10002"
-              }
-            }
-          }
-        ],
-        "site": {
-          "domain": "example.com",
-          "page": "http://www.example.com",
-          "publisher": {
-            "id": "publisherId"
-          },
-          "ext": {
-            "amp": 0
-          }
-        },
-        "device": {
-          "ua": "userAgent",
-          "dnt": 2,
-          "ip": "193.168.244.1",
-          "pxratio": 4.2,
-          "language": "en",
-          "ifa": "ifaId"
-        },
-        "user": {
-          "ext": {
-            "consent": "consentValue",
-            "digitrust": {
-              "id": "id",
-              "keyv": 123,
-              "pref": 0
-            }
-          }
-        },
-        "test": 1,
-        "at": 1,
-        "tmax": 3000,
-        "cur": [
-          "USD"
-        ],
-        "source": {
-          "fd": 1,
-          "tid": "tid"
-        },
-        "regs": {
-          "ext": {
-            "gdpr": 0
-          }
-        },
-        "ext": {
-          "prebid": {
-            "aliases": {
-              "appnexusAlias": "appnexus",
-              "conversantAlias": "conversant"
-            },
-            "targeting": {
-              "pricegranularity": {
-                "precision": 2,
-                "ranges": [
-                  {
-                    "max": 20,
-                    "increment": 0.1
-                  }
-                ]
-              },
-              "currency": {
-                "rates": {
-                  "EUR": {
-                    "USD": 1.2406
-                  },
-                  "USD": {
-                    "EUR": 0.811
-                  }
-                }
-              },
-              "includewinners": true,
-              "includebidderkeys": true
-            },
-            "cache": {
-              "bids": {},
-              "vastxml": {
-                "ttlseconds": 120
-              }
-            }
-          }
-        }
-      }
-    },
-=======
->>>>>>> dde21467
     "responsetimemillis": {
       "ix": "{{ ix.response_time_ms }}",
       "cache": "{{ cache.response_time_ms }}"
