--- conflicted
+++ resolved
@@ -4,12 +4,8 @@
       "podid": 2,
       "targeting": [
         {
-<<<<<<< HEAD
-          "hb_pb": "2.00",
-          "hb_pb_cat_dur": "2.00_IAB10-1_0s",
-=======
           "hb_pb": "2.0",
->>>>>>> 9fe1d87e
+          "hb_pb_cat_dur": "2.0_IAB10-1_0s",
           "hb_cache_id": "2202329f-f30b-424a-a82d-d8cfbf15eed6"
         }
       ]
@@ -18,21 +14,13 @@
       "podid": 1,
       "targeting": [
         {
-<<<<<<< HEAD
-          "hb_pb": "5.50",
-          "hb_pb_cat_dur": "5.50_IAB20-3_0s",
-          "hb_cache_id": "f2f0a7d4-fa87-478f-8797-e57bd5c4b067"
-        },
-        {
-          "hb_pb": "2.70",
-          "hb_pb_cat_dur": "2.70_IAB18-5_0s",
-=======
           "hb_pb": "5.5",
+          "hb_pb_cat_dur": "5.5_IAB20-3_0s",
           "hb_cache_id": "f2f0a7d4-fa87-478f-8797-e57bd5c4b067"
         },
         {
           "hb_pb": "2.5",
->>>>>>> 9fe1d87e
+          "hb_pb_cat_dur": "2.5_IAB18-5_0s",
           "hb_cache_id": "65fdb393-7344-4873-b825-1515aee4df40"
         }
       ]
