{
  "id": "tid",
  "imp": [
    {
      "id": "impId001",
      "banner": {
        "format": [
          {
            "w": 300,
            "h": 250
          }
        ]
      },
      "tagid": "demo1",
      "ext": {
        "bidder": {
          "seatId": "228",
          "tagId": "demo1"
        },
        "context": null
      }
    },
    {
      "id": "impId002",
      "video": {
        "mimes": [
          "video/mp4"
        ],
        "w": 300,
        "h": 250,
        "pos": 1
      },
      "tagid": "demo1",
      "ext": {
        "bidder": {
          "seatId": "1987",
          "tagId": "demo1"
        },
        "context": null
      }
    }
  ],
  "site": {
    "domain": "example.com",
    "page": "http://www.example.com",
    "publisher": {
      "id": "publisherId"
    },
    "ext": {
      "amp": 0
    }
  },
  "device": {
    "ua": "userAgent",
    "dnt": 2,
    "ip": "193.168.244.1",
    "pxratio": 4.2,
    "language": "en",
    "ifa": "ifaId"
  },
<<<<<<< HEAD
=======
  "tmax": 5000,
>>>>>>> 0ac5a893
  "user": {
    "buyeruid": "SCM-UID",
    "ext": {
      "consent": "consentValue",
      "digitrust": {
        "id": "id",
        "keyv": 123,
        "pref": 0
      }
    }
  },
  "at": 1,
  "tmax": 3000,
  "cur": [
    "USD"
  ],
  "source": {
    "fd": 1,
    "tid": "tid"
  },
  "regs": {
    "ext": {
      "gdpr": 0
    }
  },
  "ext": {
    "seatId": "228",
    "tagId": "demo1"
  }
}<|MERGE_RESOLUTION|>--- conflicted
+++ resolved
@@ -58,10 +58,6 @@
     "language": "en",
     "ifa": "ifaId"
   },
-<<<<<<< HEAD
-=======
-  "tmax": 5000,
->>>>>>> 0ac5a893
   "user": {
     "buyeruid": "SCM-UID",
     "ext": {
@@ -74,7 +70,7 @@
     }
   },
   "at": 1,
-  "tmax": 3000,
+  "tmax": 5000,
   "cur": [
     "USD"
   ],
