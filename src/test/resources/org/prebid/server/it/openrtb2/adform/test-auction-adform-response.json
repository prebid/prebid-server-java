{
  "id": "tid",
  "seatbid": [
    {
      "bid": [
        {
          "id": "impId12",
          "impid": "impId12",
          "price": 10.5,
          "adm": "banner",
          "crid": "crid12",
          "w": 400,
          "h": 300,
          "ext": {
            "prebid": {
              "type": "banner",
              "targeting": {
                "hb_pb": "10.50",
                "hb_size_adform": "400x300",
                "hb_size": "400x300",
                "hb_bidder": "adform",
                "hb_cache_id_adform": "ca2a4dd3-f974-4eff-be5c-986bf4e083ce",
                "hb_cache_id": "ca2a4dd3-f974-4eff-be5c-986bf4e083ce",
                "hb_bidder_adform": "adform",
                "hb_pb_adform": "10.50",
                "hb_cache_host": "{{ cache.host }}",
                "hb_cache_host_adform": "{{ cache.host }}",
                "hb_cache_path": "{{ cache.path }}",
                "hb_cache_path_adform": "{{ cache.path }}"
              },
              "cache": {
                "bids": {
                  "url": "{{ cache.resource_url }}ca2a4dd3-f974-4eff-be5c-986bf4e083ce",
                  "cacheId": "ca2a4dd3-f974-4eff-be5c-986bf4e083ce"
                }
              }
            }
          }
        }
      ],
      "seat": "adform",
      "group": 0
    }
  ],
  "cur": "USD",
  "ext": {
<<<<<<< HEAD
    "debug": {
      "httpcalls": {
        "adform": [
          {
            "uri": "{{ adform.exchange_uri }}?CC=1&adid=ifaId&fd=1&gdpr=0&gdpr_consent=&ip=193.168.244.1&pt=gross&rp=4&stid=tid&bWlkPTE1JnJjdXI9VVNE",
            "responsebody": "{\"response\":\"banner\",\"banner\":\"banner\",\"win_bid\":\"10.5\",\"currency\":\"currency\",\"width\":400,\"height\":300,\"dealId\":\"dealId\",\"win_crid\":\"crid12\"}",
            "status": 200
          }
        ],
        "cache": [
          {
            "uri": "{{ cache.endpoint }}",
            "requestbody": "{\"puts\":[{\"type\":\"json\",\"value\":{\"id\":\"impId12\",\"impid\":\"impId12\",\"price\":10.5,\"adm\":\"banner\",\"crid\":\"crid12\",\"w\":400,\"h\":300}}]}",
            "responsebody": "{\"responses\":[{\"uuid\":\"ca2a4dd3-f974-4eff-be5c-986bf4e083ce\"}]}",
            "status": 200
          }
        ]
      },
      "resolvedrequest": {
        "id": "tid",
        "imp": [
          {
            "id": "impId12",
            "banner": {
              "format": [
                {
                  "w": 300,
                  "h": 250
                }
              ]
            },
            "ext": {
              "adform": {
                "mid": 15,
                "priceType": "gross"
              }
            }
          }
        ],
        "site": {
          "domain": "example.com",
          "page": "http://www.example.com",
          "publisher": {
            "id": "publisherId"
          },
          "ext": {
            "amp": 0
          }
        },
        "device": {
          "ua": "userAgent",
          "dnt": 2,
          "ip": "193.168.244.1",
          "pxratio": 4.2,
          "language": "en",
          "ifa": "ifaId"
        },
        "user": {
          "ext": {
            "digitrust": {
              "id": "id",
              "keyv": 123,
              "pref": 0
            },
            "consent": "consentValue"
          }
        },
        "test": 1,
        "at": 1,
        "tmax": 3000,
        "cur": [
          "USD"
        ],
        "source": {
          "fd": 1,
          "tid": "tid"
        },
        "regs": {
          "ext": {
            "gdpr": 0
          }
        },
        "ext": {
          "prebid": {
            "aliases": {
              "appnexusAlias": "appnexus",
              "conversantAlias": "conversant"
            },
            "targeting": {
              "pricegranularity": {
                "precision": 2,
                "ranges": [
                  {
                    "max": 20,
                    "increment": 0.1
                  }
                ]
              },
              "currency": {
                "rates": {
                  "EUR": {
                    "USD": 1.2406
                  },
                  "USD": {
                    "EUR": 0.811
                  }
                }
              },
              "includewinners": true,
              "includebidderkeys": true
            },
            "cache": {
              "bids": {},
              "vastxml": {
                "ttlseconds": 120
              }
            }
          }
        }
      }
    },
=======
>>>>>>> dde21467
    "responsetimemillis": {
      "adform": "{{ adform.response_time_ms }}",
      "cache": "{{ cache.response_time_ms }}"
    },
    "tmaxrequest": 3000
  }
}<|MERGE_RESOLUTION|>--- conflicted
+++ resolved
@@ -44,130 +44,6 @@
   ],
   "cur": "USD",
   "ext": {
-<<<<<<< HEAD
-    "debug": {
-      "httpcalls": {
-        "adform": [
-          {
-            "uri": "{{ adform.exchange_uri }}?CC=1&adid=ifaId&fd=1&gdpr=0&gdpr_consent=&ip=193.168.244.1&pt=gross&rp=4&stid=tid&bWlkPTE1JnJjdXI9VVNE",
-            "responsebody": "{\"response\":\"banner\",\"banner\":\"banner\",\"win_bid\":\"10.5\",\"currency\":\"currency\",\"width\":400,\"height\":300,\"dealId\":\"dealId\",\"win_crid\":\"crid12\"}",
-            "status": 200
-          }
-        ],
-        "cache": [
-          {
-            "uri": "{{ cache.endpoint }}",
-            "requestbody": "{\"puts\":[{\"type\":\"json\",\"value\":{\"id\":\"impId12\",\"impid\":\"impId12\",\"price\":10.5,\"adm\":\"banner\",\"crid\":\"crid12\",\"w\":400,\"h\":300}}]}",
-            "responsebody": "{\"responses\":[{\"uuid\":\"ca2a4dd3-f974-4eff-be5c-986bf4e083ce\"}]}",
-            "status": 200
-          }
-        ]
-      },
-      "resolvedrequest": {
-        "id": "tid",
-        "imp": [
-          {
-            "id": "impId12",
-            "banner": {
-              "format": [
-                {
-                  "w": 300,
-                  "h": 250
-                }
-              ]
-            },
-            "ext": {
-              "adform": {
-                "mid": 15,
-                "priceType": "gross"
-              }
-            }
-          }
-        ],
-        "site": {
-          "domain": "example.com",
-          "page": "http://www.example.com",
-          "publisher": {
-            "id": "publisherId"
-          },
-          "ext": {
-            "amp": 0
-          }
-        },
-        "device": {
-          "ua": "userAgent",
-          "dnt": 2,
-          "ip": "193.168.244.1",
-          "pxratio": 4.2,
-          "language": "en",
-          "ifa": "ifaId"
-        },
-        "user": {
-          "ext": {
-            "digitrust": {
-              "id": "id",
-              "keyv": 123,
-              "pref": 0
-            },
-            "consent": "consentValue"
-          }
-        },
-        "test": 1,
-        "at": 1,
-        "tmax": 3000,
-        "cur": [
-          "USD"
-        ],
-        "source": {
-          "fd": 1,
-          "tid": "tid"
-        },
-        "regs": {
-          "ext": {
-            "gdpr": 0
-          }
-        },
-        "ext": {
-          "prebid": {
-            "aliases": {
-              "appnexusAlias": "appnexus",
-              "conversantAlias": "conversant"
-            },
-            "targeting": {
-              "pricegranularity": {
-                "precision": 2,
-                "ranges": [
-                  {
-                    "max": 20,
-                    "increment": 0.1
-                  }
-                ]
-              },
-              "currency": {
-                "rates": {
-                  "EUR": {
-                    "USD": 1.2406
-                  },
-                  "USD": {
-                    "EUR": 0.811
-                  }
-                }
-              },
-              "includewinners": true,
-              "includebidderkeys": true
-            },
-            "cache": {
-              "bids": {},
-              "vastxml": {
-                "ttlseconds": 120
-              }
-            }
-          }
-        }
-      }
-    },
-=======
->>>>>>> dde21467
     "responsetimemillis": {
       "adform": "{{ adform.response_time_ms }}",
       "cache": "{{ cache.response_time_ms }}"
