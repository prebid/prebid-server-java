{
  "id": "tid",
  "seatbid": [
    {
      "bid": [
        {
          "adm": "<b>hi</b>",
          "crid": "test_video_crid",
          "cid": "test_cid",
          "impid": "impId002",
<<<<<<< HEAD
=======
          "exp" : 120,
>>>>>>> 39355cef
          "id": "1",
          "price": 0.01,
          "ext": {
            "format": "VIDEO"
          }
        }
      ]
    }
  ]
}<|MERGE_RESOLUTION|>--- conflicted
+++ resolved
@@ -8,10 +8,7 @@
           "crid": "test_video_crid",
           "cid": "test_cid",
           "impid": "impId002",
-<<<<<<< HEAD
-=======
           "exp" : 120,
->>>>>>> 39355cef
           "id": "1",
           "price": 0.01,
           "ext": {
