{
  "id": "tid",
  "seatbid": [
    {
      "bid": [
        {
          "id": "bid02",
          "impid": "impId022",
          "price": 2.25,
          "adm": "adm022",
          "adid": "2002",
          "adomain": [
            "video-example.com"
          ],
          "cid": "1001",
          "crid": "crid022",
          "cat": [
            "IAB2"
          ],
          "ext": {
            "prebid": {
              "type": "video",
              "targeting": {
                "hb_pb": "2.20",
                "hb_cache_id_adkernelAdn": "2d20ad14-7070-4edd-8b9f-fbb11eb53de9",
                "hb_uuid": "a3558327-7696-4606-a5e9-43413bd7faea",
                "hb_bidder_adkernelAdn": "adkernelAdn",
                "hb_bidder": "adkernelAdn",
                "hb_uuid_adkernelAdn": "a3558327-7696-4606-a5e9-43413bd7faea",
                "hb_cache_id": "2d20ad14-7070-4edd-8b9f-fbb11eb53de9",
                "hb_pb_adkernelAdn": "2.20",
                "hb_cache_host": "{{ cache.host }}",
                "hb_cache_host_adkernelAdn": "{{ cache.host }}",
                "hb_cache_path": "/cache",
                "hb_cache_path_adkernelAdn": "/cache"
              },
              "cache": {
                "bids": {
                  "url": "{{ cache.resource_url }}2d20ad14-7070-4edd-8b9f-fbb11eb53de9",
                  "cacheId": "2d20ad14-7070-4edd-8b9f-fbb11eb53de9"
                },
                "vastXml": {
                  "url": "{{ cache.resource_url }}a3558327-7696-4606-a5e9-43413bd7faea",
                  "cacheId": "a3558327-7696-4606-a5e9-43413bd7faea"
                }
              }
            }
          }
        },
        {
          "id": "wehM-93KGr0_0_0",
          "impid": "impId021",
          "price": 0.5,
          "adm": "adm021",
          "adid": "19005",
          "adomain": [
            "test.com"
          ],
          "cid": "3706",
          "crid": "crid021",
          "cat": [
            "IAB2"
          ],
          "w": 300,
          "h": 250,
          "ext": {
            "prebid": {
              "type": "banner",
              "targeting": {
                "hb_pb": "0.50",
                "hb_cache_id_adkernelAdn": "aedec380-879a-4029-8e7a-5a51676c887c",
                "hb_size": "300x250",
                "hb_size_adkernelAdn": "300x250",
                "hb_bidder_adkernelAdn": "adkernelAdn",
                "hb_bidder": "adkernelAdn",
                "hb_cache_id": "aedec380-879a-4029-8e7a-5a51676c887c",
                "hb_pb_adkernelAdn": "0.50",
                "hb_cache_host": "{{ cache.host }}",
                "hb_cache_host_adkernelAdn": "{{ cache.host }}",
                "hb_cache_path": "{{ cache.path }}",
                "hb_cache_path_adkernelAdn": "{{ cache.path }}"
              },
              "cache": {
                "bids": {
                  "url": "{{ cache.resource_url }}aedec380-879a-4029-8e7a-5a51676c887c",
                  "cacheId": "aedec380-879a-4029-8e7a-5a51676c887c"
                }
              }
            }
          }
        }
      ],
      "seat": "adkernelAdn",
      "group": 0
    }
  ],
  "cur": "USD",
  "ext": {
<<<<<<< HEAD
    "debug": {
      "httpcalls": {
        "adkernelAdn": [
          {
            "uri": "{{ adkernelAdn.exchange_uri }}?account=101",
            "requestbody": "{\"id\":\"tid\",\"imp\":[{\"id\":\"impId021\",\"banner\":{\"format\":[{\"w\":300,\"h\":200}],\"w\":300,\"h\":250}}],\"site\":{\"domain\":\"\",\"page\":\"http://www.example.com\"},\"device\":{\"ua\":\"userAgent\",\"dnt\":2,\"ip\":\"193.168.244.1\",\"pxratio\":4.2,\"language\":\"en\",\"ifa\":\"ifaId\"},\"user\":{\"buyeruid\":\"AK-UID\"},\"test\":1,\"at\":1,\"tmax\":3000,\"cur\":[\"USD\"],\"source\":{\"fd\":1,\"tid\":\"tid\"},\"regs\":{\"ext\":{\"gdpr\":0}},\"ext\":{\"prebid\":{\"aliases\":{\"appnexusAlias\":\"appnexus\",\"conversantAlias\":\"conversant\"},\"targeting\":{\"pricegranularity\":{\"precision\":2,\"ranges\":[{\"max\":20,\"increment\":0.1}]},\"currency\":{\"rates\":{\"EUR\":{\"USD\":1.2406},\"USD\":{\"EUR\":0.811}}},\"includewinners\":true,\"includebidderkeys\":true},\"cache\":{\"bids\":{},\"vastxml\":{\"ttlseconds\":120}}}}}",
            "responsebody": "{\"id\":\"tid\",\"seatbid\":[{\"bid\":[{\"id\":\"wehM-93KGr0_0_0\",\"impid\":\"impId021\",\"price\":0.5,\"cid\":\"3706\",\"crid\":\"crid021\",\"adid\":\"19005\",\"adm\":\"adm021\",\"cat\":[\"IAB2\"],\"adomain\":[\"test.com\"],\"h\":250,\"w\":300}]}],\"bidid\":\"wehM-93KGr0\"}",
            "status": 200
          },
          {
            "uri": "{{ adkernelAdn.exchange_uri }}?account=102",
            "requestbody": "{\"id\":\"tid\",\"imp\":[{\"id\":\"impId022\",\"video\":{\"mimes\":[\"video/mp4\"],\"w\":640,\"h\":480,\"skipmin\":0,\"skipafter\":0}}],\"site\":{\"domain\":\"\",\"page\":\"http://www.example.com\"},\"device\":{\"ua\":\"userAgent\",\"dnt\":2,\"ip\":\"193.168.244.1\",\"pxratio\":4.2,\"language\":\"en\",\"ifa\":\"ifaId\"},\"user\":{\"buyeruid\":\"AK-UID\"},\"test\":1,\"at\":1,\"tmax\":3000,\"cur\":[\"USD\"],\"source\":{\"fd\":1,\"tid\":\"tid\"},\"regs\":{\"ext\":{\"gdpr\":0}},\"ext\":{\"prebid\":{\"aliases\":{\"appnexusAlias\":\"appnexus\",\"conversantAlias\":\"conversant\"},\"targeting\":{\"pricegranularity\":{\"precision\":2,\"ranges\":[{\"max\":20,\"increment\":0.1}]},\"currency\":{\"rates\":{\"EUR\":{\"USD\":1.2406},\"USD\":{\"EUR\":0.811}}},\"includewinners\":true,\"includebidderkeys\":true},\"cache\":{\"bids\":{},\"vastxml\":{\"ttlseconds\":120}}}}}",
            "responsebody": "{\"id\":\"tid\",\"seatbid\":[{\"bid\":[{\"id\":\"bid02\",\"impid\":\"impId022\",\"price\":2.25,\"cid\":\"1001\",\"crid\":\"crid022\",\"adid\":\"2002\",\"adm\":\"adm022\",\"cat\":[\"IAB2\"],\"adomain\":[\"video-example.com\"]}]}],\"bidid\":\"wehM-93KGr0\"}",
            "status": 200
          }
        ],
        "cache": [
          {
            "uri": "{{ cache.endpoint }}",
            "requestbody": "{\"puts\":[{\"type\":\"json\",\"value\":{\"id\":\"bid02\",\"impid\":\"impId022\",\"price\":2.25,\"adm\":\"adm022\",\"adid\":\"2002\",\"adomain\":[\"video-example.com\"],\"cid\":\"1001\",\"crid\":\"crid022\",\"cat\":[\"IAB2\"]}},{\"type\":\"json\",\"value\":{\"id\":\"wehM-93KGr0_0_0\",\"impid\":\"impId021\",\"price\":0.5,\"adm\":\"adm021\",\"adid\":\"19005\",\"adomain\":[\"test.com\"],\"cid\":\"3706\",\"crid\":\"crid021\",\"cat\":[\"IAB2\"],\"w\":300,\"h\":250}},{\"type\":\"xml\",\"value\":\"adm022\",\"expiry\":120}]}",
            "responsebody": "{\"responses\":[{\"uuid\":\"2d20ad14-7070-4edd-8b9f-fbb11eb53de9\"},{\"uuid\":\"aedec380-879a-4029-8e7a-5a51676c887c\"},{\"uuid\":\"a3558327-7696-4606-a5e9-43413bd7faea\"}]}",
            "status": 200
          }
        ]
      },
      "resolvedrequest": {
        "id": "tid",
        "imp": [
          {
            "id": "impId021",
            "banner": {
              "format": [
                {
                  "w": 300,
                  "h": 250
                },
                {
                  "w": 300,
                  "h": 200
                }
              ]
            },
            "ext": {
              "adkernelAdn": {
                "pubId": 101
              }
            }
          },
          {
            "id": "impId022",
            "video": {
              "mimes": [
                "video/mp4"
              ],
              "w": 640,
              "h": 480,
              "skipmin": 0,
              "skipafter": 0
            },
            "ext": {
              "adkernelAdn": {
                "pubId": 102
              }
            }
          }
        ],
        "site": {
          "domain": "example.com",
          "page": "http://www.example.com",
          "publisher": {
            "id": "publisherId"
          },
          "ext": {
            "amp": 0
          }
        },
        "device": {
          "ua": "userAgent",
          "dnt": 2,
          "ip": "193.168.244.1",
          "pxratio": 4.2,
          "language": "en",
          "ifa": "ifaId"
        },
        "user": {
          "ext": {
            "digitrust": {
              "id": "id",
              "keyv": 123,
              "pref": 0
            },
            "consent": "consentValue"
          }
        },
        "test": 1,
        "at": 1,
        "tmax": 3000,
        "cur": [
          "USD"
        ],
        "source": {
          "fd": 1,
          "tid": "tid"
        },
        "regs": {
          "ext": {
            "gdpr": 0
          }
        },
        "ext": {
          "prebid": {
            "aliases": {
              "appnexusAlias": "appnexus",
              "conversantAlias": "conversant"
            },
            "targeting": {
              "pricegranularity": {
                "precision": 2,
                "ranges": [
                  {
                    "max": 20,
                    "increment": 0.1
                  }
                ]
              },
              "currency": {
                "rates": {
                  "EUR": {
                    "USD": 1.2406
                  },
                  "USD": {
                    "EUR": 0.811
                  }
                }
              },
              "includewinners": true,
              "includebidderkeys": true
            },
            "cache": {
              "bids": {},
              "vastxml": {
                "ttlseconds": 120
              }
            }
          }
        }
      }
    },
=======
>>>>>>> dde21467
    "responsetimemillis": {
      "adkernelAdn": "{{ adkernelAdn.response_time_ms }}",
      "cache": "{{ cache.response_time_ms }}"
    },
    "tmaxrequest": 3000
  }
}<|MERGE_RESOLUTION|>--- conflicted
+++ resolved
@@ -96,157 +96,6 @@
   ],
   "cur": "USD",
   "ext": {
-<<<<<<< HEAD
-    "debug": {
-      "httpcalls": {
-        "adkernelAdn": [
-          {
-            "uri": "{{ adkernelAdn.exchange_uri }}?account=101",
-            "requestbody": "{\"id\":\"tid\",\"imp\":[{\"id\":\"impId021\",\"banner\":{\"format\":[{\"w\":300,\"h\":200}],\"w\":300,\"h\":250}}],\"site\":{\"domain\":\"\",\"page\":\"http://www.example.com\"},\"device\":{\"ua\":\"userAgent\",\"dnt\":2,\"ip\":\"193.168.244.1\",\"pxratio\":4.2,\"language\":\"en\",\"ifa\":\"ifaId\"},\"user\":{\"buyeruid\":\"AK-UID\"},\"test\":1,\"at\":1,\"tmax\":3000,\"cur\":[\"USD\"],\"source\":{\"fd\":1,\"tid\":\"tid\"},\"regs\":{\"ext\":{\"gdpr\":0}},\"ext\":{\"prebid\":{\"aliases\":{\"appnexusAlias\":\"appnexus\",\"conversantAlias\":\"conversant\"},\"targeting\":{\"pricegranularity\":{\"precision\":2,\"ranges\":[{\"max\":20,\"increment\":0.1}]},\"currency\":{\"rates\":{\"EUR\":{\"USD\":1.2406},\"USD\":{\"EUR\":0.811}}},\"includewinners\":true,\"includebidderkeys\":true},\"cache\":{\"bids\":{},\"vastxml\":{\"ttlseconds\":120}}}}}",
-            "responsebody": "{\"id\":\"tid\",\"seatbid\":[{\"bid\":[{\"id\":\"wehM-93KGr0_0_0\",\"impid\":\"impId021\",\"price\":0.5,\"cid\":\"3706\",\"crid\":\"crid021\",\"adid\":\"19005\",\"adm\":\"adm021\",\"cat\":[\"IAB2\"],\"adomain\":[\"test.com\"],\"h\":250,\"w\":300}]}],\"bidid\":\"wehM-93KGr0\"}",
-            "status": 200
-          },
-          {
-            "uri": "{{ adkernelAdn.exchange_uri }}?account=102",
-            "requestbody": "{\"id\":\"tid\",\"imp\":[{\"id\":\"impId022\",\"video\":{\"mimes\":[\"video/mp4\"],\"w\":640,\"h\":480,\"skipmin\":0,\"skipafter\":0}}],\"site\":{\"domain\":\"\",\"page\":\"http://www.example.com\"},\"device\":{\"ua\":\"userAgent\",\"dnt\":2,\"ip\":\"193.168.244.1\",\"pxratio\":4.2,\"language\":\"en\",\"ifa\":\"ifaId\"},\"user\":{\"buyeruid\":\"AK-UID\"},\"test\":1,\"at\":1,\"tmax\":3000,\"cur\":[\"USD\"],\"source\":{\"fd\":1,\"tid\":\"tid\"},\"regs\":{\"ext\":{\"gdpr\":0}},\"ext\":{\"prebid\":{\"aliases\":{\"appnexusAlias\":\"appnexus\",\"conversantAlias\":\"conversant\"},\"targeting\":{\"pricegranularity\":{\"precision\":2,\"ranges\":[{\"max\":20,\"increment\":0.1}]},\"currency\":{\"rates\":{\"EUR\":{\"USD\":1.2406},\"USD\":{\"EUR\":0.811}}},\"includewinners\":true,\"includebidderkeys\":true},\"cache\":{\"bids\":{},\"vastxml\":{\"ttlseconds\":120}}}}}",
-            "responsebody": "{\"id\":\"tid\",\"seatbid\":[{\"bid\":[{\"id\":\"bid02\",\"impid\":\"impId022\",\"price\":2.25,\"cid\":\"1001\",\"crid\":\"crid022\",\"adid\":\"2002\",\"adm\":\"adm022\",\"cat\":[\"IAB2\"],\"adomain\":[\"video-example.com\"]}]}],\"bidid\":\"wehM-93KGr0\"}",
-            "status": 200
-          }
-        ],
-        "cache": [
-          {
-            "uri": "{{ cache.endpoint }}",
-            "requestbody": "{\"puts\":[{\"type\":\"json\",\"value\":{\"id\":\"bid02\",\"impid\":\"impId022\",\"price\":2.25,\"adm\":\"adm022\",\"adid\":\"2002\",\"adomain\":[\"video-example.com\"],\"cid\":\"1001\",\"crid\":\"crid022\",\"cat\":[\"IAB2\"]}},{\"type\":\"json\",\"value\":{\"id\":\"wehM-93KGr0_0_0\",\"impid\":\"impId021\",\"price\":0.5,\"adm\":\"adm021\",\"adid\":\"19005\",\"adomain\":[\"test.com\"],\"cid\":\"3706\",\"crid\":\"crid021\",\"cat\":[\"IAB2\"],\"w\":300,\"h\":250}},{\"type\":\"xml\",\"value\":\"adm022\",\"expiry\":120}]}",
-            "responsebody": "{\"responses\":[{\"uuid\":\"2d20ad14-7070-4edd-8b9f-fbb11eb53de9\"},{\"uuid\":\"aedec380-879a-4029-8e7a-5a51676c887c\"},{\"uuid\":\"a3558327-7696-4606-a5e9-43413bd7faea\"}]}",
-            "status": 200
-          }
-        ]
-      },
-      "resolvedrequest": {
-        "id": "tid",
-        "imp": [
-          {
-            "id": "impId021",
-            "banner": {
-              "format": [
-                {
-                  "w": 300,
-                  "h": 250
-                },
-                {
-                  "w": 300,
-                  "h": 200
-                }
-              ]
-            },
-            "ext": {
-              "adkernelAdn": {
-                "pubId": 101
-              }
-            }
-          },
-          {
-            "id": "impId022",
-            "video": {
-              "mimes": [
-                "video/mp4"
-              ],
-              "w": 640,
-              "h": 480,
-              "skipmin": 0,
-              "skipafter": 0
-            },
-            "ext": {
-              "adkernelAdn": {
-                "pubId": 102
-              }
-            }
-          }
-        ],
-        "site": {
-          "domain": "example.com",
-          "page": "http://www.example.com",
-          "publisher": {
-            "id": "publisherId"
-          },
-          "ext": {
-            "amp": 0
-          }
-        },
-        "device": {
-          "ua": "userAgent",
-          "dnt": 2,
-          "ip": "193.168.244.1",
-          "pxratio": 4.2,
-          "language": "en",
-          "ifa": "ifaId"
-        },
-        "user": {
-          "ext": {
-            "digitrust": {
-              "id": "id",
-              "keyv": 123,
-              "pref": 0
-            },
-            "consent": "consentValue"
-          }
-        },
-        "test": 1,
-        "at": 1,
-        "tmax": 3000,
-        "cur": [
-          "USD"
-        ],
-        "source": {
-          "fd": 1,
-          "tid": "tid"
-        },
-        "regs": {
-          "ext": {
-            "gdpr": 0
-          }
-        },
-        "ext": {
-          "prebid": {
-            "aliases": {
-              "appnexusAlias": "appnexus",
-              "conversantAlias": "conversant"
-            },
-            "targeting": {
-              "pricegranularity": {
-                "precision": 2,
-                "ranges": [
-                  {
-                    "max": 20,
-                    "increment": 0.1
-                  }
-                ]
-              },
-              "currency": {
-                "rates": {
-                  "EUR": {
-                    "USD": 1.2406
-                  },
-                  "USD": {
-                    "EUR": 0.811
-                  }
-                }
-              },
-              "includewinners": true,
-              "includebidderkeys": true
-            },
-            "cache": {
-              "bids": {},
-              "vastxml": {
-                "ttlseconds": 120
-              }
-            }
-          }
-        }
-      }
-    },
-=======
->>>>>>> dde21467
     "responsetimemillis": {
       "adkernelAdn": "{{ adkernelAdn.response_time_ms }}",
       "cache": "{{ cache.response_time_ms }}"
