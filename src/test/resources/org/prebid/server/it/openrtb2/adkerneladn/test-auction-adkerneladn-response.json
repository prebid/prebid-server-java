--- conflicted
+++ resolved
@@ -100,11 +100,7 @@
       "adkernelAdn": "{{ adkernelAdn.response_time_ms }}",
       "cache": "{{ cache.response_time_ms }}"
     },
-<<<<<<< HEAD
     "auctiontimestamp": 1000,
-    "tmaxrequest": 3000
-=======
     "tmaxrequest": 5000
->>>>>>> f17ae09f
   }
 }