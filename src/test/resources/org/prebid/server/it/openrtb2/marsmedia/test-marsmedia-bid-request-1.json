{
  "id": "tid",
  "imp": [
    {
      "id": "impId001",
      "banner": {
        "format": [
          {
            "w": 300,
            "h": 250
          }
        ],
        "w": 300,
        "h": 250
      },
      "ext": {
        "bidder": {
          "zone": "zone_1"
        }
      }
    },
    {
      "id": "impId002",
      "video": {
        "mimes": [
          "video/mp4"
        ],
        "w": 1024,
        "h": 576
      },
      "ext": {
        "bidder": {
          "zone": "zone_2"
        }
      }
    }
  ],
  "site": {
    "domain": "example.com",
    "page": "http://www.example.com",
    "publisher": {
      "id": "publisherId"
    },
    "ext": {
      "amp": 0
    }
  },
  "device": {
    "ua": "userAgent",
    "dnt": 2,
    "ip": "193.168.244.1",
    "pxratio": 4.2,
    "language": "en",
    "ifa": "ifaId"
  },
  "user": {
    "buyeruid": "MM-UID",
    "ext": {
<<<<<<< HEAD
      "digitrust": {
        "id": "id",
        "keyv": 123,
        "pref": 0
      },
      "consent": "BOEFEAyOEFEAyAHABDENAIgAAAB9vABAASA"
=======
      "consent": "consentValue"
>>>>>>> 1389346e
    }
  },
  "at": 1,
  "tmax": 5000,
  "cur": [
    "USD"
  ],
  "source": {
    "fd": 1,
    "tid": "tid"
  },
  "regs": {
    "ext": {
      "gdpr": 0
    }
  },
  "ext": {
    "prebid": {
      "targeting": {
        "pricegranularity": {
          "precision": 2,
          "ranges": [
            {
              "max": 20,
              "increment": 0.1
            }
          ]
        },
        "includewinners": true,
        "includebidderkeys": true
      },
      "cache": {
        "bids": {},
        "vastxml": {
          "ttlseconds": 120
        }
      },
      "auctiontimestamp": 1000,
      "channel": {
        "name": "web"
      }
    }
  }
}<|MERGE_RESOLUTION|>--- conflicted
+++ resolved
@@ -56,16 +56,7 @@
   "user": {
     "buyeruid": "MM-UID",
     "ext": {
-<<<<<<< HEAD
-      "digitrust": {
-        "id": "id",
-        "keyv": 123,
-        "pref": 0
-      },
       "consent": "BOEFEAyOEFEAyAHABDENAIgAAAB9vABAASA"
-=======
-      "consent": "consentValue"
->>>>>>> 1389346e
     }
   },
   "at": 1,
