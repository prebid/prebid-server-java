--- conflicted
+++ resolved
@@ -83,16 +83,7 @@
   },
   "user": {
     "ext": {
-<<<<<<< HEAD
       "consent": "consentValue"
-=======
-      "consent" : "consentValue",
-      "digitrust": {
-        "id": "id",
-        "keyv": 123,
-        "pref": 0
-      }
->>>>>>> 0d9c1c9a
     }
   },
   "at": 1,
