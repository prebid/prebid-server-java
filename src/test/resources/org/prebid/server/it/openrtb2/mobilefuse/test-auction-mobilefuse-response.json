{
  "id": "request_id",
  "seatbid": [
    {
      "bid": [
        {
          "id": "bid_id",
          "impid": "imp_id",
          "price": 0.01,
          "adm": "<b>hi</b>",
          "cid": "test_cid",
          "crid": "test_banner_crid",
          "ext": {
            "format": "BANNER",
            "prebid": {
<<<<<<< HEAD
              "type": "banner",
              "targeting": {
                "hb_env_mobilefuse": "mobile-app",
                "hb_env": "mobile-app",
                "hb_bidder": "mobilefuse",
                "hb_bidder_mobilefuse": "mobilefuse",
                "hb_cache_host": "{{ cache.host }}",
                "hb_cache_host_mobilefuse": "{{ cache.host }}",
                "hb_cache_id": "f0ab9105-cb21-4e59-b433-70f5ad6671cb",
                "hb_cache_id_mobilefuse": "f0ab9105-cb21-4e59-b433-70f5ad6671cb",
                "hb_cache_path": "{{ cache.path }}",
                "hb_cache_path_mobilefuse": "{{ cache.path }}",
                "hb_pb": "0.00",
                "hb_pb_mobilefuse": "0.00"
              },
              "cache": {
                "bids": {
                  "cacheId": "f0ab9105-cb21-4e59-b433-70f5ad6671cb",
                  "url": "{{ cache.resource_url }}f0ab9105-cb21-4e59-b433-70f5ad6671cb"
                }
              }
            }
=======
              "type": "banner"
            },
            "origbidcpm": 0.01
>>>>>>> 6ca955b3
          }
        }
      ],
      "group": 0,
      "seat": "mobilefuse"
    }
  ],
  "cur": "USD",
  "ext": {
    "responsetimemillis": {
      "mobilefuse": "{{ mobilefuse.response_time_ms }}"
    },
    "prebid": {
      "auctiontimestamp": 0
    },
    "tmaxrequest": 5000
  }
}<|MERGE_RESOLUTION|>--- conflicted
+++ resolved
@@ -13,34 +13,9 @@
           "ext": {
             "format": "BANNER",
             "prebid": {
-<<<<<<< HEAD
-              "type": "banner",
-              "targeting": {
-                "hb_env_mobilefuse": "mobile-app",
-                "hb_env": "mobile-app",
-                "hb_bidder": "mobilefuse",
-                "hb_bidder_mobilefuse": "mobilefuse",
-                "hb_cache_host": "{{ cache.host }}",
-                "hb_cache_host_mobilefuse": "{{ cache.host }}",
-                "hb_cache_id": "f0ab9105-cb21-4e59-b433-70f5ad6671cb",
-                "hb_cache_id_mobilefuse": "f0ab9105-cb21-4e59-b433-70f5ad6671cb",
-                "hb_cache_path": "{{ cache.path }}",
-                "hb_cache_path_mobilefuse": "{{ cache.path }}",
-                "hb_pb": "0.00",
-                "hb_pb_mobilefuse": "0.00"
-              },
-              "cache": {
-                "bids": {
-                  "cacheId": "f0ab9105-cb21-4e59-b433-70f5ad6671cb",
-                  "url": "{{ cache.resource_url }}f0ab9105-cb21-4e59-b433-70f5ad6671cb"
-                }
-              }
-            }
-=======
               "type": "banner"
             },
             "origbidcpm": 0.01
->>>>>>> 6ca955b3
           }
         }
       ],
