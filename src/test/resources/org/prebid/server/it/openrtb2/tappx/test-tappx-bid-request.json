{
  "id": "tid",
  "imp": [
    {
      "id": "impId12",
      "banner": {
        "format": [
          {
            "w": 300,
            "h": 250
          }
        ]
      },
      "bidfloor": 1.5,
      "ext": {
        "bidder": {
          "tappxkey": "pub-12345-android-9876",
          "endpoint": "tappx-exchange",
          "host": "localhost:8090",
          "bidfloor": 1.5
        }
      }
    }
  ],
  "site": {
    "domain": "example.com",
    "page": "http://www.example.com",
    "publisher": {
      "id": "publisherId"
    },
    "ext": {
      "amp": 0
    }
  },
  "device": {
    "ua": "userAgent",
    "dnt": 2,
    "ip": "193.168.244.1",
    "pxratio": 4.2,
    "language": "en",
    "ifa": "ifaId"
  },
  "user": {
    "buyeruid": "TX-UID",
    "ext": {
<<<<<<< HEAD
      "digitrust": {
        "id": "id",
        "keyv": 123,
        "pref": 0
      },
      "consent": "BOEFEAyOEFEAyAHABDENAIgAAAB9vABAASA"
=======
      "consent": "consentValue"
>>>>>>> 1389346e
    }
  },
  "at": 1,
  "tmax": 5000,
  "cur": [
    "USD"
  ],
  "source": {
    "fd": 1,
    "tid": "tid"
  },
  "regs": {
    "ext": {
      "gdpr": 0
    }
  },
  "ext": {
    "prebid": {
      "targeting": {
        "pricegranularity": {
          "precision": 2,
          "ranges": [
            {
              "max": 20,
              "increment": 0.1
            }
          ]
        },
        "includewinners": true,
        "includebidderkeys": true
      },
      "cache": {
        "bids": {},
        "vastxml": {
          "ttlseconds": 120
        }
      },
      "auctiontimestamp": 1000,
      "channel": {
        "name": "web"
      }
    }
  }
}<|MERGE_RESOLUTION|>--- conflicted
+++ resolved
@@ -43,16 +43,7 @@
   "user": {
     "buyeruid": "TX-UID",
     "ext": {
-<<<<<<< HEAD
-      "digitrust": {
-        "id": "id",
-        "keyv": 123,
-        "pref": 0
-      },
       "consent": "BOEFEAyOEFEAyAHABDENAIgAAAB9vABAASA"
-=======
-      "consent": "consentValue"
->>>>>>> 1389346e
     }
   },
   "at": 1,
