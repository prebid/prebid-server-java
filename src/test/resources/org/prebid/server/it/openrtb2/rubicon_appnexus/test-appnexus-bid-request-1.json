--- conflicted
+++ resolved
@@ -79,13 +79,8 @@
   },
   "regs": {
     "ext": {
-<<<<<<< HEAD
-      "us_privacy": "1YN"
-    }
-=======
       "us_privacy": "1YNN"
   }
->>>>>>> 8a0f0713
   },
   "ext": {
     "prebid": {
