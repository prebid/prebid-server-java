{
  "id": "tid",
  "imp": [
    {
      "id": "impId3",
      "banner": {
        "format": [
          {
            "w": 300,
            "h": 250
          },
          {
            "w": 300,
            "h": 600
          }
        ],
        "w": 300,
        "h": 250,
        "pos": 3
      },
      "tagid": "abc",
      "bidfloor": 1.0,
      "ext": {
        "appnexus": {
          "keywords": "foo=bar,foo=baz",
          "traffic_source_code": "trafficSource"
        }
      }
<<<<<<< HEAD
=======
    },
    {
      "id": "impId131",
      "native": {
        "request": "{\"ver\":\"1.1\",\"context\":1,\"contextsubtype\":11,\"plcmttype\":4,\"plcmtcnt\":1,\"assets\":[{\"id\":0,\"required\":1,\"title\":{\"len\":500}},{\"id\":1,\"required\":1,\"img\":{\"type\":3,\"wmin\":1,\"hmin\":1}},{\"id\":2,\"required\":0,\"data\":{\"type\":4,\"len\":200}},{\"id\":3,\"required\":0,\"data\":{\"type\":2,\"len\":15000}},{\"id\":4,\"required\":0,\"data\":{\"len\":40}},{\"id\":5,\"required\":0,\"data\":{\"type\":11}}]}",
        "ver": "1.1"
      },
      "ext": {
        "appnexus": {
          "placement_id": 9880618
        }
      }
>>>>>>> 6ca955b3
    }
  ],
  "site": {
    "domain": "www.example.com",
    "page": "http://www.example.com",
    "publisher": {
      "id": "5001",
      "domain": "example.com"
    },
    "ext": {
      "amp": 0
    }
  },
  "device": {
    "ua": "userAgent",
    "dnt": 2,
    "ip": "80.215.195.0",
    "pxratio": 4.2,
    "language": "en",
    "ifa": "ifaId",
    "ext": {
      "prebid": {
        "interstitial": {
          "minwidthperc": 50,
          "minheightperc": 60
        }
      }
    }
  },
  "user": {
    "buyeruid": "12345",
    "data": [
      {
        "ext": {
          "segtax": 4
        },
        "segment": [
          {
            "id": "segmentId1"
          },
          {
            "id": "segmentId2"
          }
        ]
      }
    ],
    "ext": {
      "consent": "CPBCa-mPBCa-mAAAAAENA0CAAEAAAAAAACiQAaQAwAAgAgABoAAAAAA",
      "eids": [
        {
          "source": "adserver.org",
          "uids": [
            {
              "id": "cd96870f-f53d-4986-a08e-cd1612fb13b0",
              "ext": {
                "rtiPartner": "TDID"
              }
            }
          ]
        },
        {
          "source": "liveintent.com",
          "uids": [
            {
              "id": "efcf3a33-2eaf-4d6b-bf11-a411f134278c"
            }
          ],
          "ext": {
            "segments": [
              "999",
              "888"
            ]
          }
        },
        {
          "source": "pubcid",
          "id": "29cfaea8-a429-48fc-9537-8a19a8eb4f0d"
        }
      ]
    }
  },
  "at": 1,
  "tmax": 5000,
  "cur": [
    "USD"
  ],
  "source": {
    "fd": 1,
    "tid": "tid",
    "ext": {
      "schain": {
        "ver": "1.0"
      }
    }
  },
  "regs": {
    "ext": {
      "us_privacy": "1YNN"
    }
  },
  "ext": {
    "prebid": {
      "debug": 1,
      "aliases": {
        "appnexusAlias": "appnexus"
      },
      "currency": {
        "rates": {
          "EUR": {
            "USD": 1.2406
          },
          "USD": {
            "EUR": 0.811
          }
        },
        "usepbsrates": false
      },
      "targeting": {
        "pricegranularity": {
          "precision": 2,
          "ranges": [
            {
              "max": 20,
              "increment": 0.1
            }
          ]
        },
        "includewinners": true,
        "includebidderkeys": true
      },
      "cache": {
        "bids": {
        },
        "vastxml": {
          "ttlseconds": 120
        }
      },
      "events": {},
      "auctiontimestamp": 1000,
      "integration": "dmbjs",
      "channel": {
        "name": "web"
      },
      "pbs": {
        "endpoint": "/openrtb2/auction"
      }
    }
  }
}<|MERGE_RESOLUTION|>--- conflicted
+++ resolved
@@ -26,21 +26,6 @@
           "traffic_source_code": "trafficSource"
         }
       }
-<<<<<<< HEAD
-=======
-    },
-    {
-      "id": "impId131",
-      "native": {
-        "request": "{\"ver\":\"1.1\",\"context\":1,\"contextsubtype\":11,\"plcmttype\":4,\"plcmtcnt\":1,\"assets\":[{\"id\":0,\"required\":1,\"title\":{\"len\":500}},{\"id\":1,\"required\":1,\"img\":{\"type\":3,\"wmin\":1,\"hmin\":1}},{\"id\":2,\"required\":0,\"data\":{\"type\":4,\"len\":200}},{\"id\":3,\"required\":0,\"data\":{\"type\":2,\"len\":15000}},{\"id\":4,\"required\":0,\"data\":{\"len\":40}},{\"id\":5,\"required\":0,\"data\":{\"type\":11}}]}",
-        "ver": "1.1"
-      },
-      "ext": {
-        "appnexus": {
-          "placement_id": 9880618
-        }
-      }
->>>>>>> 6ca955b3
     }
   ],
   "site": {
