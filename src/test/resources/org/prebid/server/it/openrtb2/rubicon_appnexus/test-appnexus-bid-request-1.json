{
  "id": "tid",
  "imp": [
    {
      "id": "impId3",
      "banner": {
        "format": [
          {
            "w": 300,
            "h": 250
          },
          {
            "w": 300,
            "h": 600
          }
        ],
        "w": 300,
        "h": 250,
        "pos": 3
      },
      "tagid": "abc",
      "bidfloor": 1.0,
      "ext": {
        "appnexus": {
          "keywords": "foo=bar,foo=baz",
          "traffic_source_code": "trafficSource"
        }
      }
    },
    {
      "id": "impId131",
      "native": {
        "request": "{\"ver\":\"1.1\",\"context\":1,\"contextsubtype\":11,\"plcmttype\":4,\"plcmtcnt\":1,\"assets\":[{\"id\":0,\"required\":1,\"title\":{\"len\":500}},{\"id\":1,\"required\":1,\"img\":{\"type\":3,\"wmin\":1,\"hmin\":1}},{\"id\":2,\"required\":0,\"data\":{\"len\":200}},{\"id\":3,\"required\":0,\"data\":{\"type\":2,\"len\":15000}},{\"id\":4,\"required\":0,\"data\":{\"len\":40}},{\"id\":5,\"required\":0,\"data\":{\"type\":11}}]}",
        "ver": "1.1"
      },
      "ext": {
        "appnexus": {
          "placement_id": 9880618
        }
      }
    }
  ],
  "site": {
    "domain": "example.com",
    "page": "http://www.example.com",
    "publisher": {
      "id": "5001"
    },
    "ext": {
      "amp": 0
    }
  },
  "device": {
    "ua": "userAgent",
    "dnt": 2,
    "ip": "80.215.195.0",
    "pxratio": 4.2,
    "language": "en",
    "ifa": "ifaId",
    "ext": {
      "prebid": {
        "interstitial": {
          "minwidthperc": 50,
          "minheightperc": 60
        }
      }
    }
  },
  "user": {
<<<<<<< HEAD
    "buyeruid": "12345",
=======
    "data": [
      {
        "ext": {
          "taxonomyname": "Iab"
        },
        "segment": [
          {
            "id": "segmentId1"
          },
          {
            "id": "segmentId2"
          }
        ]
      }
    ],
>>>>>>> 74f8437d
    "ext": {
      "consent": "CPBCa-mPBCa-mAAAAAENA0CAAEAAAAAAACiQAaQAwAAgAgABoAAAAAA",
      "eids": [
        {
          "source": "adserver.org",
          "uids": [
            {
              "id": "cd96870f-f53d-4986-a08e-cd1612fb13b0",
              "ext": {
                "rtiPartner": "TDID"
              }
            }
          ]
        },
        {
          "source": "liveintent.com",
          "uids": [
            {
              "id": "efcf3a33-2eaf-4d6b-bf11-a411f134278c"
            }
          ],
          "ext": {
            "segments": [
              "999",
              "888"
            ]
          }
        },
        {
          "source": "pubcid",
          "id": "29cfaea8-a429-48fc-9537-8a19a8eb4f0d"
        }
      ]
    }
  },
  "at": 1,
  "tmax": 5000,
  "cur": [
    "USD"
  ],
  "source": {
    "fd": 1,
    "tid": "tid",
    "ext": {
      "schain": {
        "ver": "1.0"
      }
    }
  },
  "regs": {
    "ext": {
      "us_privacy": "1YNN"
    }
  },
  "ext": {
    "prebid": {
      "debug": 1,
      "aliases": {
        "appnexusAlias": "appnexus"
      },
      "currency": {
        "rates": {
          "EUR": {
            "USD": 1.2406
          },
          "USD": {
            "EUR": 0.811
          }
        },
        "usepbsrates": false
      },
      "targeting": {
        "pricegranularity": {
          "precision": 2,
          "ranges": [
            {
              "max": 20,
              "increment": 0.1
            }
          ]
        },
        "includewinners": true,
        "includebidderkeys": true
      },
      "cache": {
        "bids": {
        },
        "vastxml": {
          "ttlseconds": 120
        }
      },
      "events": {},
      "auctiontimestamp": 1000,
      "integration": "dmbjs",
      "channel": {
        "name": "web"
      }
    }
  }
}<|MERGE_RESOLUTION|>--- conflicted
+++ resolved
@@ -67,9 +67,7 @@
     }
   },
   "user": {
-<<<<<<< HEAD
     "buyeruid": "12345",
-=======
     "data": [
       {
         "ext": {
@@ -85,7 +83,6 @@
         ]
       }
     ],
->>>>>>> 74f8437d
     "ext": {
       "consent": "CPBCa-mPBCa-mAAAAAENA0CAAEAAAAAAACiQAaQAwAAgAgABoAAAAAA",
       "eids": [
