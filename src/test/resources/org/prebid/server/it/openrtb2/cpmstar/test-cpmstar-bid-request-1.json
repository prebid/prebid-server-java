--- conflicted
+++ resolved
@@ -64,15 +64,9 @@
       }
     }
   },
-<<<<<<< HEAD
   "at": 1,
-  "tmax": 3000,
+  "tmax": 5000,
   "cur": [
-=======
-  "at":1,
-  "tmax":5000,
-  "cur":[
->>>>>>> f17ae09f
     "USD"
   ],
   "source": {
@@ -109,10 +103,12 @@
         "includewinners": true,
         "includebidderkeys": true
       },
-      "cache": {
-        "bids": {},
-        "vastxml": {
-          "ttlseconds": 120
+      "cache":{
+        "bids":{
+
+        },
+        "vastxml":{
+          "ttlseconds":120
         }
       }
     }
