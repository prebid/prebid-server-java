{
  "id": "tid",
  "imp": [
    {
      "id": "impId001",
      "video": {
        "mimes": [
          "video/mp4"
        ],
        "w": 800,
        "h": 600
      },
      "ext": {
        "unruly": {
          "uuid": "uu_id_1",
          "siteid": "site_id_1"
        }
      }
    }
  ],
  "site": {
    "domain": "example.com",
    "page": "http://www.example.com",
    "publisher": {
      "id": "publisherId"
    },
    "ext": {
      "amp": 0
    }
  },
  "device": {
    "ua": "userAgent",
    "dnt": 2,
    "ip": "193.168.244.1",
    "pxratio": 4.2,
    "language": "en",
    "ifa": "ifaId"
  },
  "user": {
    "buyeruid": "UR-UID",
    "ext": {
<<<<<<< HEAD
      "consent": "BOEFEAyOEFEAyAHABDENAIgAAAB9vABAASA",
      "digitrust": {
        "id": "id",
        "keyv": 123,
        "pref": 0
      }
=======
      "consent": "consentValue"
>>>>>>> 1389346e
    }
  },
  "at": 1,
  "tmax": 5000,
  "cur": [
    "USD"
  ],
  "source": {
    "fd": 1,
    "tid": "tid"
  },
  "regs": {
    "ext": {
      "gdpr": 0
    }
  },
  "ext": {
    "prebid": {
      "targeting": {
        "pricegranularity": {
          "precision": 2,
          "ranges": [
            {
              "max": 20,
              "increment": 0.1
            }
          ]
        },
        "includewinners": true,
        "includebidderkeys": true
      },
      "cache": {
        "bids": {},
        "vastxml": {
          "ttlseconds": 120
        }
      },
      "auctiontimestamp": 1000,
      "channel": {
        "name": "web"
      }
    }
  }
}<|MERGE_RESOLUTION|>--- conflicted
+++ resolved
@@ -39,16 +39,7 @@
   "user": {
     "buyeruid": "UR-UID",
     "ext": {
-<<<<<<< HEAD
-      "consent": "BOEFEAyOEFEAyAHABDENAIgAAAB9vABAASA",
-      "digitrust": {
-        "id": "id",
-        "keyv": 123,
-        "pref": 0
-      }
-=======
-      "consent": "consentValue"
->>>>>>> 1389346e
+      "consent": "BOEFEAyOEFEAyAHABDENAIgAAAB9vABAASA"
     }
   },
   "at": 1,
