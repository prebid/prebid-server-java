--- conflicted
+++ resolved
@@ -13,34 +13,9 @@
           "ext": {
             "format": "BANNER",
             "prebid": {
-<<<<<<< HEAD
-              "type": "banner",
-              "targeting": {
-                "hb_env": "mobile-app",
-                "hb_env_yeahmobi": "mobile-app",
-                "hb_bidder": "yeahmobi",
-                "hb_bidder_yeahmobi": "yeahmobi",
-                "hb_cache_host": "{{ cache.host }}",
-                "hb_cache_host_yeahmobi": "{{ cache.host }}",
-                "hb_cache_id": "f0ab9105-cb21-4e59-b433-70f5ad6671cb",
-                "hb_cache_id_yeahmobi": "f0ab9105-cb21-4e59-b433-70f5ad6671cb",
-                "hb_cache_path": "{{ cache.path }}",
-                "hb_cache_path_yeahmobi": "{{ cache.path }}",
-                "hb_pb": "0.00",
-                "hb_pb_yeahmobi": "0.00"
-              },
-              "cache": {
-                "bids": {
-                  "cacheId": "f0ab9105-cb21-4e59-b433-70f5ad6671cb",
-                  "url": "{{ cache.resource_url }}f0ab9105-cb21-4e59-b433-70f5ad6671cb"
-                }
-              }
-            }
-=======
               "type": "banner"
             },
             "origbidcpm": 0.01
->>>>>>> 6ca955b3
           }
         }
       ],
