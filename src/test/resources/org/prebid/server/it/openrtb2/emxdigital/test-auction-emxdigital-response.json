{
  "id": "request_id",
  "seatbid": [
    {
      "bid": [
        {
          "id": "imp_id",
          "impid": "imp_id",
          "price": 2.942808,
          "adm": "<div id=\"123456789_ad\"><script>!function(){console.log\"Hello, world.\";}();</script></div>",
          "adid": "94395500",
          "crid": "94395500",
          "w": 300,
          "h": 250,
          "ext": {
            "prebid": {
              "type": "banner"
            },
            "origbidcpm": 2.942808,
            "origbidcur": "USD"
          }
        }
      ],
      "seat": "emx_digital",
      "group": 0
    }
  ],
  "cur": "USD",
  "ext": {
<<<<<<< HEAD
    "debug": {
      "httpcalls": {
        "emx_digital": [
          {
            "uri": "{{ emx_digital.exchange_uri }}?t=1000&ts=2060541160",
            "requestbody": "{\"id\":\"tid\",\"imp\":[{\"id\":\"uuid\",\"banner\":{\"format\":[],\"w\":300,\"h\":250},\"tagid\":\"25251\",\"secure\":0,\"ext\":{\"bidder\":{\"tagid\":\"25251\"}}}],\"site\":{\"domain\":\"www.example.com\",\"page\":\"http://www.example.com\",\"publisher\":{\"id\":\"publisherId\",\"domain\":\"example.com\"},\"ext\":{\"amp\":0}},\"device\":{\"ua\":\"Android Chrome/60\",\"dnt\":2,\"ip\":\"193.168.244.1\",\"pxratio\":4.2,\"language\":\"en\",\"ifa\":\"ifaId\"},\"user\":{\"ext\":{\"consent\":\"consentValue\"}},\"at\":1,\"tmax\":5000,\"cur\":[\"USD\"],\"source\":{\"fd\":1,\"tid\":\"tid\"},\"regs\":{\"ext\":{\"gdpr\":0}},\"ext\":{\"prebid\":{\"debug\":1,\"targeting\":{\"pricegranularity\":{\"precision\":2,\"ranges\":[{\"max\":20,\"increment\":0.1}]},\"includewinners\":true,\"includebidderkeys\":true},\"auctiontimestamp\":1000,\"channel\":{\"name\":\"web\"},\"pbs\":{\"endpoint\":\"/openrtb2/auction\"}}}}",
            "responsebody": "{\"id\":\"some_test_auction\",\"seatbid\":[{\"seat\":\"12356\",\"bid\":[{\"id\":\"uuid\",\"adm\":\"<div id=\\\"123456789_ad\\\"><script>!function(){console.log\\\"Hello, world.\\\";}();</script></div>\",\"impid\":\"uuid\",\"ttl\":300,\"crid\":\"94395500\",\"w\":300,\"price\":2.942808,\"adid\":\"94395500\",\"h\":250}]}],\"cur\":\"USD\"}",
            "status": 200
          }
        ]
      },
      "resolvedrequest": {
        "id": "tid",
        "imp": [
          {
            "id": "uuid",
            "banner": {
              "format": [
                {
                  "w": 300,
                  "h": 250
                }
              ]
            },
            "ext": {
              "prebid": {
                "bidder": {
                  "emx_digital": {
                    "tagid": "25251"
                  }
                }
              }
            }
          }
        ],
        "site": {
          "domain": "www.example.com",
          "page": "http://www.example.com",
          "publisher": {
            "id": "publisherId",
            "domain": "example.com"
          },
          "ext": {
            "amp": 0
          }
        },
        "device": {
          "ua": "Android Chrome/60",
          "dnt": 2,
          "ip": "193.168.244.1",
          "pxratio": 4.2,
          "language": "en",
          "ifa": "ifaId"
        },
        "user": {
          "ext": {
            "consent": "consentValue"
          }
        },
        "at": 1,
        "tmax": 5000,
        "cur": [
          "USD"
        ],
        "source": {
          "fd": 1,
          "tid": "tid"
        },
        "regs": {
          "ext": {
            "gdpr": 0
          }
        },
        "ext": {
          "prebid": {
            "debug": 1,
            "targeting": {
              "pricegranularity": {
                "precision": 2,
                "ranges": [
                  {
                    "max": 20,
                    "increment": 0.1
                  }
                ]
              },
              "includewinners": true,
              "includebidderkeys": true
            },
            "auctiontimestamp": 1000,
            "channel": {
              "name": "web"
            },
            "pbs": {
              "endpoint": "/openrtb2/auction"
            }
          }
        }
      }
    },
=======
>>>>>>> 51894385
    "responsetimemillis": {
      "emx_digital": 0
    },
    "prebid": {
      "auctiontimestamp": 0
    },
    "tmaxrequest": 5000
  }
}<|MERGE_RESOLUTION|>--- conflicted
+++ resolved
@@ -27,109 +27,6 @@
   ],
   "cur": "USD",
   "ext": {
-<<<<<<< HEAD
-    "debug": {
-      "httpcalls": {
-        "emx_digital": [
-          {
-            "uri": "{{ emx_digital.exchange_uri }}?t=1000&ts=2060541160",
-            "requestbody": "{\"id\":\"tid\",\"imp\":[{\"id\":\"uuid\",\"banner\":{\"format\":[],\"w\":300,\"h\":250},\"tagid\":\"25251\",\"secure\":0,\"ext\":{\"bidder\":{\"tagid\":\"25251\"}}}],\"site\":{\"domain\":\"www.example.com\",\"page\":\"http://www.example.com\",\"publisher\":{\"id\":\"publisherId\",\"domain\":\"example.com\"},\"ext\":{\"amp\":0}},\"device\":{\"ua\":\"Android Chrome/60\",\"dnt\":2,\"ip\":\"193.168.244.1\",\"pxratio\":4.2,\"language\":\"en\",\"ifa\":\"ifaId\"},\"user\":{\"ext\":{\"consent\":\"consentValue\"}},\"at\":1,\"tmax\":5000,\"cur\":[\"USD\"],\"source\":{\"fd\":1,\"tid\":\"tid\"},\"regs\":{\"ext\":{\"gdpr\":0}},\"ext\":{\"prebid\":{\"debug\":1,\"targeting\":{\"pricegranularity\":{\"precision\":2,\"ranges\":[{\"max\":20,\"increment\":0.1}]},\"includewinners\":true,\"includebidderkeys\":true},\"auctiontimestamp\":1000,\"channel\":{\"name\":\"web\"},\"pbs\":{\"endpoint\":\"/openrtb2/auction\"}}}}",
-            "responsebody": "{\"id\":\"some_test_auction\",\"seatbid\":[{\"seat\":\"12356\",\"bid\":[{\"id\":\"uuid\",\"adm\":\"<div id=\\\"123456789_ad\\\"><script>!function(){console.log\\\"Hello, world.\\\";}();</script></div>\",\"impid\":\"uuid\",\"ttl\":300,\"crid\":\"94395500\",\"w\":300,\"price\":2.942808,\"adid\":\"94395500\",\"h\":250}]}],\"cur\":\"USD\"}",
-            "status": 200
-          }
-        ]
-      },
-      "resolvedrequest": {
-        "id": "tid",
-        "imp": [
-          {
-            "id": "uuid",
-            "banner": {
-              "format": [
-                {
-                  "w": 300,
-                  "h": 250
-                }
-              ]
-            },
-            "ext": {
-              "prebid": {
-                "bidder": {
-                  "emx_digital": {
-                    "tagid": "25251"
-                  }
-                }
-              }
-            }
-          }
-        ],
-        "site": {
-          "domain": "www.example.com",
-          "page": "http://www.example.com",
-          "publisher": {
-            "id": "publisherId",
-            "domain": "example.com"
-          },
-          "ext": {
-            "amp": 0
-          }
-        },
-        "device": {
-          "ua": "Android Chrome/60",
-          "dnt": 2,
-          "ip": "193.168.244.1",
-          "pxratio": 4.2,
-          "language": "en",
-          "ifa": "ifaId"
-        },
-        "user": {
-          "ext": {
-            "consent": "consentValue"
-          }
-        },
-        "at": 1,
-        "tmax": 5000,
-        "cur": [
-          "USD"
-        ],
-        "source": {
-          "fd": 1,
-          "tid": "tid"
-        },
-        "regs": {
-          "ext": {
-            "gdpr": 0
-          }
-        },
-        "ext": {
-          "prebid": {
-            "debug": 1,
-            "targeting": {
-              "pricegranularity": {
-                "precision": 2,
-                "ranges": [
-                  {
-                    "max": 20,
-                    "increment": 0.1
-                  }
-                ]
-              },
-              "includewinners": true,
-              "includebidderkeys": true
-            },
-            "auctiontimestamp": 1000,
-            "channel": {
-              "name": "web"
-            },
-            "pbs": {
-              "endpoint": "/openrtb2/auction"
-            }
-          }
-        }
-      }
-    },
-=======
->>>>>>> 51894385
     "responsetimemillis": {
       "emx_digital": 0
     },
