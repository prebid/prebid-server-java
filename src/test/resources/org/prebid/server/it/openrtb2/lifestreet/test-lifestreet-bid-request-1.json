--- conflicted
+++ resolved
@@ -36,16 +36,7 @@
   "user": {
     "buyeruid": "LS-UID",
     "ext": {
-<<<<<<< HEAD
-      "digitrust": {
-        "id": "id",
-        "keyv": 123,
-        "pref": 0
-      },
       "consent": "BOEFEAyOEFEAyAHABDENAIgAAAB9vABAASA"
-=======
-      "consent": "consentValue"
->>>>>>> 1389346e
     }
   },
   "at": 1,
