{
  "id": "request_id",
  "imp": [
    {
      "id": "imp_id",
      "banner": {
        "w": 300,
        "h": 250
      },
      "native": {
        "request": "{\"native\":{\"ver\":\"1.2\",\"context\":1,\"plcmttype\":4,\"plcmtcnt\":1,\"assets\":[{\"id\":2,\"required\":1,\"title\":{\"len\":90}},{\"id\":6,\"required\":1,\"img\":{\"type\":3,\"wmin\":128,\"hmin\":128,\"mimes\":[\"image/jpg\",\"image/jpeg\",\"image/png\"]}},{\"id\":7,\"required\":1,\"data\":{\"type\":2,\"len\":120}}]}}"
      },
      "tagid": "2eb6bd58-865c-47ce-af7f-a918108c3fd2",
      "ext": {
        "bidder": {
          "pubId": "fake-pub-id",
          "zoneId": "sin"
        }
      }
    }
  ],
<<<<<<< HEAD
  "app": {
    "publisher": {
      "id": "pub1"
=======
  "site": {
    "domain": "www.example.com",
    "page": "http://www.example.com",
    "publisher": {
      "domain": "example.com"
    },
    "ext": {
      "amp": 0
>>>>>>> 6ca955b3
    }
  },
  "device": {
    "ua": "userAgent",
    "ip": "193.168.244.1"
  },
  "at": 1,
  "tmax": 5000,
  "cur": [
    "USD"
  ],
  "regs": {
    "ext": {
      "gdpr": 0
    }
<<<<<<< HEAD
  },
  "ext": {
    "prebid": {
      "currency": {
        "rates": {
          "EUR": {
            "USD": 1.2406
          },
          "USD": {
            "EUR": 0.8110
          }
        }
      },
      "targeting": {
        "pricegranularity": {
          "precision": 2,
          "ranges": [
            {
              "max": 20,
              "increment": 0.1
            }
          ]
        },
        "includewinners": true,
        "includebidderkeys": true
      },
      "cache": {
        "bids": {},
        "vastxml": {
          "ttlseconds": 120
        }
      },
      "auctiontimestamp": 1000,
      "channel": {
        "name": "app"
      }
    }
=======
>>>>>>> 6ca955b3
  }
}<|MERGE_RESOLUTION|>--- conflicted
+++ resolved
@@ -19,20 +19,9 @@
       }
     }
   ],
-<<<<<<< HEAD
   "app": {
     "publisher": {
-      "id": "pub1"
-=======
-  "site": {
-    "domain": "www.example.com",
-    "page": "http://www.example.com",
-    "publisher": {
-      "domain": "example.com"
-    },
-    "ext": {
-      "amp": 0
->>>>>>> 6ca955b3
+      "id": "publisherId"
     }
   },
   "device": {
@@ -48,45 +37,5 @@
     "ext": {
       "gdpr": 0
     }
-<<<<<<< HEAD
-  },
-  "ext": {
-    "prebid": {
-      "currency": {
-        "rates": {
-          "EUR": {
-            "USD": 1.2406
-          },
-          "USD": {
-            "EUR": 0.8110
-          }
-        }
-      },
-      "targeting": {
-        "pricegranularity": {
-          "precision": 2,
-          "ranges": [
-            {
-              "max": 20,
-              "increment": 0.1
-            }
-          ]
-        },
-        "includewinners": true,
-        "includebidderkeys": true
-      },
-      "cache": {
-        "bids": {},
-        "vastxml": {
-          "ttlseconds": 120
-        }
-      },
-      "auctiontimestamp": 1000,
-      "channel": {
-        "name": "app"
-      }
-    }
-=======
->>>>>>> 6ca955b3
   }
 }