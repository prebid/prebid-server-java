{
  "id": "request_id",
  "seatbid": [
    {
      "bid": [
        {
          "id": "12345",
          "impid": "imp_id",
          "price": 2.29,
          "crid": "",
          "dealid": "1234",
          "w": 400,
          "h": 300,
          "adm": "",
          "ext": {
            "origbidcpm": 2.01,
            "origbidcur": "EUR",
            "prebid": {
              "type": "banner"
            }
          }
        }
      ],
      "seat": "yieldlab",
      "group": 0
    }
  ],
  "cur": "USD",
  "ext": {
<<<<<<< HEAD
    "debug": {
      "httpcalls": {
        "cache": [
          {
            "requestbody": "{\"puts\":[{\"type\":\"json\",\"value\":{\"id\":\"12345\",\"impid\":\"impId001\",\"price\":2.29,\"adm\":\"<script src=\\\"https://ad.yieldlab.net/d/12345/123456789/400x300?ts=200000&id=abc&pvid=40cb3251-1e1e-4cfd-8edc-7d32dc1a21e5&ids=YL-UID&gdpr=0&consent=consentValue\\\"></script>\",\"crid\":\"12345123435\",\"dealid\":\"1234\",\"w\":400,\"h\":300}}]}",
            "responsebody": "{\"responses\":[{\"uuid\":\"ca2a4dd3-f974-4eff-be5c-986bf4e083ce\"}]}",
            "status": 200,
            "requestheaders": {
              "Accept": [
                "application/json"
              ],
              "Content-Type": [
                "application/json;charset=utf-8"
              ]
            },
            "uri": "{{ cache.endpoint }}"
          }
        ],
        "yieldlab": [
          {
            "responsebody": "[{\"id\":12345,\"price\":201,\"advertiser\":\"yieldlab\",\"adsize\":\"400x300\",\"pid\":1234,\"did\":5678,\"pvid\":\"40cb3251-1e1e-4cfd-8edc-7d32dc1a21e5\"}]",
            "status": 200,
            "uri": "{{ yieldlab.exchange_uri }}/12345?content=json&pvid=true&ts=200000&t=key1%3Dvalue1%26key2%3Dvalue2&ids=YL-UID&yl_rtb_ifa=ifaId&yl_rtb_devicetype=4&yl_rtb_connectiontype=6&lat=51.49949&lon=-0.128953&gdpr=0&consent=consentValue",
            "requestheaders": {
              "Cookie": [
                "id=YL-UID"
              ],
              "Accept": [
                "application/json"
              ],
              "User-Agent": [
                "userAgent"
              ],
              "Referer": [
                "http://localhost:9090/gdpr.html"
              ],
              "X-Forwarded-For": [
                "193.168.244.1"
              ]
            }
          }
        ]
      },
      "resolvedrequest": {
        "at": 1,
        "cur": [
          "USD"
        ],
        "device": {
          "connectiontype": 6,
          "devicetype": 4,
          "dnt": 2,
          "geo": {
            "lat": 51.49949,
            "lon": -0.128953
          },
          "h": 1098,
          "ifa": "ifaId",
          "ip": "193.168.244.1",
          "language": "en",
          "pxratio": 4.2,
          "ua": "userAgent",
          "w": 814
        },
        "ext": {
          "prebid": {
            "auctiontimestamp": 1000,
            "channel": {
              "name": "web"
            },
            "cache": {
              "bids": {
              },
              "vastxml": {
                "ttlseconds": 120
              }
            },
            "debug": 1,
            "targeting": {
              "includebidderkeys": true,
              "includewinners": true,
              "pricegranularity": {
                "precision": 2,
                "ranges": [
                  {
                    "increment": 0.1,
                    "max": 20
                  }
                ]
              }
            }
          }
        },
        "id": "tid",
        "imp": [
          {
            "banner": {
              "format": [
                {
                  "h": 250,
                  "w": 300
                }
              ]
            },
            "ext": {
              "prebid": {
                "bidder": {
                  "yieldlab": {
                    "adSize": "400x300",
                    "adslotId": "12345",
                    "extId": "abc",
                    "supplyId": "123456789",
                    "targeting": {
                      "key1": "value1",
                      "key2": "value2"
                    }
                  }
                }
              }
            },
            "id": "impId001"
          }
        ],
        "regs": {
          "ext": {
            "gdpr": 0
          }
        },
        "site": {
          "ext": {
            "amp": 0
          },
          "id": "siteId",
          "page": "http://localhost:9090/gdpr.html",
          "publisher": {
            "id": "publisherId"
          }
        },
        "source": {
          "fd": 1,
          "tid": "tid"
        },
        "tmax": 5000,
        "user": {
          "ext": {
            "consent": "consentValue"
          }
        }
      }
    },
=======
>>>>>>> 29de0891
    "responsetimemillis": {
      "yieldlab": "{{ yieldlab.response_time_ms }}"
    },
    "prebid": {
      "auctiontimestamp": 0
    },
    "tmaxrequest": 5000
  }
}<|MERGE_RESOLUTION|>--- conflicted
+++ resolved
@@ -27,159 +27,6 @@
   ],
   "cur": "USD",
   "ext": {
-<<<<<<< HEAD
-    "debug": {
-      "httpcalls": {
-        "cache": [
-          {
-            "requestbody": "{\"puts\":[{\"type\":\"json\",\"value\":{\"id\":\"12345\",\"impid\":\"impId001\",\"price\":2.29,\"adm\":\"<script src=\\\"https://ad.yieldlab.net/d/12345/123456789/400x300?ts=200000&id=abc&pvid=40cb3251-1e1e-4cfd-8edc-7d32dc1a21e5&ids=YL-UID&gdpr=0&consent=consentValue\\\"></script>\",\"crid\":\"12345123435\",\"dealid\":\"1234\",\"w\":400,\"h\":300}}]}",
-            "responsebody": "{\"responses\":[{\"uuid\":\"ca2a4dd3-f974-4eff-be5c-986bf4e083ce\"}]}",
-            "status": 200,
-            "requestheaders": {
-              "Accept": [
-                "application/json"
-              ],
-              "Content-Type": [
-                "application/json;charset=utf-8"
-              ]
-            },
-            "uri": "{{ cache.endpoint }}"
-          }
-        ],
-        "yieldlab": [
-          {
-            "responsebody": "[{\"id\":12345,\"price\":201,\"advertiser\":\"yieldlab\",\"adsize\":\"400x300\",\"pid\":1234,\"did\":5678,\"pvid\":\"40cb3251-1e1e-4cfd-8edc-7d32dc1a21e5\"}]",
-            "status": 200,
-            "uri": "{{ yieldlab.exchange_uri }}/12345?content=json&pvid=true&ts=200000&t=key1%3Dvalue1%26key2%3Dvalue2&ids=YL-UID&yl_rtb_ifa=ifaId&yl_rtb_devicetype=4&yl_rtb_connectiontype=6&lat=51.49949&lon=-0.128953&gdpr=0&consent=consentValue",
-            "requestheaders": {
-              "Cookie": [
-                "id=YL-UID"
-              ],
-              "Accept": [
-                "application/json"
-              ],
-              "User-Agent": [
-                "userAgent"
-              ],
-              "Referer": [
-                "http://localhost:9090/gdpr.html"
-              ],
-              "X-Forwarded-For": [
-                "193.168.244.1"
-              ]
-            }
-          }
-        ]
-      },
-      "resolvedrequest": {
-        "at": 1,
-        "cur": [
-          "USD"
-        ],
-        "device": {
-          "connectiontype": 6,
-          "devicetype": 4,
-          "dnt": 2,
-          "geo": {
-            "lat": 51.49949,
-            "lon": -0.128953
-          },
-          "h": 1098,
-          "ifa": "ifaId",
-          "ip": "193.168.244.1",
-          "language": "en",
-          "pxratio": 4.2,
-          "ua": "userAgent",
-          "w": 814
-        },
-        "ext": {
-          "prebid": {
-            "auctiontimestamp": 1000,
-            "channel": {
-              "name": "web"
-            },
-            "cache": {
-              "bids": {
-              },
-              "vastxml": {
-                "ttlseconds": 120
-              }
-            },
-            "debug": 1,
-            "targeting": {
-              "includebidderkeys": true,
-              "includewinners": true,
-              "pricegranularity": {
-                "precision": 2,
-                "ranges": [
-                  {
-                    "increment": 0.1,
-                    "max": 20
-                  }
-                ]
-              }
-            }
-          }
-        },
-        "id": "tid",
-        "imp": [
-          {
-            "banner": {
-              "format": [
-                {
-                  "h": 250,
-                  "w": 300
-                }
-              ]
-            },
-            "ext": {
-              "prebid": {
-                "bidder": {
-                  "yieldlab": {
-                    "adSize": "400x300",
-                    "adslotId": "12345",
-                    "extId": "abc",
-                    "supplyId": "123456789",
-                    "targeting": {
-                      "key1": "value1",
-                      "key2": "value2"
-                    }
-                  }
-                }
-              }
-            },
-            "id": "impId001"
-          }
-        ],
-        "regs": {
-          "ext": {
-            "gdpr": 0
-          }
-        },
-        "site": {
-          "ext": {
-            "amp": 0
-          },
-          "id": "siteId",
-          "page": "http://localhost:9090/gdpr.html",
-          "publisher": {
-            "id": "publisherId"
-          }
-        },
-        "source": {
-          "fd": 1,
-          "tid": "tid"
-        },
-        "tmax": 5000,
-        "user": {
-          "ext": {
-            "consent": "consentValue"
-          }
-        }
-      }
-    },
-=======
->>>>>>> 29de0891
     "responsetimemillis": {
       "yieldlab": "{{ yieldlab.response_time_ms }}"
     },
