--- conflicted
+++ resolved
@@ -79,44 +79,25 @@
               ]
             },
             "ext": {
-<<<<<<< HEAD
-              "yieldlab": {
-                "adslotId": "12345",
-                "supplyId": "123456789",
-                "adSize": "400x300",
-                "targeting": {
-                  "key1": "value1",
-                  "key2": "value2"
-                },
-                "extId": "abc"
-=======
               "prebid": {
                 "bidder": {
                   "yieldlab": {
+                    "adslotId": "12345",
+                    "supplyId": "123456789",
                     "adSize": "400x300",
-                    "adslotId": "12345",
-                    "extId": "abc",
-                    "supplyId": "123456789",
-                    "targeting": {
+                "targeting": {
                       "key1": "value1",
                       "key2": "value2"
-                    }
+                    },
+                    "extId": "abc"
                   }
                 }
->>>>>>> 6ab41847
               }
             }
           }
         ],
         "site": {
-<<<<<<< HEAD
-=======
-          "ext": {
-            "amp": 0
-          },
->>>>>>> 6ab41847
           "id": "siteId",
-          "domain": "example.com",
           "page": "http://localhost:9090/gdpr.html",
           "publisher": {
             "id": "publisherId"
