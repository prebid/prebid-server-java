{
  "id": "tid",
  "seatbid": [
    {
      "bid": [
        {
          "id": "620160380",
          "impid": "impId14",
          "price": 8.43,
          "adm": "adm14",
          "crid": "crid14",
          "w": 300,
          "h": 250,
          "ext": {
            "prebid": {
              "type": "banner",
              "targeting": {
                "hb_pb": "8.40",
                "hb_bidder_adtelligent": "adtelligent",
                "hb_size_adtelligent": "300x250",
                "hb_size": "300x250",
                "hb_pb_adtelligent": "8.40",
                "hb_bidder": "adtelligent",
                "hb_cache_id": "f5c5f34c-ad41-4894-b42b-dd5c86978a4a",
                "hb_cache_id_adtelligent": "f5c5f34c-ad41-4894-b42b-dd5c86978a4a",
                "hb_cache_host": "{{ cache.host }}",
                "hb_cache_host_adtelligent": "{{ cache.host }}",
                "hb_cache_path": "{{ cache.path }}",
                "hb_cache_path_adtelligent": "{{ cache.path }}"
              },
              "cache": {
                "bids": {
                  "url": "{{ cache.resource_url }}f5c5f34c-ad41-4894-b42b-dd5c86978a4a",
                  "cacheId": "f5c5f34c-ad41-4894-b42b-dd5c86978a4a"
                }
              }
            }
          }
        }
      ],
      "seat": "adtelligent",
      "group": 0
    }
  ],
  "cur": "USD",
  "ext": {
<<<<<<< HEAD
    "debug": {
      "httpcalls": {
        "adtelligent": [
          {
            "uri": "{{ adtelligent.exchange_uri }}?aid=1000",
            "requestbody": "{\"id\":\"tid\",\"imp\":[{\"id\":\"impId14\",\"banner\":{\"format\":[{\"w\":300,\"h\":250}]},\"bidfloor\":20,\"ext\":{\"adtelligent\":{\"aid\":1000,\"placementId\":10,\"siteId\":1234,\"bidFloor\":20}}}],\"site\":{\"domain\":\"example.com\",\"page\":\"http://www.example.com\",\"publisher\":{\"id\":\"publisherId\"}},\"device\":{\"ua\":\"userAgent\",\"dnt\":2,\"ip\":\"193.168.244.1\",\"pxratio\":4.2,\"language\":\"en\",\"ifa\":\"ifaId\"},\"user\":{\"buyeruid\":\"AT-UID\"},\"test\":1,\"at\":1,\"tmax\":3000,\"cur\":[\"USD\"],\"source\":{\"fd\":1,\"tid\":\"tid\"},\"regs\":{\"ext\":{\"gdpr\":0}},\"ext\":{\"prebid\":{\"targeting\":{\"pricegranularity\":{\"precision\":2,\"ranges\":[{\"max\":20,\"increment\":0.1}]},\"currency\":{\"rates\":{\"EUR\":{\"USD\":1.2406},\"USD\":{\"EUR\":0.811}}},\"includewinners\":true,\"includebidderkeys\":true},\"cache\":{\"bids\":{},\"vastxml\":{\"ttlseconds\":120}}}}}",
            "responsebody": "{\"id\":\"tid\",\"seatbid\":[{\"bid\":[{\"id\":\"620160380\",\"impid\":\"impId14\",\"price\":8.43,\"adm\":\"adm14\",\"crid\":\"crid14\",\"w\":300,\"h\":250}],\"seat\":\"seatId14\",\"group\":0}]}",
            "status": 200
          }
        ],
        "cache": [
          {
            "uri": "{{ cache.endpoint }}",
            "requestbody": "{\"puts\":[{\"type\":\"json\",\"value\":{\"id\":\"620160380\",\"impid\":\"impId14\",\"price\":8.43,\"adm\":\"adm14\",\"crid\":\"crid14\",\"w\":300,\"h\":250}}]}",
            "responsebody": "{\"responses\":[{\"uuid\":\"f5c5f34c-ad41-4894-b42b-dd5c86978a4a\"}]}",
            "status": 200
          }
        ]
      },
      "resolvedrequest": {
        "id": "tid",
        "imp": [
          {
            "id": "impId14",
            "banner": {
              "format": [
                {
                  "w": 300,
                  "h": 250
                }
              ]
            },
            "ext": {
              "adtelligent": {
                "aid": 1000,
                "siteId": 1234,
                "bidFloor": 20,
                "placementId": 10
              }
            }
          }
        ],
        "site": {
          "domain": "example.com",
          "page": "http://www.example.com",
          "publisher": {
            "id": "publisherId"
          },
          "ext": {
            "amp": 0
          }
        },
        "device": {
          "ua": "userAgent",
          "dnt": 2,
          "ip": "193.168.244.1",
          "pxratio": 4.2,
          "language": "en",
          "ifa": "ifaId"
        },
        "user": {
          "ext": {
            "digitrust": {
              "id": "id",
              "keyv": 123,
              "pref": 0
            },
            "consent": "consentValue"
          }
        },
        "test": 1,
        "at": 1,
        "tmax": 3000,
        "cur": [
          "USD"
        ],
        "source": {
          "fd": 1,
          "tid": "tid"
        },
        "regs": {
          "ext": {
            "gdpr": 0
          }
        },
        "ext": {
          "prebid": {
            "targeting": {
              "pricegranularity": {
                "precision": 2,
                "ranges": [
                  {
                    "max": 20,
                    "increment": 0.1
                  }
                ]
              },
              "currency": {
                "rates": {
                  "EUR": {
                    "USD": 1.2406
                  },
                  "USD": {
                    "EUR": 0.811
                  }
                }
              },
              "includewinners": true,
              "includebidderkeys": true
            },
            "cache": {
              "bids": {},
              "vastxml": {
                "ttlseconds": 120
              }
            }
          }
        }
      }
    },
=======
>>>>>>> dde21467
    "responsetimemillis": {
      "adtelligent": "{{ adtelligent.response_time_ms }}",
      "cache": "{{ cache.response_time_ms }}"
    },
    "tmaxrequest": 3000
  }
}<|MERGE_RESOLUTION|>--- conflicted
+++ resolved
@@ -44,129 +44,6 @@
   ],
   "cur": "USD",
   "ext": {
-<<<<<<< HEAD
-    "debug": {
-      "httpcalls": {
-        "adtelligent": [
-          {
-            "uri": "{{ adtelligent.exchange_uri }}?aid=1000",
-            "requestbody": "{\"id\":\"tid\",\"imp\":[{\"id\":\"impId14\",\"banner\":{\"format\":[{\"w\":300,\"h\":250}]},\"bidfloor\":20,\"ext\":{\"adtelligent\":{\"aid\":1000,\"placementId\":10,\"siteId\":1234,\"bidFloor\":20}}}],\"site\":{\"domain\":\"example.com\",\"page\":\"http://www.example.com\",\"publisher\":{\"id\":\"publisherId\"}},\"device\":{\"ua\":\"userAgent\",\"dnt\":2,\"ip\":\"193.168.244.1\",\"pxratio\":4.2,\"language\":\"en\",\"ifa\":\"ifaId\"},\"user\":{\"buyeruid\":\"AT-UID\"},\"test\":1,\"at\":1,\"tmax\":3000,\"cur\":[\"USD\"],\"source\":{\"fd\":1,\"tid\":\"tid\"},\"regs\":{\"ext\":{\"gdpr\":0}},\"ext\":{\"prebid\":{\"targeting\":{\"pricegranularity\":{\"precision\":2,\"ranges\":[{\"max\":20,\"increment\":0.1}]},\"currency\":{\"rates\":{\"EUR\":{\"USD\":1.2406},\"USD\":{\"EUR\":0.811}}},\"includewinners\":true,\"includebidderkeys\":true},\"cache\":{\"bids\":{},\"vastxml\":{\"ttlseconds\":120}}}}}",
-            "responsebody": "{\"id\":\"tid\",\"seatbid\":[{\"bid\":[{\"id\":\"620160380\",\"impid\":\"impId14\",\"price\":8.43,\"adm\":\"adm14\",\"crid\":\"crid14\",\"w\":300,\"h\":250}],\"seat\":\"seatId14\",\"group\":0}]}",
-            "status": 200
-          }
-        ],
-        "cache": [
-          {
-            "uri": "{{ cache.endpoint }}",
-            "requestbody": "{\"puts\":[{\"type\":\"json\",\"value\":{\"id\":\"620160380\",\"impid\":\"impId14\",\"price\":8.43,\"adm\":\"adm14\",\"crid\":\"crid14\",\"w\":300,\"h\":250}}]}",
-            "responsebody": "{\"responses\":[{\"uuid\":\"f5c5f34c-ad41-4894-b42b-dd5c86978a4a\"}]}",
-            "status": 200
-          }
-        ]
-      },
-      "resolvedrequest": {
-        "id": "tid",
-        "imp": [
-          {
-            "id": "impId14",
-            "banner": {
-              "format": [
-                {
-                  "w": 300,
-                  "h": 250
-                }
-              ]
-            },
-            "ext": {
-              "adtelligent": {
-                "aid": 1000,
-                "siteId": 1234,
-                "bidFloor": 20,
-                "placementId": 10
-              }
-            }
-          }
-        ],
-        "site": {
-          "domain": "example.com",
-          "page": "http://www.example.com",
-          "publisher": {
-            "id": "publisherId"
-          },
-          "ext": {
-            "amp": 0
-          }
-        },
-        "device": {
-          "ua": "userAgent",
-          "dnt": 2,
-          "ip": "193.168.244.1",
-          "pxratio": 4.2,
-          "language": "en",
-          "ifa": "ifaId"
-        },
-        "user": {
-          "ext": {
-            "digitrust": {
-              "id": "id",
-              "keyv": 123,
-              "pref": 0
-            },
-            "consent": "consentValue"
-          }
-        },
-        "test": 1,
-        "at": 1,
-        "tmax": 3000,
-        "cur": [
-          "USD"
-        ],
-        "source": {
-          "fd": 1,
-          "tid": "tid"
-        },
-        "regs": {
-          "ext": {
-            "gdpr": 0
-          }
-        },
-        "ext": {
-          "prebid": {
-            "targeting": {
-              "pricegranularity": {
-                "precision": 2,
-                "ranges": [
-                  {
-                    "max": 20,
-                    "increment": 0.1
-                  }
-                ]
-              },
-              "currency": {
-                "rates": {
-                  "EUR": {
-                    "USD": 1.2406
-                  },
-                  "USD": {
-                    "EUR": 0.811
-                  }
-                }
-              },
-              "includewinners": true,
-              "includebidderkeys": true
-            },
-            "cache": {
-              "bids": {},
-              "vastxml": {
-                "ttlseconds": 120
-              }
-            }
-          }
-        }
-      }
-    },
-=======
->>>>>>> dde21467
     "responsetimemillis": {
       "adtelligent": "{{ adtelligent.response_time_ms }}",
       "cache": "{{ cache.response_time_ms }}"
