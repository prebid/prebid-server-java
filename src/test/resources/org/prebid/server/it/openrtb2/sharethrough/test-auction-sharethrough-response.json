{
  "id": "tid",
  "seatbid": [
    {
      "bid": [
        {
          "adid": "arid",
          "adm": "<img src=\"//b.sharethrough.com/butler?type=s2s-win&arid=arid\" />\n\t\t<div data-str-native-key=\"abc123\" data-stx-response-name=\"str_response_bid\"></div>\n\t\t<script>var str_response_bid = \"eyJhZHNlcnZlclJlcXVlc3RJZCI6ImFyaWQiLCJiaWRJZCI6ImJpZCIsImNyZWF0aXZlcyI6W3siY3BtIjoxMCwiY3JlYXRpdmUiOnsiY2FtcGFpZ25fa2V5IjoiY21wS2V5IiwiY3JlYXRpdmVfa2V5IjoiY3JlYUtleSIsImRlYWxfaWQiOiJkZWFsSWQifSwidmVyc2lvbiI6MH1dfQ==\"</script>\n\t\t\t<script src=\"//native.sharethrough.com/assets/sfp.js\"></script>\n",
          "cid": "cmpKey",
          "crid": "creaKey",
          "dealid": "dealId",
          "ext": {
            "prebid": {
              "cache": {
                "bids": {
                  "cacheId": "a03927f1-86e1-48fb-9efc-da9104a44e39",
                  "url": "{{ cache.resource_url }}a03927f1-86e1-48fb-9efc-da9104a44e39"
                }
              },
              "targeting": {
                "hb_bidder": "sharethrough",
                "hb_bidder_sharethrough": "sharethrough",
                "hb_cache_host": "{{ cache.host }}",
                "hb_cache_host_sharethrough": "{{ cache.host }}",
                "hb_cache_id": "a03927f1-86e1-48fb-9efc-da9104a44e39",
                "hb_cache_id_sharethrough": "a03927f1-86e1-48fb-9efc-da9104a44e39",
                "hb_cache_path": "{{ cache.path }}",
                "hb_cache_path_sharethrough": "{{ cache.path }}",
                "hb_deal": "dealId",
                "hb_deal_sharethrough": "dealId",
                "hb_pb": "10.00",
                "hb_pb_sharethrough": "10.00",
                "hb_size": "50x50",
                "hb_size_sharethrough": "50x50"
              },
              "type": "native"
            }
          },
          "h": 50,
          "id": "bid",
          "impid": "bid",
          "price": 10,
          "w": 50
        }
      ],
      "group": 0,
      "seat": "sharethrough"
    }
  ],
  "cur": "USD",
  "ext": {
    "debug": {
      "httpcalls": {
        "cache": [
          {
            "requestbody": "{\"puts\":[{\"type\":\"json\",\"value\":{\"id\":\"bid\",\"impid\":\"bid\",\"price\":10,\"adm\":\"<img src=\\\"//b.sharethrough.com/butler?type=s2s-win&arid=arid\\\" />\\n\\t\\t<div data-str-native-key=\\\"abc123\\\" data-stx-response-name=\\\"str_response_bid\\\"></div>\\n\\t\\t<script>var str_response_bid = \\\"eyJhZHNlcnZlclJlcXVlc3RJZCI6ImFyaWQiLCJiaWRJZCI6ImJpZCIsImNyZWF0aXZlcyI6W3siY3BtIjoxMCwiY3JlYXRpdmUiOnsiY2FtcGFpZ25fa2V5IjoiY21wS2V5IiwiY3JlYXRpdmVfa2V5IjoiY3JlYUtleSIsImRlYWxfaWQiOiJkZWFsSWQifSwidmVyc2lvbiI6MH1dfQ==\\\"</script>\\n\\t\\t\\t<script src=\\\"//native.sharethrough.com/assets/sfp.js\\\"></script>\\n\",\"adid\":\"arid\",\"cid\":\"cmpKey\",\"crid\":\"creaKey\",\"dealid\":\"dealId\",\"w\":50,\"h\":50}}]}",
            "responsebody": "{\"responses\":[{\"uuid\":\"a03927f1-86e1-48fb-9efc-da9104a44e39\"}]}",
            "status": 200,
            "uri": "{{ cache.endpoint }}"
          }
        ],
        "sharethrough": [
          {
            "responsebody": "{\"adserverRequestId\":\"arid\",\"bidId\":\"bid\",\"creatives\":[{\"cpm\":10,\"creative\":{\"campaign_key\":\"cmpKey\",\"creative_key\":\"creaKey\",\"deal_id\":\"dealId\"},\"version\":0}]}",
            "status": 200,
<<<<<<< HEAD
            "uri": "{{ sharethrough.exchange_uri }}?placement_key=abc123&bidId=bid&consent_required=false&consent_string=consentValue&instant_play_capable=true&stayInIframe=true&height=50&width=50&supplyId=FGMrCMMc&strVersion=1.0.2&ttduid=id"
=======
            "uri": "{{ sharethrough.exchange_uri }}?placement_key=abc123&bidId=bid&consent_required=false&consent_string=consentValue&instant_play_capable=true&stayInIframe=true&height=50&width=50&supplyId=FGMrCMMc&strVersion=1.0.3"
>>>>>>> 9fb89b98
          }
        ]
      },
      "resolvedrequest": {
        "id": "tid",
        "imp": [
          {
            "id": "bid",
            "banner": {
              "format": [
                {
                  "h": 250,
                  "w": 300
                }
              ]
            },
            "ext": {
              "sharethrough": {
                "iframe": true,
                "iframeSize": [
                  50,
                  50
                ],
                "pkey": "abc123"
              }
            }
          }
        ],
        "regs": {
          "ext": {
            "gdpr": 0
          }
        },
        "cur": [
          "USD"
        ],
        "device": {
          "dnt": 2,
          "ifa": "ifaId",
          "ua": "Android Chrome/60",
          "ip": "127.0.0.1",
          "language": "en",
          "pxratio": 4.2
        },
        "site": {
          "domain": "example.com",
          "ext": {
            "amp": 0
          },
          "page": "http://www.example.com",
          "publisher": {
            "id": "publisherId"
          }
        },
        "source": {
          "fd": 1,
          "tid": "tid"
        },
        "test": 1,
        "at": 1,
        "tmax": 1000,
        "user": {
          "ext": {
            "eids": [
              {
                "source": "adserver.org",
                "uids": [
                  {
                    "id": "id"
                  }
                ]
              }
            ],
            "consent": "consentValue",
            "digitrust": {
              "id": "id",
              "keyv": 123,
              "pref": 0
            }
          }
        },
        "ext": {
          "prebid": {
            "aliases": {
              "appnexusAlias": "appnexus",
              "conversantAlias": "conversant"
            },
            "targeting": {
              "pricegranularity": {
                "precision": 2,
                "ranges": [
                  {
                    "max": 20,
                    "increment": 0.1
                  }
                ]
              },
              "currency": {
                "rates": {
                  "EUR": {
                    "USD": 1.2406
                  },
                  "USD": {
                    "EUR": 0.811
                  }
                }
              },
              "includewinners": true,
              "includebidderkeys": true
            },
            "cache": {
              "bids": {},
              "vastxml": {
                "ttlseconds": 120
              }
            }
          }
        }
      }
    },
    "responsetimemillis": {
      "sharethrough": "{{ sharethrough.response_time_ms }}",
      "cache": "{{ cache.response_time_ms }}"
    },
    "tmaxrequest": 1000
  }
}<|MERGE_RESOLUTION|>--- conflicted
+++ resolved
@@ -63,11 +63,7 @@
           {
             "responsebody": "{\"adserverRequestId\":\"arid\",\"bidId\":\"bid\",\"creatives\":[{\"cpm\":10,\"creative\":{\"campaign_key\":\"cmpKey\",\"creative_key\":\"creaKey\",\"deal_id\":\"dealId\"},\"version\":0}]}",
             "status": 200,
-<<<<<<< HEAD
-            "uri": "{{ sharethrough.exchange_uri }}?placement_key=abc123&bidId=bid&consent_required=false&consent_string=consentValue&instant_play_capable=true&stayInIframe=true&height=50&width=50&supplyId=FGMrCMMc&strVersion=1.0.2&ttduid=id"
-=======
-            "uri": "{{ sharethrough.exchange_uri }}?placement_key=abc123&bidId=bid&consent_required=false&consent_string=consentValue&instant_play_capable=true&stayInIframe=true&height=50&width=50&supplyId=FGMrCMMc&strVersion=1.0.3"
->>>>>>> 9fb89b98
+            "uri": "{{ sharethrough.exchange_uri }}?placement_key=abc123&bidId=bid&consent_required=false&consent_string=consentValue&instant_play_capable=true&stayInIframe=true&height=50&width=50&supplyId=FGMrCMMc&strVersion=1.0.3&ttduid=id"
           }
         ]
       },
@@ -108,7 +104,7 @@
           "dnt": 2,
           "ifa": "ifaId",
           "ua": "Android Chrome/60",
-          "ip": "127.0.0.1",
+          "ip" : "127.0.0.1",
           "language": "en",
           "pxratio": 4.2
         },
