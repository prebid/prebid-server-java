{
  "id" : "tid",
  "imp" : [ {
    "id" : "impId1",
    "video" : {
      "mimes" : [ "mimes" ],
      "minduration" : 20,
      "maxduration" : 60,
      "protocols" : [ 1 ],
      "w" : 300,
      "h" :
      250,
      "startdelay" : 5,
      "skipmin" : 0,
      "skipafter" : 0,
      "playbackmethod" : [ 1 ],
      "ext" : {
        "skip" : 5,
        "skipdelay" :
        1,
        "rp" : {
          "size_id" : 15
        },
        "videotype" : "rewarded"
      }
    },
    "ext" : {
      "rp" : {
        "zone_id" : 4001,
        "target" : {
          "rating" : [ "5-star" ],
          "prodtype" : [ "tech" ],
          "page" : [
            "http://www.example.com" ]
        },
        "track" :
        {
          "mint" : "",
          "mint_version" :
          ""
        }
      }
    }
  } ],
  "site" : {
    "domain" : "example.com",
    "page" :
    "http://www.example.com",
    "publisher" : {
      "ext" : {
        "rp" : {
          "account_id" :
          2001
        }
      }
    },
    "ext" : {
      "amp" : 0,
      "rp" : {
        "site_id" : 3001
      }
    }
  },
  "device" : {
    "ua" : "userAgent",
    "dnt" : 2,
    "ip" : "80.215.195.0",
    "pxratio" :
    4.2,
    "language" : "en",
    "ifa" : "ifaId",
    "ext" : {
      "rp" : {
        "pixelratio" : 4.2
      }
    }
  },
<<<<<<< HEAD
  "user" : {
    "buyeruid" :
    "J5VLCWQP-26-CWFT",
    "ext" : {
      "consent" :
      "CPBCa-mPBCa-mAAAAAENA0CAAEAAAAAAACiQAaQAwAAgAgABoAAAAAA"
    ,
      "eids" : [ {
        "source" :
        "adserver.org",
        "uids" : [ {
          "id" :
          "cd96870f-f53d-4986-a08e-cd1612fb13b0",
          "ext"
          : {
            "rtiPartner" : "TDID"
          }
        } ]
      }, {
        "source" : "liveintent.com",
        "uids" : [ {
          "id" :
          "efcf3a33-2eaf-4d6b-bf11-a411f134278c"
        } ],
        "ext" : {
          "segments" : [ "999", "888" ]
        }
      }, {
        "source" : "pubcid",
        "id"
        : "29cfaea8-a429-48fc-9537-8a19a8eb4f0d"
      } ],
      "tpid" : [ {
        "source" : "tdid",
        "uid" :
        "cd96870f-f53d-4986-a08e-cd1612fb13b0"
      }, {
        "source" : "liveintent.com",
        "uid" :
        "efcf3a33-2eaf-4d6b-bf11-a411f134278c"
      } ],
      "rp" : {
        "target" : {
          "ucat" : [
            "new" ],
          "search" : [ "iphone" ],
          "LIseg" : [ "999", "888" ]
=======
  "user": {
    "data": [
      {
        "ext": {
          "taxonomyname": "Iab"
        },
        "segment": [
          {
            "id": "segmentId1"
          },
          {
            "id": "segmentId2"
          }
        ]
      }
    ],
    "ext": {
      "consent": "BOEFEAyOEFEAyAHABDENAIgAAAB9vABAASA",
      "rp": {
        "target": {
          "ucat": [
            "new"
          ],
          "search": [
            "iphone"
          ],
          "iab": [
            "segmentId1",
            "segmentId2"
          ]
>>>>>>> 74f8437d
        }
      }
    }
  },
  "at" : 1,
  "tmax" : 5000,
  "source" : {
    "fd" : 1,
    "tid" : "tid",
    "ext" : {
      "schain" : {
        "ver" : "1.0",
        "complete"
        : 1,
        "nodes" : [ {
          "asi" :
          "superads.com",
          "sid" : "123",
          "hp"
          : 1
        } ]
      }
    }
  },
  "regs" : {
    "ext" : {
      "us_privacy" : "1YNN"
    }
  }
}<|MERGE_RESOLUTION|>--- conflicted
+++ resolved
@@ -1,129 +1,86 @@
 {
-  "id" : "tid",
-  "imp" : [ {
-    "id" : "impId1",
-    "video" : {
-      "mimes" : [ "mimes" ],
-      "minduration" : 20,
-      "maxduration" : 60,
-      "protocols" : [ 1 ],
-      "w" : 300,
-      "h" :
-      250,
-      "startdelay" : 5,
-      "skipmin" : 0,
-      "skipafter" : 0,
-      "playbackmethod" : [ 1 ],
-      "ext" : {
-        "skip" : 5,
-        "skipdelay" :
-        1,
-        "rp" : {
-          "size_id" : 15
-        },
-        "videotype" : "rewarded"
-      }
-    },
-    "ext" : {
-      "rp" : {
-        "zone_id" : 4001,
-        "target" : {
-          "rating" : [ "5-star" ],
-          "prodtype" : [ "tech" ],
-          "page" : [
-            "http://www.example.com" ]
-        },
-        "track" :
-        {
-          "mint" : "",
-          "mint_version" :
-          ""
+  "id": "tid",
+  "imp": [
+    {
+      "id": "impId1",
+      "video": {
+        "mimes": [
+          "mimes"
+        ],
+        "minduration": 20,
+        "maxduration": 60,
+        "protocols": [
+          1
+        ],
+        "w": 300,
+        "h": 250,
+        "startdelay": 5,
+        "skipmin": 0,
+        "skipafter": 0,
+        "playbackmethod": [
+          1
+        ],
+        "ext": {
+          "skip": 5,
+          "skipdelay": 1,
+          "rp": {
+            "size_id": 15
+          },
+          "videotype": "rewarded"
+        }
+      },
+      "ext": {
+        "rp": {
+          "zone_id": 4001,
+          "target": {
+            "rating": [
+              "5-star"
+            ],
+            "prodtype": [
+              "tech"
+            ],
+            "page": [
+              "http://www.example.com"
+            ]
+          },
+          "track": {
+            "mint": "",
+            "mint_version": ""
+          }
         }
       }
     }
-  } ],
-  "site" : {
-    "domain" : "example.com",
-    "page" :
-    "http://www.example.com",
-    "publisher" : {
-      "ext" : {
-        "rp" : {
-          "account_id" :
-          2001
+  ],
+  "site": {
+    "domain": "example.com",
+    "page": "http://www.example.com",
+    "publisher": {
+      "ext": {
+        "rp": {
+          "account_id": 2001
         }
       }
     },
-    "ext" : {
-      "amp" : 0,
-      "rp" : {
-        "site_id" : 3001
+    "ext": {
+      "amp": 0,
+      "rp": {
+        "site_id": 3001
       }
     }
   },
-  "device" : {
-    "ua" : "userAgent",
-    "dnt" : 2,
-    "ip" : "80.215.195.0",
-    "pxratio" :
-    4.2,
-    "language" : "en",
-    "ifa" : "ifaId",
-    "ext" : {
-      "rp" : {
-        "pixelratio" : 4.2
+  "device": {
+    "ua": "userAgent",
+    "dnt": 2,
+    "ip": "80.215.195.0",
+    "pxratio": 4.2,
+    "language": "en",
+    "ifa": "ifaId",
+    "ext": {
+      "rp": {
+        "pixelratio": 4.2
       }
     }
   },
-<<<<<<< HEAD
-  "user" : {
-    "buyeruid" :
-    "J5VLCWQP-26-CWFT",
-    "ext" : {
-      "consent" :
-      "CPBCa-mPBCa-mAAAAAENA0CAAEAAAAAAACiQAaQAwAAgAgABoAAAAAA"
-    ,
-      "eids" : [ {
-        "source" :
-        "adserver.org",
-        "uids" : [ {
-          "id" :
-          "cd96870f-f53d-4986-a08e-cd1612fb13b0",
-          "ext"
-          : {
-            "rtiPartner" : "TDID"
-          }
-        } ]
-      }, {
-        "source" : "liveintent.com",
-        "uids" : [ {
-          "id" :
-          "efcf3a33-2eaf-4d6b-bf11-a411f134278c"
-        } ],
-        "ext" : {
-          "segments" : [ "999", "888" ]
-        }
-      }, {
-        "source" : "pubcid",
-        "id"
-        : "29cfaea8-a429-48fc-9537-8a19a8eb4f0d"
-      } ],
-      "tpid" : [ {
-        "source" : "tdid",
-        "uid" :
-        "cd96870f-f53d-4986-a08e-cd1612fb13b0"
-      }, {
-        "source" : "liveintent.com",
-        "uid" :
-        "efcf3a33-2eaf-4d6b-bf11-a411f134278c"
-      } ],
-      "rp" : {
-        "target" : {
-          "ucat" : [
-            "new" ],
-          "search" : [ "iphone" ],
-          "LIseg" : [ "999", "888" ]
-=======
   "user": {
     "data": [
       {
@@ -140,8 +97,50 @@
         ]
       }
     ],
+    "buyeruid": "J5VLCWQP-26-CWFT",
     "ext": {
-      "consent": "BOEFEAyOEFEAyAHABDENAIgAAAB9vABAASA",
+      "consent": "CPBCa-mPBCa-mAAAAAENA0CAAEAAAAAAACiQAaQAwAAgAgABoAAAAAA",
+      "eids": [
+        {
+          "source": "adserver.org",
+          "uids": [
+            {
+              "id": "cd96870f-f53d-4986-a08e-cd1612fb13b0",
+              "ext": {
+                "rtiPartner": "TDID"
+              }
+            }
+          ]
+        },
+        {
+          "source": "liveintent.com",
+          "uids": [
+            {
+              "id": "efcf3a33-2eaf-4d6b-bf11-a411f134278c"
+            }
+          ],
+          "ext": {
+            "segments": [
+              "999",
+              "888"
+            ]
+          }
+        },
+        {
+          "source": "pubcid",
+          "id": "29cfaea8-a429-48fc-9537-8a19a8eb4f0d"
+        }
+      ],
+      "tpid": [
+        {
+          "source": "tdid",
+          "uid": "cd96870f-f53d-4986-a08e-cd1612fb13b0"
+        },
+        {
+          "source": "liveintent.com",
+          "uid": "efcf3a33-2eaf-4d6b-bf11-a411f134278c"
+        }
+      ],
       "rp": {
         "target": {
           "ucat": [
@@ -150,38 +149,40 @@
           "search": [
             "iphone"
           ],
+          "LIseg": [
+            "999",
+            "888"
+          ],
           "iab": [
             "segmentId1",
             "segmentId2"
           ]
->>>>>>> 74f8437d
         }
       }
     }
   },
-  "at" : 1,
-  "tmax" : 5000,
-  "source" : {
-    "fd" : 1,
-    "tid" : "tid",
-    "ext" : {
-      "schain" : {
-        "ver" : "1.0",
-        "complete"
-        : 1,
-        "nodes" : [ {
-          "asi" :
-          "superads.com",
-          "sid" : "123",
-          "hp"
-          : 1
-        } ]
+  "at": 1,
+  "tmax": 5000,
+  "source": {
+    "fd": 1,
+    "tid": "tid",
+    "ext": {
+      "schain": {
+        "ver": "1.0",
+        "complete": 1,
+        "nodes": [
+          {
+            "asi": "superads.com",
+            "sid": "123",
+            "hp": 1
+          }
+        ]
       }
     }
   },
-  "regs" : {
-    "ext" : {
-      "us_privacy" : "1YNN"
+  "regs": {
+    "ext": {
+      "us_privacy": "1YNN"
     }
   }
 }