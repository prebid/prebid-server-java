--- conflicted
+++ resolved
@@ -84,155 +84,6 @@
   ],
   "cur": "USD",
   "ext": {
-<<<<<<< HEAD
-    "debug": {
-      "httpcalls": {
-        "lifestreet": [
-          {
-            "uri": "{{ lifestreet.exchange_uri }}",
-            "requestbody": "{\"id\":\"tid\",\"imp\":[{\"id\":\"impId71\",\"video\":{\"mimes\":[\"mimes\"],\"w\":300,\"h\":600,\"skipmin\":0,\"skipafter\":0},\"tagid\":\"slot.tag\",\"ext\":{\"bidder\":{\"slot_tag\":\"slot.tag\"}}}],\"site\":{\"domain\":\"example.com\",\"page\":\"http://www.example.com\",\"publisher\":{\"id\":\"publisherId\"}},\"device\":{\"ua\":\"userAgent\",\"dnt\":2,\"ip\":\"193.168.244.1\",\"pxratio\":4.2,\"language\":\"en\",\"ifa\":\"ifaId\"},\"user\":{\"buyeruid\":\"LS-UID\"},\"test\":1,\"at\":1,\"tmax\":3000,\"cur\":[\"USD\"],\"source\":{\"fd\":1,\"tid\":\"tid\"},\"regs\":{\"ext\":{\"gdpr\":0}},\"ext\":{\"prebid\":{\"aliases\":{\"appnexusAlias\":\"appnexus\",\"conversantAlias\":\"conversant\"},\"targeting\":{\"pricegranularity\":{\"precision\":2,\"ranges\":[{\"max\":20,\"increment\":0.1}]},\"currency\":{\"rates\":{\"EUR\":{\"USD\":1.2406},\"USD\":{\"EUR\":0.811}}},\"includewinners\":true,\"includebidderkeys\":true},\"cache\":{\"bids\":{},\"vastxml\":{\"ttlseconds\":120}}}}}",
-            "responsebody": "{\"id\":\"bidResponseId71\",\"seatbid\":[{\"bid\":[{\"id\":\"791858127\",\"impid\":\"impId71\",\"price\":3.75,\"adm\":\"adm71\",\"crid\":\"crid71\",\"w\":300,\"h\":600}],\"seat\":\"seatId71\",\"group\":0}]}",
-            "status": 200
-          },
-          {
-            "uri": "{{ lifestreet.exchange_uri }}",
-            "requestbody": "{\"id\":\"tid\",\"imp\":[{\"id\":\"impId7\",\"banner\":{\"w\":300,\"h\":600},\"tagid\":\"slot.tag\",\"ext\":{\"bidder\":{\"slot_tag\":\"slot.tag\"}}}],\"site\":{\"domain\":\"example.com\",\"page\":\"http://www.example.com\",\"publisher\":{\"id\":\"publisherId\"}},\"device\":{\"ua\":\"userAgent\",\"dnt\":2,\"ip\":\"193.168.244.1\",\"pxratio\":4.2,\"language\":\"en\",\"ifa\":\"ifaId\"},\"user\":{\"buyeruid\":\"LS-UID\"},\"test\":1,\"at\":1,\"tmax\":3000,\"cur\":[\"USD\"],\"source\":{\"fd\":1,\"tid\":\"tid\"},\"regs\":{\"ext\":{\"gdpr\":0}},\"ext\":{\"prebid\":{\"aliases\":{\"appnexusAlias\":\"appnexus\",\"conversantAlias\":\"conversant\"},\"targeting\":{\"pricegranularity\":{\"precision\":2,\"ranges\":[{\"max\":20,\"increment\":0.1}]},\"currency\":{\"rates\":{\"EUR\":{\"USD\":1.2406},\"USD\":{\"EUR\":0.811}}},\"includewinners\":true,\"includebidderkeys\":true},\"cache\":{\"bids\":{},\"vastxml\":{\"ttlseconds\":120}}}}}",
-            "responsebody": "{\"id\":\"bidResponseId7\",\"seatbid\":[{\"bid\":[{\"id\":\"847761866\",\"impid\":\"impId7\",\"price\":4.75,\"adm\":\"adm7\",\"crid\":\"crid7\",\"w\":300,\"h\":600}],\"seat\":\"seatId7\",\"group\":0}]}",
-            "status": 200
-          }
-        ],
-        "cache": [
-          {
-            "uri": "{{ cache.endpoint }}",
-            "requestbody": "{\"puts\":[{\"type\":\"json\",\"value\":{\"id\":\"791858127\",\"impid\":\"impId71\",\"price\":3.75,\"adm\":\"adm71\",\"crid\":\"crid71\",\"w\":300,\"h\":600}},{\"type\":\"json\",\"value\":{\"id\":\"847761866\",\"impid\":\"impId7\",\"price\":4.75,\"adm\":\"adm7\",\"crid\":\"crid7\",\"w\":300,\"h\":600}},{\"type\":\"xml\",\"value\":\"adm71\",\"expiry\":120}]}",
-            "responsebody": "{\"responses\":[{\"uuid\":\"04f8b42b-7927-4930-a0b1-0ab16a441e91\"},{\"uuid\":\"f0bfa534-ca56-42bc-9b91-a801f8f202c2\"},{\"uuid\":\"7e5320e5-ad46-439e-a7eb-f4cb826d8ab6\"}]}",
-            "status": 200
-          }
-        ]
-      },
-      "resolvedrequest": {
-        "id": "tid",
-        "imp": [
-          {
-            "id": "impId7",
-            "banner": {
-              "format": [
-                {
-                  "w": 300,
-                  "h": 600
-                }
-              ],
-              "w": 300,
-              "h": 600
-            },
-            "ext": {
-              "lifestreet": {
-                "slot_tag": "slot.tag"
-              }
-            }
-          },
-          {
-            "id": "impId71",
-            "video": {
-              "mimes": [
-                "mimes"
-              ],
-              "w": 300,
-              "h": 600,
-              "skipmin": 0,
-              "skipafter": 0
-            },
-            "ext": {
-              "lifestreet": {
-                "slot_tag": "slot.tag"
-              }
-            }
-          }
-        ],
-        "site": {
-          "domain": "example.com",
-          "page": "http://www.example.com",
-          "publisher": {
-            "id": "publisherId"
-          },
-          "ext": {
-            "amp": 0
-          }
-        },
-        "device": {
-          "ua": "userAgent",
-          "dnt": 2,
-          "ip": "193.168.244.1",
-          "pxratio": 4.2,
-          "language": "en",
-          "ifa": "ifaId"
-        },
-        "user": {
-          "ext": {
-            "consent": "consentValue",
-            "digitrust": {
-              "id": "id",
-              "keyv": 123,
-              "pref": 0
-            }
-          }
-        },
-        "test": 1,
-        "at": 1,
-        "tmax": 3000,
-        "cur": [
-          "USD"
-        ],
-        "source": {
-          "fd": 1,
-          "tid": "tid"
-        },
-        "regs": {
-          "ext": {
-            "gdpr": 0
-          }
-        },
-        "ext": {
-          "prebid": {
-            "aliases": {
-              "appnexusAlias": "appnexus",
-              "conversantAlias": "conversant"
-            },
-            "targeting": {
-              "pricegranularity": {
-                "precision": 2,
-                "ranges": [
-                  {
-                    "max": 20,
-                    "increment": 0.1
-                  }
-                ]
-              },
-              "currency": {
-                "rates": {
-                  "EUR": {
-                    "USD": 1.2406
-                  },
-                  "USD": {
-                    "EUR": 0.811
-                  }
-                }
-              },
-              "includewinners": true,
-              "includebidderkeys": true
-            },
-            "cache": {
-              "bids": {},
-              "vastxml": {
-                "ttlseconds": 120
-              }
-            }
-          }
-        }
-      }
-    },
-=======
->>>>>>> dde21467
     "responsetimemillis": {
       "lifestreet": "{{ lifestreet.response_time_ms }}",
       "cache": "{{ cache.response_time_ms }}"
