{
  "id": "tid",
  "seatbid": [
    {
      "bid": [
        {
          "id": "a121a07f-1579-4465-bc5e-5c5b02a0c421",
          "impid": "impStoredAuctionResponse",
          "crid": "crid1",
          "price": 0.9,
          "ext": {
            "prebid": {
              "type": "banner",
              "targeting": {
                "hb_pb": "0.90",
                "hb_pb_appnexus": "0.90",
                "hb_cache_path": "/cache",
                "hb_cache_path_appnexus": "/cache",
                "hb_bidder_appnexus": "appnexus",
                "hb_bidder": "appnexus",
                "hb_cache_id": "765e116a-5773-49d5-a648-0b97a9907a4e",
                "hb_cache_host": "{{ cache.host }}",
                "hb_cache_host_appnexus": "{{ cache.host }}",
                "hb_cache_id_appnexus": "765e116a-5773-49d5-a648-0b97a9907a4e"
              },
              "cache": {
                "bids": {
                  "url": "{{ cache.resource_url }}765e116a-5773-49d5-a648-0b97a9907a4e",
                  "cacheId": "765e116a-5773-49d5-a648-0b97a9907a4e"
                }
              },
              "events": {
                "win": "{{ event.url }}t=win&b=a121a07f-1579-4465-bc5e-5c5b02a0c421&a=5001&ts=1000&bidder=appnexus&f=i&int=dmbjs",
                "imp": "{{ event.url }}t=imp&b=a121a07f-1579-4465-bc5e-5c5b02a0c421&a=5001&ts=1000&bidder=appnexus&f=i&int=dmbjs"
              }
            }
          }
        },
        {
          "id": "7706636740145184841",
          "impid": "impId3",
          "price": 5.5,
          "adm": "some-test-ad",
          "adid": "29681110",
          "adomain": [
            "appnexus.com"
          ],
          "iurl": "http://nym1-ib.adnxs.com/cr?id=29681110",
          "cid": "958",
          "crid": "29681110",
          "w": 300,
          "h": 250,
          "ext": {
            "prebid": {
              "type": "banner",
              "targeting": {
                "hb_pb": "5.50",
                "hb_pb_appnexus": "5.50",
                "hb_size": "300x250",
                "hb_bidder_appnexus": "appnexus",
                "hb_bidder": "appnexus",
                "hb_cache_id": "117431c9-807a-41e1-82a7-dcd8f8875493",
                "hb_size_appnexus": "300x250",
                "hb_cache_id_appnexus": "117431c9-807a-41e1-82a7-dcd8f8875493",
                "hb_cache_host": "{{ cache.host }}",
                "hb_cache_host_appnexus": "{{ cache.host }}",
                "hb_cache_path": "{{ cache.path }}",
                "hb_cache_path_appnexus": "{{ cache.path }}"
              },
              "events": {
                "win": "{{ event.url }}t=win&b=7706636740145184841&a=5001&ts=1000&bidder=appnexus&f=i&int=dmbjs",
                "imp": "{{ event.url }}t=imp&b=7706636740145184841&a=5001&ts=1000&bidder=appnexus&f=i&int=dmbjs"
              },
              "cache": {
                "bids": {
                  "url": "{{ cache.resource_url }}117431c9-807a-41e1-82a7-dcd8f8875493",
                  "cacheId": "117431c9-807a-41e1-82a7-dcd8f8875493"
                }
              }
            },
            "bidder": {
              "appnexus": {
                "brand_id": 1,
                "auction_id": 8189378542222915032,
                "bidder_id": 2,
                "bid_ad_type": 0,
                "ranking_price": 0.0
              }
            }
          }
        },
        {
          "id": "928185755156387460",
          "impid": "impId131",
          "price": 1.0,
          "adm": "{\"assets\":[{\"id\":0,\"img\":{\"url\":\"http://vcdn.adnxs.com/p/creative-image/5e/b6/de/c3/5eb6dec3-4854-4dcd-980a-347f36ab502e.jpg\",\"w\":3000,\"h\":2250,\"ext\":{\"appnexus\":{\"prevent_crop\":0}}}},{\"id\":1,\"title\":{\"text\":\"This is an example Prebid Native creative\"}},{\"id\":2,\"data\":{\"value\":\"Prebid.org\"}},{\"id\":3,\"data\":{\"value\":\"ThisisaPrebidNativeCreative.Therearemanylikeit,butthisoneismine.\"}}],\"link\":{\"url\":\"http://nym1-ib.adnxs.com/click?AAAAAAAA8D8AAAAAAADwPwAAAAAAAAAAAAAAAAAA8D8AAAAAAADwPwhdYz3ZyNFNG3fXpZUyLXNZ0o5aAAAAACrElgC-AwAAvgMAAAIAAAC98iUEeP4QAAAAAABVU0QAVVNEAAEAAQARIAAAAAABAgQCAAAAAAEAhBaSXgAAAAA./pp=${AUCTION_PRICE}/cnd=%21OwwGAQiGmooHEL3llyEY-PxDIAQoADoRZGVmYXVsdCNOWU0yOjQwMjM./bn=75922/test=1/referrer=prebid.org/clickenc=http%3A%2F%2Fprebid.org%2Fdev-docs%2Fshow-native-ads.html\"},\"imptrackers\":[\"http://nym1-ib.adnxs.com/openrtb_win?e=wqT_3QLFBqBFAwAAAwDWAAUBCNmku9QFEIi6jeuTm_LoTRib7t2u2tLMlnMqNgkAAAECCPA_EQEHEAAA8D8ZCQkIAAAhCQkI8D8pEQkAMQkJqAAAMKqI2wQ4vgdAvgdIAlC95ZchWPj8Q2AAaJFAeJLRBIABAYoBA1VTRJIFBvBQmAEBoAEBqAEBsAEAuAECwAEEyAEC0AEJ2AEA4AEB8AEAigI7dWYoJ2EnLCAxMzc2ODYwLCAxNTE5MzA5NDAxKTt1ZigncicsIDY5NTk1ODM3Nh4A8IqSAvUBIXRETkdfUWlHbW9vSEVMM2xseUVZQUNENF9FTXdBRGdBUUFSSXZnZFFxb2piQkZnQVlMTURhQUJ3QUhnQWdBRUFpQUVBa0FFQm1BRUJvQUVCcUFFRHNBRUF1UUVwaTRpREFBRHdQOEVCS1l1SWd3QUE4RF9KQVhfelYzek1zXzBfMlFFQUFBAQMkRHdQLUFCQVBVQgEOLEFKZ0NBS0FDQUxVQwUQBEwwCQjwTE1BQ0FNZ0NBT0FDQU9nQ0FQZ0NBSUFEQVpBREFKZ0RBYWdEaHBxS0I3b0RFV1JsWm1GMWJIUWpUbGxOTWpvME1ESXqaAjkhT3d3R0FRNvgA8E4tUHhESUFRb0FEb1JaR1ZtWVhWc2RDTk9XVTB5T2pRd01qTS7YAugH4ALH0wHqAgpwcmViaWQub3Jn8gIRCgZBRFZfSUQSBzEzNzY4NjDyARQMQ1BHXwEUNDM1MDMwOTjyAhEKBUNQARPwmQgxNDg0NzIzOIADAYgDAZADAJgDFKADAaoDAMADkBzIAwDYAwDgAwDoAwD4AwOABACSBAkvb3BlbnJ0YjKYBACiBAwxNTIuMTkzLjYuNzSoBJrMI7IEDAgAEAAYACAAMAA4ALgEAMAEAMgEANIEEWRlZmF1bHQjTllNMjo0MDIz2gQCCADgBADwBL3llyGIBQGYBQCgBf____8FA1ABqgULc29tZS1yZXEtaWTABQDJBQAFARTwP9IFCQkFC2QAAADYBQHgBQHwBd4C-gUECAAQAJAGAZgGAA..&s=08b1535744639c904684afe46e3c6c0e4786089f&test=1&referrer=prebid.org&pp=${AUCTION_PRICE}\"],\"jstracker\":\"<scriptsrc=\\\"http://www.dummyurl.js\\\"></script>\"}",
          "adid": "69595837",
          "adomain": [
            "appnexus.com"
          ],
          "iurl": "http://nym1-ib.adnxs.com/cr?id=69595837",
          "cid": "958",
          "crid": "69595837",
          "cat": [
            "IAB20-3"
          ],
          "ext": {
            "prebid": {
              "type": "native",
              "targeting": {
                "hb_pb": "1.00",
                "hb_pb_appnexus": "1.00",
                "hb_bidder_appnexus": "appnexus",
                "hb_bidder": "appnexus",
                "hb_cache_id": "6cf69b42-96f5-4ba1-a984-a9b4d8ff21cf",
                "hb_cache_id_appnexus": "6cf69b42-96f5-4ba1-a984-a9b4d8ff21cf",
                "hb_cache_host": "{{ cache.host }}",
                "hb_cache_host_appnexus": "{{ cache.host }}",
                "hb_cache_path": "{{ cache.path }}",
                "hb_cache_path_appnexus": "{{ cache.path }}"
              },
              "events": {
                "win": "{{ event.url }}t=win&b=928185755156387460&a=5001&ts=1000&bidder=appnexus&f=i&int=dmbjs",
                "imp": "{{ event.url }}t=imp&b=928185755156387460&a=5001&ts=1000&bidder=appnexus&f=i&int=dmbjs"
              },
              "cache": {
                "bids": {
                  "url": "{{ cache.resource_url }}6cf69b42-96f5-4ba1-a984-a9b4d8ff21cf",
                  "cacheId": "6cf69b42-96f5-4ba1-a984-a9b4d8ff21cf"
                }
              }
            },
            "bidder": {
              "appnexus": {
                "brand_id": 1,
                "brand_category_id": 1,
                "auction_id": 5607483846416358664,
                "bidder_id": 2,
                "bid_ad_type": 3
              }
            }
          }
        }
      ],
      "seat": "appnexus",
      "group": 0
    },
    {
      "bid": [
        {
          "id": "7706636740145184840",
          "impid": "impId3",
          "price": 5.00,
          "adm": "some-test-ad",
          "adid": "29681110",
          "adomain": [
            "appnexus.com"
          ],
          "iurl": "http://nym1-ib.adnxs.com/cr?id=29681110",
          "cid": "958",
          "crid": "29681110",
          "cat": [],
          "w": 300,
          "h": 250,
          "ext": {
            "prebid": {
              "type": "banner",
              "targeting": {
                "hb_bidder_appnexusAlias": "appnexusAlias",
                "hb_pb_appnexusAlias": "5.00",
                "hb_size_appnexusAlias": "300x250",
                "hb_cache_id_appnexusAlias": "91912e5b-dfa8-42bc-9c7e-df6ce0449c19",
                "hb_cache_host_appnexusAlias": "{{ cache.host }}",
                "hb_cache_path_appnexusAlias": "{{ cache.path }}"
              },
              "events": {
                "win": "{{ event.url }}t=win&b=7706636740145184840&a=5001&ts=1000&bidder=appnexusAlias&f=i&int=dmbjs",
                "imp": "{{ event.url }}t=imp&b=7706636740145184840&a=5001&ts=1000&bidder=appnexusAlias&f=i&int=dmbjs"
              },
              "cache": {
                "bids": {
                  "url": "{{ cache_resource_url }}91912e5b-dfa8-42bc-9c7e-df6ce0449c19",
                  "cacheId": "91912e5b-dfa8-42bc-9c7e-df6ce0449c19"
                }
              }
            },
            "bidder": {
              "appnexus": {
                "brand_id": 350,
                "brand_category_id": 350,
                "auction_id": 8189378542222915031,
                "bidder_id": 2,
                "bid_ad_type": 0,
                "ranking_price": 0.0
              }
            }
          }
        }
      ],
      "seat": "appnexusAlias",
      "group": 0
    },
    {
      "bid": [
        {
<<<<<<< HEAD
=======
          "id": "f227a07f-1579-4465-bc5e-5c5b02a0c181",
          "impid": "impStoredBidResponse",
          "crid": "crid1",
          "price": 0.8,
          "ext": {
            "prebid": {
              "type": "banner",
              "targeting": {
                "hb_pb": "0.80",
                "hb_pb_rubicon": "0.80",
                "hb_cache_id_rubicon": "734b7948-e41d-4c14-b2c3-c31634b32376",
                "hb_cache_path": "/cache",
                "hb_bidder": "rubicon",
                "hb_bidder_rubicon": "rubicon",
                "hb_cache_id": "734b7948-e41d-4c14-b2c3-c31634b32376",
                "hb_cache_host": "{{ cache.host }}",
                "hb_cache_path_rubicon": "{{ cache.path }}",
                "hb_cache_host_rubicon": "{{ cache.host }}"
              },
              "cache": {
                "bids": {
                  "url": "{{ cache.resource_url }}734b7948-e41d-4c14-b2c3-c31634b32376",
                  "cacheId": "734b7948-e41d-4c14-b2c3-c31634b32376"
                }
              },
              "events": {
                "win": "{{ event.url }}t=win&b=f227a07f-1579-4465-bc5e-5c5b02a0c181&a=5001&ts=1000&bidder=rubicon&f=i&int=dmbjs",
                "imp": "{{ event.url }}t=imp&b=f227a07f-1579-4465-bc5e-5c5b02a0c181&a=5001&ts=1000&bidder=rubicon&f=i&int=dmbjs"
              }
            }
          }
        },
        {
>>>>>>> 19620f42
          "id": "f227a07f-1579-4465-bc5e-5c5b02a0c180",
          "impid": "impStoredAuctionResponse",
          "crid": "crid1",
          "price": 0.8,
          "ext": {
            "prebid": {
              "type": "banner",
              "targeting": {
                "hb_pb_rubicon": "0.80",
                "hb_cache_id_rubicon": "c75130ed-bcdd-4821-ad91-90cf835615c5",
                "hb_bidder_rubicon": "rubicon",
                "hb_cache_path_rubicon": "{{ cache.path }}",
                "hb_cache_host_rubicon": "{{ cache.host }}"
              },
              "cache": {
                "bids": {
                  "url": "{{ cache.resource_url }}c75130ed-bcdd-4821-ad91-90cf835615c5",
                  "cacheId": "c75130ed-bcdd-4821-ad91-90cf835615c5"
                }
              },
              "events": {
                "win": "{{ event.url }}t=win&b=f227a07f-1579-4465-bc5e-5c5b02a0c180&a=5001&ts=1000&bidder=rubicon&f=i&int=dmbjs",
                "imp": "{{ event.url }}t=imp&b=f227a07f-1579-4465-bc5e-5c5b02a0c180&a=5001&ts=1000&bidder=rubicon&f=i&int=dmbjs"
              }
            }
          }
        },
        {
          "id": "880290288",
          "impid": "impId1",
          "price": 8.43,
          "adm": "<Impression><![CDATA[]]></Impression><Impression><![CDATA[{{ event.url }}t=imp&b=880290288&a=5001&ts=1000&bidder=rubicon&f=b&int=dmbjs]]></Impression>",
          "crid": "crid1",
          "w": 300,
          "h": 250,
          "exp": 120,
          "ext": {
            "prebid": {
              "type": "video",
              "targeting": {
                "hb_pb": "8.40",
                "hb_pb_rubicon": "8.40",
                "hb_cache_id_rubicon": "683fe79f-6df7-4971-ac70-820e0486992d",
                "hb_size": "300x250",
                "hb_size_rubicon": "300x250",
                "hb_bidder": "rubicon",
                "hb_bidder_rubicon": "rubicon",
                "hb_cache_id": "683fe79f-6df7-4971-ac70-820e0486992d",
                "hb_uuid_rubicon": "b2528f73-96ab-42ab-8f15-fbe6ed779a26",
                "hb_uuid": "b2528f73-96ab-42ab-8f15-fbe6ed779a26",
                "hb_cache_host": "{{ cache.host }}",
                "hb_cache_host_rubicon": "{{ cache.host }}",
                "hb_cache_path": "{{ cache.path }}",
                "hb_cache_path_rubicon": "{{ cache.path }}"
              },
              "events": {
                "win": "{{ event.url }}t=win&b=880290288&a=5001&ts=1000&bidder=rubicon&f=i&int=dmbjs",
                "imp": "{{ event.url }}t=imp&b=880290288&a=5001&ts=1000&bidder=rubicon&f=i&int=dmbjs"
              },
              "cache": {
                "vastXml": {
                  "url": "{{ cache.resource_url }}b2528f73-96ab-42ab-8f15-fbe6ed779a26",
                  "cacheId": "b2528f73-96ab-42ab-8f15-fbe6ed779a26"
                },
                "bids": {
                  "url": "{{ cache.resource_url }}683fe79f-6df7-4971-ac70-820e0486992d",
                  "cacheId": "683fe79f-6df7-4971-ac70-820e0486992d"
                }
              }
            },
            "bidder": {
              "rp": {
                "targeting": [
                  {
                    "key": "rpfl_1001",
                    "values": [
                      "2_tier0100"
                    ]
                  }
                ]
              }
            }
          }
        },
        {
          "id": "466223845",
          "impid": "impId2",
          "price": 4.26,
          "adm": "adm2",
          "crid": "crid2",
          "w": 300,
          "h": 600,
          "ext": {
            "prebid": {
              "type": "banner",
              "targeting": {
                "hb_pb": "4.20",
                "hb_pb_rubicon": "4.20",
                "hb_cache_id_rubicon": "4fe59ef5-6fb4-48c5-88b6-9870257fc49e",
                "hb_size": "300x600",
                "hb_size_rubicon": "300x600",
                "hb_bidder": "rubicon",
                "hb_bidder_rubicon": "rubicon",
                "hb_cache_id": "4fe59ef5-6fb4-48c5-88b6-9870257fc49e",
                "hb_cache_host": "{{ cache.host }}",
                "hb_cache_host_rubicon": "{{ cache.host }}",
                "hb_cache_path": "{{ cache.path }}",
                "hb_cache_path_rubicon": "{{ cache.path }}"
              },
              "events": {
                "win": "{{ event.url }}t=win&b=466223845&a=5001&ts=1000&bidder=rubicon&f=i&int=dmbjs",
                "imp": "{{ event.url }}t=imp&b=466223845&a=5001&ts=1000&bidder=rubicon&f=i&int=dmbjs"
              },
              "cache": {
                "bids": {
                  "url": "{{ cache.resource_url }}4fe59ef5-6fb4-48c5-88b6-9870257fc49e",
                  "cacheId": "4fe59ef5-6fb4-48c5-88b6-9870257fc49e"
                }
              }
            }
          }
        }
      ],
      "seat": "rubicon",
      "group": 0
    }
  ],
  "cur": "USD",
  "ext": {
    "debug": {
      "httpcalls": {
        "appnexus": [
          {
            "uri": "{{ appnexus.exchange_uri }}?member_id=103",
            "requestbody": "{\"id\":\"tid\",\"imp\":[{\"id\":\"impId3\",\"banner\":{\"format\":[{\"w\":300,\"h\":250},{\"w\":300,\"h\":600}],\"w\":300,\"h\":250,\"pos\":3},\"tagid\":\"abc\",\"bidfloor\":1.0,\"ext\":{\"appnexus\":{\"keywords\":\"foo=bar,foo=baz\",\"traffic_source_code\":\"trafficSource\"}}},{\"id\":\"impId131\",\"native\":{\"request\":\"{\\\"ver\\\":\\\"1.1\\\",\\\"context\\\":1,\\\"contextsubtype\\\":11,\\\"plcmttype\\\":4,\\\"plcmtcnt\\\":1,\\\"assets\\\":[{\\\"id\\\":0,\\\"required\\\":1,\\\"title\\\":{\\\"len\\\":500}},{\\\"id\\\":1,\\\"required\\\":1,\\\"img\\\":{\\\"type\\\":3,\\\"wmin\\\":1,\\\"hmin\\\":1}},{\\\"id\\\":2,\\\"required\\\":0,\\\"data\\\":{\\\"len\\\":200}},{\\\"id\\\":3,\\\"required\\\":0,\\\"data\\\":{\\\"type\\\":2,\\\"len\\\":15000}},{\\\"id\\\":4,\\\"required\\\":0,\\\"data\\\":{\\\"len\\\":40}},{\\\"id\\\":5,\\\"required\\\":0,\\\"data\\\":{\\\"type\\\":11}}]}\",\"ver\":\"1.1\"},\"ext\":{\"appnexus\":{\"placement_id\":9880618}}}],\"site\":{\"domain\":\"example.com\",\"page\":\"http://www.example.com\",\"publisher\":{\"id\":\"5001\"},\"ext\":{\"amp\":0}},\"device\":{\"ua\":\"userAgent\",\"dnt\":2,\"ip\":\"80.215.195.0\",\"pxratio\":4.2,\"language\":\"en\",\"ext\":{\"prebid\":{\"interstitial\":{\"minwidthperc\":50,\"minheightperc\":60}}}},\"user\":{\"data\":[{\"segment\":[{\"id\":\"segmentId1\"},{\"id\":\"segmentId2\"}],\"ext\":{\"taxonomyname\":\"Iab\"}}],\"ext\":{\"consent\":\"BOEFEAyOEFEAyAHABDENAIgAAAB9vABAASA\"}},\"at\":1,\"tmax\":5000,\"cur\":[\"USD\"],\"source\":{\"fd\":1,\"tid\":\"tid\",\"ext\":{\"schain\":{\"ver\":\"1.0\"}}},\"regs\":{\"ext\":{\"us_privacy\":\"1YNN\"}},\"ext\":{\"prebid\":{\"debug\":1,\"aliases\":{\"appnexusAlias\":\"appnexus\"},\"currency\":{\"rates\":{\"EUR\":{\"USD\":1.2406},\"USD\":{\"EUR\":0.811}},\"usepbsrates\":false},\"targeting\":{\"pricegranularity\":{\"precision\":2,\"ranges\":[{\"max\":20,\"increment\":0.1}]},\"includewinners\":true,\"includebidderkeys\":true},\"cache\":{\"bids\":{},\"vastxml\":{\"ttlseconds\":120}},\"events\":{},\"auctiontimestamp\":1000,\"integration\":\"dmbjs\",\"channel\":{\"name\":\"web\"}}}}",
            "responsebody": "{\"id\":\"tid\",\"seatbid\":[{\"seat\":\"958\",\"bid\":[{\"id\":\"7706636740145184841\",\"impid\":\"impId3\",\"price\":5.5,\"adid\":\"29681110\",\"adm\":\"some-test-ad\",\"adomain\":[\"appnexus.com\"],\"iurl\":\"http://nym1-ib.adnxs.com/cr?id=29681110\",\"cid\":\"958\",\"crid\":\"29681110\",\"h\":250,\"w\":300,\"ext\":{\"appnexus\":{\"brand_id\":1,\"auction_id\":8189378542222915032,\"bidder_id\":2,\"bid_ad_type\":0,\"ranking_price\":0.0}}},{\"id\":\"928185755156387460\",\"impid\":\"impId131\",\"price\":1.0,\"adid\":\"69595837\",\"adm\":\"{\\\"assets\\\":[{\\\"id\\\":0,\\\"img\\\":{\\\"url\\\":\\\"http://vcdn.adnxs.com/p/creative-image/5e/b6/de/c3/5eb6dec3-4854-4dcd-980a-347f36ab502e.jpg\\\",\\\"w\\\":3000,\\\"h\\\":2250,\\\"ext\\\":{\\\"appnexus\\\":{\\\"prevent_crop\\\":0}}}},{\\\"id\\\":1,\\\"title\\\":{\\\"text\\\":\\\"This is an example Prebid Native creative\\\"}},{\\\"id\\\":2,\\\"data\\\":{\\\"value\\\":\\\"Prebid.org\\\"}},{\\\"id\\\":3,\\\"data\\\":{\\\"value\\\":\\\"ThisisaPrebidNativeCreative.Therearemanylikeit,butthisoneismine.\\\"}}],\\\"link\\\":{\\\"url\\\":\\\"http://nym1-ib.adnxs.com/click?AAAAAAAA8D8AAAAAAADwPwAAAAAAAAAAAAAAAAAA8D8AAAAAAADwPwhdYz3ZyNFNG3fXpZUyLXNZ0o5aAAAAACrElgC-AwAAvgMAAAIAAAC98iUEeP4QAAAAAABVU0QAVVNEAAEAAQARIAAAAAABAgQCAAAAAAEAhBaSXgAAAAA./pp=${AUCTION_PRICE}/cnd=%21OwwGAQiGmooHEL3llyEY-PxDIAQoADoRZGVmYXVsdCNOWU0yOjQwMjM./bn=75922/test=1/referrer=prebid.org/clickenc=http%3A%2F%2Fprebid.org%2Fdev-docs%2Fshow-native-ads.html\\\"},\\\"imptrackers\\\":[\\\"http://nym1-ib.adnxs.com/openrtb_win?e=wqT_3QLFBqBFAwAAAwDWAAUBCNmku9QFEIi6jeuTm_LoTRib7t2u2tLMlnMqNgkAAAECCPA_EQEHEAAA8D8ZCQkIAAAhCQkI8D8pEQkAMQkJqAAAMKqI2wQ4vgdAvgdIAlC95ZchWPj8Q2AAaJFAeJLRBIABAYoBA1VTRJIFBvBQmAEBoAEBqAEBsAEAuAECwAEEyAEC0AEJ2AEA4AEB8AEAigI7dWYoJ2EnLCAxMzc2ODYwLCAxNTE5MzA5NDAxKTt1ZigncicsIDY5NTk1ODM3Nh4A8IqSAvUBIXRETkdfUWlHbW9vSEVMM2xseUVZQUNENF9FTXdBRGdBUUFSSXZnZFFxb2piQkZnQVlMTURhQUJ3QUhnQWdBRUFpQUVBa0FFQm1BRUJvQUVCcUFFRHNBRUF1UUVwaTRpREFBRHdQOEVCS1l1SWd3QUE4RF9KQVhfelYzek1zXzBfMlFFQUFBAQMkRHdQLUFCQVBVQgEOLEFKZ0NBS0FDQUxVQwUQBEwwCQjwTE1BQ0FNZ0NBT0FDQU9nQ0FQZ0NBSUFEQVpBREFKZ0RBYWdEaHBxS0I3b0RFV1JsWm1GMWJIUWpUbGxOTWpvME1ESXqaAjkhT3d3R0FRNvgA8E4tUHhESUFRb0FEb1JaR1ZtWVhWc2RDTk9XVTB5T2pRd01qTS7YAugH4ALH0wHqAgpwcmViaWQub3Jn8gIRCgZBRFZfSUQSBzEzNzY4NjDyARQMQ1BHXwEUNDM1MDMwOTjyAhEKBUNQARPwmQgxNDg0NzIzOIADAYgDAZADAJgDFKADAaoDAMADkBzIAwDYAwDgAwDoAwD4AwOABACSBAkvb3BlbnJ0YjKYBACiBAwxNTIuMTkzLjYuNzSoBJrMI7IEDAgAEAAYACAAMAA4ALgEAMAEAMgEANIEEWRlZmF1bHQjTllNMjo0MDIz2gQCCADgBADwBL3llyGIBQGYBQCgBf____8FA1ABqgULc29tZS1yZXEtaWTABQDJBQAFARTwP9IFCQkFC2QAAADYBQHgBQHwBd4C-gUECAAQAJAGAZgGAA..&s=08b1535744639c904684afe46e3c6c0e4786089f&test=1&referrer=prebid.org&pp=${AUCTION_PRICE}\\\"],\\\"jstracker\\\":\\\"<scriptsrc=\\\\\\\"http://www.dummyurl.js\\\\\\\"></script>\\\"}\",\"adomain\":[\"appnexus.com\"],\"iurl\":\"http://nym1-ib.adnxs.com/cr?id=69595837\",\"cid\":\"958\",\"crid\":\"69595837\",\"ext\":{\"appnexus\":{\"brand_id\":1,\"brand_category_id\":1,\"auction_id\":5607483846416358664,\"bidder_id\":2,\"bid_ad_type\":3}}}]}],\"bidid\":\"5778926625248726496\",\"cur\":\"USD\"}",
            "status": 200
          }
        ],
        "appnexusAlias": [
          {
            "uri": "{{ appnexus.exchange_uri }}?member_id=104",
            "requestbody": "{\"id\":\"tid\",\"imp\":[{\"id\":\"impId3\",\"banner\":{\"format\":[{\"w\":300,\"h\":250},{\"w\":300,\"h\":600}],\"w\":300,\"h\":250,\"pos\":1},\"tagid\":\"abc\",\"bidfloor\":1.0,\"ext\":{\"appnexus\":{\"keywords\":\"foo=barAlias,foo=bazAlias\",\"traffic_source_code\":\"trafficSourceAlias\"}}}],\"site\":{\"domain\":\"example.com\",\"page\":\"http://www.example.com\",\"publisher\":{\"id\":\"5001\"},\"ext\":{\"amp\":0}},\"device\":{\"ua\":\"userAgent\",\"dnt\":2,\"ip\":\"80.215.195.0\",\"pxratio\":4.2,\"language\":\"en\",\"ext\":{\"prebid\":{\"interstitial\":{\"minwidthperc\":50,\"minheightperc\":60}}}},\"user\":{\"data\":[{\"segment\":[{\"id\":\"segmentId1\"},{\"id\":\"segmentId2\"}],\"ext\":{\"taxonomyname\":\"Iab\"}}],\"ext\":{\"consent\":\"BOEFEAyOEFEAyAHABDENAIgAAAB9vABAASA\"}},\"at\":1,\"tmax\":5000,\"cur\":[\"USD\"],\"source\":{\"fd\":1,\"tid\":\"tid\",\"ext\":{\"schain\":{\"ver\":\"1.0\"}}},\"regs\":{\"ext\":{\"us_privacy\":\"1YNN\"}},\"ext\":{\"prebid\":{\"debug\":1,\"aliases\":{\"appnexusAlias\":\"appnexus\"},\"currency\":{\"rates\":{\"EUR\":{\"USD\":1.2406},\"USD\":{\"EUR\":0.811}},\"usepbsrates\":false},\"targeting\":{\"pricegranularity\":{\"precision\":2,\"ranges\":[{\"max\":20,\"increment\":0.1}]},\"includewinners\":true,\"includebidderkeys\":true},\"cache\":{\"bids\":{},\"vastxml\":{\"ttlseconds\":120}},\"events\":{},\"auctiontimestamp\":1000,\"integration\":\"dmbjs\",\"channel\":{\"name\":\"web\"}}}}",
            "responsebody": "{\"id\":\"tid\",\"seatbid\":[{\"seat\":\"959\",\"bid\":[{\"id\":\"7706636740145184840\",\"impid\":\"impId3\",\"price\":5.0,\"adid\":\"29681110\",\"adm\":\"some-test-ad\",\"adomain\":[\"appnexus.com\"],\"iurl\":\"http://nym1-ib.adnxs.com/cr?id=29681110\",\"cid\":\"958\",\"crid\":\"29681110\",\"h\":250,\"w\":300,\"cat\":[\"IAB20-3\"],\"ext\":{\"appnexus\":{\"brand_id\":350,\"brand_category_id\":350,\"auction_id\":8189378542222915031,\"bidder_id\":2,\"bid_ad_type\":0,\"ranking_price\":0.0}}}]}],\"bidid\":\"5778926625248726496\",\"cur\":\"USD\"}",
            "status": 200
          }
        ],
        "rubicon": [
          {
            "uri": "{{ rubicon.exchange_uri }}?tk_xint=dmbjs",
            "requestbody": "{\"id\":\"tid\",\"imp\":[{\"id\":\"impId1\",\"video\":{\"mimes\":[\"mimes\"],\"minduration\":20,\"maxduration\":60,\"protocols\":[1],\"w\":300,\"h\":250,\"startdelay\":5,\"skipmin\":0,\"skipafter\":0,\"playbackmethod\":[1],\"ext\":{\"skip\":5,\"skipdelay\":1,\"rp\":{\"size_id\":15},\"videotype\":\"rewarded\"}},\"ext\":{\"rp\":{\"zone_id\":4001,\"target\":{\"rating\":[\"5-star\"],\"prodtype\":[\"tech\"],\"page\":[\"http://www.example.com\"]},\"track\":{\"mint\":\"\",\"mint_version\":\"\"}}}}],\"site\":{\"domain\":\"example.com\",\"page\":\"http://www.example.com\",\"publisher\":{\"ext\":{\"rp\":{\"account_id\":2001}}},\"ext\":{\"amp\":0,\"rp\":{\"site_id\":3001}}},\"device\":{\"ua\":\"userAgent\",\"dnt\":2,\"ip\":\"80.215.195.0\",\"pxratio\":4.2,\"language\":\"en\",\"ext\":{\"rp\":{\"pixelratio\":4.2}}},\"user\":{\"data\":[{\"segment\":[{\"id\":\"segmentId1\"},{\"id\":\"segmentId2\"}],\"ext\":{\"taxonomyname\":\"Iab\"}}],\"ext\":{\"consent\":\"BOEFEAyOEFEAyAHABDENAIgAAAB9vABAASA\",\"rp\":{\"target\":{\"ucat\":[\"new\"],\"search\":[\"iphone\"],\"iab\":[\"segmentId1\",\"segmentId2\"]}}}},\"at\":1,\"tmax\":5000,\"source\":{\"fd\":1,\"tid\":\"tid\",\"ext\":{\"schain\":{\"ver\":\"1.0\",\"complete\":1,\"nodes\":[{\"asi\":\"superads.com\",\"sid\":\"123\",\"hp\":1}]}}},\"regs\":{\"ext\":{\"us_privacy\":\"1YNN\"}}}",
            "responsebody": "{\"id\":\"bidResponseId1\",\"seatbid\":[{\"bid\":[{\"id\":\"880290288\",\"impid\":\"impId1\",\"price\":8.43,\"adm\":\"<Impression><![CDATA[]]></Impression>\",\"crid\":\"crid1\",\"w\":300,\"h\":250,\"ext\":{\"rp\":{\"targeting\":[{\"key\":\"rpfl_1001\",\"values\":[\"2_tier0100\"]}]}}}],\"seat\":\"seatId1\",\"group\":0}]}",
            "status": 200
          },
          {
            "uri": "{{ rubicon.exchange_uri }}?tk_xint=dmbjs",
            "requestbody": "{\"id\":\"tid\",\"imp\":[{\"id\":\"impId2\",\"banner\":{\"format\":[{\"w\":300,\"h\":600}],\"w\":300,\"h\":600,\"ext\":{\"rp\":{\"size_id\":10,\"mime\":\"text/html\"}}},\"ext\":{\"rp\":{\"zone_id\":7001,\"target\":{\"page\":[\"http://www.example.com\"]},\"track\":{\"mint\":\"\",\"mint_version\":\"\"}}}}],\"site\":{\"domain\":\"example.com\",\"page\":\"http://www.example.com\",\"publisher\":{\"ext\":{\"rp\":{\"account_id\":5001}}},\"ext\":{\"amp\":0,\"rp\":{\"site_id\":6001}}},\"device\":{\"ua\":\"userAgent\",\"dnt\":2,\"ip\":\"80.215.195.0\",\"pxratio\":4.2,\"language\":\"en\",\"ext\":{\"rp\":{\"pixelratio\":4.2}}},\"user\":{\"data\":[{\"segment\":[{\"id\":\"segmentId1\"},{\"id\":\"segmentId2\"}],\"ext\":{\"taxonomyname\":\"Iab\"}}],\"ext\":{\"consent\":\"BOEFEAyOEFEAyAHABDENAIgAAAB9vABAASA\",\"rp\":{\"target\":{\"iab\":[\"segmentId1\",\"segmentId2\"]}}}},\"at\":1,\"tmax\":5000,\"source\":{\"fd\":1,\"tid\":\"tid\",\"ext\":{\"schain\":{\"ver\":\"1.0\",\"complete\":1,\"nodes\":[{\"asi\":\"superads.com\",\"sid\":\"123\",\"hp\":1}]}}},\"regs\":{\"ext\":{\"us_privacy\":\"1YNN\"}}}",
            "responsebody": "{\"id\":\"bidResponseId2\",\"seatbid\":[{\"bid\":[{\"id\":\"466223845\",\"impid\":\"impId2\",\"price\":4.26,\"adm\":\"adm2\",\"crid\":\"crid2\",\"w\":300,\"h\":600}],\"seat\":\"seatId2\",\"group\":0}]}",
            "status": 200
          }
        ],
        "cache": [
          {
            "uri": "{{ cache.endpoint }}",
            "requestbody": "{\"puts\":[{\"type\":\"json\",\"value\":{\"id\":\"7706636740145184840\",\"impid\":\"impId3\",\"price\":5,\"adm\":\"some-test-ad\",\"adid\":\"29681110\",\"adomain\":[\"appnexus.com\"],\"iurl\":\"http://nym1-ib.adnxs.com/cr?id=29681110\",\"cid\":\"958\",\"crid\":\"29681110\",\"cat\":[],\"w\":300,\"h\":250,\"ext\":{\"appnexus\":{\"brand_id\":350,\"brand_category_id\":350,\"auction_id\":8189378542222915031,\"bidder_id\":2,\"bid_ad_type\":0,\"ranking_price\":0.0}},\"wurl\":\"http://localhost:8080/event?t=win&b=7706636740145184840&a=5001&ts=1000&bidder=appnexusAlias&f=i&int=dmbjs\"}},{\"type\":\"json\",\"value\":{\"id\":\"466223845\",\"impid\":\"impId2\",\"price\":4.26,\"adm\":\"adm2\",\"crid\":\"crid2\",\"w\":300,\"h\":600,\"wurl\":\"http://localhost:8080/event?t=win&b=466223845&a=5001&ts=1000&bidder=rubicon&f=i&int=dmbjs\"}},{\"type\":\"json\",\"value\":{\"id\":\"a121a07f-1579-4465-bc5e-5c5b02a0c421\",\"impid\":\"impStoredAuctionResponse\",\"price\":0.9,\"crid\":\"crid1\",\"wurl\":\"http://localhost:8080/event?t=win&b=a121a07f-1579-4465-bc5e-5c5b02a0c421&a=5001&ts=1000&bidder=appnexus&f=i&int=dmbjs\"}},{\"type\":\"json\",\"value\":{\"id\":\"880290288\",\"impid\":\"impId1\",\"price\":8.43,\"adm\":\"<Impression><![CDATA[]]></Impression>\",\"crid\":\"crid1\",\"w\":300,\"h\":250,\"ext\":{\"rp\":{\"targeting\":[{\"key\":\"rpfl_1001\",\"values\":[\"2_tier0100\"]}]}},\"wurl\":\"http://localhost:8080/event?t=win&b=880290288&a=5001&ts=1000&bidder=rubicon&f=i&int=dmbjs\"}},{\"type\":\"json\",\"value\":{\"id\":\"f227a07f-1579-4465-bc5e-5c5b02a0c180\",\"impid\":\"impStoredAuctionResponse\",\"price\":0.8,\"crid\":\"crid1\",\"wurl\":\"http://localhost:8080/event?t=win&b=f227a07f-1579-4465-bc5e-5c5b02a0c180&a=5001&ts=1000&bidder=rubicon&f=i&int=dmbjs\"}},{\"type\":\"json\",\"value\":{\"id\":\"928185755156387460\",\"impid\":\"impId131\",\"price\":1,\"adm\":\"{\\\"assets\\\":[{\\\"id\\\":0,\\\"img\\\":{\\\"url\\\":\\\"http://vcdn.adnxs.com/p/creative-image/5e/b6/de/c3/5eb6dec3-4854-4dcd-980a-347f36ab502e.jpg\\\",\\\"w\\\":3000,\\\"h\\\":2250,\\\"ext\\\":{\\\"appnexus\\\":{\\\"prevent_crop\\\":0}}}},{\\\"id\\\":1,\\\"title\\\":{\\\"text\\\":\\\"This is an example Prebid Native creative\\\"}},{\\\"id\\\":2,\\\"data\\\":{\\\"value\\\":\\\"Prebid.org\\\"}},{\\\"id\\\":3,\\\"data\\\":{\\\"value\\\":\\\"ThisisaPrebidNativeCreative.Therearemanylikeit,butthisoneismine.\\\"}}],\\\"link\\\":{\\\"url\\\":\\\"http://nym1-ib.adnxs.com/click?AAAAAAAA8D8AAAAAAADwPwAAAAAAAAAAAAAAAAAA8D8AAAAAAADwPwhdYz3ZyNFNG3fXpZUyLXNZ0o5aAAAAACrElgC-AwAAvgMAAAIAAAC98iUEeP4QAAAAAABVU0QAVVNEAAEAAQARIAAAAAABAgQCAAAAAAEAhBaSXgAAAAA./pp=${AUCTION_PRICE}/cnd=%21OwwGAQiGmooHEL3llyEY-PxDIAQoADoRZGVmYXVsdCNOWU0yOjQwMjM./bn=75922/test=1/referrer=prebid.org/clickenc=http%3A%2F%2Fprebid.org%2Fdev-docs%2Fshow-native-ads.html\\\"},\\\"imptrackers\\\":[\\\"http://nym1-ib.adnxs.com/openrtb_win?e=wqT_3QLFBqBFAwAAAwDWAAUBCNmku9QFEIi6jeuTm_LoTRib7t2u2tLMlnMqNgkAAAECCPA_EQEHEAAA8D8ZCQkIAAAhCQkI8D8pEQkAMQkJqAAAMKqI2wQ4vgdAvgdIAlC95ZchWPj8Q2AAaJFAeJLRBIABAYoBA1VTRJIFBvBQmAEBoAEBqAEBsAEAuAECwAEEyAEC0AEJ2AEA4AEB8AEAigI7dWYoJ2EnLCAxMzc2ODYwLCAxNTE5MzA5NDAxKTt1ZigncicsIDY5NTk1ODM3Nh4A8IqSAvUBIXRETkdfUWlHbW9vSEVMM2xseUVZQUNENF9FTXdBRGdBUUFSSXZnZFFxb2piQkZnQVlMTURhQUJ3QUhnQWdBRUFpQUVBa0FFQm1BRUJvQUVCcUFFRHNBRUF1UUVwaTRpREFBRHdQOEVCS1l1SWd3QUE4RF9KQVhfelYzek1zXzBfMlFFQUFBAQMkRHdQLUFCQVBVQgEOLEFKZ0NBS0FDQUxVQwUQBEwwCQjwTE1BQ0FNZ0NBT0FDQU9nQ0FQZ0NBSUFEQVpBREFKZ0RBYWdEaHBxS0I3b0RFV1JsWm1GMWJIUWpUbGxOTWpvME1ESXqaAjkhT3d3R0FRNvgA8E4tUHhESUFRb0FEb1JaR1ZtWVhWc2RDTk9XVTB5T2pRd01qTS7YAugH4ALH0wHqAgpwcmViaWQub3Jn8gIRCgZBRFZfSUQSBzEzNzY4NjDyARQMQ1BHXwEUNDM1MDMwOTjyAhEKBUNQARPwmQgxNDg0NzIzOIADAYgDAZADAJgDFKADAaoDAMADkBzIAwDYAwDgAwDoAwD4AwOABACSBAkvb3BlbnJ0YjKYBACiBAwxNTIuMTkzLjYuNzSoBJrMI7IEDAgAEAAYACAAMAA4ALgEAMAEAMgEANIEEWRlZmF1bHQjTllNMjo0MDIz2gQCCADgBADwBL3llyGIBQGYBQCgBf____8FA1ABqgULc29tZS1yZXEtaWTABQDJBQAFARTwP9IFCQkFC2QAAADYBQHgBQHwBd4C-gUECAAQAJAGAZgGAA..&s=08b1535744639c904684afe46e3c6c0e4786089f&test=1&referrer=prebid.org&pp=${AUCTION_PRICE}\\\"],\\\"jstracker\\\":\\\"<scriptsrc=\\\\\\\"http://www.dummyurl.js\\\\\\\"></script>\\\"}\",\"adid\":\"69595837\",\"adomain\":[\"appnexus.com\"],\"iurl\":\"http://nym1-ib.adnxs.com/cr?id=69595837\",\"cid\":\"958\",\"crid\":\"69595837\",\"cat\":[\"IAB20-3\"],\"ext\":{\"appnexus\":{\"brand_id\":1,\"brand_category_id\":1,\"auction_id\":5607483846416358664,\"bidder_id\":2,\"bid_ad_type\":3}},\"wurl\":\"http://localhost:8080/event?t=win&b=928185755156387460&a=5001&ts=1000&bidder=appnexus&f=i&int=dmbjs\"}},{\"type\":\"json\",\"value\":{\"id\":\"7706636740145184841\",\"impid\":\"impId3\",\"price\":5.5,\"adm\":\"some-test-ad\",\"adid\":\"29681110\",\"adomain\":[\"appnexus.com\"],\"iurl\":\"http://nym1-ib.adnxs.com/cr?id=29681110\",\"cid\":\"958\",\"crid\":\"29681110\",\"w\":300,\"h\":250,\"ext\":{\"appnexus\":{\"brand_id\":1,\"auction_id\":8189378542222915032,\"bidder_id\":2,\"bid_ad_type\":0,\"ranking_price\":0.0}},\"wurl\":\"http://localhost:8080/event?t=win&b=7706636740145184841&a=5001&ts=1000&bidder=appnexus&f=i&int=dmbjs\"}},{\"type\":\"xml\",\"value\":\"<Impression><![CDATA[]]></Impression><Impression><![CDATA[http://localhost:8080/event?t=imp&b=880290288&a=5001&ts=1000&bidder=rubicon&f=b&int=dmbjs]]></Impression>\",\"expiry\":120}]}",
            "responsebody": "{\"responses\":[{\"uuid\":\"91912e5b-dfa8-42bc-9c7e-df6ce0449c19\"},{\"uuid\":\"765e116a-5773-49d5-a648-0b97a9907a4e\"},{\"uuid\":\"117431c9-807a-41e1-82a7-dcd8f8875493\"},{\"uuid\":\"6cf69b42-96f5-4ba1-a984-a9b4d8ff21cf\"},{\"uuid\":\"c75130ed-bcdd-4821-ad91-90cf835615c5\"},{\"uuid\":\"683fe79f-6df7-4971-ac70-820e0486992d\"},{\"uuid\":\"4fe59ef5-6fb4-48c5-88b6-9870257fc49e\"},{\"uuid\":\"b2528f73-96ab-42ab-8f15-fbe6ed779a26\"}]}",
            "status": 200
          }
        ]
      },
      "resolvedrequest": {
        "id": "tid",
        "imp": [
          {
            "id": "impId1",
            "video": {
              "mimes": [
                "mimes"
              ],
              "minduration": 20,
              "maxduration": 60,
              "protocols": [
                1
              ],
              "w": 300,
              "h": 250,
              "startdelay": 5,
              "skipmin": 0,
              "skipafter": 0,
              "playbackmethod": [
                1
              ]
            },
            "ext": {
              "prebid": {
                "bidder": {
                  "rubicon": {
                    "accountId": 2001,
                    "siteId": 3001,
                    "zoneId": 4001,
                    "inventory": {
                      "rating": [
                        "5-star"
                      ],
                      "prodtype": [
                        "tech"
                      ]
                    },
                    "visitor": {
                      "ucat": [
                        "new"
                      ],
                      "search": [
                        "iphone"
                      ]
                    },
                    "video": {
                      "size_id": 15,
                      "playerWidth": 780,
                      "playerHeight": "438",
                      "skip": 5,
                      "skipdelay": 1
                    }
                  }
                },
                "is_rewarded_inventory": 1
              }
            }
          },
          {
            "id": "impId2",
            "banner": {
              "format": [
                {
                  "w": 300,
                  "h": 600
                }
              ],
              "w": 300,
              "h": 600
            },
            "ext": {
              "prebid": {
                "bidder": {
                  "rubicon": {
                    "accountId": 5001,
                    "siteId": 6001,
                    "zoneId": 7001
                  }
                },
                "storedrequest": {
                  "id": "test-rubicon-stored-request-2"
                }
              }
            }
          },
          {
            "id": "impId3",
            "banner": {
              "format": [
                {
                  "w": 300,
                  "h": 250
                },
                {
                  "w": 300,
                  "h": 600
                }
              ]
            },
            "ext": {
              "prebid": {
                "bidder": {
                  "appnexus": {
                    "member": "103",
                    "inv_code": "abc",
                    "reserve": 1.0,
                    "position": "below",
                    "traffic_source_code": "trafficSource",
                    "keywords": [
                      {
                        "key": "foo",
                        "value": [
                          "bar",
                          "baz"
                        ]
                      }
                    ]
                  },
                  "appnexusAlias": {
                    "member": "104",
                    "inv_code": "abc",
                    "reserve": 1.0,
                    "position": "above",
                    "traffic_source_code": "trafficSourceAlias",
                    "keywords": [
                      {
                        "key": "foo",
                        "value": [
                          "barAlias",
                          "bazAlias"
                        ]
                      }
                    ]
                  }
                }
              }
            }
          },
          {
            "id": "impId131",
            "native": {
              "request": "{\"ver\":\"1.1\",\"context\":1,\"contextsubtype\":11,\"plcmttype\":4,\"plcmtcnt\":1,\"assets\":[{\"id\":0,\"required\":1,\"title\":{\"len\":500}},{\"id\":1,\"required\":1,\"img\":{\"type\":3,\"wmin\":1,\"hmin\":1}},{\"id\":2,\"required\":0,\"data\":{\"len\":200}},{\"id\":3,\"required\":0,\"data\":{\"type\":2,\"len\":15000}},{\"id\":4,\"required\":0,\"data\":{\"len\":40}},{\"id\":5,\"required\":0,\"data\":{\"type\":11}}]}",
              "ver": "1.1"
            },
            "ext": {
              "prebid": {
                "bidder": {
                  "appnexus": {
                    "placement_id": 9880618
                  }
                }
              }
            }
          },
          {
            "id": "impId32",
            "audio": {
              "mimes": [
                "video/mp4"
              ]
            },
            "ext": {
              "prebid": {
                "bidder": {
                  "appnexus": {
                    "placement_id": 10433394
                  }
                }
              }
            }
          },
          {
            "id": "impStoredAuctionResponse",
            "banner": {
              "format": [
                {
                  "w": 300,
                  "h": 250
                }
              ]
            },
            "ext": {
              "prebid": {
                "storedauctionresponse": {
                  "id": "test-stored-auction-response"
                }
              }
            }
          }
        ],
        "site": {
          "domain": "example.com",
          "page": "http://www.example.com",
          "publisher": {
            "id": "5001"
          },
          "ext": {
            "amp": 0
          }
        },
        "device": {
          "ua": "userAgent",
          "dnt": 2,
          "ip": "80.215.195.122",
          "pxratio": 4.2,
          "language": "en",
          "ifa": "ifaId",
          "ext": {
            "prebid": {
              "interstitial": {
                "minwidthperc": 50,
                "minheightperc": 60
              }
            }
          }
        },
        "user": {
          "data": [
            {
              "ext": {
                "taxonomyname": "Iab"
              },
              "segment": [
                {
                  "id": "segmentId1"
                },
                {
                  "id": "segmentId2"
                }
              ]
            }
          ],
          "ext": {
            "consent": "BOEFEAyOEFEAyAHABDENAIgAAAB9vABAASA",
            "eids": [
              {
                "source": "adserver.org",
                "uids": [
                  {
                    "id": "cd96870f-f53d-4986-a08e-cd1612fb13b0",
                    "ext": {
                      "rtiPartner": "TDID"
                    }
                  }
                ]
              },
              {
                "source": "liveintent.com",
                "uids": [
                  {
                    "id": "efcf3a33-2eaf-4d6b-bf11-a411f134278c"
                  }
                ],
                "ext": {
                  "segments": [
                    "999",
                    "888"
                  ]
                }
              },
              {
                "source": "pubcid",
                "id": "29cfaea8-a429-48fc-9537-8a19a8eb4f0d"
              }
            ]
          }
        },
        "at": 1,
        "tmax": 5000,
        "cur": [
          "USD"
        ],
        "source": {
          "fd": 1,
          "tid": "tid"
        },
        "regs": {
          "ext": {
            "us_privacy": "1YNN"
          }
        },
        "ext": {
          "prebid": {
            "debug": 1,
            "currency": {
              "rates": {
                "EUR": {
                  "USD": 1.2406
                },
                "USD": {
                  "EUR": 0.811
                }
              },
              "usepbsrates": false
            },
            "aliases": {
              "appnexusAlias": "appnexus"
            },
            "events": {},
            "targeting": {
              "pricegranularity": {
                "precision": 2,
                "ranges": [
                  {
                    "max": 20,
                    "increment": 0.1
                  }
                ]
              },
              "includewinners": true,
              "includebidderkeys": true
            },
            "cache": {
              "bids": {},
              "vastxml": {
                "ttlseconds": 120
              }
            },
            "schains": [
              {
                "bidders": [
                  "rubicon"
                ],
                "schain": {
                  "ver": "1.0",
                  "complete": 1,
                  "nodes": [
                    {
                      "asi": "superads.com",
                      "sid": "123",
                      "hp": 1
                    }
                  ]
                }
              },
              {
                "bidders": [
                  "*"
                ],
                "schain": {
                  "ver": "1.0"
                }
              }
            ],
            "bidders": {
              "rubicon": {
                "integration": "dmbjs"
              }
            },
            "integration": "dmbjs",
            "auctiontimestamp": 1000,
            "channel": {
              "name": "web"
            }
          }
        }
      }
    },
    "errors": {
      "appnexus": [
        {
          "code": 2,
          "message": "Appnexus doesn't support audio Imps. Ignoring Imp ID=impId32"
        }
      ]
    },
    "responsetimemillis": {
      "appnexus": "{{ appnexus.response_time_ms }}",
      "appnexusAlias": "{{ appnexusAlias.response_time_ms }}",
      "rubicon": "{{ rubicon.response_time_ms }}",
      "cache": "{{ cache.response_time_ms }}"
    },
    "prebid": {
      "auctiontimestamp": 1000
    },
    "tmaxrequest": 5000
  }
}<|MERGE_RESOLUTION|>--- conflicted
+++ resolved
@@ -203,42 +203,6 @@
     {
       "bid": [
         {
-<<<<<<< HEAD
-=======
-          "id": "f227a07f-1579-4465-bc5e-5c5b02a0c181",
-          "impid": "impStoredBidResponse",
-          "crid": "crid1",
-          "price": 0.8,
-          "ext": {
-            "prebid": {
-              "type": "banner",
-              "targeting": {
-                "hb_pb": "0.80",
-                "hb_pb_rubicon": "0.80",
-                "hb_cache_id_rubicon": "734b7948-e41d-4c14-b2c3-c31634b32376",
-                "hb_cache_path": "/cache",
-                "hb_bidder": "rubicon",
-                "hb_bidder_rubicon": "rubicon",
-                "hb_cache_id": "734b7948-e41d-4c14-b2c3-c31634b32376",
-                "hb_cache_host": "{{ cache.host }}",
-                "hb_cache_path_rubicon": "{{ cache.path }}",
-                "hb_cache_host_rubicon": "{{ cache.host }}"
-              },
-              "cache": {
-                "bids": {
-                  "url": "{{ cache.resource_url }}734b7948-e41d-4c14-b2c3-c31634b32376",
-                  "cacheId": "734b7948-e41d-4c14-b2c3-c31634b32376"
-                }
-              },
-              "events": {
-                "win": "{{ event.url }}t=win&b=f227a07f-1579-4465-bc5e-5c5b02a0c181&a=5001&ts=1000&bidder=rubicon&f=i&int=dmbjs",
-                "imp": "{{ event.url }}t=imp&b=f227a07f-1579-4465-bc5e-5c5b02a0c181&a=5001&ts=1000&bidder=rubicon&f=i&int=dmbjs"
-              }
-            }
-          }
-        },
-        {
->>>>>>> 19620f42
           "id": "f227a07f-1579-4465-bc5e-5c5b02a0c180",
           "impid": "impStoredAuctionResponse",
           "crid": "crid1",
