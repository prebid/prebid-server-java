--- conflicted
+++ resolved
@@ -6,16 +6,16 @@
         {
           "id": "a121a07f-1579-4465-bc5e-5c5b02a0c421",
           "impid": "impStoredAuctionResponse",
+          "price": 0.9,
           "crid": "crid1",
-          "price": 0.9,
           "ext": {
             "prebid": {
               "type": "banner",
               "targeting": {
                 "hb_pb": "0.90",
                 "hb_pb_appnexus": "0.90",
-                "hb_cache_path": "/cache",
-                "hb_cache_path_appnexus": "/cache",
+                "hb_cache_path": "{{ cache.path }}",
+                "hb_cache_path_appnexus": "{{ cache.path }}",
                 "hb_bidder_appnexus": "appnexus",
                 "hb_bidder": "appnexus",
                 "hb_cache_id": "765e116a-5773-49d5-a648-0b97a9907a4e",
@@ -56,28 +56,28 @@
             "prebid": {
               "type": "banner",
               "targeting": {
+                "hb_pb_appnexus": "5.50",
+                "hb_cache_path_appnexus": "{{ cache.path }}",
+                "hb_cache_id": "117431c9-807a-41e1-82a7-dcd8f8875493",
+                "hb_cache_host_appnexus": "{{ cache.host }}",
+                "hb_cache_id_appnexus": "117431c9-807a-41e1-82a7-dcd8f8875493",
                 "hb_pb": "5.50",
-                "hb_pb_appnexus": "5.50",
+                "hb_cache_path": "{{ cache.path }}",
                 "hb_size": "300x250",
                 "hb_bidder_appnexus": "appnexus",
                 "hb_bidder": "appnexus",
-                "hb_cache_id": "117431c9-807a-41e1-82a7-dcd8f8875493",
-                "hb_size_appnexus": "300x250",
-                "hb_cache_id_appnexus": "117431c9-807a-41e1-82a7-dcd8f8875493",
                 "hb_cache_host": "{{ cache.host }}",
-                "hb_cache_host_appnexus": "{{ cache.host }}",
-                "hb_cache_path": "{{ cache.path }}",
-                "hb_cache_path_appnexus": "{{ cache.path }}"
-              },
-              "events": {
-                "win": "{{ event.url }}t=win&b=7706636740145184841&a=5001&ts=1000&bidder=appnexus&f=i&int=dmbjs",
-                "imp": "{{ event.url }}t=imp&b=7706636740145184841&a=5001&ts=1000&bidder=appnexus&f=i&int=dmbjs"
+                "hb_size_appnexus": "300x250"
               },
               "cache": {
                 "bids": {
                   "url": "{{ cache.resource_url }}117431c9-807a-41e1-82a7-dcd8f8875493",
                   "cacheId": "117431c9-807a-41e1-82a7-dcd8f8875493"
                 }
+              },
+              "events": {
+                "win": "{{ event.url }}t=win&b=7706636740145184841&a=5001&ts=1000&bidder=appnexus&f=i&int=dmbjs",
+                "imp": "{{ event.url }}t=imp&b=7706636740145184841&a=5001&ts=1000&bidder=appnexus&f=i&int=dmbjs"
               }
             },
             "bidder": {
@@ -114,24 +114,24 @@
               "targeting": {
                 "hb_pb": "1.00",
                 "hb_pb_appnexus": "1.00",
+                "hb_cache_path": "{{ cache.path }}",
+                "hb_cache_path_appnexus": "{{ cache.path }}",
                 "hb_bidder_appnexus": "appnexus",
                 "hb_bidder": "appnexus",
                 "hb_cache_id": "6cf69b42-96f5-4ba1-a984-a9b4d8ff21cf",
-                "hb_cache_id_appnexus": "6cf69b42-96f5-4ba1-a984-a9b4d8ff21cf",
                 "hb_cache_host": "{{ cache.host }}",
                 "hb_cache_host_appnexus": "{{ cache.host }}",
-                "hb_cache_path": "{{ cache.path }}",
-                "hb_cache_path_appnexus": "{{ cache.path }}"
-              },
-              "events": {
-                "win": "{{ event.url }}t=win&b=928185755156387460&a=5001&ts=1000&bidder=appnexus&f=i&int=dmbjs",
-                "imp": "{{ event.url }}t=imp&b=928185755156387460&a=5001&ts=1000&bidder=appnexus&f=i&int=dmbjs"
+                "hb_cache_id_appnexus": "6cf69b42-96f5-4ba1-a984-a9b4d8ff21cf"
               },
               "cache": {
                 "bids": {
                   "url": "{{ cache.resource_url }}6cf69b42-96f5-4ba1-a984-a9b4d8ff21cf",
                   "cacheId": "6cf69b42-96f5-4ba1-a984-a9b4d8ff21cf"
                 }
+              },
+              "events": {
+                "win": "{{ event.url }}t=win&b=928185755156387460&a=5001&ts=1000&bidder=appnexus&f=i&int=dmbjs",
+                "imp": "{{ event.url }}t=imp&b=928185755156387460&a=5001&ts=1000&bidder=appnexus&f=i&int=dmbjs"
               }
             },
             "bidder": {
@@ -154,9 +154,142 @@
     {
       "bid": [
         {
+          "id": "f227a07f-1579-4465-bc5e-5c5b02a0c180",
+          "impid": "impStoredAuctionResponse",
+          "price": 0.8,
+          "crid": "crid1",
+          "ext": {
+            "prebid": {
+              "type": "banner",
+              "targeting": {
+                "hb_pb_rubicon": "0.80",
+                "hb_cache_id_rubicon": "c75130ed-bcdd-4821-ad91-90cf835615c5",
+                "hb_bidder_rubicon": "rubicon",
+                "hb_cache_path_rubicon": "{{ cache.path }}",
+                "hb_cache_host_rubicon": "{{ cache.host }}"
+              },
+              "cache": {
+                "bids": {
+                  "url": "{{ cache.resource_url }}c75130ed-bcdd-4821-ad91-90cf835615c5",
+                  "cacheId": "c75130ed-bcdd-4821-ad91-90cf835615c5"
+                }
+              },
+              "events": {
+                "win": "{{ event.url }}t=win&b=f227a07f-1579-4465-bc5e-5c5b02a0c180&a=5001&ts=1000&bidder=rubicon&f=i&int=dmbjs",
+                "imp": "{{ event.url }}t=imp&b=f227a07f-1579-4465-bc5e-5c5b02a0c180&a=5001&ts=1000&bidder=rubicon&f=i&int=dmbjs"
+              }
+            },
+            "origbidcpm": 0.8,
+            "origbidcur": "USD"
+          }
+        },
+        {
+          "id": "880290288",
+          "impid": "impId1",
+          "price": 8.43,
+          "adm": "<InLine><Impression><![CDATA[]]></Impression><Impression><![CDATA[{{ event.url }}t=imp&b=880290288&a=5001&ts=1000&bidder=rubicon&f=b&int=dmbjs]]></Impression></InLine>",
+          "crid": "crid1",
+          "w": 300,
+          "h": 250,
+          "exp": 120,
+          "ext": {
+            "prebid": {
+              "type": "video",
+              "targeting": {
+                "hb_size_rubicon": "300x250",
+                "hb_cache_id": "683fe79f-6df7-4971-ac70-820e0486992d",
+                "hb_cache_path_rubicon": "{{ cache.path }}",
+                "hb_cache_host_rubicon": "{{ cache.host }}",
+                "hb_pb": "8.40",
+                "hb_pb_rubicon": "8.40",
+                "hb_cache_id_rubicon": "683fe79f-6df7-4971-ac70-820e0486992d",
+                "hb_cache_path": "{{ cache.path }}",
+                "hb_uuid": "b2528f73-96ab-42ab-8f15-fbe6ed779a26",
+                "hb_size": "300x250",
+                "hb_uuid_rubicon": "b2528f73-96ab-42ab-8f15-fbe6ed779a26",
+                "hb_bidder": "rubicon",
+                "hb_bidder_rubicon": "rubicon",
+                "hb_cache_host": "{{ cache.host }}"
+              },
+              "cache": {
+                "bids": {
+                  "url": "{{ cache.resource_url }}683fe79f-6df7-4971-ac70-820e0486992d",
+                  "cacheId": "683fe79f-6df7-4971-ac70-820e0486992d"
+                },
+                "vastXml": {
+                  "url": "{{ cache.resource_url }}b2528f73-96ab-42ab-8f15-fbe6ed779a26",
+                  "cacheId": "b2528f73-96ab-42ab-8f15-fbe6ed779a26"
+                }
+              },
+              "events": {
+                "win": "{{ event.url }}t=win&b=880290288&a=5001&ts=1000&bidder=rubicon&f=i&int=dmbjs",
+                "imp": "{{ event.url }}t=imp&b=880290288&a=5001&ts=1000&bidder=rubicon&f=i&int=dmbjs"
+              }
+            },
+            "bidder": {
+              "rp": {
+                "targeting": [
+                  {
+                    "key": "rpfl_1001",
+                    "values": [
+                      "2_tier0100"
+                    ]
+                  }
+                ]
+              }
+            },
+            "origbidcpm": 8.43
+          }
+        },
+        {
+          "id": "466223845",
+          "impid": "impId2",
+          "price": 4.26,
+          "adm": "adm2",
+          "crid": "crid2",
+          "w": 300,
+          "h": 600,
+          "ext": {
+            "prebid": {
+              "type": "banner",
+              "targeting": {
+                "hb_size_rubicon": "300x600",
+                "hb_cache_id": "4fe59ef5-6fb4-48c5-88b6-9870257fc49e",
+                "hb_cache_path_rubicon": "{{ cache.path }}",
+                "hb_cache_host_rubicon": "{{ cache.host }}",
+                "hb_pb": "4.20",
+                "hb_pb_rubicon": "4.20",
+                "hb_cache_id_rubicon": "4fe59ef5-6fb4-48c5-88b6-9870257fc49e",
+                "hb_cache_path": "{{ cache.path }}",
+                "hb_size": "300x600",
+                "hb_bidder": "rubicon",
+                "hb_bidder_rubicon": "rubicon",
+                "hb_cache_host": "{{ cache.host }}"
+              },
+              "cache": {
+                "bids": {
+                  "url": "{{ cache.resource_url }}4fe59ef5-6fb4-48c5-88b6-9870257fc49e",
+                  "cacheId": "4fe59ef5-6fb4-48c5-88b6-9870257fc49e"
+                }
+              },
+              "events": {
+                "win": "{{ event.url }}t=win&b=466223845&a=5001&ts=1000&bidder=rubicon&f=i&int=dmbjs",
+                "imp": "{{ event.url }}t=imp&b=466223845&a=5001&ts=1000&bidder=rubicon&f=i&int=dmbjs"
+              }
+            },
+            "origbidcpm": 4.26
+          }
+        }
+      ],
+      "seat": "rubicon",
+      "group": 0
+    },
+    {
+      "bid": [
+        {
           "id": "7706636740145184840",
           "impid": "impId3",
-          "price": 5.00,
+          "price": 5.0,
           "adm": "some-test-ad",
           "adid": "29681110",
           "adomain": [
@@ -175,19 +308,19 @@
                 "hb_bidder_appnexusAlias": "appnexusAlias",
                 "hb_pb_appnexusAlias": "5.00",
                 "hb_size_appnexusAlias": "300x250",
-                "hb_cache_id_appnexusAlias": "91912e5b-dfa8-42bc-9c7e-df6ce0449c19",
+                "hb_cache_path_appnexusAlias": "{{ cache.path }}",
                 "hb_cache_host_appnexusAlias": "{{ cache.host }}",
-                "hb_cache_path_appnexusAlias": "{{ cache.path }}"
+                "hb_cache_id_appnexusAlias": "91912e5b-dfa8-42bc-9c7e-df6ce0449c19"
+              },
+              "cache": {
+                "bids": {
+                  "url": "{{ cache.resource_url }}91912e5b-dfa8-42bc-9c7e-df6ce0449c19",
+                  "cacheId": "91912e5b-dfa8-42bc-9c7e-df6ce0449c19"
+                }
               },
               "events": {
                 "win": "{{ event.url }}t=win&b=7706636740145184840&a=5001&ts=1000&bidder=appnexusAlias&f=i&int=dmbjs",
                 "imp": "{{ event.url }}t=imp&b=7706636740145184840&a=5001&ts=1000&bidder=appnexusAlias&f=i&int=dmbjs"
-              },
-              "cache": {
-                "bids": {
-                  "url": "{{ cache_resource_url }}91912e5b-dfa8-42bc-9c7e-df6ce0449c19",
-                  "cacheId": "91912e5b-dfa8-42bc-9c7e-df6ce0449c19"
-                }
               }
             },
             "bidder": {
@@ -200,145 +333,12 @@
                 "ranking_price": 0.0
               }
             },
-            "origbidcpm": 5.00,
+            "origbidcpm": 5.0,
             "origbidcur": "USD"
           }
         }
       ],
       "seat": "appnexusAlias",
-      "group": 0
-    },
-    {
-      "bid": [
-        {
-          "id": "f227a07f-1579-4465-bc5e-5c5b02a0c180",
-          "impid": "impStoredAuctionResponse",
-          "crid": "crid1",
-          "price": 0.8,
-          "ext": {
-            "prebid": {
-              "type": "banner",
-              "targeting": {
-                "hb_pb_rubicon": "0.80",
-                "hb_cache_id_rubicon": "c75130ed-bcdd-4821-ad91-90cf835615c5",
-                "hb_bidder_rubicon": "rubicon",
-                "hb_cache_path_rubicon": "{{ cache.path }}",
-                "hb_cache_host_rubicon": "{{ cache.host }}"
-              },
-              "cache": {
-                "bids": {
-                  "url": "{{ cache.resource_url }}c75130ed-bcdd-4821-ad91-90cf835615c5",
-                  "cacheId": "c75130ed-bcdd-4821-ad91-90cf835615c5"
-                }
-              },
-              "events": {
-                "win": "{{ event.url }}t=win&b=f227a07f-1579-4465-bc5e-5c5b02a0c180&a=5001&ts=1000&bidder=rubicon&f=i&int=dmbjs",
-                "imp": "{{ event.url }}t=imp&b=f227a07f-1579-4465-bc5e-5c5b02a0c180&a=5001&ts=1000&bidder=rubicon&f=i&int=dmbjs"
-              }
-            },
-            "origbidcpm": 0.8,
-            "origbidcur": "USD"
-          }
-        },
-        {
-          "id": "880290288",
-          "impid": "impId1",
-          "price": 8.43,
-          "adm": "<InLine><Impression><![CDATA[]]></Impression><Impression><![CDATA[{{ event.url }}t=imp&b=880290288&a=5001&ts=1000&bidder=rubicon&f=b&int=dmbjs]]></Impression></InLine>",
-          "crid": "crid1",
-          "w": 300,
-          "h": 250,
-          "exp": 120,
-          "ext": {
-            "prebid": {
-              "type": "video",
-              "targeting": {
-                "hb_pb": "8.40",
-                "hb_pb_rubicon": "8.40",
-                "hb_cache_id_rubicon": "683fe79f-6df7-4971-ac70-820e0486992d",
-                "hb_size": "300x250",
-                "hb_size_rubicon": "300x250",
-                "hb_bidder": "rubicon",
-                "hb_bidder_rubicon": "rubicon",
-                "hb_cache_id": "683fe79f-6df7-4971-ac70-820e0486992d",
-                "hb_uuid_rubicon": "b2528f73-96ab-42ab-8f15-fbe6ed779a26",
-                "hb_uuid": "b2528f73-96ab-42ab-8f15-fbe6ed779a26",
-                "hb_cache_host": "{{ cache.host }}",
-                "hb_cache_host_rubicon": "{{ cache.host }}",
-                "hb_cache_path": "{{ cache.path }}",
-                "hb_cache_path_rubicon": "{{ cache.path }}"
-              },
-              "events": {
-                "win": "{{ event.url }}t=win&b=880290288&a=5001&ts=1000&bidder=rubicon&f=i&int=dmbjs",
-                "imp": "{{ event.url }}t=imp&b=880290288&a=5001&ts=1000&bidder=rubicon&f=i&int=dmbjs"
-              },
-              "cache": {
-                "vastXml": {
-                  "url": "{{ cache.resource_url }}b2528f73-96ab-42ab-8f15-fbe6ed779a26",
-                  "cacheId": "b2528f73-96ab-42ab-8f15-fbe6ed779a26"
-                },
-                "bids": {
-                  "url": "{{ cache.resource_url }}683fe79f-6df7-4971-ac70-820e0486992d",
-                  "cacheId": "683fe79f-6df7-4971-ac70-820e0486992d"
-                }
-              }
-            },
-            "bidder": {
-              "rp": {
-                "targeting": [
-                  {
-                    "key": "rpfl_1001",
-                    "values": [
-                      "2_tier0100"
-                    ]
-                  }
-                ]
-              }
-            },
-            "origbidcpm": 8.43
-          }
-        },
-        {
-          "id": "466223845",
-          "impid": "impId2",
-          "price": 4.26,
-          "adm": "adm2",
-          "crid": "crid2",
-          "w": 300,
-          "h": 600,
-          "ext": {
-            "prebid": {
-              "type": "banner",
-              "targeting": {
-                "hb_pb": "4.20",
-                "hb_pb_rubicon": "4.20",
-                "hb_cache_id_rubicon": "4fe59ef5-6fb4-48c5-88b6-9870257fc49e",
-                "hb_size": "300x600",
-                "hb_size_rubicon": "300x600",
-                "hb_bidder": "rubicon",
-                "hb_bidder_rubicon": "rubicon",
-                "hb_cache_id": "4fe59ef5-6fb4-48c5-88b6-9870257fc49e",
-                "hb_cache_host": "{{ cache.host }}",
-                "hb_cache_host_rubicon": "{{ cache.host }}",
-                "hb_cache_path": "{{ cache.path }}",
-                "hb_cache_path_rubicon": "{{ cache.path }}"
-              },
-              "events": {
-                "win": "{{ event.url }}t=win&b=466223845&a=5001&ts=1000&bidder=rubicon&f=i&int=dmbjs",
-                "imp": "{{ event.url }}t=imp&b=466223845&a=5001&ts=1000&bidder=rubicon&f=i&int=dmbjs"
-              },
-              "cache": {
-                "bids": {
-                  "url": "{{ cache.resource_url }}4fe59ef5-6fb4-48c5-88b6-9870257fc49e",
-                  "cacheId": "4fe59ef5-6fb4-48c5-88b6-9870257fc49e"
-                }
-              }
-            },
-            "origbidcpm": 4.26
-          }
-        }
-      ],
-      "seat": "rubicon",
       "group": 0
     }
   ],
@@ -346,17 +346,32 @@
   "ext": {
     "debug": {
       "httpcalls": {
-<<<<<<< HEAD
         "cache": [
           {
             "uri": "{{ cache.endpoint }}",
-            "requestbody": "{\"puts\":[{\"type\":\"json\",\"value\":{\"id\":\"466223845\",\"impid\":\"impId2\",\"price\":4.26,\"adm\":\"adm2\",\"crid\":\"crid2\",\"w\":300,\"h\":600,\"wurl\":\"http://localhost:8080/event?t=win&b=466223845&a=5001&ts=1000&bidder=rubicon&f=i&int=dmbjs\"}},{\"type\":\"json\",\"value\":{\"id\":\"880290288\",\"impid\":\"impId1\",\"price\":8.43,\"adm\":\"<Impression><![CDATA[]]></Impression>\",\"crid\":\"crid1\",\"w\":300,\"h\":250,\"ext\":{\"rp\":{\"targeting\":[{\"key\":\"rpfl_1001\",\"values\":[\"2_tier0100\"]}]}},\"wurl\":\"http://localhost:8080/event?t=win&b=880290288&a=5001&ts=1000&bidder=rubicon&f=i&int=dmbjs\"}},{\"type\":\"json\",\"value\":{\"id\":\"7706636740145184840\",\"impid\":\"impId3\",\"price\":5,\"adm\":\"some-test-ad\",\"adid\":\"29681110\",\"adomain\":[\"appnexus.com\"],\"iurl\":\"http://nym1-ib.adnxs.com/cr?id=29681110\",\"cid\":\"958\",\"crid\":\"29681110\",\"cat\":[],\"w\":300,\"h\":250,\"ext\":{\"appnexus\":{\"brand_id\":350,\"brand_category_id\":350,\"auction_id\":8189378542222915031,\"bidder_id\":2,\"bid_ad_type\":0,\"ranking_price\":0.0}},\"wurl\":\"http://localhost:8080/event?t=win&b=7706636740145184840&a=5001&ts=1000&bidder=appnexusAlias&f=i&int=dmbjs\"}},{\"type\":\"json\",\"value\":{\"id\":\"a121a07f-1579-4465-bc5e-5c5b02a0c421\",\"impid\":\"impStoredAuctionResponse\",\"price\":0.9,\"crid\":\"crid1\",\"wurl\":\"http://localhost:8080/event?t=win&b=a121a07f-1579-4465-bc5e-5c5b02a0c421&a=5001&ts=1000&bidder=appnexus&f=i&int=dmbjs\"}},{\"type\":\"json\",\"value\":{\"id\":\"928185755156387460\",\"impid\":\"impId131\",\"price\":1,\"adm\":\"{\\\"assets\\\":[{\\\"id\\\":0,\\\"img\\\":{\\\"url\\\":\\\"http://vcdn.adnxs.com/p/creative-image/5e/b6/de/c3/5eb6dec3-4854-4dcd-980a-347f36ab502e.jpg\\\",\\\"w\\\":3000,\\\"h\\\":2250,\\\"ext\\\":{\\\"appnexus\\\":{\\\"prevent_crop\\\":0}}}},{\\\"id\\\":1,\\\"title\\\":{\\\"text\\\":\\\"This is an example Prebid Native creative\\\"}},{\\\"id\\\":2,\\\"data\\\":{\\\"value\\\":\\\"Prebid.org\\\"}},{\\\"id\\\":3,\\\"data\\\":{\\\"value\\\":\\\"ThisisaPrebidNativeCreative.Therearemanylikeit,butthisoneismine.\\\"}}],\\\"link\\\":{\\\"url\\\":\\\"http://nym1-ib.adnxs.com/click?AAAAAAAA8D8AAAAAAADwPwAAAAAAAAAAAAAAAAAA8D8AAAAAAADwPwhdYz3ZyNFNG3fXpZUyLXNZ0o5aAAAAACrElgC-AwAAvgMAAAIAAAC98iUEeP4QAAAAAABVU0QAVVNEAAEAAQARIAAAAAABAgQCAAAAAAEAhBaSXgAAAAA./pp=${AUCTION_PRICE}/cnd=%21OwwGAQiGmooHEL3llyEY-PxDIAQoADoRZGVmYXVsdCNOWU0yOjQwMjM./bn=75922/test=1/referrer=prebid.org/clickenc=http%3A%2F%2Fprebid.org%2Fdev-docs%2Fshow-native-ads.html\\\"},\\\"imptrackers\\\":[\\\"http://nym1-ib.adnxs.com/openrtb_win?e=wqT_3QLFBqBFAwAAAwDWAAUBCNmku9QFEIi6jeuTm_LoTRib7t2u2tLMlnMqNgkAAAECCPA_EQEHEAAA8D8ZCQkIAAAhCQkI8D8pEQkAMQkJqAAAMKqI2wQ4vgdAvgdIAlC95ZchWPj8Q2AAaJFAeJLRBIABAYoBA1VTRJIFBvBQmAEBoAEBqAEBsAEAuAECwAEEyAEC0AEJ2AEA4AEB8AEAigI7dWYoJ2EnLCAxMzc2ODYwLCAxNTE5MzA5NDAxKTt1ZigncicsIDY5NTk1ODM3Nh4A8IqSAvUBIXRETkdfUWlHbW9vSEVMM2xseUVZQUNENF9FTXdBRGdBUUFSSXZnZFFxb2piQkZnQVlMTURhQUJ3QUhnQWdBRUFpQUVBa0FFQm1BRUJvQUVCcUFFRHNBRUF1UUVwaTRpREFBRHdQOEVCS1l1SWd3QUE4RF9KQVhfelYzek1zXzBfMlFFQUFBAQMkRHdQLUFCQVBVQgEOLEFKZ0NBS0FDQUxVQwUQBEwwCQjwTE1BQ0FNZ0NBT0FDQU9nQ0FQZ0NBSUFEQVpBREFKZ0RBYWdEaHBxS0I3b0RFV1JsWm1GMWJIUWpUbGxOTWpvME1ESXqaAjkhT3d3R0FRNvgA8E4tUHhESUFRb0FEb1JaR1ZtWVhWc2RDTk9XVTB5T2pRd01qTS7YAugH4ALH0wHqAgpwcmViaWQub3Jn8gIRCgZBRFZfSUQSBzEzNzY4NjDyARQMQ1BHXwEUNDM1MDMwOTjyAhEKBUNQARPwmQgxNDg0NzIzOIADAYgDAZADAJgDFKADAaoDAMADkBzIAwDYAwDgAwDoAwD4AwOABACSBAkvb3BlbnJ0YjKYBACiBAwxNTIuMTkzLjYuNzSoBJrMI7IEDAgAEAAYACAAMAA4ALgEAMAEAMgEANIEEWRlZmF1bHQjTllNMjo0MDIz2gQCCADgBADwBL3llyGIBQGYBQCgBf____8FA1ABqgULc29tZS1yZXEtaWTABQDJBQAFARTwP9IFCQkFC2QAAADYBQHgBQHwBd4C-gUECAAQAJAGAZgGAA..&s=08b1535744639c904684afe46e3c6c0e4786089f&test=1&referrer=prebid.org&pp=${AUCTION_PRICE}\\\"],\\\"jstracker\\\":\\\"<scriptsrc=\\\\\\\"http://www.dummyurl.js\\\\\\\"></script>\\\"}\",\"adid\":\"69595837\",\"adomain\":[\"appnexus.com\"],\"iurl\":\"http://nym1-ib.adnxs.com/cr?id=69595837\",\"cid\":\"958\",\"crid\":\"69595837\",\"cat\":[\"IAB20-3\"],\"ext\":{\"appnexus\":{\"brand_id\":1,\"brand_category_id\":1,\"auction_id\":5607483846416358664,\"bidder_id\":2,\"bid_ad_type\":3}},\"wurl\":\"http://localhost:8080/event?t=win&b=928185755156387460&a=5001&ts=1000&bidder=appnexus&f=i&int=dmbjs\"}},{\"type\":\"json\",\"value\":{\"id\":\"7706636740145184841\",\"impid\":\"impId3\",\"price\":5.5,\"adm\":\"some-test-ad\",\"adid\":\"29681110\",\"adomain\":[\"appnexus.com\"],\"iurl\":\"http://nym1-ib.adnxs.com/cr?id=29681110\",\"cid\":\"958\",\"crid\":\"29681110\",\"w\":300,\"h\":250,\"ext\":{\"appnexus\":{\"brand_id\":1,\"auction_id\":8189378542222915032,\"bidder_id\":2,\"bid_ad_type\":0,\"ranking_price\":0.0}},\"wurl\":\"http://localhost:8080/event?t=win&b=7706636740145184841&a=5001&ts=1000&bidder=appnexus&f=i&int=dmbjs\"}},{\"type\":\"json\",\"value\":{\"id\":\"f227a07f-1579-4465-bc5e-5c5b02a0c180\",\"impid\":\"impStoredAuctionResponse\",\"price\":0.8,\"crid\":\"crid1\",\"wurl\":\"http://localhost:8080/event?t=win&b=f227a07f-1579-4465-bc5e-5c5b02a0c180&a=5001&ts=1000&bidder=rubicon&f=i&int=dmbjs\"}},{\"type\":\"xml\",\"value\":\"<Impression><![CDATA[]]></Impression><Impression><![CDATA[http://localhost:8080/event?t=imp&b=880290288&a=5001&ts=1000&bidder=rubicon&f=b&int=dmbjs]]></Impression>\",\"expiry\":120}]}",
-            "responsebody": "{\"responses\":[{\"uuid\":\"c75130ed-bcdd-4821-ad91-90cf835615c5\"},{\"uuid\":\"6cf69b42-96f5-4ba1-a984-a9b4d8ff21cf\"},{\"uuid\":\"683fe79f-6df7-4971-ac70-820e0486992d\"},{\"uuid\":\"117431c9-807a-41e1-82a7-dcd8f8875493\"},{\"uuid\":\"91912e5b-dfa8-42bc-9c7e-df6ce0449c19\"},{\"uuid\":\"765e116a-5773-49d5-a648-0b97a9907a4e\"},{\"uuid\":\"4fe59ef5-6fb4-48c5-88b6-9870257fc49e\"},{\"uuid\":\"b2528f73-96ab-42ab-8f15-fbe6ed779a26\"}]}",
-=======
+            "requestbody": "{\"puts\":[{\"type\":\"json\",\"value\":{\"id\":\"466223845\",\"impid\":\"impId2\",\"price\":4.26,\"adm\":\"adm2\",\"crid\":\"crid2\",\"w\":300,\"h\":600,\"ext\":{\"origbidcpm\":4.26},\"wurl\":\"{{ event.url }}t=win&b=466223845&a=5001&ts=1000&bidder=rubicon&f=i&int=dmbjs\"}},{\"type\":\"json\",\"value\":{\"id\":\"f227a07f-1579-4465-bc5e-5c5b02a0c180\",\"impid\":\"impStoredAuctionResponse\",\"price\":0.8,\"crid\":\"crid1\",\"ext\":{\"origbidcpm\":0.8,\"origbidcur\":\"USD\"},\"wurl\":\"{{ event.url }}t=win&b=f227a07f-1579-4465-bc5e-5c5b02a0c180&a=5001&ts=1000&bidder=rubicon&f=i&int=dmbjs\"}},{\"type\":\"json\",\"value\":{\"id\":\"7706636740145184840\",\"impid\":\"impId3\",\"price\":5,\"adm\":\"some-test-ad\",\"adid\":\"29681110\",\"adomain\":[\"appnexus.com\"],\"iurl\":\"http://nym1-ib.adnxs.com/cr?id=29681110\",\"cid\":\"958\",\"crid\":\"29681110\",\"cat\":[],\"w\":300,\"h\":250,\"ext\":{\"appnexus\":{\"brand_id\":350,\"brand_category_id\":350,\"auction_id\":8189378542222915031,\"bidder_id\":2,\"bid_ad_type\":0,\"ranking_price\":0.0},\"origbidcpm\":5,\"origbidcur\":\"USD\"},\"wurl\":\"{{ event.url }}t=win&b=7706636740145184840&a=5001&ts=1000&bidder=appnexusAlias&f=i&int=dmbjs\"}},{\"type\":\"json\",\"value\":{\"id\":\"7706636740145184841\",\"impid\":\"impId3\",\"price\":5.5,\"adm\":\"some-test-ad\",\"adid\":\"29681110\",\"adomain\":[\"appnexus.com\"],\"iurl\":\"http://nym1-ib.adnxs.com/cr?id=29681110\",\"cid\":\"958\",\"crid\":\"29681110\",\"w\":300,\"h\":250,\"ext\":{\"appnexus\":{\"brand_id\":1,\"auction_id\":8189378542222915032,\"bidder_id\":2,\"bid_ad_type\":0,\"ranking_price\":0.0},\"origbidcpm\":5.5,\"origbidcur\":\"USD\"},\"wurl\":\"{{ event.url }}t=win&b=7706636740145184841&a=5001&ts=1000&bidder=appnexus&f=i&int=dmbjs\"}},{\"type\":\"json\",\"value\":{\"id\":\"880290288\",\"impid\":\"impId1\",\"price\":8.43,\"adm\":\"<InLine><Impression><![CDATA[]]></Impression><Impression><![CDATA[{{ event.url }}t=imp&b=880290288&a=5001&ts=1000&bidder=rubicon&f=b&int=dmbjs]]></Impression></InLine>\",\"crid\":\"crid1\",\"w\":300,\"h\":250,\"ext\":{\"rp\":{\"targeting\":[{\"key\":\"rpfl_1001\",\"values\":[\"2_tier0100\"]}]},\"origbidcpm\":8.43},\"wurl\":\"{{ event.url }}t=win&b=880290288&a=5001&ts=1000&bidder=rubicon&f=i&int=dmbjs\"}},{\"type\":\"json\",\"value\":{\"id\":\"928185755156387460\",\"impid\":\"impId131\",\"price\":1,\"adm\":\"{\\\"assets\\\":[{\\\"id\\\":0,\\\"title\\\":{\\\"text\\\":\\\"This is an example Prebid Native creative\\\"}},{\\\"id\\\":1,\\\"img\\\":{\\\"url\\\":\\\"http://vcdn.adnxs.com/p/creative-image/5e/b6/de/c3/5eb6dec3-4854-4dcd-980a-347f36ab502e.jpg\\\",\\\"w\\\":3000,\\\"h\\\":2250,\\\"ext\\\":{\\\"appnexus\\\":{\\\"prevent_crop\\\":0}}}},{\\\"id\\\":2,\\\"data\\\":{\\\"value\\\":\\\"Prebid.org\\\"}},{\\\"id\\\":3,\\\"data\\\":{\\\"value\\\":\\\"ThisisaPrebidNativeCreative.Therearemanylikeit,butthisoneismine.\\\"}}],\\\"link\\\":{\\\"url\\\":\\\"http://nym1-ib.adnxs.com/click?AAAAAAAA8D8AAAAAAADwPwAAAAAAAAAAAAAAAAAA8D8AAAAAAADwPwhdYz3ZyNFNG3fXpZUyLXNZ0o5aAAAAACrElgC-AwAAvgMAAAIAAAC98iUEeP4QAAAAAABVU0QAVVNEAAEAAQARIAAAAAABAgQCAAAAAAEAhBaSXgAAAAA./pp=${AUCTION_PRICE}/cnd=%21OwwGAQiGmooHEL3llyEY-PxDIAQoADoRZGVmYXVsdCNOWU0yOjQwMjM./bn=75922/test=1/referrer=prebid.org/clickenc=http%3A%2F%2Fprebid.org%2Fdev-docs%2Fshow-native-ads.html\\\"},\\\"imptrackers\\\":[\\\"http://nym1-ib.adnxs.com/openrtb_win?e=wqT_3QLFBqBFAwAAAwDWAAUBCNmku9QFEIi6jeuTm_LoTRib7t2u2tLMlnMqNgkAAAECCPA_EQEHEAAA8D8ZCQkIAAAhCQkI8D8pEQkAMQkJqAAAMKqI2wQ4vgdAvgdIAlC95ZchWPj8Q2AAaJFAeJLRBIABAYoBA1VTRJIFBvBQmAEBoAEBqAEBsAEAuAECwAEEyAEC0AEJ2AEA4AEB8AEAigI7dWYoJ2EnLCAxMzc2ODYwLCAxNTE5MzA5NDAxKTt1ZigncicsIDY5NTk1ODM3Nh4A8IqSAvUBIXRETkdfUWlHbW9vSEVMM2xseUVZQUNENF9FTXdBRGdBUUFSSXZnZFFxb2piQkZnQVlMTURhQUJ3QUhnQWdBRUFpQUVBa0FFQm1BRUJvQUVCcUFFRHNBRUF1UUVwaTRpREFBRHdQOEVCS1l1SWd3QUE4RF9KQVhfelYzek1zXzBfMlFFQUFBAQMkRHdQLUFCQVBVQgEOLEFKZ0NBS0FDQUxVQwUQBEwwCQjwTE1BQ0FNZ0NBT0FDQU9nQ0FQZ0NBSUFEQVpBREFKZ0RBYWdEaHBxS0I3b0RFV1JsWm1GMWJIUWpUbGxOTWpvME1ESXqaAjkhT3d3R0FRNvgA8E4tUHhESUFRb0FEb1JaR1ZtWVhWc2RDTk9XVTB5T2pRd01qTS7YAugH4ALH0wHqAgpwcmViaWQub3Jn8gIRCgZBRFZfSUQSBzEzNzY4NjDyARQMQ1BHXwEUNDM1MDMwOTjyAhEKBUNQARPwmQgxNDg0NzIzOIADAYgDAZADAJgDFKADAaoDAMADkBzIAwDYAwDgAwDoAwD4AwOABACSBAkvb3BlbnJ0YjKYBACiBAwxNTIuMTkzLjYuNzSoBJrMI7IEDAgAEAAYACAAMAA4ALgEAMAEAMgEANIEEWRlZmF1bHQjTllNMjo0MDIz2gQCCADgBADwBL3llyGIBQGYBQCgBf____8FA1ABqgULc29tZS1yZXEtaWTABQDJBQAFARTwP9IFCQkFC2QAAADYBQHgBQHwBd4C-gUECAAQAJAGAZgGAA..&s=08b1535744639c904684afe46e3c6c0e4786089f&test=1&referrer=prebid.org&pp=${AUCTION_PRICE}\\\"],\\\"jstracker\\\":\\\"<scriptsrc=\\\\\\\"http://www.dummyurl.js\\\\\\\"></script>\\\"}\",\"adid\":\"69595837\",\"adomain\":[\"appnexus.com\"],\"iurl\":\"http://nym1-ib.adnxs.com/cr?id=69595837\",\"cid\":\"958\",\"crid\":\"69595837\",\"cat\":[\"IAB20-3\"],\"ext\":{\"appnexus\":{\"brand_id\":1,\"brand_category_id\":1,\"auction_id\":5607483846416358664,\"bidder_id\":2,\"bid_ad_type\":3},\"origbidcpm\":1,\"origbidcur\":\"USD\"},\"wurl\":\"{{ event.url }}t=win&b=928185755156387460&a=5001&ts=1000&bidder=appnexus&f=i&int=dmbjs\"}},{\"type\":\"json\",\"value\":{\"id\":\"a121a07f-1579-4465-bc5e-5c5b02a0c421\",\"impid\":\"impStoredAuctionResponse\",\"price\":0.9,\"crid\":\"crid1\",\"ext\":{\"origbidcpm\":0.9,\"origbidcur\":\"USD\"},\"wurl\":\"{{ event.url }}t=win&b=a121a07f-1579-4465-bc5e-5c5b02a0c421&a=5001&ts=1000&bidder=appnexus&f=i&int=dmbjs\"}},{\"type\":\"xml\",\"value\":\"<InLine><Impression><![CDATA[]]></Impression><Impression><![CDATA[{{ event.url }}t=imp&b=880290288&a=5001&ts=1000&bidder=rubicon&f=b&int=dmbjs]]></Impression></InLine>\",\"expiry\":120}]}",
+            "responsebody": "{\"responses\":[{\"uuid\":\"4fe59ef5-6fb4-48c5-88b6-9870257fc49e\"},{\"uuid\":\"c75130ed-bcdd-4821-ad91-90cf835615c5\"},{\"uuid\":\"91912e5b-dfa8-42bc-9c7e-df6ce0449c19\"},{\"uuid\":\"117431c9-807a-41e1-82a7-dcd8f8875493\"},{\"uuid\":\"683fe79f-6df7-4971-ac70-820e0486992d\"},{\"uuid\":\"6cf69b42-96f5-4ba1-a984-a9b4d8ff21cf\"},{\"uuid\":\"765e116a-5773-49d5-a648-0b97a9907a4e\"},{\"uuid\":\"b2528f73-96ab-42ab-8f15-fbe6ed779a26\"}]}",
+            "status": 200
+          }
+        ],
+        "rubicon": [
+          {
+            "uri": "{{ rubicon.exchange_uri }}?tk_xint=dmbjs",
+            "requestbody": "{\"id\":\"tid\",\"imp\":[{\"id\":\"impId2\",\"banner\":{\"format\":[{\"w\":300,\"h\":600}],\"w\":300,\"h\":600,\"ext\":{\"rp\":{\"size_id\":10,\"mime\":\"text/html\"}}},\"ext\":{\"rp\":{\"zone_id\":7001,\"target\":{\"page\":[\"http://www.example.com\"]},\"track\":{\"mint\":\"\",\"mint_version\":\"\"}},\"maxbids\":1}}],\"site\":{\"domain\":\"www.example.com\",\"page\":\"http://www.example.com\",\"publisher\":{\"ext\":{\"rp\":{\"account_id\":5001}}},\"ext\":{\"amp\":0,\"rp\":{\"site_id\":6001}}},\"device\":{\"ua\":\"userAgent\",\"dnt\":2,\"ip\":\"80.215.195.0\",\"pxratio\":4.2,\"language\":\"en\",\"ifa\":\"ifaId\",\"ext\":{\"rp\":{\"pixelratio\":4.2}}},\"user\":{\"buyeruid\":\"J5VLCWQP-26-CWFT\",\"data\":[{\"segment\":[{\"id\":\"segmentId1\"},{\"id\":\"segmentId2\"}],\"ext\":{\"segtax\":3}}],\"ext\":{\"consent\":\"CPBCa-mPBCa-mAAAAAENA0CAAEAAAAAAACiQAaQAwAAgAgABoAAAAAA\",\"eids\":[{\"source\":\"adserver.org\",\"uids\":[{\"id\":\"cd96870f-f53d-4986-a08e-cd1612fb13b0\",\"ext\":{\"rtiPartner\":\"TDID\"}}]},{\"source\":\"liveintent.com\",\"uids\":[{\"id\":\"efcf3a33-2eaf-4d6b-bf11-a411f134278c\"}],\"ext\":{\"segments\":[\"999\",\"888\"]}},{\"source\":\"pubcid\",\"id\":\"29cfaea8-a429-48fc-9537-8a19a8eb4f0d\"}],\"tpid\":[{\"source\":\"tdid\",\"uid\":\"cd96870f-f53d-4986-a08e-cd1612fb13b0\"},{\"source\":\"liveintent.com\",\"uid\":\"efcf3a33-2eaf-4d6b-bf11-a411f134278c\"}],\"rp\":{\"target\":{\"LIseg\":[\"999\",\"888\"],\"iab\":[\"segmentId1\",\"segmentId2\"]}}}},\"at\":1,\"tmax\":5000,\"source\":{\"fd\":1,\"tid\":\"tid\",\"ext\":{\"schain\":{\"ver\":\"1.0\",\"complete\":1,\"nodes\":[{\"asi\":\"superads.com\",\"sid\":\"123\",\"hp\":1}]}}},\"regs\":{\"ext\":{\"us_privacy\":\"1YNN\"}}}",
+            "responsebody": "{\"id\":\"bidResponseId2\",\"seatbid\":[{\"bid\":[{\"id\":\"466223845\",\"impid\":\"impId2\",\"price\":4.26,\"adm\":\"adm2\",\"crid\":\"crid2\",\"w\":300,\"h\":600}],\"seat\":\"seatId2\",\"group\":0}]}",
+            "status": 200
+          },
+          {
+            "uri": "{{ rubicon.exchange_uri }}?tk_xint=dmbjs",
+            "requestbody": "{\"id\":\"tid\",\"imp\":[{\"id\":\"impId1\",\"video\":{\"mimes\":[\"mimes\"],\"minduration\":20,\"maxduration\":60,\"protocols\":[1],\"w\":300,\"h\":250,\"startdelay\":5,\"skipmin\":0,\"skipafter\":0,\"playbackmethod\":[1],\"ext\":{\"skip\":5,\"skipdelay\":1,\"rp\":{\"size_id\":15},\"videotype\":\"rewarded\"}},\"ext\":{\"rp\":{\"zone_id\":4001,\"target\":{\"rating\":[\"5-star\"],\"prodtype\":[\"tech\"],\"page\":[\"http://www.example.com\"]},\"track\":{\"mint\":\"\",\"mint_version\":\"\"}},\"maxbids\":1}}],\"site\":{\"domain\":\"www.example.com\",\"page\":\"http://www.example.com\",\"publisher\":{\"ext\":{\"rp\":{\"account_id\":2001}}},\"ext\":{\"amp\":0,\"rp\":{\"site_id\":3001}}},\"device\":{\"ua\":\"userAgent\",\"dnt\":2,\"ip\":\"80.215.195.0\",\"pxratio\":4.2,\"language\":\"en\",\"ifa\":\"ifaId\",\"ext\":{\"rp\":{\"pixelratio\":4.2}}},\"user\":{\"buyeruid\":\"J5VLCWQP-26-CWFT\",\"data\":[{\"segment\":[{\"id\":\"segmentId1\"},{\"id\":\"segmentId2\"}],\"ext\":{\"segtax\":3}}],\"ext\":{\"consent\":\"CPBCa-mPBCa-mAAAAAENA0CAAEAAAAAAACiQAaQAwAAgAgABoAAAAAA\",\"eids\":[{\"source\":\"adserver.org\",\"uids\":[{\"id\":\"cd96870f-f53d-4986-a08e-cd1612fb13b0\",\"ext\":{\"rtiPartner\":\"TDID\"}}]},{\"source\":\"liveintent.com\",\"uids\":[{\"id\":\"efcf3a33-2eaf-4d6b-bf11-a411f134278c\"}],\"ext\":{\"segments\":[\"999\",\"888\"]}},{\"source\":\"pubcid\",\"id\":\"29cfaea8-a429-48fc-9537-8a19a8eb4f0d\"}],\"tpid\":[{\"source\":\"tdid\",\"uid\":\"cd96870f-f53d-4986-a08e-cd1612fb13b0\"},{\"source\":\"liveintent.com\",\"uid\":\"efcf3a33-2eaf-4d6b-bf11-a411f134278c\"}],\"rp\":{\"target\":{\"ucat\":[\"new\"],\"search\":[\"iphone\"],\"LIseg\":[\"999\",\"888\"],\"iab\":[\"segmentId1\",\"segmentId2\"]}}}},\"at\":1,\"tmax\":5000,\"source\":{\"fd\":1,\"tid\":\"tid\",\"ext\":{\"schain\":{\"ver\":\"1.0\",\"complete\":1,\"nodes\":[{\"asi\":\"superads.com\",\"sid\":\"123\",\"hp\":1}]}}},\"regs\":{\"ext\":{\"us_privacy\":\"1YNN\"}}}",
+            "responsebody": "{\"id\":\"bidResponseId1\",\"seatbid\":[{\"bid\":[{\"id\":\"880290288\",\"impid\":\"impId1\",\"price\":8.43,\"adm\":\"<InLine><Impression><![CDATA[]]></Impression></InLine>\",\"crid\":\"crid1\",\"w\":300,\"h\":250,\"ext\":{\"rp\":{\"targeting\":[{\"key\":\"rpfl_1001\",\"values\":[\"2_tier0100\"]}]}}}],\"seat\":\"seatId1\",\"group\":0}]}",
+            "status": 200
+          }
+        ],
         "appnexus": [
           {
             "uri": "{{ appnexus.exchange_uri }}?member_id=103",
-            "requestbody": "{\"id\":\"tid\",\"imp\":[{\"id\":\"impId3\",\"banner\":{\"format\":[{\"w\":300,\"h\":250},{\"w\":300,\"h\":600}],\"w\":300,\"h\":250,\"pos\":3},\"tagid\":\"abc\",\"bidfloor\":1.0,\"ext\":{\"appnexus\":{\"keywords\":\"foo=bar,foo=baz\",\"traffic_source_code\":\"trafficSource\"}}},{\"id\":\"impId131\",\"native\":{\"request\":\"{\\\"ver\\\":\\\"1.1\\\",\\\"context\\\":1,\\\"contextsubtype\\\":11,\\\"plcmttype\\\":4,\\\"plcmtcnt\\\":1,\\\"assets\\\":[{\\\"id\\\":0,\\\"required\\\":1,\\\"title\\\":{\\\"len\\\":500}},{\\\"id\\\":1,\\\"required\\\":1,\\\"img\\\":{\\\"type\\\":3,\\\"wmin\\\":1,\\\"hmin\\\":1}},{\\\"id\\\":2,\\\"required\\\":0,\\\"data\\\":{\\\"type\\\":4,\\\"len\\\":200}},{\\\"id\\\":3,\\\"required\\\":0,\\\"data\\\":{\\\"type\\\":2,\\\"len\\\":15000}},{\\\"id\\\":4,\\\"required\\\":0,\\\"data\\\":{\\\"len\\\":40}},{\\\"id\\\":5,\\\"required\\\":0,\\\"data\\\":{\\\"type\\\":11}}]}\",\"ver\":\"1.1\"},\"ext\":{\"appnexus\":{\"placement_id\":9880618}}}],\"site\":{\"domain\":\"www.example.com\",\"page\":\"http://www.example.com\",\"publisher\":{\"id\":\"5001\",\"domain\":\"example.com\"},\"ext\":{\"amp\":0}},\"device\":{\"ua\":\"userAgent\",\"dnt\":2,\"ip\":\"80.215.195.0\",\"pxratio\":4.2,\"language\":\"en\",\"ext\":{\"prebid\":{\"interstitial\":{\"minwidthperc\":50,\"minheightperc\":60}}}},\"user\":{\"data\":[{\"segment\":[{\"id\":\"segmentId1\"},{\"id\":\"segmentId2\"}],\"ext\":{\"segtax\":3}}],\"ext\":{\"consent\":\"BOEFEAyOEFEAyAHABDENAIgAAAB9vABAASA\"}},\"at\":1,\"tmax\":5000,\"cur\":[\"USD\"],\"source\":{\"fd\":1,\"tid\":\"tid\",\"ext\":{\"schain\":{\"ver\":\"1.0\"}}},\"regs\":{\"ext\":{\"us_privacy\":\"1YNN\"}},\"ext\":{\"prebid\":{\"debug\":1,\"aliases\":{\"appnexusAlias\":\"appnexus\"},\"currency\":{\"rates\":{\"EUR\":{\"USD\":1.2406},\"USD\":{\"EUR\":0.811}},\"usepbsrates\":false},\"targeting\":{\"pricegranularity\":{\"precision\":2,\"ranges\":[{\"max\":20,\"increment\":0.1}]},\"includewinners\":true,\"includebidderkeys\":true},\"cache\":{\"bids\":{},\"vastxml\":{\"ttlseconds\":120}},\"events\":{},\"auctiontimestamp\":1000,\"integration\":\"dmbjs\",\"channel\":{\"name\":\"web\"}}}}",
+            "requestbody": "{\"id\":\"tid\",\"imp\":[{\"id\":\"impId3\",\"banner\":{\"format\":[{\"w\":300,\"h\":250},{\"w\":300,\"h\":600}],\"w\":300,\"h\":250,\"pos\":3},\"tagid\":\"abc\",\"bidfloor\":1.0,\"ext\":{\"appnexus\":{\"keywords\":\"foo=bar,foo=baz\",\"traffic_source_code\":\"trafficSource\"}}},{\"id\":\"impId131\",\"native\":{\"request\":\"{\\\"ver\\\":\\\"1.1\\\",\\\"context\\\":1,\\\"contextsubtype\\\":11,\\\"plcmttype\\\":4,\\\"plcmtcnt\\\":1,\\\"assets\\\":[{\\\"id\\\":0,\\\"required\\\":1,\\\"title\\\":{\\\"len\\\":500}},{\\\"id\\\":1,\\\"required\\\":1,\\\"img\\\":{\\\"type\\\":3,\\\"wmin\\\":1,\\\"hmin\\\":1}},{\\\"id\\\":2,\\\"required\\\":0,\\\"data\\\":{\\\"type\\\":4,\\\"len\\\":200}},{\\\"id\\\":3,\\\"required\\\":0,\\\"data\\\":{\\\"type\\\":2,\\\"len\\\":15000}},{\\\"id\\\":4,\\\"required\\\":0,\\\"data\\\":{\\\"len\\\":40}},{\\\"id\\\":5,\\\"required\\\":0,\\\"data\\\":{\\\"type\\\":11}}]}\",\"ver\":\"1.1\"},\"ext\":{\"appnexus\":{\"placement_id\":9880618}}}],\"site\":{\"domain\":\"www.example.com\",\"page\":\"http://www.example.com\",\"publisher\":{\"id\":\"5001\",\"domain\":\"example.com\"},\"ext\":{\"amp\":0}},\"device\":{\"ua\":\"userAgent\",\"dnt\":2,\"ip\":\"80.215.195.0\",\"pxratio\":4.2,\"language\":\"en\",\"ifa\":\"ifaId\",\"ext\":{\"prebid\":{\"interstitial\":{\"minwidthperc\":50,\"minheightperc\":60}}}},\"user\":{\"buyeruid\":\"12345\",\"data\":[{\"segment\":[{\"id\":\"segmentId1\"},{\"id\":\"segmentId2\"}],\"ext\":{\"segtax\":3}}],\"ext\":{\"consent\":\"CPBCa-mPBCa-mAAAAAENA0CAAEAAAAAAACiQAaQAwAAgAgABoAAAAAA\",\"eids\":[{\"source\":\"adserver.org\",\"uids\":[{\"id\":\"cd96870f-f53d-4986-a08e-cd1612fb13b0\",\"ext\":{\"rtiPartner\":\"TDID\"}}]},{\"source\":\"liveintent.com\",\"uids\":[{\"id\":\"efcf3a33-2eaf-4d6b-bf11-a411f134278c\"}],\"ext\":{\"segments\":[\"999\",\"888\"]}},{\"source\":\"pubcid\",\"id\":\"29cfaea8-a429-48fc-9537-8a19a8eb4f0d\"}]}},\"at\":1,\"tmax\":5000,\"cur\":[\"USD\"],\"source\":{\"fd\":1,\"tid\":\"tid\",\"ext\":{\"schain\":{\"ver\":\"1.0\"}}},\"regs\":{\"ext\":{\"us_privacy\":\"1YNN\"}},\"ext\":{\"prebid\":{\"debug\":1,\"aliases\":{\"appnexusAlias\":\"appnexus\"},\"currency\":{\"rates\":{\"EUR\":{\"USD\":1.2406},\"USD\":{\"EUR\":0.811}},\"usepbsrates\":false},\"targeting\":{\"pricegranularity\":{\"precision\":2,\"ranges\":[{\"max\":20,\"increment\":0.1}]},\"includewinners\":true,\"includebidderkeys\":true},\"cache\":{\"bids\":{},\"vastxml\":{\"ttlseconds\":120}},\"events\":{},\"auctiontimestamp\":1000,\"integration\":\"dmbjs\",\"channel\":{\"name\":\"web\"}}}}",
             "responsebody": "{\"id\":\"tid\",\"seatbid\":[{\"seat\":\"958\",\"bid\":[{\"id\":\"7706636740145184841\",\"impid\":\"impId3\",\"price\":5.5,\"adid\":\"29681110\",\"adm\":\"some-test-ad\",\"adomain\":[\"appnexus.com\"],\"iurl\":\"http://nym1-ib.adnxs.com/cr?id=29681110\",\"cid\":\"958\",\"crid\":\"29681110\",\"h\":250,\"w\":300,\"ext\":{\"appnexus\":{\"brand_id\":1,\"auction_id\":8189378542222915032,\"bidder_id\":2,\"bid_ad_type\":0,\"ranking_price\":0.0}}},{\"id\":\"928185755156387460\",\"impid\":\"impId131\",\"price\":1.0,\"adid\":\"69595837\",\"adm\":\"{\\\"assets\\\":[{\\\"id\\\":0,\\\"title\\\":{\\\"text\\\":\\\"This is an example Prebid Native creative\\\"}},{\\\"id\\\":1,\\\"img\\\":{\\\"url\\\":\\\"http://vcdn.adnxs.com/p/creative-image/5e/b6/de/c3/5eb6dec3-4854-4dcd-980a-347f36ab502e.jpg\\\",\\\"w\\\":3000,\\\"h\\\":2250,\\\"ext\\\":{\\\"appnexus\\\":{\\\"prevent_crop\\\":0}}}},{\\\"id\\\":2,\\\"data\\\":{\\\"value\\\":\\\"Prebid.org\\\"}},{\\\"id\\\":3,\\\"data\\\":{\\\"value\\\":\\\"ThisisaPrebidNativeCreative.Therearemanylikeit,butthisoneismine.\\\"}}],\\\"link\\\":{\\\"url\\\":\\\"http://nym1-ib.adnxs.com/click?AAAAAAAA8D8AAAAAAADwPwAAAAAAAAAAAAAAAAAA8D8AAAAAAADwPwhdYz3ZyNFNG3fXpZUyLXNZ0o5aAAAAACrElgC-AwAAvgMAAAIAAAC98iUEeP4QAAAAAABVU0QAVVNEAAEAAQARIAAAAAABAgQCAAAAAAEAhBaSXgAAAAA./pp=${AUCTION_PRICE}/cnd=%21OwwGAQiGmooHEL3llyEY-PxDIAQoADoRZGVmYXVsdCNOWU0yOjQwMjM./bn=75922/test=1/referrer=prebid.org/clickenc=http%3A%2F%2Fprebid.org%2Fdev-docs%2Fshow-native-ads.html\\\"},\\\"imptrackers\\\":[\\\"http://nym1-ib.adnxs.com/openrtb_win?e=wqT_3QLFBqBFAwAAAwDWAAUBCNmku9QFEIi6jeuTm_LoTRib7t2u2tLMlnMqNgkAAAECCPA_EQEHEAAA8D8ZCQkIAAAhCQkI8D8pEQkAMQkJqAAAMKqI2wQ4vgdAvgdIAlC95ZchWPj8Q2AAaJFAeJLRBIABAYoBA1VTRJIFBvBQmAEBoAEBqAEBsAEAuAECwAEEyAEC0AEJ2AEA4AEB8AEAigI7dWYoJ2EnLCAxMzc2ODYwLCAxNTE5MzA5NDAxKTt1ZigncicsIDY5NTk1ODM3Nh4A8IqSAvUBIXRETkdfUWlHbW9vSEVMM2xseUVZQUNENF9FTXdBRGdBUUFSSXZnZFFxb2piQkZnQVlMTURhQUJ3QUhnQWdBRUFpQUVBa0FFQm1BRUJvQUVCcUFFRHNBRUF1UUVwaTRpREFBRHdQOEVCS1l1SWd3QUE4RF9KQVhfelYzek1zXzBfMlFFQUFBAQMkRHdQLUFCQVBVQgEOLEFKZ0NBS0FDQUxVQwUQBEwwCQjwTE1BQ0FNZ0NBT0FDQU9nQ0FQZ0NBSUFEQVpBREFKZ0RBYWdEaHBxS0I3b0RFV1JsWm1GMWJIUWpUbGxOTWpvME1ESXqaAjkhT3d3R0FRNvgA8E4tUHhESUFRb0FEb1JaR1ZtWVhWc2RDTk9XVTB5T2pRd01qTS7YAugH4ALH0wHqAgpwcmViaWQub3Jn8gIRCgZBRFZfSUQSBzEzNzY4NjDyARQMQ1BHXwEUNDM1MDMwOTjyAhEKBUNQARPwmQgxNDg0NzIzOIADAYgDAZADAJgDFKADAaoDAMADkBzIAwDYAwDgAwDoAwD4AwOABACSBAkvb3BlbnJ0YjKYBACiBAwxNTIuMTkzLjYuNzSoBJrMI7IEDAgAEAAYACAAMAA4ALgEAMAEAMgEANIEEWRlZmF1bHQjTllNMjo0MDIz2gQCCADgBADwBL3llyGIBQGYBQCgBf____8FA1ABqgULc29tZS1yZXEtaWTABQDJBQAFARTwP9IFCQkFC2QAAADYBQHgBQHwBd4C-gUECAAQAJAGAZgGAA..&s=08b1535744639c904684afe46e3c6c0e4786089f&test=1&referrer=prebid.org&pp=${AUCTION_PRICE}\\\"],\\\"jstracker\\\":\\\"<scriptsrc=\\\\\\\"http://www.dummyurl.js\\\\\\\"></script>\\\"}\",\"adomain\":[\"appnexus.com\"],\"iurl\":\"http://nym1-ib.adnxs.com/cr?id=69595837\",\"cid\":\"958\",\"crid\":\"69595837\",\"ext\":{\"appnexus\":{\"brand_id\":1,\"brand_category_id\":1,\"auction_id\":5607483846416358664,\"bidder_id\":2,\"bid_ad_type\":3}}}]}],\"bidid\":\"5778926625248726496\",\"cur\":\"USD\"}",
             "status": 200
           }
@@ -364,55 +379,8 @@
         "appnexusAlias": [
           {
             "uri": "{{ appnexus.exchange_uri }}?member_id=104",
-            "requestbody": "{\"id\":\"tid\",\"imp\":[{\"id\":\"impId3\",\"banner\":{\"format\":[{\"w\":300,\"h\":250},{\"w\":300,\"h\":600}],\"w\":300,\"h\":250,\"pos\":1},\"tagid\":\"abc\",\"bidfloor\":1.0,\"ext\":{\"appnexus\":{\"keywords\":\"foo=barAlias,foo=bazAlias\",\"traffic_source_code\":\"trafficSourceAlias\"}}}],\"site\":{\"domain\":\"www.example.com\",\"page\":\"http://www.example.com\",\"publisher\":{\"id\":\"5001\",\"domain\":\"example.com\"},\"ext\":{\"amp\":0}},\"device\":{\"ua\":\"userAgent\",\"dnt\":2,\"ip\":\"80.215.195.0\",\"pxratio\":4.2,\"language\":\"en\",\"ext\":{\"prebid\":{\"interstitial\":{\"minwidthperc\":50,\"minheightperc\":60}}}},\"user\":{\"data\":[{\"segment\":[{\"id\":\"segmentId1\"},{\"id\":\"segmentId2\"}],\"ext\":{\"segtax\":3}}],\"ext\":{\"consent\":\"BOEFEAyOEFEAyAHABDENAIgAAAB9vABAASA\"}},\"at\":1,\"tmax\":5000,\"cur\":[\"USD\"],\"source\":{\"fd\":1,\"tid\":\"tid\",\"ext\":{\"schain\":{\"ver\":\"1.0\"}}},\"regs\":{\"ext\":{\"us_privacy\":\"1YNN\"}},\"ext\":{\"prebid\":{\"debug\":1,\"aliases\":{\"appnexusAlias\":\"appnexus\"},\"currency\":{\"rates\":{\"EUR\":{\"USD\":1.2406},\"USD\":{\"EUR\":0.811}},\"usepbsrates\":false},\"targeting\":{\"pricegranularity\":{\"precision\":2,\"ranges\":[{\"max\":20,\"increment\":0.1}]},\"includewinners\":true,\"includebidderkeys\":true},\"cache\":{\"bids\":{},\"vastxml\":{\"ttlseconds\":120}},\"events\":{},\"auctiontimestamp\":1000,\"integration\":\"dmbjs\",\"channel\":{\"name\":\"web\"}}}}",
+            "requestbody": "{\"id\":\"tid\",\"imp\":[{\"id\":\"impId3\",\"banner\":{\"format\":[{\"w\":300,\"h\":250},{\"w\":300,\"h\":600}],\"w\":300,\"h\":250,\"pos\":1},\"tagid\":\"abc\",\"bidfloor\":1.0,\"ext\":{\"appnexus\":{\"keywords\":\"foo=barAlias,foo=bazAlias\",\"traffic_source_code\":\"trafficSourceAlias\"}}}],\"site\":{\"domain\":\"www.example.com\",\"page\":\"http://www.example.com\",\"publisher\":{\"id\":\"5001\",\"domain\":\"example.com\"},\"ext\":{\"amp\":0}},\"device\":{\"ua\":\"userAgent\",\"dnt\":2,\"ip\":\"80.215.195.0\",\"pxratio\":4.2,\"language\":\"en\",\"ifa\":\"ifaId\",\"ext\":{\"prebid\":{\"interstitial\":{\"minwidthperc\":50,\"minheightperc\":60}}}},\"user\":{\"buyeruid\":\"12345\",\"data\":[{\"segment\":[{\"id\":\"segmentId1\"},{\"id\":\"segmentId2\"}],\"ext\":{\"segtax\":3}}],\"ext\":{\"consent\":\"CPBCa-mPBCa-mAAAAAENA0CAAEAAAAAAACiQAaQAwAAgAgABoAAAAAA\",\"eids\":[{\"source\":\"adserver.org\",\"uids\":[{\"id\":\"cd96870f-f53d-4986-a08e-cd1612fb13b0\",\"ext\":{\"rtiPartner\":\"TDID\"}}]},{\"source\":\"liveintent.com\",\"uids\":[{\"id\":\"efcf3a33-2eaf-4d6b-bf11-a411f134278c\"}],\"ext\":{\"segments\":[\"999\",\"888\"]}},{\"source\":\"pubcid\",\"id\":\"29cfaea8-a429-48fc-9537-8a19a8eb4f0d\"}]}},\"at\":1,\"tmax\":5000,\"cur\":[\"USD\"],\"source\":{\"fd\":1,\"tid\":\"tid\",\"ext\":{\"schain\":{\"ver\":\"1.0\"}}},\"regs\":{\"ext\":{\"us_privacy\":\"1YNN\"}},\"ext\":{\"prebid\":{\"debug\":1,\"aliases\":{\"appnexusAlias\":\"appnexus\"},\"currency\":{\"rates\":{\"EUR\":{\"USD\":1.2406},\"USD\":{\"EUR\":0.811}},\"usepbsrates\":false},\"targeting\":{\"pricegranularity\":{\"precision\":2,\"ranges\":[{\"max\":20,\"increment\":0.1}]},\"includewinners\":true,\"includebidderkeys\":true},\"cache\":{\"bids\":{},\"vastxml\":{\"ttlseconds\":120}},\"events\":{},\"auctiontimestamp\":1000,\"integration\":\"dmbjs\",\"channel\":{\"name\":\"web\"}}}}",
             "responsebody": "{\"id\":\"tid\",\"seatbid\":[{\"seat\":\"959\",\"bid\":[{\"id\":\"7706636740145184840\",\"impid\":\"impId3\",\"price\":5.0,\"adid\":\"29681110\",\"adm\":\"some-test-ad\",\"adomain\":[\"appnexus.com\"],\"iurl\":\"http://nym1-ib.adnxs.com/cr?id=29681110\",\"cid\":\"958\",\"crid\":\"29681110\",\"h\":250,\"w\":300,\"cat\":[\"IAB20-3\"],\"ext\":{\"appnexus\":{\"brand_id\":350,\"brand_category_id\":350,\"auction_id\":8189378542222915031,\"bidder_id\":2,\"bid_ad_type\":0,\"ranking_price\":0.0}}}]}],\"bidid\":\"5778926625248726496\",\"cur\":\"USD\"}",
->>>>>>> 7fd12831
-            "status": 200
-          }
-        ],
-        "rubicon": [
-          {
-            "uri": "{{ rubicon.exchange_uri }}?tk_xint=dmbjs",
-<<<<<<< HEAD
-            "requestbody": "{\"id\":\"tid\",\"imp\":[{\"id\":\"impId2\",\"banner\":{\"format\":[{\"w\":300,\"h\":600}],\"w\":300,\"h\":600,\"ext\":{\"rp\":{\"size_id\":10,\"mime\":\"text/html\"}}},\"ext\":{\"rp\":{\"zone_id\":7001,\"target\":{\"page\":[\"http://www.example.com\"]},\"track\":{\"mint\":\"\",\"mint_version\":\"\"}}}}],\"site\":{\"domain\":\"example.com\",\"page\":\"http://www.example.com\",\"publisher\":{\"ext\":{\"rp\":{\"account_id\":5001}}},\"ext\":{\"amp\":0,\"rp\":{\"site_id\":6001}}},\"device\":{\"ua\":\"userAgent\",\"dnt\":2,\"ip\":\"80.215.195.0\",\"pxratio\":4.2,\"language\":\"en\",\"ifa\":\"ifaId\",\"ext\":{\"rp\":{\"pixelratio\":4.2}}},\"user\":{\"buyeruid\":\"J5VLCWQP-26-CWFT\",\"data\":[{\"segment\":[{\"id\":\"segmentId1\"},{\"id\":\"segmentId2\"}],\"ext\":{\"taxonomyname\":\"Iab\"}}],\"ext\":{\"consent\":\"CPBCa-mPBCa-mAAAAAENA0CAAEAAAAAAACiQAaQAwAAgAgABoAAAAAA\",\"eids\":[{\"source\":\"adserver.org\",\"uids\":[{\"id\":\"cd96870f-f53d-4986-a08e-cd1612fb13b0\",\"ext\":{\"rtiPartner\":\"TDID\"}}]},{\"source\":\"liveintent.com\",\"uids\":[{\"id\":\"efcf3a33-2eaf-4d6b-bf11-a411f134278c\"}],\"ext\":{\"segments\":[\"999\",\"888\"]}},{\"source\":\"pubcid\",\"id\":\"29cfaea8-a429-48fc-9537-8a19a8eb4f0d\"}],\"tpid\":[{\"source\":\"tdid\",\"uid\":\"cd96870f-f53d-4986-a08e-cd1612fb13b0\"},{\"source\":\"liveintent.com\",\"uid\":\"efcf3a33-2eaf-4d6b-bf11-a411f134278c\"}],\"rp\":{\"target\":{\"LIseg\":[\"999\",\"888\"],\"iab\":[\"segmentId1\",\"segmentId2\"]}}}},\"at\":1,\"tmax\":5000,\"source\":{\"fd\":1,\"tid\":\"tid\",\"ext\":{\"schain\":{\"ver\":\"1.0\",\"complete\":1,\"nodes\":[{\"asi\":\"superads.com\",\"sid\":\"123\",\"hp\":1}]}}},\"regs\":{\"ext\":{\"us_privacy\":\"1YNN\"}}}",
-            "responsebody": "{\"id\":\"bidResponseId2\",\"seatbid\":[{\"bid\":[{\"id\":\"466223845\",\"impid\":\"impId2\",\"price\":4.26,\"adm\":\"adm2\",\"crid\":\"crid2\",\"w\":300,\"h\":600}],\"seat\":\"seatId2\",\"group\":0}]}",
-=======
-            "requestbody": "{\"id\":\"tid\",\"imp\":[{\"id\":\"impId1\",\"video\":{\"mimes\":[\"mimes\"],\"minduration\":20,\"maxduration\":60,\"protocols\":[1],\"w\":300,\"h\":250,\"startdelay\":5,\"skipmin\":0,\"skipafter\":0,\"playbackmethod\":[1],\"ext\":{\"skip\":5,\"skipdelay\":1,\"rp\":{\"size_id\":15},\"videotype\":\"rewarded\"}},\"ext\":{\"rp\":{\"zone_id\":4001,\"target\":{\"rating\":[\"5-star\"],\"prodtype\":[\"tech\"],\"page\":[\"http://www.example.com\"]},\"track\":{\"mint\":\"\",\"mint_version\":\"\"}},\"maxbids\":1}}],\"site\":{\"domain\":\"www.example.com\",\"page\":\"http://www.example.com\",\"publisher\":{\"ext\":{\"rp\":{\"account_id\":2001}}},\"ext\":{\"amp\":0,\"rp\":{\"site_id\":3001}}},\"device\":{\"ua\":\"userAgent\",\"dnt\":2,\"ip\":\"80.215.195.0\",\"pxratio\":4.2,\"language\":\"en\",\"ext\":{\"rp\":{\"pixelratio\":4.2}}},\"user\":{\"data\":[{\"segment\":[{\"id\":\"segmentId1\"},{\"id\":\"segmentId2\"}],\"ext\":{\"segtax\":3}}],\"ext\":{\"consent\":\"BOEFEAyOEFEAyAHABDENAIgAAAB9vABAASA\",\"rp\":{\"target\":{\"ucat\":[\"new\"],\"search\":[\"iphone\"],\"iab\":[\"segmentId1\",\"segmentId2\"]}}}},\"at\":1,\"tmax\":5000,\"source\":{\"fd\":1,\"tid\":\"tid\",\"ext\":{\"schain\":{\"ver\":\"1.0\",\"complete\":1,\"nodes\":[{\"asi\":\"superads.com\",\"sid\":\"123\",\"hp\":1}]}}},\"regs\":{\"ext\":{\"us_privacy\":\"1YNN\"}}}",
-            "responsebody": "{\"id\":\"bidResponseId1\",\"seatbid\":[{\"bid\":[{\"id\":\"880290288\",\"impid\":\"impId1\",\"price\":8.43,\"adm\":\"<InLine><Impression><![CDATA[]]></Impression></InLine>\",\"crid\":\"crid1\",\"w\":300,\"h\":250,\"ext\":{\"rp\":{\"targeting\":[{\"key\":\"rpfl_1001\",\"values\":[\"2_tier0100\"]}]}}}],\"seat\":\"seatId1\",\"group\":0}]}",
->>>>>>> 7fd12831
-            "status": 200
-          },
-          {
-            "uri": "{{ rubicon.exchange_uri }}?tk_xint=dmbjs",
-<<<<<<< HEAD
-            "requestbody": "{\"id\":\"tid\",\"imp\":[{\"id\":\"impId1\",\"video\":{\"mimes\":[\"mimes\"],\"minduration\":20,\"maxduration\":60,\"protocols\":[1],\"w\":300,\"h\":250,\"startdelay\":5,\"skipmin\":0,\"skipafter\":0,\"playbackmethod\":[1],\"ext\":{\"skip\":5,\"skipdelay\":1,\"rp\":{\"size_id\":15},\"videotype\":\"rewarded\"}},\"ext\":{\"rp\":{\"zone_id\":4001,\"target\":{\"rating\":[\"5-star\"],\"prodtype\":[\"tech\"],\"page\":[\"http://www.example.com\"]},\"track\":{\"mint\":\"\",\"mint_version\":\"\"}}}}],\"site\":{\"domain\":\"example.com\",\"page\":\"http://www.example.com\",\"publisher\":{\"ext\":{\"rp\":{\"account_id\":2001}}},\"ext\":{\"amp\":0,\"rp\":{\"site_id\":3001}}},\"device\":{\"ua\":\"userAgent\",\"dnt\":2,\"ip\":\"80.215.195.0\",\"pxratio\":4.2,\"language\":\"en\",\"ifa\":\"ifaId\",\"ext\":{\"rp\":{\"pixelratio\":4.2}}},\"user\":{\"buyeruid\":\"J5VLCWQP-26-CWFT\",\"data\":[{\"segment\":[{\"id\":\"segmentId1\"},{\"id\":\"segmentId2\"}],\"ext\":{\"taxonomyname\":\"Iab\"}}],\"ext\":{\"consent\":\"CPBCa-mPBCa-mAAAAAENA0CAAEAAAAAAACiQAaQAwAAgAgABoAAAAAA\",\"eids\":[{\"source\":\"adserver.org\",\"uids\":[{\"id\":\"cd96870f-f53d-4986-a08e-cd1612fb13b0\",\"ext\":{\"rtiPartner\":\"TDID\"}}]},{\"source\":\"liveintent.com\",\"uids\":[{\"id\":\"efcf3a33-2eaf-4d6b-bf11-a411f134278c\"}],\"ext\":{\"segments\":[\"999\",\"888\"]}},{\"source\":\"pubcid\",\"id\":\"29cfaea8-a429-48fc-9537-8a19a8eb4f0d\"}],\"tpid\":[{\"source\":\"tdid\",\"uid\":\"cd96870f-f53d-4986-a08e-cd1612fb13b0\"},{\"source\":\"liveintent.com\",\"uid\":\"efcf3a33-2eaf-4d6b-bf11-a411f134278c\"}],\"rp\":{\"target\":{\"ucat\":[\"new\"],\"search\":[\"iphone\"],\"LIseg\":[\"999\",\"888\"],\"iab\":[\"segmentId1\",\"segmentId2\"]}}}},\"at\":1,\"tmax\":5000,\"source\":{\"fd\":1,\"tid\":\"tid\",\"ext\":{\"schain\":{\"ver\":\"1.0\",\"complete\":1,\"nodes\":[{\"asi\":\"superads.com\",\"sid\":\"123\",\"hp\":1}]}}},\"regs\":{\"ext\":{\"us_privacy\":\"1YNN\"}}}",
-            "responsebody": "{\"id\":\"bidResponseId1\",\"seatbid\":[{\"bid\":[{\"id\":\"880290288\",\"impid\":\"impId1\",\"price\":8.43,\"adm\":\"<Impression><![CDATA[]]></Impression>\",\"crid\":\"crid1\",\"w\":300,\"h\":250,\"ext\":{\"rp\":{\"targeting\":[{\"key\":\"rpfl_1001\",\"values\":[\"2_tier0100\"]}]}}}],\"seat\":\"seatId1\",\"group\":0}]}",
-=======
-            "requestbody": "{\"id\":\"tid\",\"imp\":[{\"id\":\"impId2\",\"banner\":{\"format\":[{\"w\":300,\"h\":600}],\"w\":300,\"h\":600,\"ext\":{\"rp\":{\"size_id\":10,\"mime\":\"text/html\"}}},\"ext\":{\"rp\":{\"zone_id\":7001,\"target\":{\"page\":[\"http://www.example.com\"]},\"track\":{\"mint\":\"\",\"mint_version\":\"\"}},\"maxbids\":1}}],\"site\":{\"domain\":\"www.example.com\",\"page\":\"http://www.example.com\",\"publisher\":{\"ext\":{\"rp\":{\"account_id\":5001}}},\"ext\":{\"amp\":0,\"rp\":{\"site_id\":6001}}},\"device\":{\"ua\":\"userAgent\",\"dnt\":2,\"ip\":\"80.215.195.0\",\"pxratio\":4.2,\"language\":\"en\",\"ext\":{\"rp\":{\"pixelratio\":4.2}}},\"user\":{\"data\":[{\"segment\":[{\"id\":\"segmentId1\"},{\"id\":\"segmentId2\"}],\"ext\":{\"segtax\":3}}],\"ext\":{\"consent\":\"BOEFEAyOEFEAyAHABDENAIgAAAB9vABAASA\",\"rp\":{\"target\":{\"iab\":[\"segmentId1\",\"segmentId2\"]}}}},\"at\":1,\"tmax\":5000,\"source\":{\"fd\":1,\"tid\":\"tid\",\"ext\":{\"schain\":{\"ver\":\"1.0\",\"complete\":1,\"nodes\":[{\"asi\":\"superads.com\",\"sid\":\"123\",\"hp\":1}]}}},\"regs\":{\"ext\":{\"us_privacy\":\"1YNN\"}}}",
-            "responsebody": "{\"id\":\"bidResponseId2\",\"seatbid\":[{\"bid\":[{\"id\":\"466223845\",\"impid\":\"impId2\",\"price\":4.26,\"adm\":\"adm2\",\"crid\":\"crid2\",\"w\":300,\"h\":600}],\"seat\":\"seatId2\",\"group\":0}]}",
->>>>>>> 7fd12831
-            "status": 200
-          }
-        ],
-        "appnexus": [
-          {
-<<<<<<< HEAD
-            "uri": "{{ appnexus.exchange_uri }}?member_id=103",
-            "requestbody": "{\"id\":\"tid\",\"imp\":[{\"id\":\"impId3\",\"banner\":{\"format\":[{\"w\":300,\"h\":250},{\"w\":300,\"h\":600}],\"w\":300,\"h\":250,\"pos\":3},\"tagid\":\"abc\",\"bidfloor\":1.0,\"ext\":{\"appnexus\":{\"keywords\":\"foo=bar,foo=baz\",\"traffic_source_code\":\"trafficSource\"}}},{\"id\":\"impId131\",\"native\":{\"request\":\"{\\\"ver\\\":\\\"1.1\\\",\\\"context\\\":1,\\\"contextsubtype\\\":11,\\\"plcmttype\\\":4,\\\"plcmtcnt\\\":1,\\\"assets\\\":[{\\\"id\\\":0,\\\"required\\\":1,\\\"title\\\":{\\\"len\\\":500}},{\\\"id\\\":1,\\\"required\\\":1,\\\"img\\\":{\\\"type\\\":3,\\\"wmin\\\":1,\\\"hmin\\\":1}},{\\\"id\\\":2,\\\"required\\\":0,\\\"data\\\":{\\\"len\\\":200}},{\\\"id\\\":3,\\\"required\\\":0,\\\"data\\\":{\\\"type\\\":2,\\\"len\\\":15000}},{\\\"id\\\":4,\\\"required\\\":0,\\\"data\\\":{\\\"len\\\":40}},{\\\"id\\\":5,\\\"required\\\":0,\\\"data\\\":{\\\"type\\\":11}}]}\",\"ver\":\"1.1\"},\"ext\":{\"appnexus\":{\"placement_id\":9880618}}}],\"site\":{\"domain\":\"example.com\",\"page\":\"http://www.example.com\",\"publisher\":{\"id\":\"5001\"},\"ext\":{\"amp\":0}},\"device\":{\"ua\":\"userAgent\",\"dnt\":2,\"ip\":\"80.215.195.0\",\"pxratio\":4.2,\"language\":\"en\",\"ifa\":\"ifaId\",\"ext\":{\"prebid\":{\"interstitial\":{\"minwidthperc\":50,\"minheightperc\":60}}}},\"user\":{\"buyeruid\":\"12345\",\"data\":[{\"segment\":[{\"id\":\"segmentId1\"},{\"id\":\"segmentId2\"}],\"ext\":{\"taxonomyname\":\"Iab\"}}],\"ext\":{\"consent\":\"CPBCa-mPBCa-mAAAAAENA0CAAEAAAAAAACiQAaQAwAAgAgABoAAAAAA\",\"eids\":[{\"source\":\"adserver.org\",\"uids\":[{\"id\":\"cd96870f-f53d-4986-a08e-cd1612fb13b0\",\"ext\":{\"rtiPartner\":\"TDID\"}}]},{\"source\":\"liveintent.com\",\"uids\":[{\"id\":\"efcf3a33-2eaf-4d6b-bf11-a411f134278c\"}],\"ext\":{\"segments\":[\"999\",\"888\"]}},{\"source\":\"pubcid\",\"id\":\"29cfaea8-a429-48fc-9537-8a19a8eb4f0d\"}]}},\"at\":1,\"tmax\":5000,\"cur\":[\"USD\"],\"source\":{\"fd\":1,\"tid\":\"tid\",\"ext\":{\"schain\":{\"ver\":\"1.0\"}}},\"regs\":{\"ext\":{\"us_privacy\":\"1YNN\"}},\"ext\":{\"prebid\":{\"debug\":1,\"aliases\":{\"appnexusAlias\":\"appnexus\"},\"currency\":{\"rates\":{\"EUR\":{\"USD\":1.2406},\"USD\":{\"EUR\":0.811}},\"usepbsrates\":false},\"targeting\":{\"pricegranularity\":{\"precision\":2,\"ranges\":[{\"max\":20,\"increment\":0.1}]},\"includewinners\":true,\"includebidderkeys\":true},\"cache\":{\"bids\":{},\"vastxml\":{\"ttlseconds\":120}},\"events\":{},\"auctiontimestamp\":1000,\"integration\":\"dmbjs\",\"channel\":{\"name\":\"web\"}}}}",
-            "responsebody": "{\"id\":\"tid\",\"seatbid\":[{\"seat\":\"958\",\"bid\":[{\"id\":\"7706636740145184841\",\"impid\":\"impId3\",\"price\":5.5,\"adid\":\"29681110\",\"adm\":\"some-test-ad\",\"adomain\":[\"appnexus.com\"],\"iurl\":\"http://nym1-ib.adnxs.com/cr?id=29681110\",\"cid\":\"958\",\"crid\":\"29681110\",\"h\":250,\"w\":300,\"ext\":{\"appnexus\":{\"brand_id\":1,\"auction_id\":8189378542222915032,\"bidder_id\":2,\"bid_ad_type\":0,\"ranking_price\":0.0}}},{\"id\":\"928185755156387460\",\"impid\":\"impId131\",\"price\":1.0,\"adid\":\"69595837\",\"adm\":\"{\\\"assets\\\":[{\\\"id\\\":0,\\\"img\\\":{\\\"url\\\":\\\"http://vcdn.adnxs.com/p/creative-image/5e/b6/de/c3/5eb6dec3-4854-4dcd-980a-347f36ab502e.jpg\\\",\\\"w\\\":3000,\\\"h\\\":2250,\\\"ext\\\":{\\\"appnexus\\\":{\\\"prevent_crop\\\":0}}}},{\\\"id\\\":1,\\\"title\\\":{\\\"text\\\":\\\"This is an example Prebid Native creative\\\"}},{\\\"id\\\":2,\\\"data\\\":{\\\"value\\\":\\\"Prebid.org\\\"}},{\\\"id\\\":3,\\\"data\\\":{\\\"value\\\":\\\"ThisisaPrebidNativeCreative.Therearemanylikeit,butthisoneismine.\\\"}}],\\\"link\\\":{\\\"url\\\":\\\"http://nym1-ib.adnxs.com/click?AAAAAAAA8D8AAAAAAADwPwAAAAAAAAAAAAAAAAAA8D8AAAAAAADwPwhdYz3ZyNFNG3fXpZUyLXNZ0o5aAAAAACrElgC-AwAAvgMAAAIAAAC98iUEeP4QAAAAAABVU0QAVVNEAAEAAQARIAAAAAABAgQCAAAAAAEAhBaSXgAAAAA./pp=${AUCTION_PRICE}/cnd=%21OwwGAQiGmooHEL3llyEY-PxDIAQoADoRZGVmYXVsdCNOWU0yOjQwMjM./bn=75922/test=1/referrer=prebid.org/clickenc=http%3A%2F%2Fprebid.org%2Fdev-docs%2Fshow-native-ads.html\\\"},\\\"imptrackers\\\":[\\\"http://nym1-ib.adnxs.com/openrtb_win?e=wqT_3QLFBqBFAwAAAwDWAAUBCNmku9QFEIi6jeuTm_LoTRib7t2u2tLMlnMqNgkAAAECCPA_EQEHEAAA8D8ZCQkIAAAhCQkI8D8pEQkAMQkJqAAAMKqI2wQ4vgdAvgdIAlC95ZchWPj8Q2AAaJFAeJLRBIABAYoBA1VTRJIFBvBQmAEBoAEBqAEBsAEAuAECwAEEyAEC0AEJ2AEA4AEB8AEAigI7dWYoJ2EnLCAxMzc2ODYwLCAxNTE5MzA5NDAxKTt1ZigncicsIDY5NTk1ODM3Nh4A8IqSAvUBIXRETkdfUWlHbW9vSEVMM2xseUVZQUNENF9FTXdBRGdBUUFSSXZnZFFxb2piQkZnQVlMTURhQUJ3QUhnQWdBRUFpQUVBa0FFQm1BRUJvQUVCcUFFRHNBRUF1UUVwaTRpREFBRHdQOEVCS1l1SWd3QUE4RF9KQVhfelYzek1zXzBfMlFFQUFBAQMkRHdQLUFCQVBVQgEOLEFKZ0NBS0FDQUxVQwUQBEwwCQjwTE1BQ0FNZ0NBT0FDQU9nQ0FQZ0NBSUFEQVpBREFKZ0RBYWdEaHBxS0I3b0RFV1JsWm1GMWJIUWpUbGxOTWpvME1ESXqaAjkhT3d3R0FRNvgA8E4tUHhESUFRb0FEb1JaR1ZtWVhWc2RDTk9XVTB5T2pRd01qTS7YAugH4ALH0wHqAgpwcmViaWQub3Jn8gIRCgZBRFZfSUQSBzEzNzY4NjDyARQMQ1BHXwEUNDM1MDMwOTjyAhEKBUNQARPwmQgxNDg0NzIzOIADAYgDAZADAJgDFKADAaoDAMADkBzIAwDYAwDgAwDoAwD4AwOABACSBAkvb3BlbnJ0YjKYBACiBAwxNTIuMTkzLjYuNzSoBJrMI7IEDAgAEAAYACAAMAA4ALgEAMAEAMgEANIEEWRlZmF1bHQjTllNMjo0MDIz2gQCCADgBADwBL3llyGIBQGYBQCgBf____8FA1ABqgULc29tZS1yZXEtaWTABQDJBQAFARTwP9IFCQkFC2QAAADYBQHgBQHwBd4C-gUECAAQAJAGAZgGAA..&s=08b1535744639c904684afe46e3c6c0e4786089f&test=1&referrer=prebid.org&pp=${AUCTION_PRICE}\\\"],\\\"jstracker\\\":\\\"<scriptsrc=\\\\\\\"http://www.dummyurl.js\\\\\\\"></script>\\\"}\",\"adomain\":[\"appnexus.com\"],\"iurl\":\"http://nym1-ib.adnxs.com/cr?id=69595837\",\"cid\":\"958\",\"crid\":\"69595837\",\"ext\":{\"appnexus\":{\"brand_id\":1,\"brand_category_id\":1,\"auction_id\":5607483846416358664,\"bidder_id\":2,\"bid_ad_type\":3}}}]}],\"bidid\":\"5778926625248726496\",\"cur\":\"USD\"}",
-            "status": 200
-          }
-        ],
-        "appnexusAlias": [
-          {
-            "uri": "{{ appnexus.exchange_uri }}?member_id=104",
-            "requestbody": "{\"id\":\"tid\",\"imp\":[{\"id\":\"impId3\",\"banner\":{\"format\":[{\"w\":300,\"h\":250},{\"w\":300,\"h\":600}],\"w\":300,\"h\":250,\"pos\":1},\"tagid\":\"abc\",\"bidfloor\":1.0,\"ext\":{\"appnexus\":{\"keywords\":\"foo=barAlias,foo=bazAlias\",\"traffic_source_code\":\"trafficSourceAlias\"}}}],\"site\":{\"domain\":\"example.com\",\"page\":\"http://www.example.com\",\"publisher\":{\"id\":\"5001\"},\"ext\":{\"amp\":0}},\"device\":{\"ua\":\"userAgent\",\"dnt\":2,\"ip\":\"80.215.195.0\",\"pxratio\":4.2,\"language\":\"en\",\"ifa\":\"ifaId\",\"ext\":{\"prebid\":{\"interstitial\":{\"minwidthperc\":50,\"minheightperc\":60}}}},\"user\":{\"buyeruid\":\"12345\",\"data\":[{\"segment\":[{\"id\":\"segmentId1\"},{\"id\":\"segmentId2\"}],\"ext\":{\"taxonomyname\":\"Iab\"}}],\"ext\":{\"consent\":\"CPBCa-mPBCa-mAAAAAENA0CAAEAAAAAAACiQAaQAwAAgAgABoAAAAAA\",\"eids\":[{\"source\":\"adserver.org\",\"uids\":[{\"id\":\"cd96870f-f53d-4986-a08e-cd1612fb13b0\",\"ext\":{\"rtiPartner\":\"TDID\"}}]},{\"source\":\"liveintent.com\",\"uids\":[{\"id\":\"efcf3a33-2eaf-4d6b-bf11-a411f134278c\"}],\"ext\":{\"segments\":[\"999\",\"888\"]}},{\"source\":\"pubcid\",\"id\":\"29cfaea8-a429-48fc-9537-8a19a8eb4f0d\"}]}},\"at\":1,\"tmax\":5000,\"cur\":[\"USD\"],\"source\":{\"fd\":1,\"tid\":\"tid\",\"ext\":{\"schain\":{\"ver\":\"1.0\"}}},\"regs\":{\"ext\":{\"us_privacy\":\"1YNN\"}},\"ext\":{\"prebid\":{\"debug\":1,\"aliases\":{\"appnexusAlias\":\"appnexus\"},\"currency\":{\"rates\":{\"EUR\":{\"USD\":1.2406},\"USD\":{\"EUR\":0.811}},\"usepbsrates\":false},\"targeting\":{\"pricegranularity\":{\"precision\":2,\"ranges\":[{\"max\":20,\"increment\":0.1}]},\"includewinners\":true,\"includebidderkeys\":true},\"cache\":{\"bids\":{},\"vastxml\":{\"ttlseconds\":120}},\"events\":{},\"auctiontimestamp\":1000,\"integration\":\"dmbjs\",\"channel\":{\"name\":\"web\"}}}}",
-            "responsebody": "{\"id\":\"tid\",\"seatbid\":[{\"seat\":\"959\",\"bid\":[{\"id\":\"7706636740145184840\",\"impid\":\"impId3\",\"price\":5.0,\"adid\":\"29681110\",\"adm\":\"some-test-ad\",\"adomain\":[\"appnexus.com\"],\"iurl\":\"http://nym1-ib.adnxs.com/cr?id=29681110\",\"cid\":\"958\",\"crid\":\"29681110\",\"h\":250,\"w\":300,\"cat\":[\"IAB20-3\"],\"ext\":{\"appnexus\":{\"brand_id\":350,\"brand_category_id\":350,\"auction_id\":8189378542222915031,\"bidder_id\":2,\"bid_ad_type\":0,\"ranking_price\":0.0}}}]}],\"bidid\":\"5778926625248726496\",\"cur\":\"USD\"}",
-=======
-            "uri": "{{ cache.endpoint }}",
-            "requestbody": "{\"puts\":[{\"type\":\"json\",\"value\":{\"id\":\"928185755156387460\",\"impid\":\"impId131\",\"price\":1,\"adm\":\"{\\\"assets\\\":[{\\\"id\\\":0,\\\"title\\\":{\\\"text\\\":\\\"This is an example Prebid Native creative\\\"}},{\\\"id\\\":1,\\\"img\\\":{\\\"url\\\":\\\"http://vcdn.adnxs.com/p/creative-image/5e/b6/de/c3/5eb6dec3-4854-4dcd-980a-347f36ab502e.jpg\\\",\\\"w\\\":3000,\\\"h\\\":2250,\\\"ext\\\":{\\\"appnexus\\\":{\\\"prevent_crop\\\":0}}}},{\\\"id\\\":2,\\\"data\\\":{\\\"value\\\":\\\"Prebid.org\\\"}},{\\\"id\\\":3,\\\"data\\\":{\\\"value\\\":\\\"ThisisaPrebidNativeCreative.Therearemanylikeit,butthisoneismine.\\\"}}],\\\"link\\\":{\\\"url\\\":\\\"http://nym1-ib.adnxs.com/click?AAAAAAAA8D8AAAAAAADwPwAAAAAAAAAAAAAAAAAA8D8AAAAAAADwPwhdYz3ZyNFNG3fXpZUyLXNZ0o5aAAAAACrElgC-AwAAvgMAAAIAAAC98iUEeP4QAAAAAABVU0QAVVNEAAEAAQARIAAAAAABAgQCAAAAAAEAhBaSXgAAAAA./pp=${AUCTION_PRICE}/cnd=%21OwwGAQiGmooHEL3llyEY-PxDIAQoADoRZGVmYXVsdCNOWU0yOjQwMjM./bn=75922/test=1/referrer=prebid.org/clickenc=http%3A%2F%2Fprebid.org%2Fdev-docs%2Fshow-native-ads.html\\\"},\\\"imptrackers\\\":[\\\"http://nym1-ib.adnxs.com/openrtb_win?e=wqT_3QLFBqBFAwAAAwDWAAUBCNmku9QFEIi6jeuTm_LoTRib7t2u2tLMlnMqNgkAAAECCPA_EQEHEAAA8D8ZCQkIAAAhCQkI8D8pEQkAMQkJqAAAMKqI2wQ4vgdAvgdIAlC95ZchWPj8Q2AAaJFAeJLRBIABAYoBA1VTRJIFBvBQmAEBoAEBqAEBsAEAuAECwAEEyAEC0AEJ2AEA4AEB8AEAigI7dWYoJ2EnLCAxMzc2ODYwLCAxNTE5MzA5NDAxKTt1ZigncicsIDY5NTk1ODM3Nh4A8IqSAvUBIXRETkdfUWlHbW9vSEVMM2xseUVZQUNENF9FTXdBRGdBUUFSSXZnZFFxb2piQkZnQVlMTURhQUJ3QUhnQWdBRUFpQUVBa0FFQm1BRUJvQUVCcUFFRHNBRUF1UUVwaTRpREFBRHdQOEVCS1l1SWd3QUE4RF9KQVhfelYzek1zXzBfMlFFQUFBAQMkRHdQLUFCQVBVQgEOLEFKZ0NBS0FDQUxVQwUQBEwwCQjwTE1BQ0FNZ0NBT0FDQU9nQ0FQZ0NBSUFEQVpBREFKZ0RBYWdEaHBxS0I3b0RFV1JsWm1GMWJIUWpUbGxOTWpvME1ESXqaAjkhT3d3R0FRNvgA8E4tUHhESUFRb0FEb1JaR1ZtWVhWc2RDTk9XVTB5T2pRd01qTS7YAugH4ALH0wHqAgpwcmViaWQub3Jn8gIRCgZBRFZfSUQSBzEzNzY4NjDyARQMQ1BHXwEUNDM1MDMwOTjyAhEKBUNQARPwmQgxNDg0NzIzOIADAYgDAZADAJgDFKADAaoDAMADkBzIAwDYAwDgAwDoAwD4AwOABACSBAkvb3BlbnJ0YjKYBACiBAwxNTIuMTkzLjYuNzSoBJrMI7IEDAgAEAAYACAAMAA4ALgEAMAEAMgEANIEEWRlZmF1bHQjTllNMjo0MDIz2gQCCADgBADwBL3llyGIBQGYBQCgBf____8FA1ABqgULc29tZS1yZXEtaWTABQDJBQAFARTwP9IFCQkFC2QAAADYBQHgBQHwBd4C-gUECAAQAJAGAZgGAA..&s=08b1535744639c904684afe46e3c6c0e4786089f&test=1&referrer=prebid.org&pp=${AUCTION_PRICE}\\\"],\\\"jstracker\\\":\\\"<scriptsrc=\\\\\\\"http://www.dummyurl.js\\\\\\\"></script>\\\"}\",\"adid\":\"69595837\",\"adomain\":[\"appnexus.com\"],\"iurl\":\"http://nym1-ib.adnxs.com/cr?id=69595837\",\"cid\":\"958\",\"crid\":\"69595837\",\"cat\":[\"IAB20-3\"],\"ext\":{\"appnexus\":{\"brand_id\":1,\"brand_category_id\":1,\"auction_id\":5607483846416358664,\"bidder_id\":2,\"bid_ad_type\":3},\"origbidcpm\":1,\"origbidcur\":\"USD\"},\"wurl\":\"http://localhost:8080/event?t=win&b=928185755156387460&a=5001&ts=1000&bidder=appnexus&f=i&int=dmbjs\"}},{\"type\":\"json\",\"value\":{\"id\":\"f227a07f-1579-4465-bc5e-5c5b02a0c180\",\"impid\":\"impStoredAuctionResponse\",\"price\":0.8,\"crid\":\"crid1\",\"ext\":{\"origbidcpm\":0.8,\"origbidcur\":\"USD\"},\"wurl\":\"http://localhost:8080/event?t=win&b=f227a07f-1579-4465-bc5e-5c5b02a0c180&a=5001&ts=1000&bidder=rubicon&f=i&int=dmbjs\"}},{\"type\":\"json\",\"value\":{\"id\":\"466223845\",\"impid\":\"impId2\",\"price\":4.26,\"adm\":\"adm2\",\"crid\":\"crid2\",\"w\":300,\"h\":600,\"ext\":{\"origbidcpm\":4.26},\"wurl\":\"http://localhost:8080/event?t=win&b=466223845&a=5001&ts=1000&bidder=rubicon&f=i&int=dmbjs\"}},{\"type\":\"json\",\"value\":{\"id\":\"7706636740145184840\",\"impid\":\"impId3\",\"price\":5,\"adm\":\"some-test-ad\",\"adid\":\"29681110\",\"adomain\":[\"appnexus.com\"],\"iurl\":\"http://nym1-ib.adnxs.com/cr?id=29681110\",\"cid\":\"958\",\"crid\":\"29681110\",\"cat\":[],\"w\":300,\"h\":250,\"ext\":{\"appnexus\":{\"brand_id\":350,\"brand_category_id\":350,\"auction_id\":8189378542222915031,\"bidder_id\":2,\"bid_ad_type\":0,\"ranking_price\":0.0},\"origbidcpm\":5,\"origbidcur\":\"USD\"},\"wurl\":\"http://localhost:8080/event?t=win&b=7706636740145184840&a=5001&ts=1000&bidder=appnexusAlias&f=i&int=dmbjs\"}},{\"type\":\"json\",\"value\":{\"id\":\"880290288\",\"impid\":\"impId1\",\"price\":8.43,\"adm\":\"<InLine><Impression><![CDATA[]]></Impression><Impression><![CDATA[http://localhost:8080/event?t=imp&b=880290288&a=5001&ts=1000&bidder=rubicon&f=b&int=dmbjs]]></Impression></InLine>\",\"crid\":\"crid1\",\"w\":300,\"h\":250,\"ext\":{\"rp\":{\"targeting\":[{\"key\":\"rpfl_1001\",\"values\":[\"2_tier0100\"]}]},\"origbidcpm\":8.43},\"wurl\":\"http://localhost:8080/event?t=win&b=880290288&a=5001&ts=1000&bidder=rubicon&f=i&int=dmbjs\"}},{\"type\":\"json\",\"value\":{\"id\":\"7706636740145184841\",\"impid\":\"impId3\",\"price\":5.5,\"adm\":\"some-test-ad\",\"adid\":\"29681110\",\"adomain\":[\"appnexus.com\"],\"iurl\":\"http://nym1-ib.adnxs.com/cr?id=29681110\",\"cid\":\"958\",\"crid\":\"29681110\",\"w\":300,\"h\":250,\"ext\":{\"appnexus\":{\"brand_id\":1,\"auction_id\":8189378542222915032,\"bidder_id\":2,\"bid_ad_type\":0,\"ranking_price\":0.0},\"origbidcpm\":5.5,\"origbidcur\":\"USD\"},\"wurl\":\"http://localhost:8080/event?t=win&b=7706636740145184841&a=5001&ts=1000&bidder=appnexus&f=i&int=dmbjs\"}},{\"type\":\"json\",\"value\":{\"id\":\"a121a07f-1579-4465-bc5e-5c5b02a0c421\",\"impid\":\"impStoredAuctionResponse\",\"price\":0.9,\"crid\":\"crid1\",\"ext\":{\"origbidcpm\":0.9,\"origbidcur\":\"USD\"},\"wurl\":\"http://localhost:8080/event?t=win&b=a121a07f-1579-4465-bc5e-5c5b02a0c421&a=5001&ts=1000&bidder=appnexus&f=i&int=dmbjs\"}},{\"type\":\"xml\",\"value\":\"<InLine><Impression><![CDATA[]]></Impression><Impression><![CDATA[http://localhost:8080/event?t=imp&b=880290288&a=5001&ts=1000&bidder=rubicon&f=b&int=dmbjs]]></Impression></InLine>\",\"expiry\":120}]}",
-            "responsebody": "{\"responses\":[{\"uuid\":\"91912e5b-dfa8-42bc-9c7e-df6ce0449c19\"},{\"uuid\":\"765e116a-5773-49d5-a648-0b97a9907a4e\"},{\"uuid\":\"117431c9-807a-41e1-82a7-dcd8f8875493\"},{\"uuid\":\"6cf69b42-96f5-4ba1-a984-a9b4d8ff21cf\"},{\"uuid\":\"c75130ed-bcdd-4821-ad91-90cf835615c5\"},{\"uuid\":\"683fe79f-6df7-4971-ac70-820e0486992d\"},{\"uuid\":\"4fe59ef5-6fb4-48c5-88b6-9870257fc49e\"},{\"uuid\":\"b2528f73-96ab-42ab-8f15-fbe6ed779a26\"}]}",
->>>>>>> 7fd12831
             "status": 200
           }
         ]
@@ -490,15 +458,15 @@
             },
             "ext": {
               "prebid": {
+                "storedrequest": {
+                  "id": "test-rubicon-stored-request-2"
+                },
                 "bidder": {
                   "rubicon": {
                     "accountId": 5001,
                     "siteId": 6001,
                     "zoneId": 7001
                   }
-                },
-                "storedrequest": {
-                  "id": "test-rubicon-stored-request-2"
                 }
               }
             }
@@ -638,9 +606,6 @@
         "user": {
           "data": [
             {
-              "ext": {
-                "segtax": 3
-              },
               "segment": [
                 {
                   "id": "segmentId1"
@@ -648,7 +613,10 @@
                 {
                   "id": "segmentId2"
                 }
-              ]
+              ],
+              "ext": {
+                "segtax": 3
+              }
             }
           ],
           "ext": {
@@ -703,6 +671,9 @@
         "ext": {
           "prebid": {
             "debug": 1,
+            "aliases": {
+              "appnexusAlias": "appnexus"
+            },
             "currency": {
               "rates": {
                 "EUR": {
@@ -714,10 +685,6 @@
               },
               "usepbsrates": false
             },
-            "aliases": {
-              "appnexusAlias": "appnexus"
-            },
-            "events": {},
             "targeting": {
               "pricegranularity": {
                 "precision": 2,
@@ -737,6 +704,7 @@
                 "ttlseconds": 120
               }
             },
+            "events": {},
             "schains": [
               {
                 "bidders": [
@@ -763,13 +731,13 @@
                 }
               }
             ],
+            "auctiontimestamp": 1000,
             "bidders": {
               "rubicon": {
                 "integration": "dmbjs"
               }
             },
             "integration": "dmbjs",
-            "auctiontimestamp": 1000,
             "channel": {
               "name": "web"
             }
@@ -791,9 +759,9 @@
       "rubicon": "{{ rubicon.response_time_ms }}",
       "cache": "{{ cache.response_time_ms }}"
     },
+    "tmaxrequest": 5000,
     "prebid": {
       "auctiontimestamp": 1000
-    },
-    "tmaxrequest": 5000
+    }
   }
 }