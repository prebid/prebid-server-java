{
  "id": "tid",
  "seatbid": [
    {
      "bid": [
        {
          "id": "1",
          "impid": "impId002",
          "price": 0.01,
          "adm": "<b>hi</b>",
          "cid": "test_cid",
          "crid": "test_video_crid",
          "exp": 120,
          "ext": {
            "prebid": {
              "type": "video",
              "targeting": {
                "hb_uuid": "3b79e350-c7ef-433d-ada2-e083668c56ed",
                "hb_uuid_telaria": "3b79e350-c7ef-433d-ada2-e083668c56ed",
                "hb_pb": "0.00",
                "hb_cache_id_telaria": "9c0c4f2f-686f-4673-a00a-d8cae7e7a05d",
                "hb_uuid_telaria": "0553c675-4afc-431a-b22c-0ea9cc01977e",
                "hb_cache_path": "{{ cache.path }}",
                "hb_uuid": "0553c675-4afc-431a-b22c-0ea9cc01977e",
                "hb_pb_telaria": "0.00",
                "hb_bidder": "telaria",
                "hb_cache_id": "9c0c4f2f-686f-4673-a00a-d8cae7e7a05d",
                "hb_cache_host": "{{ cache.host }}",
                "hb_cache_path_telaria": "{{ cache.path }}",
                "hb_pb_telaria": "0.00",
                "hb_cache_host_telaria": "{{ cache.host }}",
                "hb_bidder_telaria": "telaria"
              },
              "cache": {
                "bids": {
                  "url": "{{ cache.resource_url }}9c0c4f2f-686f-4673-a00a-d8cae7e7a05d",
                  "cacheId": "9c0c4f2f-686f-4673-a00a-d8cae7e7a05d"
                },
                "vastXml": {
<<<<<<< HEAD
                  "url": "{{ cache.resource_url }}3b79e350-c7ef-433d-ada2-e083668c56ed",
                  "cacheId": "3b79e350-c7ef-433d-ada2-e083668c56ed"
=======
                  "url": "{{ cache.resource_url }}0553c675-4afc-431a-b22c-0ea9cc01977e",
                  "cacheId": "0553c675-4afc-431a-b22c-0ea9cc01977e"
>>>>>>> 39355cef
                }
              }
            },
            "bidder": {
              "format": "VIDEO"
            }
          }
        }
      ],
      "seat": "telaria",
      "group": 0
    }
  ],
  "cur": "USD",
  "ext": {
    "responsetimemillis": {
      "telaria": "{{ telaria.response_time_ms }}",
      "cache": "{{ cache.response_time_ms }}"
    },
    "prebid": {
      "auctiontimestamp": 1000
    },
    "tmaxrequest": 5000
  }
}<|MERGE_RESOLUTION|>--- conflicted
+++ resolved
@@ -15,14 +15,11 @@
             "prebid": {
               "type": "video",
               "targeting": {
-                "hb_uuid": "3b79e350-c7ef-433d-ada2-e083668c56ed",
-                "hb_uuid_telaria": "3b79e350-c7ef-433d-ada2-e083668c56ed",
                 "hb_pb": "0.00",
                 "hb_cache_id_telaria": "9c0c4f2f-686f-4673-a00a-d8cae7e7a05d",
                 "hb_uuid_telaria": "0553c675-4afc-431a-b22c-0ea9cc01977e",
                 "hb_cache_path": "{{ cache.path }}",
                 "hb_uuid": "0553c675-4afc-431a-b22c-0ea9cc01977e",
-                "hb_pb_telaria": "0.00",
                 "hb_bidder": "telaria",
                 "hb_cache_id": "9c0c4f2f-686f-4673-a00a-d8cae7e7a05d",
                 "hb_cache_host": "{{ cache.host }}",
@@ -37,13 +34,8 @@
                   "cacheId": "9c0c4f2f-686f-4673-a00a-d8cae7e7a05d"
                 },
                 "vastXml": {
-<<<<<<< HEAD
-                  "url": "{{ cache.resource_url }}3b79e350-c7ef-433d-ada2-e083668c56ed",
-                  "cacheId": "3b79e350-c7ef-433d-ada2-e083668c56ed"
-=======
                   "url": "{{ cache.resource_url }}0553c675-4afc-431a-b22c-0ea9cc01977e",
                   "cacheId": "0553c675-4afc-431a-b22c-0ea9cc01977e"
->>>>>>> 39355cef
                 }
               }
             },
