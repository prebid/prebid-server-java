{
  "id": "tid",
  "seatbid": [
    {
      "bid": [
        {
          "id": "1",
          "impid": "impId002",
          "price": 0.01,
          "adm": "<b>hi</b>",
          "cid": "test_cid",
          "crid": "test_video_crid",
          "exp": 120,
          "ext": {
            "prebid": {
              "type": "video",
              "targeting": {
                "hb_pb": "0.00",
                "hb_cache_id_telaria": "9c0c4f2f-686f-4673-a00a-d8cae7e7a05d",
<<<<<<< HEAD
                "hb_uuid_telaria": "8aa68c39-680d-46f5-ba83-fcd761d436fe",
=======
                "hb_uuid_telaria": "0553c675-4afc-431a-b22c-0ea9cc01977e",
                "hb_cache_path": "/cache",
                "hb_uuid": "0553c675-4afc-431a-b22c-0ea9cc01977e",
                "hb_pb_telaria": "0.00",
                "hb_bidder": "telaria",
>>>>>>> b7698bef
                "hb_cache_id": "9c0c4f2f-686f-4673-a00a-d8cae7e7a05d",
                "hb_uuid": "8aa68c39-680d-46f5-ba83-fcd761d436fe",
                "hb_cache_host": "{{ cache.host }}",
                "hb_cache_path_telaria": "/cache",
                "hb_pb_telaria": "0.00",
                "hb_cache_host_telaria": "{{ cache.host }}",
                "hb_bidder_telaria": "telaria"
              },
              "cache": {
                "bids": {
                  "url": "http://localhost:8090/cache?uuid=9c0c4f2f-686f-4673-a00a-d8cae7e7a05d",
                  "cacheId": "9c0c4f2f-686f-4673-a00a-d8cae7e7a05d"
                },
                "vastXml": {
<<<<<<< HEAD
                  "url": "http://localhost:8090/cache?uuid=8aa68c39-680d-46f5-ba83-fcd761d436fe",
                  "cacheId": "8aa68c39-680d-46f5-ba83-fcd761d436fe"
=======
                  "url": "{{ cache.resource_url }}0553c675-4afc-431a-b22c-0ea9cc01977e",
                  "cacheId": "0553c675-4afc-431a-b22c-0ea9cc01977e"
>>>>>>> b7698bef
                }
              }
            },
            "bidder": {
              "format": "VIDEO"
            }
          }
        }
      ],
      "seat": "telaria",
      "group": 0
    }
  ],
  "cur": "USD",
  "ext": {
    "responsetimemillis": {
      "telaria": "{{ telaria.response_time_ms }}",
      "cache": "{{ cache.response_time_ms }}"
    },
    "prebid": {
      "auctiontimestamp": 1000
    },
    "tmaxrequest": 5000
  }
}<|MERGE_RESOLUTION|>--- conflicted
+++ resolved
@@ -17,36 +17,26 @@
               "targeting": {
                 "hb_pb": "0.00",
                 "hb_cache_id_telaria": "9c0c4f2f-686f-4673-a00a-d8cae7e7a05d",
-<<<<<<< HEAD
-                "hb_uuid_telaria": "8aa68c39-680d-46f5-ba83-fcd761d436fe",
-=======
                 "hb_uuid_telaria": "0553c675-4afc-431a-b22c-0ea9cc01977e",
-                "hb_cache_path": "/cache",
+                "hb_cache_path": "{{ cache.path }}",
                 "hb_uuid": "0553c675-4afc-431a-b22c-0ea9cc01977e",
                 "hb_pb_telaria": "0.00",
                 "hb_bidder": "telaria",
->>>>>>> b7698bef
                 "hb_cache_id": "9c0c4f2f-686f-4673-a00a-d8cae7e7a05d",
-                "hb_uuid": "8aa68c39-680d-46f5-ba83-fcd761d436fe",
                 "hb_cache_host": "{{ cache.host }}",
-                "hb_cache_path_telaria": "/cache",
+                "hb_cache_path_telaria": "{{ cache.path }}",
                 "hb_pb_telaria": "0.00",
                 "hb_cache_host_telaria": "{{ cache.host }}",
                 "hb_bidder_telaria": "telaria"
               },
               "cache": {
                 "bids": {
-                  "url": "http://localhost:8090/cache?uuid=9c0c4f2f-686f-4673-a00a-d8cae7e7a05d",
+                  "url": "{{ cache.resource_url }}9c0c4f2f-686f-4673-a00a-d8cae7e7a05d",
                   "cacheId": "9c0c4f2f-686f-4673-a00a-d8cae7e7a05d"
                 },
                 "vastXml": {
-<<<<<<< HEAD
-                  "url": "http://localhost:8090/cache?uuid=8aa68c39-680d-46f5-ba83-fcd761d436fe",
-                  "cacheId": "8aa68c39-680d-46f5-ba83-fcd761d436fe"
-=======
                   "url": "{{ cache.resource_url }}0553c675-4afc-431a-b22c-0ea9cc01977e",
                   "cacheId": "0553c675-4afc-431a-b22c-0ea9cc01977e"
->>>>>>> b7698bef
                 }
               }
             },
