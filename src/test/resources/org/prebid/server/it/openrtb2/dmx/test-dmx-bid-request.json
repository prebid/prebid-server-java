{
  "id": "tid",
  "imp": [
    {
      "id": "impId001",
      "banner": {
        "format": [
          {
            "w": 300,
            "h": 250
          }
        ]
      },
      "tagid": "1007",
      "secure" : 1,
      "ext": {
        "bidder": {
          "dmxid": "1007",
          "memberid": "123456",
          "seller_id": "1008",
          "publisher_id": "10400"
        }
      }
    },
    {
      "id": "impId002",
      "video": {
        "mimes": [
          "video/mp4"
        ],
        "protocols": [
          2,
          5
        ],
        "w": 1024,
        "h": 576,
        "skipmin": 0,
        "skipafter": 0
      },
      "tagid": "1007",
      "secure" : 1,
      "ext": {
        "bidder": {
          "dmxid": "1007",
          "memberid": "123456",
          "seller_id": "1008",
          "publisher_id" : "10400"
        }
      }
    }
  ],
  "site": {
    "domain": "example.com",
    "page": "http://www.example.com",
    "publisher": {
      "id":"publisherId",
      "ext": {
        "dmx": {
          "id": "10400"
        }
      }
    },
    "ext": {
      "amp": 0
    }
  },
  "device": {
    "ua": "userAgent",
    "dnt": 2,
    "ip": "193.168.244.1",
    "pxratio": 4.2,
    "language": "en",
    "ifa": "ifaId"
  },
  "user": {
    "buyeruid": "DM-UID",
    "ext": {
<<<<<<< HEAD
      "consent": "BOEFEAyOEFEAyAHABDENAIgAAAB9vABAASA",
      "digitrust": {
        "id": "id",
        "keyv": 123,
        "pref": 0
      }
=======
      "consent": "consentValue",
      "eids": [
        {
          "source": "adserver.org",
          "uids": [
            {
              "id": "id"
            }
          ]
        }
      ]
>>>>>>> 1389346e
    }
  },
  "at": 1,
  "tmax": 3000,
  "cur": [
    "USD"
  ],
  "source": {
    "fd": 1,
    "tid": "tid"
  },
  "regs": {
    "ext": {
      "gdpr": 0
    }
  },
  "ext": {
    "prebid": {
      "currency": {
        "rates": {
          "EUR": {
            "USD": 1.2406
          },
          "USD": {
            "EUR": 0.811
          }
        }
      },
      "targeting": {
        "includebidderkeys": true,
        "includewinners": true,
        "pricegranularity": {
          "precision": 2,
          "ranges": [
            {
              "max": 20,
              "increment": 0.1
            }
          ]
        }
      },
      "cache": {
        "bids": {},
        "vastxml": {
          "ttlseconds": 120
        }
      },
      "auctiontimestamp": 1000,
      "channel": {
        "name": "web"
      }
    }
  }
}<|MERGE_RESOLUTION|>--- conflicted
+++ resolved
@@ -75,15 +75,7 @@
   "user": {
     "buyeruid": "DM-UID",
     "ext": {
-<<<<<<< HEAD
       "consent": "BOEFEAyOEFEAyAHABDENAIgAAAB9vABAASA",
-      "digitrust": {
-        "id": "id",
-        "keyv": 123,
-        "pref": 0
-      }
-=======
-      "consent": "consentValue",
       "eids": [
         {
           "source": "adserver.org",
@@ -94,7 +86,6 @@
           ]
         }
       ]
->>>>>>> 1389346e
     }
   },
   "at": 1,
