{
  "id": "tid",
  "imp": [
    {
      "id": "impId001",
      "banner": {
        "w": -1,
        "h": 50
      },
      "tagid": "pub1_place1"
    }
  ],
  "site": {
    "domain": "example.com",
    "page": "http://www.example.com",
    "publisher": {
<<<<<<< HEAD
      "id": "publisherId"
=======
      "id": "pub1"
    },
    "ext": {
      "amp": 0
>>>>>>> 9240ae18
    }
  },
  "device": {
    "ua": "userAgent",
    "dnt": 2,
    "ip": "193.168.244.1",
    "pxratio": 4.2,
    "language": "en",
    "ifa": "ifaId"
  },
  "user": {
<<<<<<< HEAD
    "buyeruid": "FB-UID"
=======
    "buyeruid": "FB-UID",
    "ext": {
      "consent": "consentValue",
      "digitrust": {
        "id": "id",
        "keyv": 123,
        "pref": 0
      }
    }
>>>>>>> 9240ae18
  },
  "at": 1,
  "tmax": 3000,
  "cur": [
    "USD"
  ],
  "source": {
    "fd": 1,
    "tid": "tid"
  },
  "regs": {
    "ext": {
      "gdpr": 0
    }
  },
  "ext": {
    "platformid": "101",
    "authentication_id": "5e667f61df1dad015c9f2a602e81a6ea155865570bc5cdeb68182a7c60ef78aa" 
  }
}<|MERGE_RESOLUTION|>--- conflicted
+++ resolved
@@ -14,14 +14,7 @@
     "domain": "example.com",
     "page": "http://www.example.com",
     "publisher": {
-<<<<<<< HEAD
-      "id": "publisherId"
-=======
       "id": "pub1"
-    },
-    "ext": {
-      "amp": 0
->>>>>>> 9240ae18
     }
   },
   "device": {
@@ -33,19 +26,7 @@
     "ifa": "ifaId"
   },
   "user": {
-<<<<<<< HEAD
     "buyeruid": "FB-UID"
-=======
-    "buyeruid": "FB-UID",
-    "ext": {
-      "consent": "consentValue",
-      "digitrust": {
-        "id": "id",
-        "keyv": 123,
-        "pref": 0
-      }
-    }
->>>>>>> 9240ae18
   },
   "at": 1,
   "tmax": 3000,
@@ -63,6 +44,6 @@
   },
   "ext": {
     "platformid": "101",
-    "authentication_id": "5e667f61df1dad015c9f2a602e81a6ea155865570bc5cdeb68182a7c60ef78aa" 
+    "authentication_id": "5e667f61df1dad015c9f2a602e81a6ea155865570bc5cdeb68182a7c60ef78aa"
   }
 }