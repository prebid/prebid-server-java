--- conflicted
+++ resolved
@@ -54,7 +54,8 @@
     }
   },
   "ext": {
-<<<<<<< HEAD
+    "platformid": "101",
+    "authentication_id": "5e667f61df1dad015c9f2a602e81a6ea155865570bc5cdeb68182a7c60ef78aa",
     "prebid": {
       "targeting": {
         "pricegranularity": {
@@ -86,9 +87,5 @@
         }
       }
     }
-=======
-    "platformid": "101",
-    "authentication_id": "5e667f61df1dad015c9f2a602e81a6ea155865570bc5cdeb68182a7c60ef78aa"
->>>>>>> f83fd581
   }
 }