{
  "id": "request_id",
  "imp": [
    {
      "id": "imp_id",
      "banner": {
        "w": 300,
        "h": 250
      },
      "ext": {
        "prebid": {
          "bidder": {
            "adocean": {
              "emiter": "myao.adocean.pl",
              "masterId": "tmYF.DMl7ZBq.Nqt2Bq4FutQTJfTpxCOmtNPZoQUDcL.G7",
              "slaveId": "adoceanmyaozpniqismex"
            }
          }
        }
      }
    }
  ],
  "tmax": 5000,
<<<<<<< HEAD
  "cur": [
    "EUR"
  ],
  "source": {
    "fd": 1,
    "tid": "tid"
  },
  "ext": {
    "prebid": {
      "currency": {
        "rates": {
          "EUR": {
            "USD": 1.2406
          },
          "USD": {
            "EUR": 0.8110
          }
        }
      },
      "targeting": {
        "pricegranularity": {
          "precision": 2,
          "ranges": [
            {
              "max": 20,
              "increment": 0.1
            }
          ]
        }
      },
      "cache": {
        "bids": {},
        "vastxml": {
          "ttlseconds": 120
        }
      },
      "auctiontimestamp": 1000
    }
  },
  "user": {
    "buyeruid": "AO-UID",
    "ext": {
      "consent": "consentValue"
    }
  },
=======
>>>>>>> 29de0891
  "regs": {
    "ext": {
      "gdpr": 0
    }
  }
}<|MERGE_RESOLUTION|>--- conflicted
+++ resolved
@@ -21,54 +21,6 @@
     }
   ],
   "tmax": 5000,
-<<<<<<< HEAD
-  "cur": [
-    "EUR"
-  ],
-  "source": {
-    "fd": 1,
-    "tid": "tid"
-  },
-  "ext": {
-    "prebid": {
-      "currency": {
-        "rates": {
-          "EUR": {
-            "USD": 1.2406
-          },
-          "USD": {
-            "EUR": 0.8110
-          }
-        }
-      },
-      "targeting": {
-        "pricegranularity": {
-          "precision": 2,
-          "ranges": [
-            {
-              "max": 20,
-              "increment": 0.1
-            }
-          ]
-        }
-      },
-      "cache": {
-        "bids": {},
-        "vastxml": {
-          "ttlseconds": 120
-        }
-      },
-      "auctiontimestamp": 1000
-    }
-  },
-  "user": {
-    "buyeruid": "AO-UID",
-    "ext": {
-      "consent": "consentValue"
-    }
-  },
-=======
->>>>>>> 29de0891
   "regs": {
     "ext": {
       "gdpr": 0
