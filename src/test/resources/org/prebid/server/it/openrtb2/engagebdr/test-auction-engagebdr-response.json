{
  "id": "test-request-id",
  "seatbid": [
    {
      "bid": [
        {
          "id": "test-imp-id",
          "impid": "impId022",
          "price": 9.81,
          "adm": "<?xml version=\"1.0\" encoding=\"UTF-8\"?>\n<VAST version=\"3.0\"><Ad id=\"static\"><InLine><AdSystem>Static VAST</AdSystem><AdTitle>Static VAST Tag</AdTitle><Error><![CDATA[https://video.bnmla.com/count?vTracking=ERROR&vStatus=[ERRORCODE]&vBaId=6&vZId=9100&VGuid=eng-c719ae10-2349-4c6f-9b93-1bb872e2f13d]]></Error><Impression><![CDATA[https://video.bnmla.com/count?vTracking=IMPRESSION&vStatus=61&vBaId=6&vZId=9100&VGuid=eng-c719ae10-2349-4c6f-9b93-1bb872e2f13d]]></Impression><Creatives><Creative><Linear><Duration><![CDATA[00:00:15]]></Duration><TrackingEvents><Tracking event=\"start\" /><Tracking event=\"firstQuartile\" /><Tracking event=\"midpoint\" /><Tracking event=\"thirdQuartile\" /><Tracking event=\"complete\" /><Tracking event=\"pause\" /><Tracking event=\"mute\" /><Tracking event=\"fullscreen\" /><Tracking event=\"start\"><![CDATA[https://video.bnmla.com/count?vTracking=START&vStatus=61&vBaId=6&vZId=9100&VGuid=eng-c719ae10-2349-4c6f-9b93-1bb872e2f13d]]></Tracking></TrackingEvents><VideoClicks><ClickThrough><![CDATA[http://www.engagebdr.com/]]></ClickThrough><ClickTracking /><ClickTracking><![CDATA[https://video.bnmla.com/count?vTracking=VIDEOCLICKING&vStatus=61&vBaId=6&vZId=9100&VGuid=eng-c719ae10-2349-4c6f-9b93-1bb872e2f13d]]></ClickTracking></VideoClicks><MediaFiles><MediaFile delivery=\"progressive\" type=\"video/mp4\" bitrate=\"350\" width=\"428\" height=\"240\"><![CDATA[http://cdnin.bnmla.com/vsbmedia/AEX_Outdoors_HD_ENG_15_exp2016-01-21_sm.mp4]]></MediaFile><MediaFile delivery=\"progressive\" type=\"video/mp4\" bitrate=\"700\" width=\"640\" height=\"360\"><![CDATA[http://cdnin.bnmla.com/vsbmedia/AEX_Outdoors_HD_ENG_15_exp2016-01-21_md.mp4]]></MediaFile><MediaFile delivery=\"progressive\" type=\"video/mp4\" bitrate=\"1600\" width=\"1024\" height=\"576\"><![CDATA[http://cdnin.bnmla.com/vsbmedia/AEX_Outdoors_HD_ENG_15_exp2016-01-21_lg.mp4]]></MediaFile></MediaFiles></Linear></Creative></Creatives></InLine></Ad></VAST>",
          "adid": "abcde-12345",
          "adomain": [
            "advertiserdomain.com"
          ],
          "iurl": "https://cdn0.bnmla.com/vtest.xml",
          "cid": "campaign1",
          "crid": "abcde-12345",
          "w": 300,
          "h": 250,
          "ext": {
            "prebid": {
              "type": "video",
              "targeting": {
                "hb_cache_path_engagebdr": "{{ cache.path }}",
                "hb_cache_id": "93bcb450-8a55-4f23-a39e-29b0b0760321",
                "hb_uuid_engagebdr": "6628e262-d023-406b-b3e9-9a9aded76a7d",
                "hb_pb": "9.80",
                "hb_cache_id_engagebdr": "93bcb450-8a55-4f23-a39e-29b0b0760321",
                "hb_cache_path": "{{ cache.path }}",
                "hb_pb_engagebdr": "9.80",
                "hb_uuid": "6628e262-d023-406b-b3e9-9a9aded76a7d",
                "hb_size": "300x250",
                "hb_bidder": "engagebdr",
                "hb_cache_host_engagebdr": "{{ cache.host }}",
                "hb_bidder_engagebdr": "engagebdr",
                "hb_size_engagebdr": "300x250",
                "hb_cache_host": "{{ cache.host }}"
              },
              "cache": {
                "bids": {
                  "url": "{{ cache.resource_url }}93bcb450-8a55-4f23-a39e-29b0b0760321",
                  "cacheId": "93bcb450-8a55-4f23-a39e-29b0b0760321"
                },
                "vastXml": {
                  "url": "{{ cache.resource_url }}6628e262-d023-406b-b3e9-9a9aded76a7d",
                  "cacheId": "6628e262-d023-406b-b3e9-9a9aded76a7d"
                }
              }
            }
          }
        },
        {
          "id": "test-imp-id",
          "impid": "impId021",
          "price": 9.81,
          "adm": "<div><img src=\"https://cdn0.bnmla.com/0b1c6e85e9376e3092df8c9fc8ab9095.gif\" width=350 height=250 /></div>",
          "adid": "abcde-12345",
          "adomain": [
            "advertiserdomain.com"
          ],
          "iurl": "http://match.bnmla.com/usersync?sspid=59&redir=",
          "cid": "campaign1",
          "crid": "abcde-12345",
          "w": 300,
          "h": 250,
          "ext": {
            "prebid": {
              "type": "banner",
              "targeting": {
                "hb_pb": "9.80",
                "hb_cache_id_engagebdr": "739f1ac0-3ac3-4c02-8b74-ceb1fa4d96a1",
                "hb_cache_path": "{{ cache.path }}",
                "hb_pb_engagebdr": "9.80",
                "hb_size": "300x250",
                "hb_bidder": "engagebdr",
                "hb_cache_host_engagebdr": "{{ cache.host }}",
                "hb_cache_path_engagebdr": "{{ cache.path }}",
                "hb_cache_id": "739f1ac0-3ac3-4c02-8b74-ceb1fa4d96a1",
                "hb_bidder_engagebdr": "engagebdr",
                "hb_size_engagebdr": "300x250",
                "hb_cache_host": "{{ cache.host }}"
              },
              "cache": {
                "bids": {
                  "url": "{{ cache.resource_url }}739f1ac0-3ac3-4c02-8b74-ceb1fa4d96a1",
                  "cacheId": "739f1ac0-3ac3-4c02-8b74-ceb1fa4d96a1"
                }
              }
            }
          }
        }
      ],
      "seat": "engagebdr",
      "group": 0
    }
  ],
  "cur": "USD",
  "ext": {
<<<<<<< HEAD
    "debug": {
      "httpcalls": {
        "engagebdr": [
          {
            "uri": "{{ engagebdr.exchange_uri }}?zoneid=88888",
            "requestbody": "{\"id\":\"test-request-id\",\"imp\":[{\"id\":\"impId022\",\"video\":{\"mimes\":[\"video/x-flv\",\"video/mp4\"],\"w\":300,\"h\":250,\"skipmin\":0,\"skipafter\":0},\"ext\":{\"bidder\":{\"sspid\":\"88888\"}}}],\"site\":{\"domain\":\"example.com\",\"page\":\"http://www.example.com\",\"publisher\":{\"id\":\"publisherId\"}},\"device\":{\"ua\":\"userAgent\",\"dnt\":2,\"ip\":\"193.168.244.1\",\"pxratio\":4.2,\"language\":\"en\",\"ifa\":\"ifaId\"},\"user\":{\"buyeruid\":\"EG-UID\"},\"test\":1,\"at\":1,\"tmax\":3000,\"cur\":[\"USD\"],\"source\":{\"fd\":1,\"tid\":\"tid\"},\"regs\":{\"ext\":{\"gdpr\":0}},\"ext\":{\"prebid\":{\"aliases\":{\"appnexusAlias\":\"appnexus\",\"conversantAlias\":\"conversant\"},\"targeting\":{\"pricegranularity\":{\"precision\":2,\"ranges\":[{\"max\":20,\"increment\":0.1}]},\"currency\":{\"rates\":{\"EUR\":{\"USD\":1.2406},\"USD\":{\"EUR\":0.811}}},\"includewinners\":true,\"includebidderkeys\":true},\"cache\":{\"bids\":{},\"vastxml\":{\"ttlseconds\":120}}}}}",
            "responsebody": "{\"id\":\"test-request-id\",\"seatbid\":[{\"bid\":[{\"id\":\"test-imp-id\",\"impid\":\"impId022\",\"price\":9.81,\"adid\":\"abcde-12345\",\"adm\":\"<?xml version=\\\"1.0\\\" encoding=\\\"UTF-8\\\"?>\\n<VAST version=\\\"3.0\\\"><Ad id=\\\"static\\\"><InLine><AdSystem>Static VAST</AdSystem><AdTitle>Static VAST Tag</AdTitle><Error><![CDATA[https://video.bnmla.com/count?vTracking=ERROR&vStatus=[ERRORCODE]&vBaId=6&vZId=9100&VGuid=eng-c719ae10-2349-4c6f-9b93-1bb872e2f13d]]></Error><Impression><![CDATA[https://video.bnmla.com/count?vTracking=IMPRESSION&vStatus=61&vBaId=6&vZId=9100&VGuid=eng-c719ae10-2349-4c6f-9b93-1bb872e2f13d]]></Impression><Creatives><Creative><Linear><Duration><![CDATA[00:00:15]]></Duration><TrackingEvents><Tracking event=\\\"start\\\" /><Tracking event=\\\"firstQuartile\\\" /><Tracking event=\\\"midpoint\\\" /><Tracking event=\\\"thirdQuartile\\\" /><Tracking event=\\\"complete\\\" /><Tracking event=\\\"pause\\\" /><Tracking event=\\\"mute\\\" /><Tracking event=\\\"fullscreen\\\" /><Tracking event=\\\"start\\\"><![CDATA[https://video.bnmla.com/count?vTracking=START&vStatus=61&vBaId=6&vZId=9100&VGuid=eng-c719ae10-2349-4c6f-9b93-1bb872e2f13d]]></Tracking></TrackingEvents><VideoClicks><ClickThrough><![CDATA[http://www.engagebdr.com/]]></ClickThrough><ClickTracking /><ClickTracking><![CDATA[https://video.bnmla.com/count?vTracking=VIDEOCLICKING&vStatus=61&vBaId=6&vZId=9100&VGuid=eng-c719ae10-2349-4c6f-9b93-1bb872e2f13d]]></ClickTracking></VideoClicks><MediaFiles><MediaFile delivery=\\\"progressive\\\" type=\\\"video/mp4\\\" bitrate=\\\"350\\\" width=\\\"428\\\" height=\\\"240\\\"><![CDATA[http://cdnin.bnmla.com/vsbmedia/AEX_Outdoors_HD_ENG_15_exp2016-01-21_sm.mp4]]></MediaFile><MediaFile delivery=\\\"progressive\\\" type=\\\"video/mp4\\\" bitrate=\\\"700\\\" width=\\\"640\\\" height=\\\"360\\\"><![CDATA[http://cdnin.bnmla.com/vsbmedia/AEX_Outdoors_HD_ENG_15_exp2016-01-21_md.mp4]]></MediaFile><MediaFile delivery=\\\"progressive\\\" type=\\\"video/mp4\\\" bitrate=\\\"1600\\\" width=\\\"1024\\\" height=\\\"576\\\"><![CDATA[http://cdnin.bnmla.com/vsbmedia/AEX_Outdoors_HD_ENG_15_exp2016-01-21_lg.mp4]]></MediaFile></MediaFiles></Linear></Creative></Creatives></InLine></Ad></VAST>\",\"adomain\":[\"advertiserdomain.com\"],\"iurl\":\"https://cdn0.bnmla.com/vtest.xml\",\"cid\":\"campaign1\",\"crid\":\"abcde-12345\",\"w\":300,\"h\":250}],\"seat\":\"test-request-id\"}],\"bidid\":\"test-request-id\",\"cur\":\"USD\"}",
            "status": 200
          },
          {
            "uri": "{{ engagebdr.exchange_uri }}?zoneid=99999",
            "requestbody": "{\"id\":\"test-request-id\",\"imp\":[{\"id\":\"impId021\",\"banner\":{\"w\":300,\"h\":250},\"ext\":{\"bidder\":{\"sspid\":\"99999\"}}}],\"site\":{\"domain\":\"example.com\",\"page\":\"http://www.example.com\",\"publisher\":{\"id\":\"publisherId\"}},\"device\":{\"ua\":\"userAgent\",\"dnt\":2,\"ip\":\"193.168.244.1\",\"pxratio\":4.2,\"language\":\"en\",\"ifa\":\"ifaId\"},\"user\":{\"buyeruid\":\"EG-UID\"},\"test\":1,\"at\":1,\"tmax\":3000,\"cur\":[\"USD\"],\"source\":{\"fd\":1,\"tid\":\"tid\"},\"regs\":{\"ext\":{\"gdpr\":0}},\"ext\":{\"prebid\":{\"aliases\":{\"appnexusAlias\":\"appnexus\",\"conversantAlias\":\"conversant\"},\"targeting\":{\"pricegranularity\":{\"precision\":2,\"ranges\":[{\"max\":20,\"increment\":0.1}]},\"currency\":{\"rates\":{\"EUR\":{\"USD\":1.2406},\"USD\":{\"EUR\":0.811}}},\"includewinners\":true,\"includebidderkeys\":true},\"cache\":{\"bids\":{},\"vastxml\":{\"ttlseconds\":120}}}}}",
            "responsebody": "{\"id\":\"test-request-id\",\"seatbid\":[{\"bid\":[{\"id\":\"test-imp-id\",\"impid\":\"impId021\",\"price\":9.81,\"adid\":\"abcde-12345\",\"adm\":\"<div><img src=\\\"https://cdn0.bnmla.com/0b1c6e85e9376e3092df8c9fc8ab9095.gif\\\" width=350 height=250 /></div>\",\"adomain\":[\"advertiserdomain.com\"],\"iurl\":\"http://match.bnmla.com/usersync?sspid=59&redir=\",\"cid\":\"campaign1\",\"crid\":\"abcde-12345\",\"w\":300,\"h\":250}],\"seat\":\"test-request-id\"}],\"bidid\":\"test-request-id\",\"cur\":\"USD\"}",
            "status": 200
          }
        ],
        "cache": [
          {
            "uri": "{{ cache.endpoint }}",
            "requestbody": "{\"puts\":[{\"type\":\"json\",\"value\":{\"id\":\"test-imp-id\",\"impid\":\"impId021\",\"price\":9.81,\"adm\":\"<div><img src=\\\"https://cdn0.bnmla.com/0b1c6e85e9376e3092df8c9fc8ab9095.gif\\\" width=350 height=250 /></div>\",\"adid\":\"abcde-12345\",\"adomain\":[\"advertiserdomain.com\"],\"iurl\":\"http://match.bnmla.com/usersync?sspid=59&redir=\",\"cid\":\"campaign1\",\"crid\":\"abcde-12345\",\"w\":300,\"h\":250}},{\"type\":\"json\",\"value\":{\"id\":\"test-imp-id\",\"impid\":\"impId022\",\"price\":9.81,\"adm\":\"<?xml version=\\\"1.0\\\" encoding=\\\"UTF-8\\\"?>\\n<VAST version=\\\"3.0\\\"><Ad id=\\\"static\\\"><InLine><AdSystem>Static VAST</AdSystem><AdTitle>Static VAST Tag</AdTitle><Error><![CDATA[https://video.bnmla.com/count?vTracking=ERROR&vStatus=[ERRORCODE]&vBaId=6&vZId=9100&VGuid=eng-c719ae10-2349-4c6f-9b93-1bb872e2f13d]]></Error><Impression><![CDATA[https://video.bnmla.com/count?vTracking=IMPRESSION&vStatus=61&vBaId=6&vZId=9100&VGuid=eng-c719ae10-2349-4c6f-9b93-1bb872e2f13d]]></Impression><Creatives><Creative><Linear><Duration><![CDATA[00:00:15]]></Duration><TrackingEvents><Tracking event=\\\"start\\\" /><Tracking event=\\\"firstQuartile\\\" /><Tracking event=\\\"midpoint\\\" /><Tracking event=\\\"thirdQuartile\\\" /><Tracking event=\\\"complete\\\" /><Tracking event=\\\"pause\\\" /><Tracking event=\\\"mute\\\" /><Tracking event=\\\"fullscreen\\\" /><Tracking event=\\\"start\\\"><![CDATA[https://video.bnmla.com/count?vTracking=START&vStatus=61&vBaId=6&vZId=9100&VGuid=eng-c719ae10-2349-4c6f-9b93-1bb872e2f13d]]></Tracking></TrackingEvents><VideoClicks><ClickThrough><![CDATA[http://www.engagebdr.com/]]></ClickThrough><ClickTracking /><ClickTracking><![CDATA[https://video.bnmla.com/count?vTracking=VIDEOCLICKING&vStatus=61&vBaId=6&vZId=9100&VGuid=eng-c719ae10-2349-4c6f-9b93-1bb872e2f13d]]></ClickTracking></VideoClicks><MediaFiles><MediaFile delivery=\\\"progressive\\\" type=\\\"video/mp4\\\" bitrate=\\\"350\\\" width=\\\"428\\\" height=\\\"240\\\"><![CDATA[http://cdnin.bnmla.com/vsbmedia/AEX_Outdoors_HD_ENG_15_exp2016-01-21_sm.mp4]]></MediaFile><MediaFile delivery=\\\"progressive\\\" type=\\\"video/mp4\\\" bitrate=\\\"700\\\" width=\\\"640\\\" height=\\\"360\\\"><![CDATA[http://cdnin.bnmla.com/vsbmedia/AEX_Outdoors_HD_ENG_15_exp2016-01-21_md.mp4]]></MediaFile><MediaFile delivery=\\\"progressive\\\" type=\\\"video/mp4\\\" bitrate=\\\"1600\\\" width=\\\"1024\\\" height=\\\"576\\\"><![CDATA[http://cdnin.bnmla.com/vsbmedia/AEX_Outdoors_HD_ENG_15_exp2016-01-21_lg.mp4]]></MediaFile></MediaFiles></Linear></Creative></Creatives></InLine></Ad></VAST>\",\"adid\":\"abcde-12345\",\"adomain\":[\"advertiserdomain.com\"],\"iurl\":\"https://cdn0.bnmla.com/vtest.xml\",\"cid\":\"campaign1\",\"crid\":\"abcde-12345\",\"w\":300,\"h\":250}},{\"type\":\"xml\",\"value\":\"<?xml version=\\\"1.0\\\" encoding=\\\"UTF-8\\\"?>\\n<VAST version=\\\"3.0\\\"><Ad id=\\\"static\\\"><InLine><AdSystem>Static VAST</AdSystem><AdTitle>Static VAST Tag</AdTitle><Error><![CDATA[https://video.bnmla.com/count?vTracking=ERROR&vStatus=[ERRORCODE]&vBaId=6&vZId=9100&VGuid=eng-c719ae10-2349-4c6f-9b93-1bb872e2f13d]]></Error><Impression><![CDATA[https://video.bnmla.com/count?vTracking=IMPRESSION&vStatus=61&vBaId=6&vZId=9100&VGuid=eng-c719ae10-2349-4c6f-9b93-1bb872e2f13d]]></Impression><Creatives><Creative><Linear><Duration><![CDATA[00:00:15]]></Duration><TrackingEvents><Tracking event=\\\"start\\\" /><Tracking event=\\\"firstQuartile\\\" /><Tracking event=\\\"midpoint\\\" /><Tracking event=\\\"thirdQuartile\\\" /><Tracking event=\\\"complete\\\" /><Tracking event=\\\"pause\\\" /><Tracking event=\\\"mute\\\" /><Tracking event=\\\"fullscreen\\\" /><Tracking event=\\\"start\\\"><![CDATA[https://video.bnmla.com/count?vTracking=START&vStatus=61&vBaId=6&vZId=9100&VGuid=eng-c719ae10-2349-4c6f-9b93-1bb872e2f13d]]></Tracking></TrackingEvents><VideoClicks><ClickThrough><![CDATA[http://www.engagebdr.com/]]></ClickThrough><ClickTracking /><ClickTracking><![CDATA[https://video.bnmla.com/count?vTracking=VIDEOCLICKING&vStatus=61&vBaId=6&vZId=9100&VGuid=eng-c719ae10-2349-4c6f-9b93-1bb872e2f13d]]></ClickTracking></VideoClicks><MediaFiles><MediaFile delivery=\\\"progressive\\\" type=\\\"video/mp4\\\" bitrate=\\\"350\\\" width=\\\"428\\\" height=\\\"240\\\"><![CDATA[http://cdnin.bnmla.com/vsbmedia/AEX_Outdoors_HD_ENG_15_exp2016-01-21_sm.mp4]]></MediaFile><MediaFile delivery=\\\"progressive\\\" type=\\\"video/mp4\\\" bitrate=\\\"700\\\" width=\\\"640\\\" height=\\\"360\\\"><![CDATA[http://cdnin.bnmla.com/vsbmedia/AEX_Outdoors_HD_ENG_15_exp2016-01-21_md.mp4]]></MediaFile><MediaFile delivery=\\\"progressive\\\" type=\\\"video/mp4\\\" bitrate=\\\"1600\\\" width=\\\"1024\\\" height=\\\"576\\\"><![CDATA[http://cdnin.bnmla.com/vsbmedia/AEX_Outdoors_HD_ENG_15_exp2016-01-21_lg.mp4]]></MediaFile></MediaFiles></Linear></Creative></Creatives></InLine></Ad></VAST>\",\"expiry\":120}]}",
            "responsebody": "{\"responses\":[{\"uuid\":\"739f1ac0-3ac3-4c02-8b74-ceb1fa4d96a1\"},{\"uuid\":\"93bcb450-8a55-4f23-a39e-29b0b0760321\"},{\"uuid\":\"6628e262-d023-406b-b3e9-9a9aded76a7d\"}]}",
            "status": 200
          }
        ]
      },
      "resolvedrequest": {
        "id": "test-request-id",
        "imp": [
          {
            "id": "impId021",
            "banner": {
              "w": 300,
              "h": 250
            },
            "ext": {
              "engagebdr": {
                "sspid": "99999"
              }
            }
          },
          {
            "id": "impId022",
            "video": {
              "mimes": [
                "video/x-flv",
                "video/mp4"
              ],
              "w": 300,
              "h": 250,
              "skipmin": 0,
              "skipafter": 0
            },
            "ext": {
              "engagebdr": {
                "sspid": "88888"
              }
            }
          }
        ],
        "site": {
          "domain": "example.com",
          "page": "http://www.example.com",
          "publisher": {
            "id": "publisherId"
          },
          "ext": {
            "amp": 0
          }
        },
        "device": {
          "ua": "userAgent",
          "dnt": 2,
          "ip": "193.168.244.1",
          "pxratio": 4.2,
          "language": "en",
          "ifa": "ifaId"
        },
        "user": {
          "ext": {
            "consent": "consentValue",
            "digitrust": {
              "id": "id",
              "keyv": 123,
              "pref": 0
            }
          }
        },
        "test": 1,
        "at": 1,
        "tmax": 3000,
        "cur": [
          "USD"
        ],
        "source": {
          "fd": 1,
          "tid": "tid"
        },
        "regs": {
          "ext": {
            "gdpr": 0
          }
        },
        "ext": {
          "prebid": {
            "aliases": {
              "appnexusAlias": "appnexus",
              "conversantAlias": "conversant"
            },
            "targeting": {
              "pricegranularity": {
                "precision": 2,
                "ranges": [
                  {
                    "max": 20,
                    "increment": 0.1
                  }
                ]
              },
              "currency": {
                "rates": {
                  "EUR": {
                    "USD": 1.2406
                  },
                  "USD": {
                    "EUR": 0.811
                  }
                }
              },
              "includewinners": true,
              "includebidderkeys": true
            },
            "cache": {
              "bids": {},
              "vastxml": {
                "ttlseconds": 120
              }
            }
          }
        }
      }
    },
=======
>>>>>>> dde21467
    "responsetimemillis": {
      "cache": "{{ cache.response_time_ms }}",
      "engagebdr": "{{ engagebdr.response_time_ms }}"
    },
    "tmaxrequest": 3000
  }
}<|MERGE_RESOLUTION|>--- conflicted
+++ resolved
@@ -96,150 +96,6 @@
   ],
   "cur": "USD",
   "ext": {
-<<<<<<< HEAD
-    "debug": {
-      "httpcalls": {
-        "engagebdr": [
-          {
-            "uri": "{{ engagebdr.exchange_uri }}?zoneid=88888",
-            "requestbody": "{\"id\":\"test-request-id\",\"imp\":[{\"id\":\"impId022\",\"video\":{\"mimes\":[\"video/x-flv\",\"video/mp4\"],\"w\":300,\"h\":250,\"skipmin\":0,\"skipafter\":0},\"ext\":{\"bidder\":{\"sspid\":\"88888\"}}}],\"site\":{\"domain\":\"example.com\",\"page\":\"http://www.example.com\",\"publisher\":{\"id\":\"publisherId\"}},\"device\":{\"ua\":\"userAgent\",\"dnt\":2,\"ip\":\"193.168.244.1\",\"pxratio\":4.2,\"language\":\"en\",\"ifa\":\"ifaId\"},\"user\":{\"buyeruid\":\"EG-UID\"},\"test\":1,\"at\":1,\"tmax\":3000,\"cur\":[\"USD\"],\"source\":{\"fd\":1,\"tid\":\"tid\"},\"regs\":{\"ext\":{\"gdpr\":0}},\"ext\":{\"prebid\":{\"aliases\":{\"appnexusAlias\":\"appnexus\",\"conversantAlias\":\"conversant\"},\"targeting\":{\"pricegranularity\":{\"precision\":2,\"ranges\":[{\"max\":20,\"increment\":0.1}]},\"currency\":{\"rates\":{\"EUR\":{\"USD\":1.2406},\"USD\":{\"EUR\":0.811}}},\"includewinners\":true,\"includebidderkeys\":true},\"cache\":{\"bids\":{},\"vastxml\":{\"ttlseconds\":120}}}}}",
-            "responsebody": "{\"id\":\"test-request-id\",\"seatbid\":[{\"bid\":[{\"id\":\"test-imp-id\",\"impid\":\"impId022\",\"price\":9.81,\"adid\":\"abcde-12345\",\"adm\":\"<?xml version=\\\"1.0\\\" encoding=\\\"UTF-8\\\"?>\\n<VAST version=\\\"3.0\\\"><Ad id=\\\"static\\\"><InLine><AdSystem>Static VAST</AdSystem><AdTitle>Static VAST Tag</AdTitle><Error><![CDATA[https://video.bnmla.com/count?vTracking=ERROR&vStatus=[ERRORCODE]&vBaId=6&vZId=9100&VGuid=eng-c719ae10-2349-4c6f-9b93-1bb872e2f13d]]></Error><Impression><![CDATA[https://video.bnmla.com/count?vTracking=IMPRESSION&vStatus=61&vBaId=6&vZId=9100&VGuid=eng-c719ae10-2349-4c6f-9b93-1bb872e2f13d]]></Impression><Creatives><Creative><Linear><Duration><![CDATA[00:00:15]]></Duration><TrackingEvents><Tracking event=\\\"start\\\" /><Tracking event=\\\"firstQuartile\\\" /><Tracking event=\\\"midpoint\\\" /><Tracking event=\\\"thirdQuartile\\\" /><Tracking event=\\\"complete\\\" /><Tracking event=\\\"pause\\\" /><Tracking event=\\\"mute\\\" /><Tracking event=\\\"fullscreen\\\" /><Tracking event=\\\"start\\\"><![CDATA[https://video.bnmla.com/count?vTracking=START&vStatus=61&vBaId=6&vZId=9100&VGuid=eng-c719ae10-2349-4c6f-9b93-1bb872e2f13d]]></Tracking></TrackingEvents><VideoClicks><ClickThrough><![CDATA[http://www.engagebdr.com/]]></ClickThrough><ClickTracking /><ClickTracking><![CDATA[https://video.bnmla.com/count?vTracking=VIDEOCLICKING&vStatus=61&vBaId=6&vZId=9100&VGuid=eng-c719ae10-2349-4c6f-9b93-1bb872e2f13d]]></ClickTracking></VideoClicks><MediaFiles><MediaFile delivery=\\\"progressive\\\" type=\\\"video/mp4\\\" bitrate=\\\"350\\\" width=\\\"428\\\" height=\\\"240\\\"><![CDATA[http://cdnin.bnmla.com/vsbmedia/AEX_Outdoors_HD_ENG_15_exp2016-01-21_sm.mp4]]></MediaFile><MediaFile delivery=\\\"progressive\\\" type=\\\"video/mp4\\\" bitrate=\\\"700\\\" width=\\\"640\\\" height=\\\"360\\\"><![CDATA[http://cdnin.bnmla.com/vsbmedia/AEX_Outdoors_HD_ENG_15_exp2016-01-21_md.mp4]]></MediaFile><MediaFile delivery=\\\"progressive\\\" type=\\\"video/mp4\\\" bitrate=\\\"1600\\\" width=\\\"1024\\\" height=\\\"576\\\"><![CDATA[http://cdnin.bnmla.com/vsbmedia/AEX_Outdoors_HD_ENG_15_exp2016-01-21_lg.mp4]]></MediaFile></MediaFiles></Linear></Creative></Creatives></InLine></Ad></VAST>\",\"adomain\":[\"advertiserdomain.com\"],\"iurl\":\"https://cdn0.bnmla.com/vtest.xml\",\"cid\":\"campaign1\",\"crid\":\"abcde-12345\",\"w\":300,\"h\":250}],\"seat\":\"test-request-id\"}],\"bidid\":\"test-request-id\",\"cur\":\"USD\"}",
-            "status": 200
-          },
-          {
-            "uri": "{{ engagebdr.exchange_uri }}?zoneid=99999",
-            "requestbody": "{\"id\":\"test-request-id\",\"imp\":[{\"id\":\"impId021\",\"banner\":{\"w\":300,\"h\":250},\"ext\":{\"bidder\":{\"sspid\":\"99999\"}}}],\"site\":{\"domain\":\"example.com\",\"page\":\"http://www.example.com\",\"publisher\":{\"id\":\"publisherId\"}},\"device\":{\"ua\":\"userAgent\",\"dnt\":2,\"ip\":\"193.168.244.1\",\"pxratio\":4.2,\"language\":\"en\",\"ifa\":\"ifaId\"},\"user\":{\"buyeruid\":\"EG-UID\"},\"test\":1,\"at\":1,\"tmax\":3000,\"cur\":[\"USD\"],\"source\":{\"fd\":1,\"tid\":\"tid\"},\"regs\":{\"ext\":{\"gdpr\":0}},\"ext\":{\"prebid\":{\"aliases\":{\"appnexusAlias\":\"appnexus\",\"conversantAlias\":\"conversant\"},\"targeting\":{\"pricegranularity\":{\"precision\":2,\"ranges\":[{\"max\":20,\"increment\":0.1}]},\"currency\":{\"rates\":{\"EUR\":{\"USD\":1.2406},\"USD\":{\"EUR\":0.811}}},\"includewinners\":true,\"includebidderkeys\":true},\"cache\":{\"bids\":{},\"vastxml\":{\"ttlseconds\":120}}}}}",
-            "responsebody": "{\"id\":\"test-request-id\",\"seatbid\":[{\"bid\":[{\"id\":\"test-imp-id\",\"impid\":\"impId021\",\"price\":9.81,\"adid\":\"abcde-12345\",\"adm\":\"<div><img src=\\\"https://cdn0.bnmla.com/0b1c6e85e9376e3092df8c9fc8ab9095.gif\\\" width=350 height=250 /></div>\",\"adomain\":[\"advertiserdomain.com\"],\"iurl\":\"http://match.bnmla.com/usersync?sspid=59&redir=\",\"cid\":\"campaign1\",\"crid\":\"abcde-12345\",\"w\":300,\"h\":250}],\"seat\":\"test-request-id\"}],\"bidid\":\"test-request-id\",\"cur\":\"USD\"}",
-            "status": 200
-          }
-        ],
-        "cache": [
-          {
-            "uri": "{{ cache.endpoint }}",
-            "requestbody": "{\"puts\":[{\"type\":\"json\",\"value\":{\"id\":\"test-imp-id\",\"impid\":\"impId021\",\"price\":9.81,\"adm\":\"<div><img src=\\\"https://cdn0.bnmla.com/0b1c6e85e9376e3092df8c9fc8ab9095.gif\\\" width=350 height=250 /></div>\",\"adid\":\"abcde-12345\",\"adomain\":[\"advertiserdomain.com\"],\"iurl\":\"http://match.bnmla.com/usersync?sspid=59&redir=\",\"cid\":\"campaign1\",\"crid\":\"abcde-12345\",\"w\":300,\"h\":250}},{\"type\":\"json\",\"value\":{\"id\":\"test-imp-id\",\"impid\":\"impId022\",\"price\":9.81,\"adm\":\"<?xml version=\\\"1.0\\\" encoding=\\\"UTF-8\\\"?>\\n<VAST version=\\\"3.0\\\"><Ad id=\\\"static\\\"><InLine><AdSystem>Static VAST</AdSystem><AdTitle>Static VAST Tag</AdTitle><Error><![CDATA[https://video.bnmla.com/count?vTracking=ERROR&vStatus=[ERRORCODE]&vBaId=6&vZId=9100&VGuid=eng-c719ae10-2349-4c6f-9b93-1bb872e2f13d]]></Error><Impression><![CDATA[https://video.bnmla.com/count?vTracking=IMPRESSION&vStatus=61&vBaId=6&vZId=9100&VGuid=eng-c719ae10-2349-4c6f-9b93-1bb872e2f13d]]></Impression><Creatives><Creative><Linear><Duration><![CDATA[00:00:15]]></Duration><TrackingEvents><Tracking event=\\\"start\\\" /><Tracking event=\\\"firstQuartile\\\" /><Tracking event=\\\"midpoint\\\" /><Tracking event=\\\"thirdQuartile\\\" /><Tracking event=\\\"complete\\\" /><Tracking event=\\\"pause\\\" /><Tracking event=\\\"mute\\\" /><Tracking event=\\\"fullscreen\\\" /><Tracking event=\\\"start\\\"><![CDATA[https://video.bnmla.com/count?vTracking=START&vStatus=61&vBaId=6&vZId=9100&VGuid=eng-c719ae10-2349-4c6f-9b93-1bb872e2f13d]]></Tracking></TrackingEvents><VideoClicks><ClickThrough><![CDATA[http://www.engagebdr.com/]]></ClickThrough><ClickTracking /><ClickTracking><![CDATA[https://video.bnmla.com/count?vTracking=VIDEOCLICKING&vStatus=61&vBaId=6&vZId=9100&VGuid=eng-c719ae10-2349-4c6f-9b93-1bb872e2f13d]]></ClickTracking></VideoClicks><MediaFiles><MediaFile delivery=\\\"progressive\\\" type=\\\"video/mp4\\\" bitrate=\\\"350\\\" width=\\\"428\\\" height=\\\"240\\\"><![CDATA[http://cdnin.bnmla.com/vsbmedia/AEX_Outdoors_HD_ENG_15_exp2016-01-21_sm.mp4]]></MediaFile><MediaFile delivery=\\\"progressive\\\" type=\\\"video/mp4\\\" bitrate=\\\"700\\\" width=\\\"640\\\" height=\\\"360\\\"><![CDATA[http://cdnin.bnmla.com/vsbmedia/AEX_Outdoors_HD_ENG_15_exp2016-01-21_md.mp4]]></MediaFile><MediaFile delivery=\\\"progressive\\\" type=\\\"video/mp4\\\" bitrate=\\\"1600\\\" width=\\\"1024\\\" height=\\\"576\\\"><![CDATA[http://cdnin.bnmla.com/vsbmedia/AEX_Outdoors_HD_ENG_15_exp2016-01-21_lg.mp4]]></MediaFile></MediaFiles></Linear></Creative></Creatives></InLine></Ad></VAST>\",\"adid\":\"abcde-12345\",\"adomain\":[\"advertiserdomain.com\"],\"iurl\":\"https://cdn0.bnmla.com/vtest.xml\",\"cid\":\"campaign1\",\"crid\":\"abcde-12345\",\"w\":300,\"h\":250}},{\"type\":\"xml\",\"value\":\"<?xml version=\\\"1.0\\\" encoding=\\\"UTF-8\\\"?>\\n<VAST version=\\\"3.0\\\"><Ad id=\\\"static\\\"><InLine><AdSystem>Static VAST</AdSystem><AdTitle>Static VAST Tag</AdTitle><Error><![CDATA[https://video.bnmla.com/count?vTracking=ERROR&vStatus=[ERRORCODE]&vBaId=6&vZId=9100&VGuid=eng-c719ae10-2349-4c6f-9b93-1bb872e2f13d]]></Error><Impression><![CDATA[https://video.bnmla.com/count?vTracking=IMPRESSION&vStatus=61&vBaId=6&vZId=9100&VGuid=eng-c719ae10-2349-4c6f-9b93-1bb872e2f13d]]></Impression><Creatives><Creative><Linear><Duration><![CDATA[00:00:15]]></Duration><TrackingEvents><Tracking event=\\\"start\\\" /><Tracking event=\\\"firstQuartile\\\" /><Tracking event=\\\"midpoint\\\" /><Tracking event=\\\"thirdQuartile\\\" /><Tracking event=\\\"complete\\\" /><Tracking event=\\\"pause\\\" /><Tracking event=\\\"mute\\\" /><Tracking event=\\\"fullscreen\\\" /><Tracking event=\\\"start\\\"><![CDATA[https://video.bnmla.com/count?vTracking=START&vStatus=61&vBaId=6&vZId=9100&VGuid=eng-c719ae10-2349-4c6f-9b93-1bb872e2f13d]]></Tracking></TrackingEvents><VideoClicks><ClickThrough><![CDATA[http://www.engagebdr.com/]]></ClickThrough><ClickTracking /><ClickTracking><![CDATA[https://video.bnmla.com/count?vTracking=VIDEOCLICKING&vStatus=61&vBaId=6&vZId=9100&VGuid=eng-c719ae10-2349-4c6f-9b93-1bb872e2f13d]]></ClickTracking></VideoClicks><MediaFiles><MediaFile delivery=\\\"progressive\\\" type=\\\"video/mp4\\\" bitrate=\\\"350\\\" width=\\\"428\\\" height=\\\"240\\\"><![CDATA[http://cdnin.bnmla.com/vsbmedia/AEX_Outdoors_HD_ENG_15_exp2016-01-21_sm.mp4]]></MediaFile><MediaFile delivery=\\\"progressive\\\" type=\\\"video/mp4\\\" bitrate=\\\"700\\\" width=\\\"640\\\" height=\\\"360\\\"><![CDATA[http://cdnin.bnmla.com/vsbmedia/AEX_Outdoors_HD_ENG_15_exp2016-01-21_md.mp4]]></MediaFile><MediaFile delivery=\\\"progressive\\\" type=\\\"video/mp4\\\" bitrate=\\\"1600\\\" width=\\\"1024\\\" height=\\\"576\\\"><![CDATA[http://cdnin.bnmla.com/vsbmedia/AEX_Outdoors_HD_ENG_15_exp2016-01-21_lg.mp4]]></MediaFile></MediaFiles></Linear></Creative></Creatives></InLine></Ad></VAST>\",\"expiry\":120}]}",
-            "responsebody": "{\"responses\":[{\"uuid\":\"739f1ac0-3ac3-4c02-8b74-ceb1fa4d96a1\"},{\"uuid\":\"93bcb450-8a55-4f23-a39e-29b0b0760321\"},{\"uuid\":\"6628e262-d023-406b-b3e9-9a9aded76a7d\"}]}",
-            "status": 200
-          }
-        ]
-      },
-      "resolvedrequest": {
-        "id": "test-request-id",
-        "imp": [
-          {
-            "id": "impId021",
-            "banner": {
-              "w": 300,
-              "h": 250
-            },
-            "ext": {
-              "engagebdr": {
-                "sspid": "99999"
-              }
-            }
-          },
-          {
-            "id": "impId022",
-            "video": {
-              "mimes": [
-                "video/x-flv",
-                "video/mp4"
-              ],
-              "w": 300,
-              "h": 250,
-              "skipmin": 0,
-              "skipafter": 0
-            },
-            "ext": {
-              "engagebdr": {
-                "sspid": "88888"
-              }
-            }
-          }
-        ],
-        "site": {
-          "domain": "example.com",
-          "page": "http://www.example.com",
-          "publisher": {
-            "id": "publisherId"
-          },
-          "ext": {
-            "amp": 0
-          }
-        },
-        "device": {
-          "ua": "userAgent",
-          "dnt": 2,
-          "ip": "193.168.244.1",
-          "pxratio": 4.2,
-          "language": "en",
-          "ifa": "ifaId"
-        },
-        "user": {
-          "ext": {
-            "consent": "consentValue",
-            "digitrust": {
-              "id": "id",
-              "keyv": 123,
-              "pref": 0
-            }
-          }
-        },
-        "test": 1,
-        "at": 1,
-        "tmax": 3000,
-        "cur": [
-          "USD"
-        ],
-        "source": {
-          "fd": 1,
-          "tid": "tid"
-        },
-        "regs": {
-          "ext": {
-            "gdpr": 0
-          }
-        },
-        "ext": {
-          "prebid": {
-            "aliases": {
-              "appnexusAlias": "appnexus",
-              "conversantAlias": "conversant"
-            },
-            "targeting": {
-              "pricegranularity": {
-                "precision": 2,
-                "ranges": [
-                  {
-                    "max": 20,
-                    "increment": 0.1
-                  }
-                ]
-              },
-              "currency": {
-                "rates": {
-                  "EUR": {
-                    "USD": 1.2406
-                  },
-                  "USD": {
-                    "EUR": 0.811
-                  }
-                }
-              },
-              "includewinners": true,
-              "includebidderkeys": true
-            },
-            "cache": {
-              "bids": {},
-              "vastxml": {
-                "ttlseconds": 120
-              }
-            }
-          }
-        }
-      }
-    },
-=======
->>>>>>> dde21467
     "responsetimemillis": {
       "cache": "{{ cache.response_time_ms }}",
       "engagebdr": "{{ engagebdr.response_time_ms }}"
