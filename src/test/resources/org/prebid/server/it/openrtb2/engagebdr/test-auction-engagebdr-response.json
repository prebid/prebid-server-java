{
  "id": "request_id",
  "seatbid": [
    {
      "bid": [
        {
<<<<<<< HEAD
          "id": "test-imp-id2",
          "impid": "impId022",
          "price": 9.81,
          "adm": "<?xml version=\"1.0\" encoding=\"UTF-8\"?>\n<VAST version=\"3.0\"><Ad id=\"static\"><InLine><AdSystem>Static VAST</AdSystem><AdTitle>Static VAST Tag</AdTitle><Error><![CDATA[https://video.bnmla.com/count?vTracking=ERROR&vStatus=[ERRORCODE]&vBaId=6&vZId=9100&VGuid=eng-c719ae10-2349-4c6f-9b93-1bb872e2f13d]]></Error><Impression><![CDATA[https://video.bnmla.com/count?vTracking=IMPRESSION&vStatus=61&vBaId=6&vZId=9100&VGuid=eng-c719ae10-2349-4c6f-9b93-1bb872e2f13d]]></Impression><Creatives><Creative><Linear><Duration><![CDATA[00:00:15]]></Duration><TrackingEvents><Tracking event=\"start\" /><Tracking event=\"firstQuartile\" /><Tracking event=\"midpoint\" /><Tracking event=\"thirdQuartile\" /><Tracking event=\"complete\" /><Tracking event=\"pause\" /><Tracking event=\"mute\" /><Tracking event=\"fullscreen\" /><Tracking event=\"start\"><![CDATA[https://video.bnmla.com/count?vTracking=START&vStatus=61&vBaId=6&vZId=9100&VGuid=eng-c719ae10-2349-4c6f-9b93-1bb872e2f13d]]></Tracking></TrackingEvents><VideoClicks><ClickThrough><![CDATA[http://www.engagebdr.com/]]></ClickThrough><ClickTracking /><ClickTracking><![CDATA[https://video.bnmla.com/count?vTracking=VIDEOCLICKING&vStatus=61&vBaId=6&vZId=9100&VGuid=eng-c719ae10-2349-4c6f-9b93-1bb872e2f13d]]></ClickTracking></VideoClicks><MediaFiles><MediaFile delivery=\"progressive\" type=\"video/mp4\" bitrate=\"350\" width=\"428\" height=\"240\"><![CDATA[http://cdnin.bnmla.com/vsbmedia/AEX_Outdoors_HD_ENG_15_exp2016-01-21_sm.mp4]]></MediaFile><MediaFile delivery=\"progressive\" type=\"video/mp4\" bitrate=\"700\" width=\"640\" height=\"360\"><![CDATA[http://cdnin.bnmla.com/vsbmedia/AEX_Outdoors_HD_ENG_15_exp2016-01-21_md.mp4]]></MediaFile><MediaFile delivery=\"progressive\" type=\"video/mp4\" bitrate=\"1600\" width=\"1024\" height=\"576\"><![CDATA[http://cdnin.bnmla.com/vsbmedia/AEX_Outdoors_HD_ENG_15_exp2016-01-21_lg.mp4]]></MediaFile></MediaFiles></Linear></Creative></Creatives></InLine></Ad></VAST>",
          "adid": "abcde-12345",
          "adomain": [
            "advertiserdomain.com"
          ],
          "iurl": "https://cdn0.bnmla.com/vtest.xml",
          "cid": "campaign1",
          "crid": "abcde-12345",
          "w": 300,
          "h": 250,
          "exp": 120,
          "ext": {
            "prebid": {
              "type": "video",
              "targeting": {
                "hb_env_engagebdr": "mobile-app",
                "hb_env": "mobile-app",
                "hb_cache_path_engagebdr": "{{ cache.path }}",
                "hb_cache_id": "93bcb450-8a55-4f23-a39e-29b0b0760321",
                "hb_uuid_engagebdr": "6628e262-d023-406b-b3e9-9a9aded76a7d",
                "hb_pb": "9.80",
                "hb_cache_id_engagebdr": "93bcb450-8a55-4f23-a39e-29b0b0760321",
                "hb_cache_path": "{{ cache.path }}",
                "hb_pb_engagebdr": "9.80",
                "hb_uuid": "6628e262-d023-406b-b3e9-9a9aded76a7d",
                "hb_size": "300x250",
                "hb_bidder": "engagebdr",
                "hb_cache_host_engagebdr": "{{ cache.host }}",
                "hb_bidder_engagebdr": "engagebdr",
                "hb_size_engagebdr": "300x250",
                "hb_cache_host": "{{ cache.host }}"
              },
              "cache": {
                "bids": {
                  "url": "{{ cache.resource_url }}93bcb450-8a55-4f23-a39e-29b0b0760321",
                  "cacheId": "93bcb450-8a55-4f23-a39e-29b0b0760321"
                },
                "vastXml": {
                  "url": "{{ cache.resource_url }}6628e262-d023-406b-b3e9-9a9aded76a7d",
                  "cacheId": "6628e262-d023-406b-b3e9-9a9aded76a7d"
                }
              }
            }
          }
        },
        {
          "id": "test-imp-id1",
          "impid": "impId021",
=======
          "id": "bid_id",
          "impid": "imp_id",
>>>>>>> 6ca955b3
          "price": 9.81,
          "adm": "<div><img src=\"https://cdn0.bnmla.com/0b1c6e85e9376e3092df8c9fc8ab9095.gif\" width=350 height=250 /></div>",
          "adid": "abcde-12345",
          "adomain": [
            "advertiserdomain.com"
          ],
          "iurl": "http://match.bnmla.com/usersync?sspid=59&redir=",
          "cid": "campaign1",
          "crid": "abcde-12345",
          "w": 300,
          "h": 250,
          "ext": {
            "prebid": {
<<<<<<< HEAD
              "type": "banner",
              "targeting": {
                "hb_env_engagebdr": "mobile-app",
                "hb_env": "mobile-app",
                "hb_pb": "9.80",
                "hb_cache_id_engagebdr": "739f1ac0-3ac3-4c02-8b74-ceb1fa4d96a1",
                "hb_cache_path": "{{ cache.path }}",
                "hb_pb_engagebdr": "9.80",
                "hb_size": "300x250",
                "hb_bidder": "engagebdr",
                "hb_cache_host_engagebdr": "{{ cache.host }}",
                "hb_cache_path_engagebdr": "{{ cache.path }}",
                "hb_cache_id": "739f1ac0-3ac3-4c02-8b74-ceb1fa4d96a1",
                "hb_bidder_engagebdr": "engagebdr",
                "hb_size_engagebdr": "300x250",
                "hb_cache_host": "{{ cache.host }}"
              },
              "cache": {
                "bids": {
                  "url": "{{ cache.resource_url }}739f1ac0-3ac3-4c02-8b74-ceb1fa4d96a1",
                  "cacheId": "739f1ac0-3ac3-4c02-8b74-ceb1fa4d96a1"
                }
              }
            }
=======
              "type": "banner"
            },
            "origbidcpm": 9.81,
            "origbidcur": "USD"
>>>>>>> 6ca955b3
          }
        }
      ],
      "seat": "engagebdr",
      "group": 0
    }
  ],
  "cur": "USD",
  "ext": {
    "responsetimemillis": {
      "engagebdr": "{{ engagebdr.response_time_ms }}"
    },
    "prebid": {
      "auctiontimestamp": 0
    },
    "tmaxrequest": 5000
  }
}<|MERGE_RESOLUTION|>--- conflicted
+++ resolved
@@ -4,62 +4,8 @@
     {
       "bid": [
         {
-<<<<<<< HEAD
-          "id": "test-imp-id2",
-          "impid": "impId022",
-          "price": 9.81,
-          "adm": "<?xml version=\"1.0\" encoding=\"UTF-8\"?>\n<VAST version=\"3.0\"><Ad id=\"static\"><InLine><AdSystem>Static VAST</AdSystem><AdTitle>Static VAST Tag</AdTitle><Error><![CDATA[https://video.bnmla.com/count?vTracking=ERROR&vStatus=[ERRORCODE]&vBaId=6&vZId=9100&VGuid=eng-c719ae10-2349-4c6f-9b93-1bb872e2f13d]]></Error><Impression><![CDATA[https://video.bnmla.com/count?vTracking=IMPRESSION&vStatus=61&vBaId=6&vZId=9100&VGuid=eng-c719ae10-2349-4c6f-9b93-1bb872e2f13d]]></Impression><Creatives><Creative><Linear><Duration><![CDATA[00:00:15]]></Duration><TrackingEvents><Tracking event=\"start\" /><Tracking event=\"firstQuartile\" /><Tracking event=\"midpoint\" /><Tracking event=\"thirdQuartile\" /><Tracking event=\"complete\" /><Tracking event=\"pause\" /><Tracking event=\"mute\" /><Tracking event=\"fullscreen\" /><Tracking event=\"start\"><![CDATA[https://video.bnmla.com/count?vTracking=START&vStatus=61&vBaId=6&vZId=9100&VGuid=eng-c719ae10-2349-4c6f-9b93-1bb872e2f13d]]></Tracking></TrackingEvents><VideoClicks><ClickThrough><![CDATA[http://www.engagebdr.com/]]></ClickThrough><ClickTracking /><ClickTracking><![CDATA[https://video.bnmla.com/count?vTracking=VIDEOCLICKING&vStatus=61&vBaId=6&vZId=9100&VGuid=eng-c719ae10-2349-4c6f-9b93-1bb872e2f13d]]></ClickTracking></VideoClicks><MediaFiles><MediaFile delivery=\"progressive\" type=\"video/mp4\" bitrate=\"350\" width=\"428\" height=\"240\"><![CDATA[http://cdnin.bnmla.com/vsbmedia/AEX_Outdoors_HD_ENG_15_exp2016-01-21_sm.mp4]]></MediaFile><MediaFile delivery=\"progressive\" type=\"video/mp4\" bitrate=\"700\" width=\"640\" height=\"360\"><![CDATA[http://cdnin.bnmla.com/vsbmedia/AEX_Outdoors_HD_ENG_15_exp2016-01-21_md.mp4]]></MediaFile><MediaFile delivery=\"progressive\" type=\"video/mp4\" bitrate=\"1600\" width=\"1024\" height=\"576\"><![CDATA[http://cdnin.bnmla.com/vsbmedia/AEX_Outdoors_HD_ENG_15_exp2016-01-21_lg.mp4]]></MediaFile></MediaFiles></Linear></Creative></Creatives></InLine></Ad></VAST>",
-          "adid": "abcde-12345",
-          "adomain": [
-            "advertiserdomain.com"
-          ],
-          "iurl": "https://cdn0.bnmla.com/vtest.xml",
-          "cid": "campaign1",
-          "crid": "abcde-12345",
-          "w": 300,
-          "h": 250,
-          "exp": 120,
-          "ext": {
-            "prebid": {
-              "type": "video",
-              "targeting": {
-                "hb_env_engagebdr": "mobile-app",
-                "hb_env": "mobile-app",
-                "hb_cache_path_engagebdr": "{{ cache.path }}",
-                "hb_cache_id": "93bcb450-8a55-4f23-a39e-29b0b0760321",
-                "hb_uuid_engagebdr": "6628e262-d023-406b-b3e9-9a9aded76a7d",
-                "hb_pb": "9.80",
-                "hb_cache_id_engagebdr": "93bcb450-8a55-4f23-a39e-29b0b0760321",
-                "hb_cache_path": "{{ cache.path }}",
-                "hb_pb_engagebdr": "9.80",
-                "hb_uuid": "6628e262-d023-406b-b3e9-9a9aded76a7d",
-                "hb_size": "300x250",
-                "hb_bidder": "engagebdr",
-                "hb_cache_host_engagebdr": "{{ cache.host }}",
-                "hb_bidder_engagebdr": "engagebdr",
-                "hb_size_engagebdr": "300x250",
-                "hb_cache_host": "{{ cache.host }}"
-              },
-              "cache": {
-                "bids": {
-                  "url": "{{ cache.resource_url }}93bcb450-8a55-4f23-a39e-29b0b0760321",
-                  "cacheId": "93bcb450-8a55-4f23-a39e-29b0b0760321"
-                },
-                "vastXml": {
-                  "url": "{{ cache.resource_url }}6628e262-d023-406b-b3e9-9a9aded76a7d",
-                  "cacheId": "6628e262-d023-406b-b3e9-9a9aded76a7d"
-                }
-              }
-            }
-          }
-        },
-        {
-          "id": "test-imp-id1",
-          "impid": "impId021",
-=======
           "id": "bid_id",
           "impid": "imp_id",
->>>>>>> 6ca955b3
           "price": 9.81,
           "adm": "<div><img src=\"https://cdn0.bnmla.com/0b1c6e85e9376e3092df8c9fc8ab9095.gif\" width=350 height=250 /></div>",
           "adid": "abcde-12345",
@@ -73,37 +19,10 @@
           "h": 250,
           "ext": {
             "prebid": {
-<<<<<<< HEAD
-              "type": "banner",
-              "targeting": {
-                "hb_env_engagebdr": "mobile-app",
-                "hb_env": "mobile-app",
-                "hb_pb": "9.80",
-                "hb_cache_id_engagebdr": "739f1ac0-3ac3-4c02-8b74-ceb1fa4d96a1",
-                "hb_cache_path": "{{ cache.path }}",
-                "hb_pb_engagebdr": "9.80",
-                "hb_size": "300x250",
-                "hb_bidder": "engagebdr",
-                "hb_cache_host_engagebdr": "{{ cache.host }}",
-                "hb_cache_path_engagebdr": "{{ cache.path }}",
-                "hb_cache_id": "739f1ac0-3ac3-4c02-8b74-ceb1fa4d96a1",
-                "hb_bidder_engagebdr": "engagebdr",
-                "hb_size_engagebdr": "300x250",
-                "hb_cache_host": "{{ cache.host }}"
-              },
-              "cache": {
-                "bids": {
-                  "url": "{{ cache.resource_url }}739f1ac0-3ac3-4c02-8b74-ceb1fa4d96a1",
-                  "cacheId": "739f1ac0-3ac3-4c02-8b74-ceb1fa4d96a1"
-                }
-              }
-            }
-=======
               "type": "banner"
             },
             "origbidcpm": 9.81,
             "origbidcur": "USD"
->>>>>>> 6ca955b3
           }
         }
       ],
