{
<<<<<<< HEAD
=======
  "at": 1,
  "cur": [
    "USD"
  ],
  "device": {
    "dnt": 2,
    "ifa": "ifaId",
    "ip": "193.168.244.1",
    "language": "en",
    "pxratio": 4.2,
    "ua": "userAgent"
  },
  "ext": {
    "prebid": {
      "cache": {
        "bids": {
        },
        "vastxml": {
          "ttlseconds": 120
        }
      },
      "currency": {
        "rates": {
          "EUR": {
            "USD": 1.2406
          },
          "USD": {
            "EUR": 0.8110
          }
        }
      },
      "targeting": {
        "includebidderkeys": true,
        "includewinners": true,
        "pricegranularity": {
          "precision": 2,
          "ranges": [
            {
              "increment": 0.1,
              "max": 20
            }
          ]
        }
      },
      "auctiontimestamp": 1000
    }
  },
>>>>>>> 0ac5a893
  "id": "tid",
  "imp": [
    {
      "id": "impId001",
      "banner": {
        "format": [
          {
            "w": 300,
            "h": 250
          }
        ]
      },
      "tagid": "N4zTDq3PPEHBIODv7cXK",
      "ext": {
        "bidder": {
          "pub_id": "1234",
          "zone_id": "N4zTDq3PPEHBIODv7cXK",
          "force_bid": true
        },
        "context": null
      }
    },
    {
      "id": "impId002",
      "video": {
        "mimes": [
          "video/mp4"
        ],
        "protocols": [
          2,
          5
        ],
        "w": 1024,
        "h": 576,
        "skipmin": 0,
        "skipafter": 0
      },
      "tagid": "N4zTDq3PPEHBIODv7cXK",
      "ext": {
        "bidder": {
          "pub_id": "12345",
          "zone_id": "N4zTDq3PPEHBIODv7cXK",
          "force_bid": true
        },
        "context": null
      }
    }
  ],
  "site": {
    "domain": "example.com",
    "page": "http://www.example.com",
    "publisher": {
      "id": "publisherId"
    },
    "ext": {
      "amp": 0
    }
  },
  "device": {
    "ua": "userAgent",
    "dnt": 2,
    "ip": "193.168.244.1",
    "pxratio": 4.2,
    "language": "en",
    "ifa": "ifaId"
  },
<<<<<<< HEAD
=======
  "tmax": 5000,
>>>>>>> 0ac5a893
  "user": {
    "ext": {
      "consent": "consentValue",
      "digitrust": {
        "id": "id",
        "keyv": 123,
        "pref": 0
      }
    }
  },
  "at": 1,
  "tmax": 3000,
  "cur": [
    "USD"
  ],
  "source": {
    "fd": 1,
    "tid": "tid"
  },
  "regs": {
    "ext": {
      "gdpr": 0
    }
  },
  "ext": {
    "prebid": {
      "targeting": {
        "includebidderkeys": true,
        "includewinners": true,
        "pricegranularity": {
          "precision": 2,
          "ranges": [
            {
              "max": 20,
              "increment": 0.1
            }
          ]
        },
        "currency": {
          "rates": {
            "EUR": {
              "USD": 1.2406
            },
            "USD": {
              "EUR": 0.811
            }
          }
        }
      },
      "cache": {
        "bids": {},
        "vastxml": {
          "ttlseconds": 120
        }
      }
    }
  }
}<|MERGE_RESOLUTION|>--- conflicted
+++ resolved
@@ -1,6 +1,4 @@
 {
-<<<<<<< HEAD
-=======
   "at": 1,
   "cur": [
     "USD"
@@ -48,32 +46,41 @@
       "auctiontimestamp": 1000
     }
   },
->>>>>>> 0ac5a893
   "id": "tid",
   "imp": [
     {
-      "id": "impId001",
       "banner": {
         "format": [
           {
-            "w": 300,
-            "h": 250
+            "h": 250,
+            "w": 300
           }
         ]
       },
-      "tagid": "N4zTDq3PPEHBIODv7cXK",
       "ext": {
         "bidder": {
+          "force_bid": true,
           "pub_id": "1234",
-          "zone_id": "N4zTDq3PPEHBIODv7cXK",
-          "force_bid": true
+          "zone_id": "N4zTDq3PPEHBIODv7cXK"
         },
         "context": null
-      }
+      },
+      "id": "impId001",
+      "tagid": "N4zTDq3PPEHBIODv7cXK"
     },
     {
+      "ext": {
+        "bidder": {
+          "force_bid": true,
+          "pub_id": "12345",
+          "zone_id": "N4zTDq3PPEHBIODv7cXK"
+        },
+        "context": null
+      },
       "id": "impId002",
+      "tagid": "N4zTDq3PPEHBIODv7cXK",
       "video": {
+        "h": 576,
         "mimes": [
           "video/mp4"
         ],
@@ -81,44 +88,32 @@
           2,
           5
         ],
-        "w": 1024,
-        "h": 576,
+        "skipafter": 0,
         "skipmin": 0,
-        "skipafter": 0
-      },
-      "tagid": "N4zTDq3PPEHBIODv7cXK",
-      "ext": {
-        "bidder": {
-          "pub_id": "12345",
-          "zone_id": "N4zTDq3PPEHBIODv7cXK",
-          "force_bid": true
-        },
-        "context": null
+        "w": 1024
       }
     }
   ],
+  "regs": {
+    "ext": {
+      "gdpr": 0
+    }
+  },
   "site": {
     "domain": "example.com",
+    "ext": {
+      "amp": 0
+    },
     "page": "http://www.example.com",
     "publisher": {
       "id": "publisherId"
-    },
-    "ext": {
-      "amp": 0
     }
   },
-  "device": {
-    "ua": "userAgent",
-    "dnt": 2,
-    "ip": "193.168.244.1",
-    "pxratio": 4.2,
-    "language": "en",
-    "ifa": "ifaId"
+  "source": {
+    "fd": 1,
+    "tid": "tid"
   },
-<<<<<<< HEAD
-=======
   "tmax": 5000,
->>>>>>> 0ac5a893
   "user": {
     "ext": {
       "consent": "consentValue",
@@ -128,52 +123,5 @@
         "pref": 0
       }
     }
-  },
-  "at": 1,
-  "tmax": 3000,
-  "cur": [
-    "USD"
-  ],
-  "source": {
-    "fd": 1,
-    "tid": "tid"
-  },
-  "regs": {
-    "ext": {
-      "gdpr": 0
-    }
-  },
-  "ext": {
-    "prebid": {
-      "targeting": {
-        "includebidderkeys": true,
-        "includewinners": true,
-        "pricegranularity": {
-          "precision": 2,
-          "ranges": [
-            {
-              "max": 20,
-              "increment": 0.1
-            }
-          ]
-        },
-        "currency": {
-          "rates": {
-            "EUR": {
-              "USD": 1.2406
-            },
-            "USD": {
-              "EUR": 0.811
-            }
-          }
-        }
-      },
-      "cache": {
-        "bids": {},
-        "vastxml": {
-          "ttlseconds": 120
-        }
-      }
-    }
   }
 }