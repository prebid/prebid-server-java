{
  "id": "tid",
  "seatbid": [
    {
      "bid": [
        {
          "id": "466223845",
          "impid": "impId-cache-update",
          "price": 4.26,
          "adm": "adm2",
          "crid": "crid2",
          "w": 120,
          "h": 600,
          "ext": {
            "prebid": {
              "type": "banner",
              "targeting": {
                "hb_pb": "4.20",
                "hb_pb_rubicon": "4.20",
                "hb_size": "120x600",
                "hb_bidder": "rubicon",
                "hb_size_rubicon": "120x600",
                "hb_bidder_rubicon": "rubicon"
              }
            }
          }
        },
        {
          "id": "31124",
          "impid": "impId-video-cache-update",
          "price": 3,
          "adm": "adm1",
          "crid": "crid1",
          "dealid": "dealId1",
          "w": 120,
          "h": 600,
          "ext": {
            "prebid": {
              "type": "video",
              "targeting": {
                "hb_pb": "3.00",
                "hb_pb_rubicon": "3.00",
                "hb_deal_rubicon": "dealId1",
                "hb_size": "120x600",
                "hb_bidder": "rubicon",
                "hb_size_rubicon": "120x600",
                "hb_bidder_rubicon": "rubicon",
                "hb_deal": "dealId1"
              },
              "storedrequestattributes": {
                "maxduration": 60,
                "mimes": [
                  "video/mp4"
                ],
                "minduration": 25,
                "protocols": [
                  1,
                  2
                ],
                "skipafter": 0,
                "skipmin": 0,
                "startdelay": 0,
                "playbackmethod": [
                  1
                ]
              }
            }
          }
        }
      ],
      "seat": "rubicon",
      "group": 0
    }
  ],
  "cur": "USD",
  "ext": {
<<<<<<< HEAD
    "debug": {
      "httpcalls": {
        "rubicon": [
          {
            "uri": "{{ rubicon.exchange_uri }}?tk_xint=rp-pbs",
            "requestbody": "{\"id\":\"tid\",\"imp\":[{\"id\":\"impId-cache-update\",\"banner\":{\"format\":[{\"w\":120,\"h\":600}],\"w\":120,\"h\":600,\"ext\":{\"rp\":{\"size_id\":8,\"mime\":\"text/html\"}}},\"ext\":{\"rp\":{\"zone_id\":7001,\"track\":{\"mint\":\"\",\"mint_version\":\"\"}}}}],\"site\":{\"domain\":\"example.com\",\"page\":\"http://www.example.com\",\"publisher\":{\"ext\":{\"rp\":{\"account_id\":5001}}},\"ext\":{\"rp\":{\"site_id\":6001},\"amp\":0}},\"device\":{\"ua\":\"userAgent\",\"ip\":\"193.168.244.1\",\"ext\":{\"rp\":{}}},\"user\":{\"buyeruid\":\"J5VLCWQP-26-CWFT\"},\"test\":1,\"at\":1,\"tmax\":1900,\"regs\":{\"ext\":{\"gdpr\":0}}}",
            "responsebody": "{\"id\":\"bidResponseId1\",\"seatbid\":[{\"bid\":[{\"id\":\"466223845\",\"impid\":\"impId-cache-update\",\"price\":4.26,\"adm\":\"adm2\",\"crid\":\"crid2\",\"w\":120,\"h\":600}],\"seat\":\"seatId2\",\"group\":0}]}",
            "status": 200
          },
          {
            "uri": "{{ rubicon.exchange_uri }}?tk_xint=rp-pbs",
            "requestbody": "{\"id\":\"tid\",\"imp\":[{\"id\":\"impId-video-cache-update\",\"video\":{\"mimes\":[\"video/mp4\"],\"minduration\":15,\"maxduration\":60,\"protocols\":[1,2],\"startdelay\":0,\"skipmin\":0,\"skipafter\":0,\"playbackmethod\":[1]},\"ext\":{\"rp\":{\"zone_id\":7001,\"track\":{\"mint\":\"\",\"mint_version\":\"\"}}}}],\"site\":{\"domain\":\"example.com\",\"page\":\"http://www.example.com\",\"publisher\":{\"ext\":{\"rp\":{\"account_id\":5001}}},\"ext\":{\"rp\":{\"site_id\":6001},\"amp\":0}},\"device\":{\"ua\":\"userAgent\",\"ip\":\"193.168.244.1\",\"ext\":{\"rp\":{}}},\"user\":{\"buyeruid\":\"J5VLCWQP-26-CWFT\"},\"test\":1,\"at\":1,\"tmax\":1900,\"regs\":{\"ext\":{\"gdpr\":0}}}",
            "responsebody": "{\"id\":\"bidResponseId2\",\"seatbid\":[{\"bid\":[{\"id\":\"31124\",\"impid\":\"impId-video-cache-update\",\"price\":3,\"adm\":\"adm1\",\"crid\":\"crid1\",\"dealid\":\"dealId1\",\"w\":120,\"h\":600}],\"seat\":\"seatId2\",\"group\":0}]}",
            "status": 200
          }
        ]
      },
      "resolvedrequest": {
        "id": "tid",
        "imp": [
          {
            "id": "impId-cache-update",
            "banner": {
              "format": [
                {
                  "w": 120,
                  "h": 600
                }
              ],
              "w": 120,
              "h": 600
            },
            "ext": {
              "rubicon": {
                "accountId": 5001,
                "siteId": 6001,
                "zoneId": 7001
              },
              "prebid": {
                "storedrequest": {
                  "id": "test-rubicon-stored-imp-cache-update"
                }
              }
            }
          },
          {
            "id": "impId-video-cache-update",
            "video": {
              "mimes": [
                "video/mp4"
              ],
              "minduration": 15,
              "maxduration": 60,
              "protocols": [
                1,
                2
              ],
              "startdelay": 0,
              "skipmin": 0,
              "skipafter": 0,
              "playbackmethod": [
                1
              ]
            },
            "ext": {
              "rubicon": {
                "accountId": 5001,
                "siteId": 6001,
                "zoneId": 7001
              },
              "prebid": {
                "storedrequest": {
                  "id": "test-rubicon-stored-video-cache-update"
                },
                "options": {
                  "echovideoattrs": true
                }
              }
            }
          }
        ],
        "site": {
          "domain": "example.com",
          "page": "http://www.example.com",
          "ext": {
            "amp": 0
          }
        },
        "device": {
          "ua": "userAgent",
          "ip": "193.168.244.1"
        },
        "test": 1,
        "at": 1,
        "tmax": 1900,
        "cur": [
          "USD"
        ],
        "regs": {
          "ext": {
            "gdpr": 0
          }
        },
        "ext": {
          "prebid": {
            "targeting": {
              "pricegranularity": {
                "precision": 2,
                "ranges": [
                  {
                    "max": 20,
                    "increment": 0.1
                  }
                ]
              },
              "currency": {
                "rates": {
                  "EUR": {
                    "USD": 1.2406
                  },
                  "USD": {
                    "EUR": 0.811
                  }
                }
              },
              "includewinners": true,
              "includebidderkeys": true
            }
          }
        }
      }
    },
=======
>>>>>>> 77712566
    "responsetimemillis": {
      "rubicon": "{{ rubicon.response_time_ms }}"
    },
    "tmaxrequest": 1900
  }
}<|MERGE_RESOLUTION|>--- conflicted
+++ resolved
@@ -74,141 +74,6 @@
   ],
   "cur": "USD",
   "ext": {
-<<<<<<< HEAD
-    "debug": {
-      "httpcalls": {
-        "rubicon": [
-          {
-            "uri": "{{ rubicon.exchange_uri }}?tk_xint=rp-pbs",
-            "requestbody": "{\"id\":\"tid\",\"imp\":[{\"id\":\"impId-cache-update\",\"banner\":{\"format\":[{\"w\":120,\"h\":600}],\"w\":120,\"h\":600,\"ext\":{\"rp\":{\"size_id\":8,\"mime\":\"text/html\"}}},\"ext\":{\"rp\":{\"zone_id\":7001,\"track\":{\"mint\":\"\",\"mint_version\":\"\"}}}}],\"site\":{\"domain\":\"example.com\",\"page\":\"http://www.example.com\",\"publisher\":{\"ext\":{\"rp\":{\"account_id\":5001}}},\"ext\":{\"rp\":{\"site_id\":6001},\"amp\":0}},\"device\":{\"ua\":\"userAgent\",\"ip\":\"193.168.244.1\",\"ext\":{\"rp\":{}}},\"user\":{\"buyeruid\":\"J5VLCWQP-26-CWFT\"},\"test\":1,\"at\":1,\"tmax\":1900,\"regs\":{\"ext\":{\"gdpr\":0}}}",
-            "responsebody": "{\"id\":\"bidResponseId1\",\"seatbid\":[{\"bid\":[{\"id\":\"466223845\",\"impid\":\"impId-cache-update\",\"price\":4.26,\"adm\":\"adm2\",\"crid\":\"crid2\",\"w\":120,\"h\":600}],\"seat\":\"seatId2\",\"group\":0}]}",
-            "status": 200
-          },
-          {
-            "uri": "{{ rubicon.exchange_uri }}?tk_xint=rp-pbs",
-            "requestbody": "{\"id\":\"tid\",\"imp\":[{\"id\":\"impId-video-cache-update\",\"video\":{\"mimes\":[\"video/mp4\"],\"minduration\":15,\"maxduration\":60,\"protocols\":[1,2],\"startdelay\":0,\"skipmin\":0,\"skipafter\":0,\"playbackmethod\":[1]},\"ext\":{\"rp\":{\"zone_id\":7001,\"track\":{\"mint\":\"\",\"mint_version\":\"\"}}}}],\"site\":{\"domain\":\"example.com\",\"page\":\"http://www.example.com\",\"publisher\":{\"ext\":{\"rp\":{\"account_id\":5001}}},\"ext\":{\"rp\":{\"site_id\":6001},\"amp\":0}},\"device\":{\"ua\":\"userAgent\",\"ip\":\"193.168.244.1\",\"ext\":{\"rp\":{}}},\"user\":{\"buyeruid\":\"J5VLCWQP-26-CWFT\"},\"test\":1,\"at\":1,\"tmax\":1900,\"regs\":{\"ext\":{\"gdpr\":0}}}",
-            "responsebody": "{\"id\":\"bidResponseId2\",\"seatbid\":[{\"bid\":[{\"id\":\"31124\",\"impid\":\"impId-video-cache-update\",\"price\":3,\"adm\":\"adm1\",\"crid\":\"crid1\",\"dealid\":\"dealId1\",\"w\":120,\"h\":600}],\"seat\":\"seatId2\",\"group\":0}]}",
-            "status": 200
-          }
-        ]
-      },
-      "resolvedrequest": {
-        "id": "tid",
-        "imp": [
-          {
-            "id": "impId-cache-update",
-            "banner": {
-              "format": [
-                {
-                  "w": 120,
-                  "h": 600
-                }
-              ],
-              "w": 120,
-              "h": 600
-            },
-            "ext": {
-              "rubicon": {
-                "accountId": 5001,
-                "siteId": 6001,
-                "zoneId": 7001
-              },
-              "prebid": {
-                "storedrequest": {
-                  "id": "test-rubicon-stored-imp-cache-update"
-                }
-              }
-            }
-          },
-          {
-            "id": "impId-video-cache-update",
-            "video": {
-              "mimes": [
-                "video/mp4"
-              ],
-              "minduration": 15,
-              "maxduration": 60,
-              "protocols": [
-                1,
-                2
-              ],
-              "startdelay": 0,
-              "skipmin": 0,
-              "skipafter": 0,
-              "playbackmethod": [
-                1
-              ]
-            },
-            "ext": {
-              "rubicon": {
-                "accountId": 5001,
-                "siteId": 6001,
-                "zoneId": 7001
-              },
-              "prebid": {
-                "storedrequest": {
-                  "id": "test-rubicon-stored-video-cache-update"
-                },
-                "options": {
-                  "echovideoattrs": true
-                }
-              }
-            }
-          }
-        ],
-        "site": {
-          "domain": "example.com",
-          "page": "http://www.example.com",
-          "ext": {
-            "amp": 0
-          }
-        },
-        "device": {
-          "ua": "userAgent",
-          "ip": "193.168.244.1"
-        },
-        "test": 1,
-        "at": 1,
-        "tmax": 1900,
-        "cur": [
-          "USD"
-        ],
-        "regs": {
-          "ext": {
-            "gdpr": 0
-          }
-        },
-        "ext": {
-          "prebid": {
-            "targeting": {
-              "pricegranularity": {
-                "precision": 2,
-                "ranges": [
-                  {
-                    "max": 20,
-                    "increment": 0.1
-                  }
-                ]
-              },
-              "currency": {
-                "rates": {
-                  "EUR": {
-                    "USD": 1.2406
-                  },
-                  "USD": {
-                    "EUR": 0.811
-                  }
-                }
-              },
-              "includewinners": true,
-              "includebidderkeys": true
-            }
-          }
-        }
-      }
-    },
-=======
->>>>>>> 77712566
     "responsetimemillis": {
       "rubicon": "{{ rubicon.response_time_ms }}"
     },
