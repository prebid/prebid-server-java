--- conflicted
+++ resolved
@@ -77,11 +77,7 @@
     "responsetimemillis": {
       "rubicon": "{{ rubicon.response_time_ms }}"
     },
-<<<<<<< HEAD
     "auctiontimestamp": 1000,
-    "tmaxrequest": 1900
-=======
     "tmaxrequest": 5000
->>>>>>> f17ae09f
   }
 }