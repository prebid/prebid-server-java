{
  "id": "tid",
  "seatbid": [
    {
      "bid": [
        {
          "id": "880290288",
          "impid": "impId1",
          "price": 8.43,
          "adm": "<Impression><![CDATA[]]></Impression><Impression><![CDATA[Processed bidder response hook have been here]]></Impression><Impression><![CDATA[Auction response hook have been here too]]></Impression>",
          "crid": "crid1",
          "w": 300,
          "h": 250,
          "ext": {
            "prebid": {
              "type": "banner"
            }
          }
        }
      ],
      "seat": "rubicon",
      "group": 0
    }
  ],
  "cur": "USD",
  "ext": {
    "debug": {
      "resolvedrequest": {
        "id": "tid",
        "imp": [
          {
            "id": "impId1",
            "banner": {
              "format": [
                {
                  "w": 300,
                  "h": 250
                },
                {
                  "w": 300,
                  "h": 600
                }
              ]
            },
            "ext": {
              "prebid": {
                "bidder": {
                  "rubicon": {
                    "accountId": 2001,
                    "siteId": 3001,
                    "zoneId": 4001
                  }
                }
              }
            }
          }
        ],
        "site": {
          "domain": "www.example.com",
          "page": "http://www.example.com",
          "publisher": {
            "id": "6001"
          },
          "ext": {
            "amp": 0
          }
        },
        "device": {
          "ua": "userAgent",
          "ip": "222.111.222.111",
          "language": "fr"
        },
        "user": {
          "ext": {
            "consent": "BOEFEAyOEFEAyAHABDENAIgAAAB9vABAASA"
          }
        },
        "at": 1,
        "tmax": 5000,
        "cur": [
          "USD"
        ],
        "ext": {
          "prebid": {
            "debug": 1,
            "trace": "verbose",
            "auctiontimestamp": 1000,
            "channel": {
              "name": "web"
            }
          },
          "sample-it-module": {
            "raw-auction-request-trace": "I've been here",
            "processed-auction-request-trace": "I've been here"
          }
        }
      }
    },
    "responsetimemillis": {
      "rubicon": "{{ rubicon.response_time_ms }}"
    },
    "tmaxrequest": 5000,
    "prebid": {
      "auctiontimestamp": 1000,
      "modules": {
        "trace": {
          "stages": [
            {
              "stage": "entrypoint",
              "outcomes": [
                {
                  "entity": "http-request",
                  "groups": [
                    {
                      "invocationresults": [
                        {
                          "hookid": {
                            "module-code": "sample-it-module",
                            "hook-impl-code": "entrypoint"
                          },
                          "status": "success",
                          "action": "update"
                        }
                      ]
                    }
                  ]
                }
              ]
            },
            {
              "stage": "raw-auction-request",
              "outcomes": [
                {
                  "entity": "auction-request",
                  "groups": [
                    {
<<<<<<< HEAD
                      "invocationresults": [
                        {
                          "hookid": {
                            "module-code": "sample-it-module",
                            "hook-impl-code": "raw-auction-request"
                          },
                          "status": "success",
                          "action": "update"
                        }
                      ]
=======
                      "hookid": {
                        "module-code": "sample-it-module",
                        "hook-impl-code": "raw-auction-request"
                      },
                      "status": "success",
                      "action": "update",
                      "debugmessages": [
                        "raw auction request debug message 1",
                        "raw auction request debug message 1"
                      ],
                      "analyticstags": {
                        "activities": [
                          {
                            "name": "device-id",
                            "status": "success",
                            "results": [
                              {
                                "status": "success",
                                "values": {
                                  "some-field": "some-value"
                                },
                                "appliedto": {
                                  "impids": [
                                    "impId1"
                                  ],
                                  "request": true
                                }
                              }
                            ]
                          }
                        ]
                      }
>>>>>>> 73336f4d
                    }
                  ]
                }
              ]
            },
            {
              "stage": "processed-auction-request",
              "outcomes": [
                {
                  "entity": "auction-request",
                  "groups": [
                    {
                      "invocationresults": [
                        {
                          "hookid": {
                            "module-code": "sample-it-module",
                            "hook-impl-code": "processed-auction-request"
                          },
                          "status": "success",
                          "action": "update"
                        }
                      ]
                    }
                  ]
                }
              ]
            },
            {
              "stage": "bidder-request",
              "outcomes": [
                {
                  "entity": "rubicon",
                  "groups": [
                    {
                      "invocationresults": [
                        {
                          "hookid": {
                            "module-code": "sample-it-module",
                            "hook-impl-code": "bidder-request"
                          },
                          "status": "success",
                          "action": "update"
                        }
                      ]
                    }
                  ]
                }
              ]
            },
            {
              "stage": "raw-bidder-response",
              "outcomes": [
                {
                  "entity": "rubicon",
                  "groups": [
                    {
                      "invocationresults": [
                        {
                          "hookid": {
                            "module-code": "sample-it-module",
                            "hook-impl-code": "raw-bidder-response"
                          },
                          "status": "success",
                          "action": "update"
                        }
                      ]
                    }
                  ]
                }
              ]
            },
            {
              "stage": "processed-bidder-response",
              "outcomes": [
                {
                  "entity": "rubicon",
                  "groups": [
                    {
                      "invocationresults": [
                        {
                          "hookid": {
                            "module-code": "sample-it-module",
                            "hook-impl-code": "processed-bidder-response"
                          },
                          "status": "success",
                          "action": "update"
                        }
                      ]
                    }
                  ]
                }
              ]
            },
            {
              "stage": "auction-response",
              "outcomes": [
                {
                  "entity": "auction-response",
                  "groups": [
                    {
                      "invocationresults": [
                        {
                          "hookid": {
                            "module-code": "sample-it-module",
                            "hook-impl-code": "auction-response"
                          },
                          "status": "success",
                          "action": "update"
                        }
                      ]
                    }
                  ]
                }
              ]
            }
          ]
        }
      }
    }
  }
}<|MERGE_RESOLUTION|>--- conflicted
+++ resolved
@@ -134,7 +134,6 @@
                   "entity": "auction-request",
                   "groups": [
                     {
-<<<<<<< HEAD
                       "invocationresults": [
                         {
                           "hookid": {
@@ -142,43 +141,35 @@
                             "hook-impl-code": "raw-auction-request"
                           },
                           "status": "success",
-                          "action": "update"
-                        }
-                      ]
-=======
-                      "hookid": {
-                        "module-code": "sample-it-module",
-                        "hook-impl-code": "raw-auction-request"
-                      },
-                      "status": "success",
-                      "action": "update",
-                      "debugmessages": [
-                        "raw auction request debug message 1",
-                        "raw auction request debug message 1"
-                      ],
-                      "analyticstags": {
-                        "activities": [
-                          {
-                            "name": "device-id",
-                            "status": "success",
-                            "results": [
+                          "action": "update",
+                          "debugmessages": [
+                            "raw auction request debug message 1",
+                            "raw auction request debug message 1"
+                          ],
+                          "analyticstags": {
+                            "activities": [
                               {
+                                "name": "device-id",
                                 "status": "success",
-                                "values": {
-                                  "some-field": "some-value"
-                                },
-                                "appliedto": {
-                                  "impids": [
-                                    "impId1"
-                                  ],
-                                  "request": true
-                                }
+                                "results": [
+                                  {
+                                    "status": "success",
+                                    "values": {
+                                      "some-field": "some-value"
+                                    },
+                                    "appliedto": {
+                                      "impids": [
+                                        "impId1"
+                                      ],
+                                      "request": true
+                                    }
+                                  }
+                                ]
                               }
                             ]
                           }
-                        ]
-                      }
->>>>>>> 73336f4d
+                        }
+                      ]
                     }
                   ]
                 }
