--- conflicted
+++ resolved
@@ -9,14 +9,11 @@
   - id: 1001
   - id: 2763
   - id: 5001
-<<<<<<< HEAD
-    eventsEnabled: true
-    allowedDebug: true
-=======
     auction:
       events:
         enabled: true
->>>>>>> ac93bed5
+    eventsEnabled: true
+    allowedDebug: true
   - id: 6001
     allowedDebug: true
     hooks:
