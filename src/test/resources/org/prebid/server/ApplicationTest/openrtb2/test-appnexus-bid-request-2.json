{
  "id": "tid",
  "imp": [
    {
      "id": "impId3",
      "banner": {
        "format": [
          {
            "w": 300,
            "h": 250
          },
          {
            "w": 300,
            "h": 600
          }
        ],
        "w": 300,
        "h": 250,
        "pos": 1
      },
      "tagid": "abc",
      "bidfloor": 1.0,
      "ext": {
        "appnexus": {
          "keywords": "foo=barAlias,foo=bazAlias",
          "traffic_source_code": "trafficSourceAlias"
        }
      }
    }
  ],
  "site": {
    "domain": "example.com",
    "page": "http://www.example.com",
    "publisher": {
      "id": "publisherId"
    }
  },
  "device": {
    "ua": "userAgent",
    "dnt": 2,
    "ip": "192.168.244.1",
    "pxratio": 4.2,
    "language": "en",
    "ifa": "ifaId"
  },
  "user": {
    "buyeruid": "12345",
    "ext": {
      "digitrust": {
        "id": "id",
        "keyv": 123,
        "pref": 0
      }
    }
  },
  "test": 1,
  "at": 1,
  "tmax": 1000,
  "cur": [
    "EUR"
  ],
  "source": {
    "fd": 1,
    "tid": "tid"
  },
  "ext": {
    "prebid": {
      "aliases": {
        "appnexusAlias": "appnexus",
        "conversantAlias": "conversant"
      },
      "targeting": {
<<<<<<< HEAD
        "pricegranularity": {
          "precision": 2,
          "ranges": [
            {
              "max": 20,
              "increment": 0.1
            }
          ]
=======
        "pricegranularity": [
          {
            "precision": 2,
            "min": 0,
            "max": 20,
            "increment": 0.1
          }
        ],
        "currency": {
          "rates": {
            "EUR": {
              "USD": 1.2406
            },
            "USD": {
              "EUR": 0.8110
            }
          }
>>>>>>> b6a0b180
        },
        "includewinners" : true
      },
      "cache": {
        "bids": []
      }
    }
  }
}<|MERGE_RESOLUTION|>--- conflicted
+++ resolved
@@ -70,7 +70,6 @@
         "conversantAlias": "conversant"
       },
       "targeting": {
-<<<<<<< HEAD
         "pricegranularity": {
           "precision": 2,
           "ranges": [
@@ -79,15 +78,7 @@
               "increment": 0.1
             }
           ]
-=======
-        "pricegranularity": [
-          {
-            "precision": 2,
-            "min": 0,
-            "max": 20,
-            "increment": 0.1
-          }
-        ],
+        },
         "currency": {
           "rates": {
             "EUR": {
@@ -97,7 +88,6 @@
               "EUR": 0.8110
             }
           }
->>>>>>> b6a0b180
         },
         "includewinners" : true
       },
