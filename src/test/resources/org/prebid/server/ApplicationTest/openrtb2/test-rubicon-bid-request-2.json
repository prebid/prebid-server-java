--- conflicted
+++ resolved
@@ -86,7 +86,6 @@
         "conversantAlias": "conversant"
       },
       "targeting": {
-<<<<<<< HEAD
         "pricegranularity": {
           "precision": 2,
           "ranges": [
@@ -96,16 +95,6 @@
             }
           ]
         },
-        "includewinners": true
-=======
-        "pricegranularity": [
-          {
-            "precision": 2,
-            "min": 0,
-            "max": 20,
-            "increment": 0.1
-          }
-        ],
         "currency": {
           "rates": {
             "EUR": {
@@ -116,8 +105,7 @@
             }
           }
         },
-        "includewinners" : true
->>>>>>> b6a0b180
+        "includewinners": true
       },
       "cache": {
         "bids": []
