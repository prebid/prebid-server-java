--- conflicted
+++ resolved
@@ -485,7 +485,6 @@
         "conversantAlias": "conversant"
       },
       "targeting": {
-<<<<<<< HEAD
         "pricegranularity": {
           "precision": 2,
           "ranges": [
@@ -494,27 +493,19 @@
               "increment": 0.1
             }
           ]
-=======
-        "pricegranularity": [
-          {
-            "precision": 2,
-            "min": 0,
-            "max": 20,
-            "increment": 0.1
-          }
-        ],
-        "currency": {
-          "rates": {
-            "EUR": {
-              "USD": 1.2406
-            },
-            "USD": {
-              "EUR": 0.8110
-            }
-          }
->>>>>>> b6a0b180
-        }
-      },
+        }
+      },
+      "currency": {
+        "rates": {
+          "EUR": {
+            "USD": 1.2406
+          },
+          "USD": {
+            "EUR": 0.8110
+          }
+        }
+      }
+    },
       "cache": {
         "bids": []
       }
