{
  "id": "tid",
  "seatbid": [
    {
      "bid": [
        {
          "id": "620160380",
          "impid": "impId14",
          "price": 8.43,
          "adm": "adm14",
          "crid": "crid14",
          "dealid": "dealId14",
          "w": 300,
          "h": 250,
          "ext": {
            "prebid": {
              "type": "banner",
              "targeting": {
                "hb_pb": "8.40",
                "hb_bidder_adtelligent": "adtelligent",
                "hb_size_adtelligent": "300x250",
                "hb_size": "300x250",
                "hb_pb_adtelligent": "8.40",
                "hb_bidder": "adtelligent",
                "hb_cache_id": "117431c9-807a-41e1-82a7-dcd8f8875493",
                "hb_cache_id_adtelligent": "117431c9-807a-41e1-82a7-dcd8f8875493",
                "hb_creative_loadtype": "html",
                "hb_deal_adtelligent": "dealId14",
                "hb_deal": "dealId14"
              }
            }
          }
        }
      ],
      "seat": "adtelligent",
      "group": 0
    },
    {
      "bid": [
        {
          "id": "600527793",
          "impid": "impId13",
          "price": 5.78,
          "adm": "adm13",
          "crid": "crid13",
          "dealid": "dealId13",
          "w": 300,
          "h": 250,
          "ext": {
            "prebid": {
              "type": "banner",
              "targeting": {
                "hb_pb": "5.70",
                "hb_size": "300x250",
                "hb_bidder_sovrn": "sovrn",
                "hb_pb_sovrn": "5.70",
                "hb_bidder": "sovrn",
                "hb_cache_id": "675b817e-f9a9-4578-bbc8-775b981de3a7",
                "hb_deal_sovrn": "dealId13",
                "hb_creative_loadtype": "html",
                "hb_deal": "dealId13",
                "hb_size_sovrn": "300x250",
                "hb_cache_id_sovrn": "675b817e-f9a9-4578-bbc8-775b981de3a7"
              }
            }
          }
        }
      ],
      "seat": "sovrn",
      "group": 0
    },
    {
      "bid": [
        {
          "id": "impId5",
          "impid": "impId5",
          "price": 9.0,
          "adm": "adm5",
          "w": 300,
          "h": 600,
          "ext": {
            "prebid": {
              "type": "banner",
              "targeting": {
                "hb_pb": "9.00",
                "hb_bidder_audienceNetwork": "audienceNetwork",
                "hb_size": "300x600",
                "hb_cache_id_audienceNetwork": "e3c415a7-700e-4d90-927b-7be6b622cd6f",
                "hb_bidder": "audienceNetwork",
                "hb_size_audienceNetwork": "300x600",
                "hb_cache_id": "e3c415a7-700e-4d90-927b-7be6b622cd6f",
                "hb_pb_audienceNetwork": "9.00",
                "hb_creative_loadtype": "demand_sdk"
              }
            }
          }
        }
      ],
      "seat": "audienceNetwork",
      "group": 0
    },
    {
      "bid": [
        {
          "id": "impId4",
          "impid": "impId4",
          "price": 6.0,
          "adm": "adm4",
          "crid": "crid4",
          "w": 300,
          "h": 600,
          "ext": {
            "prebid": {
              "type": "banner",
              "targeting": {
                "hb_pb": "6.00",
                "hb_cache_id_conversant": "81bc3e9d-5b73-4b34-9626-59f352514167",
                "hb_size": "300x600",
                "hb_pb_conversant": "6.00",
                "hb_bidder_conversant": "conversant",
                "hb_bidder": "conversant",
                "hb_cache_id": "81bc3e9d-5b73-4b34-9626-59f352514167",
                "hb_creative_loadtype": "html",
                "hb_size_conversant": "300x600"
              }
            }
          }
        },
        {
          "id": "impId41",
          "impid": "impId41",
          "price": 5.0,
          "nurl": "adm41",
          "crid": "crid41",
          "w": 300,
          "h": 600,
          "ext": {
            "prebid": {
              "type": "video",
              "targeting": {
                "hb_pb": "5.00",
                "hb_cache_id_conversant": "44a1828f-21b2-4bd8-b0b3-93423d4d11e5",
                "hb_size": "300x600",
                "hb_pb_conversant": "5.00",
                "hb_bidder_conversant": "conversant",
                "hb_bidder": "conversant",
                "hb_cache_id": "44a1828f-21b2-4bd8-b0b3-93423d4d11e5",
                "hb_creative_loadtype": "html",
                "hb_size_conversant": "300x600"
              }
            }
          }
        }
      ],
      "seat": "conversant",
      "group": 0
    },
    {
      "bid": [
        {
          "id": "impId12",
          "impid": "impId12",
          "price": 10.5,
          "adm": "banner",
          "w": 400,
          "h": 300,
          "ext": {
            "prebid": {
              "type": "banner",
              "targeting": {
                "hb_pb": "10.50",
                "hb_size_adform": "400x300",
                "hb_size": "400x300",
                "hb_bidder": "adform",
                "hb_cache_id_adform": "a93c0531-d0e9-43f8-9b98-b60116c8dc84",
                "hb_cache_id": "a93c0531-d0e9-43f8-9b98-b60116c8dc84",
                "hb_bidder_adform": "adform",
                "hb_creative_loadtype": "html",
                "hb_pb_adform": "10.50"
              }
            }
          }
        }
      ],
      "seat": "adform",
      "group": 0
    },
    {
      "bid": [
        {
          "id": "impId4",
          "impid": "impId4",
          "price": 5.0,
          "adm": "adm4",
          "crid": "crid4",
          "w": 300,
          "h": 600,
          "ext": {
            "prebid": {
              "type": "banner",
              "targeting": {
                "hb_bidder_conversantAlias": "conversantAlias",
                "hb_pb_conversantAlias": "5.00",
                "hb_size_conversantAlias": "300x600"
              }
            }
          }
        }
      ],
      "seat": "conversantAlias",
      "group": 0
    },
    {
      "bid": [
        {
          "id": "7706636740145184841",
          "impid": "impId3",
          "price": 5.5,
          "adm": "some-test-ad",
          "adid": "29681110",
          "adomain": [
            "appnexus.com"
          ],
          "iurl": "http://nym1-ib.adnxs.com/cr?id=29681110",
          "cid": "958",
          "crid": "29681110",
          "w": 300,
          "h": 250,
          "ext": {
            "prebid": {
              "type": "banner",
              "targeting": {
                "hb_pb": "5.50",
                "hb_pb_appnexus": "5.50",
                "hb_size": "300x250",
                "hb_bidder_appnexus": "appnexus",
                "hb_bidder": "appnexus",
                "hb_cache_id": "e81ad329-bf26-4f03-b249-5916abf8daa3",
                "hb_creative_loadtype": "html",
                "hb_size_appnexus": "300x250",
                "hb_cache_id_appnexus": "e81ad329-bf26-4f03-b249-5916abf8daa3"
              }
            },
            "bidder": {
              "appnexus": {
                "brand_id": 1,
                "auction_id": 8189378542222915032,
                "bidder_id": 2,
                "bid_ad_type": 0,
                "ranking_price": 0.0
              }
            }
          }
        },
        {
          "id": "928185755156387460",
          "impid": "impId131",
          "price": 1.0,
          "adm": "{\"assets\":[{\"id\":0,\"img\":{\"url\":\"http://vcdn.adnxs.com/p/creative-image/5e/b6/de/c3/5eb6dec3-4854-4dcd-980a-347f36ab502e.jpg\",\"w\":3000,\"h\":2250,\"ext\":{\"appnexus\":{\"prevent_crop\":0}}}},{\"id\":1,\"title\":{\"text\":\"This is an example Prebid Native creative\"}},{\"id\":2,\"data\":{\"value\":\"Prebid.org\"}},{\"id\":3,\"data\":{\"value\":\"ThisisaPrebidNativeCreative.Therearemanylikeit,butthisoneismine.\"}}],\"link\":{\"url\":\"http://nym1-ib.adnxs.com/click?AAAAAAAA8D8AAAAAAADwPwAAAAAAAAAAAAAAAAAA8D8AAAAAAADwPwhdYz3ZyNFNG3fXpZUyLXNZ0o5aAAAAACrElgC-AwAAvgMAAAIAAAC98iUEeP4QAAAAAABVU0QAVVNEAAEAAQARIAAAAAABAgQCAAAAAAEAhBaSXgAAAAA./pp=${AUCTION_PRICE}/cnd=%21OwwGAQiGmooHEL3llyEY-PxDIAQoADoRZGVmYXVsdCNOWU0yOjQwMjM./bn=75922/test=1/referrer=prebid.org/clickenc=http%3A%2F%2Fprebid.org%2Fdev-docs%2Fshow-native-ads.html\"},\"imptrackers\":[\"http://nym1-ib.adnxs.com/openrtb_win?e=wqT_3QLFBqBFAwAAAwDWAAUBCNmku9QFEIi6jeuTm_LoTRib7t2u2tLMlnMqNgkAAAECCPA_EQEHEAAA8D8ZCQkIAAAhCQkI8D8pEQkAMQkJqAAAMKqI2wQ4vgdAvgdIAlC95ZchWPj8Q2AAaJFAeJLRBIABAYoBA1VTRJIFBvBQmAEBoAEBqAEBsAEAuAECwAEEyAEC0AEJ2AEA4AEB8AEAigI7dWYoJ2EnLCAxMzc2ODYwLCAxNTE5MzA5NDAxKTt1ZigncicsIDY5NTk1ODM3Nh4A8IqSAvUBIXRETkdfUWlHbW9vSEVMM2xseUVZQUNENF9FTXdBRGdBUUFSSXZnZFFxb2piQkZnQVlMTURhQUJ3QUhnQWdBRUFpQUVBa0FFQm1BRUJvQUVCcUFFRHNBRUF1UUVwaTRpREFBRHdQOEVCS1l1SWd3QUE4RF9KQVhfelYzek1zXzBfMlFFQUFBAQMkRHdQLUFCQVBVQgEOLEFKZ0NBS0FDQUxVQwUQBEwwCQjwTE1BQ0FNZ0NBT0FDQU9nQ0FQZ0NBSUFEQVpBREFKZ0RBYWdEaHBxS0I3b0RFV1JsWm1GMWJIUWpUbGxOTWpvME1ESXqaAjkhT3d3R0FRNvgA8E4tUHhESUFRb0FEb1JaR1ZtWVhWc2RDTk9XVTB5T2pRd01qTS7YAugH4ALH0wHqAgpwcmViaWQub3Jn8gIRCgZBRFZfSUQSBzEzNzY4NjDyARQMQ1BHXwEUNDM1MDMwOTjyAhEKBUNQARPwmQgxNDg0NzIzOIADAYgDAZADAJgDFKADAaoDAMADkBzIAwDYAwDgAwDoAwD4AwOABACSBAkvb3BlbnJ0YjKYBACiBAwxNTIuMTkzLjYuNzSoBJrMI7IEDAgAEAAYACAAMAA4ALgEAMAEAMgEANIEEWRlZmF1bHQjTllNMjo0MDIz2gQCCADgBADwBL3llyGIBQGYBQCgBf____8FA1ABqgULc29tZS1yZXEtaWTABQDJBQAFARTwP9IFCQkFC2QAAADYBQHgBQHwBd4C-gUECAAQAJAGAZgGAA..&s=08b1535744639c904684afe46e3c6c0e4786089f&test=1&referrer=prebid.org&pp=${AUCTION_PRICE}\"],\"jstracker\":\"<scriptsrc=\\\"http://www.dummyurl.js\\\"></script>\"}",
          "adid": "69595837",
          "adomain": [
            "appnexus.com"
          ],
          "iurl": "http://nym1-ib.adnxs.com/cr?id=69595837",
          "cid": "958",
          "crid": "69595837",
          "cat": [
            "IAB3-1"
          ],
          "ext": {
            "prebid": {
              "type": "native",
              "targeting": {
                "hb_pb": "1.00",
                "hb_pb_appnexus": "1.00",
                "hb_bidder_appnexus": "appnexus",
                "hb_bidder": "appnexus",
                "hb_cache_id": "683fe79f-6df7-4971-ac70-820e0486992d",
                "hb_creative_loadtype": "html",
                "hb_cache_id_appnexus": "683fe79f-6df7-4971-ac70-820e0486992d"
              }
            },
            "bidder": {
              "appnexus": {
                "brand_id": 350,
                "auction_id": 5607483846416358664,
                "bidder_id": 2,
                "bid_ad_type": 3
              }
            }
          }
        }
      ],
      "seat": "appnexus",
      "group": 0
    },
    {
      "bid": [
        {
          "id": "7706636740145184840",
          "impid": "impId3",
          "price": 5.0,
          "adm": "some-test-ad",
          "adid": "29681110",
          "adomain": [
            "appnexus.com"
          ],
          "iurl": "http://nym1-ib.adnxs.com/cr?id=29681110",
          "cid": "958",
          "crid": "29681110",
          "w": 300,
          "h": 250,
          "ext": {
            "prebid": {
              "type": "banner",
              "targeting": {
                "hb_bidder_appnexusAlias": "appnexusAlias",
                "hb_pb_appnexusAlias": "5.00",
                "hb_size_appnexusAlias": "300x250"
              }
            },
            "bidder": {
              "appnexus": {
                "brand_id": 1,
                "auction_id": 8189378542222915031,
                "bidder_id": 2,
                "bid_ad_type": 0,
                "ranking_price": 0.0
              }
            }
          }
        }
      ],
      "seat": "appnexusAlias",
      "group": 0
    },
    {
      "bid": [
        {
          "id": "880290288",
          "impid": "impId1",
          "price": 8.43,
          "adm": "adm1",
          "crid": "crid1",
          "dealid": "dealId1",
          "w": 300,
          "h": 250,
          "ext": {
            "prebid": {
              "type": "video",
              "targeting": {
                "hb_pb": "8.40",
                "hb_pb_rubicon": "8.40",
                "hb_cache_id_rubicon": "92c39b22-48d8-43e6-bd79-ffea57ce0196",
                "hb_deal_rubicon": "dealId1",
                "hb_size": "300x250",
                "hb_bidder": "rubicon",
                "hb_size_rubicon": "300x250",
                "hb_bidder_rubicon": "rubicon",
                "hb_cache_id": "92c39b22-48d8-43e6-bd79-ffea57ce0196",
                "hb_creative_loadtype": "html",
                "hb_deal": "dealId1"
              }
            },
            "bidder": {
              "rp": {
                "targeting": [
                  {
                    "key": "rpfl_1001",
                    "values": [
                      "2_tier0100"
                    ]
                  }
                ]
              }
            }
          }
        },
        {
          "id": "466223845",
          "impid": "impId2",
          "price": 4.26,
          "adm": "adm2",
          "crid": "crid2",
          "dealid": "dealId2",
          "w": 300,
          "h": 600,
          "ext": {
            "prebid": {
              "type": "banner",
              "targeting": {
                "hb_pb": "4.20",
                "hb_pb_rubicon": "4.20",
                "hb_cache_id_rubicon": "e3c40044-003e-4d90-927b-7be6b622cd6f",
                "hb_deal_rubicon": "dealId2",
                "hb_size": "300x600",
                "hb_bidder": "rubicon",
                "hb_size_rubicon": "300x600",
                "hb_bidder_rubicon": "rubicon",
                "hb_cache_id": "e3c40044-003e-4d90-927b-7be6b622cd6f",
                "hb_creative_loadtype": "html",
                "hb_deal": "dealId2"
              }
            }
          }
        }
      ],
<<<<<<< HEAD
      "seat": "conversant",
      "group": 0
    },
    {
      "bid": [
        {
          "id": "impId4",
          "impid": "impId4",
          "price": 5.0,
          "adm": "adm4",
          "crid": "crid4",
          "w": 300,
          "h": 600,
          "ext": {
            "prebid": {
              "type": "banner",
              "targeting": {
                "hb_bidder_conversantAlias": "conversantAlias",
                "hb_pb_conversantAlias": "5.00",
                "hb_size_conversantAlias": "300x600"
              }
            }
          }
        }
      ],
      "seat": "conversantAlias",
      "group": 0
    },
    {
      "bid": [
        {
          "impid": "impId5",
          "crid": "crid5",
          "dealid": "dealId5",
          "price": 9.0,
          "adm": "adm5",
          "w": 0,
          "h": 50,
          "ext": {
            "prebid": {
              "targeting": {
                "hb_pb": "9.00",
                "hb_deal" : "dealId5",
                "hb_deal_audienceNetwork": "dealId5",
                "hb_bidder_audienceNetwork": "audienceNetwork",
                "hb_cache_id_audienceNetwork": "117431c9-807a-41e1-82a7-dcd8f8875493",
                "hb_bidder": "audienceNetwork",
                "hb_cache_id": "117431c9-807a-41e1-82a7-dcd8f8875493",
                "hb_pb_audienceNetwork": "9.00",
                "hb_creative_loadtype": "demand_sdk"
              },
              "type": "banner"
            }
          }
        }
      ],
      "seat": "audienceNetwork",
      "group": 0
    },
    {
      "bid": [
        {
          "id": "impId12",
          "impid": "impId12",
          "price": 10.5,
          "adm": "banner",
          "w": 400,
          "h": 300,
          "ext": {
            "prebid": {
              "type": "banner",
              "targeting": {
                "hb_pb": "10.50",
                "hb_size_adform": "400x300",
                "hb_size": "400x300",
                "hb_bidder": "adform",
                "hb_cache_id_adform": "a93c0531-d0e9-43f8-9b98-b60116c8dc84",
                "hb_cache_id": "a93c0531-d0e9-43f8-9b98-b60116c8dc84",
                "hb_bidder_adform": "adform",
                "hb_creative_loadtype": "html",
                "hb_pb_adform": "10.50"
              }
            }
          }
        }
      ],
      "seat": "adform",
      "group": 0
    },
    {
      "bid": [
        {
          "impid": "impId13",
          "price": 5.78,
          "adm": "adm13",
          "crid": "crid13",
          "dealid": "dealId13",
          "w": 300,
          "h": 250,
          "ext": {
            "prebid": {
              "type": "banner",
              "targeting": {
                "hb_pb": "5.70",
                "hb_size": "300x250",
                "hb_bidder_sovrn": "sovrn",
                "hb_pb_sovrn": "5.70",
                "hb_bidder": "sovrn",
                "hb_cache_id": "92c39b22-48d8-43e6-bd79-ffea57ce0196",
                "hb_deal_sovrn": "dealId13",
                "hb_creative_loadtype": "html",
                "hb_deal": "dealId13",
                "hb_size_sovrn": "300x250",
                "hb_cache_id_sovrn": "92c39b22-48d8-43e6-bd79-ffea57ce0196"
              }
            }
          }
        }
      ],
      "seat": "sovrn",
      "group": 0
    },
    {
      "bid": [
        {
          "impid": "impId14",
          "price": 8.43,
          "adm": "adm14",
          "crid": "crid14",
          "dealid": "dealId14",
          "w": 300,
          "h": 250,
          "ext": {
            "prebid": {
              "type": "banner",
              "targeting": {
                "hb_pb": "8.40",
                "hb_bidder_adtelligent": "adtelligent",
                "hb_size_adtelligent": "300x250",
                "hb_size": "300x250",
                "hb_pb_adtelligent": "8.40",
                "hb_bidder": "adtelligent",
                "hb_cache_id": "675b817e-f9a9-4578-bbc8-775b981de3a7",
                "hb_cache_id_adtelligent": "675b817e-f9a9-4578-bbc8-775b981de3a7",
                "hb_creative_loadtype": "html",
                "hb_deal_adtelligent": "dealId14",
                "hb_deal": "dealId14"
              }
            }
          }
        }
      ],
      "seat": "adtelligent",
=======
      "seat": "rubicon",
>>>>>>> e87fc679
      "group": 0
    }
  ],
  "ext": {
    "debug": {
      "httpcalls": {
        "adform": [
          {
            "uri": "{{ adform.exchange_uri }}/?CC=1&rp=4&fd=1&stid=tid&ip=192.168.244.1&adid=ifaId&bWlkPTE1",
            "responsebody": "{\"response\":\"banner\",\"banner\":\"banner\",\"win_bid\":\"10.5\",\"currency\":\"currency\",\"width\":400,\"height\":300,\"dealId\":\"dealId\"}",
            "status": 200
          }
        ],
        "lifestreet": [
          {
            "uri": "{{ lifestreet.exchange_uri }}",
            "requestbody": "{\"id\":\"tid\",\"imp\":[{\"id\":\"impId7\",\"banner\":{\"w\":300,\"h\":600,\"topframe\":0},\"tagid\":\"slot.tag\"}],\"site\":{\"domain\":\"example.com\",\"page\":\"http://www.example.com\"},\"device\":{\"dnt\":2,\"pxratio\":4.2,\"language\":\"en\",\"ifa\":\"ifaId\"},\"user\":{\"buyeruid\":\"LS-UID\"},\"at\":1,\"tmax\":1000,\"source\":{\"fd\":1,\"tid\":\"tid\"}}",
            "responsebody": "{\"id\":\"bidResponseId7\",\"seatbid\":[{\"bid\":[{\"id\":\"847761866\",\"impid\":\"impId7\",\"price\":4.75,\"adm\":\"adm7\",\"crid\":\"crid7\",\"dealid\":\"dealId7\",\"w\":300,\"h\":600}],\"seat\":\"seatId7\",\"group\":0}]}",
            "status": 200
          },
          {
            "uri": "{{ lifestreet.exchange_uri }}",
            "requestbody": "{\"id\":\"tid\",\"imp\":[{\"id\":\"impId71\",\"video\":{\"mimes\":[\"mimes\"],\"w\":300,\"h\":600,\"skipmin\":0,\"skipafter\":0,\"playbackmethod\":[null]},\"tagid\":\"slot.tag\"}],\"site\":{\"domain\":\"example.com\",\"page\":\"http://www.example.com\"},\"device\":{\"dnt\":2,\"pxratio\":4.2,\"language\":\"en\",\"ifa\":\"ifaId\"},\"user\":{\"buyeruid\":\"LS-UID\"},\"at\":1,\"tmax\":1000,\"source\":{\"fd\":1,\"tid\":\"tid\"}}",
            "responsebody": "{\"id\":\"bidResponseId71\",\"seatbid\":[{\"bid\":[{\"id\":\"791858127\",\"impid\":\"impId71\",\"price\":4.75,\"adm\":\"adm71\",\"crid\":\"crid71\",\"dealid\":\"dealId71\",\"w\":300,\"h\":600}],\"seat\":\"seatId71\",\"group\":0}]}",
            "status": 200
          }
        ],
        "conversantAlias": [
          {
            "uri": "{{ conversant.exchange_uri }}",
            "requestbody": "{\"id\":\"tid\",\"imp\":[{\"id\":\"impId4\",\"banner\":{\"format\":[{\"w\":300,\"h\":600}],\"w\":300,\"h\":600,\"topframe\":0},\"displaymanager\":\"prebid-s2s\"}],\"site\":{\"id\":\"siteId2\",\"domain\":\"example.com\",\"page\":\"http://www.example.com\"},\"device\":{\"dnt\":2,\"pxratio\":4.2,\"language\":\"en\",\"ifa\":\"ifaId\"},\"user\":{\"buyeruid\":\"CV-UID\"},\"at\":1,\"tmax\":1000,\"source\":{\"fd\":1,\"tid\":\"tid\"}}",
            "responsebody": "{\"id\":\"bidResponseId4\",\"seatbid\":[{\"bid\":[{\"id\":\"671800140\",\"impid\":\"impId4\",\"price\":5.0,\"adm\":\"adm4\",\"crid\":\"crid4\",\"dealid\":\"dealId4\",\"w\":300,\"h\":600}],\"seat\":\"seatId4\",\"group\":0}]}",
            "status": 200
          }
        ],
        "appnexusAlias": [
          {
            "uri": "{{ appnexus.exchange_uri }}?member_id=104",
            "requestbody": "{\"id\":\"tid\",\"imp\":[{\"id\":\"impId3\",\"banner\":{\"format\":[{\"w\":300,\"h\":250},{\"w\":300,\"h\":600}],\"w\":300,\"h\":250,\"pos\":1},\"tagid\":\"abc\",\"bidfloor\":1.0,\"ext\":{\"appnexus\":{\"keywords\":\"foo=barAlias,foo=bazAlias\",\"traffic_source_code\":\"trafficSourceAlias\"}}}],\"site\":{\"domain\":\"example.com\",\"page\":\"http://www.example.com\",\"publisher\":{\"id\":\"publisherId\"}},\"device\":{\"ua\":\"userAgent\",\"dnt\":2,\"ip\":\"192.168.244.1\",\"pxratio\":4.2,\"language\":\"en\",\"ifa\":\"ifaId\"},\"user\":{\"buyeruid\":\"12345\",\"ext\":{\"digitrust\":{\"id\":\"id\",\"keyv\":123,\"pref\":0}}},\"test\":1,\"at\":1,\"tmax\":1000,\"source\":{\"fd\":1,\"tid\":\"tid\"},\"ext\":{\"prebid\":{\"aliases\":{\"appnexusAlias\":\"appnexus\",\"conversantAlias\":\"conversant\"},\"targeting\":{\"pricegranularity\":\"med\"},\"cache\":{\"bids\":[]}}}}",
            "responsebody": "{\"id\":\"tid\",\"seatbid\":[{\"seat\":\"959\",\"bid\":[{\"id\":\"7706636740145184840\",\"impid\":\"impId3\",\"price\":5.0,\"adid\":\"29681110\",\"adm\":\"some-test-ad\",\"adomain\":[\"appnexus.com\"],\"iurl\":\"http://nym1-ib.adnxs.com/cr?id=29681110\",\"cid\":\"958\",\"crid\":\"29681110\",\"h\":250,\"w\":300,\"ext\":{\"appnexus\":{\"brand_id\":1,\"auction_id\":8189378542222915031,\"bidder_id\":2,\"bid_ad_type\":0,\"ranking_price\":0.0}}}]}],\"bidid\":\"5778926625248726496\",\"cur\":\"USD\"}",
            "status": 200
          }
        ],
        "appnexus": [
          {
            "uri": "{{ appnexus.exchange_uri }}?member_id=103",
            "requestbody": "{\"id\":\"tid\",\"imp\":[{\"id\":\"impId3\",\"banner\":{\"format\":[{\"w\":300,\"h\":250},{\"w\":300,\"h\":600}],\"w\":300,\"h\":250,\"pos\":3},\"tagid\":\"abc\",\"bidfloor\":1.0,\"ext\":{\"appnexus\":{\"keywords\":\"foo=bar,foo=baz\",\"traffic_source_code\":\"trafficSource\"}}},{\"id\":\"impId131\",\"native\":{\"request\":\"{\\\"ver\\\":\\\"1.1\\\",\\\"context\\\":1,\\\"contextsubtype\\\":11,\\\"plcmttype\\\":4,\\\"plcmtcnt\\\":1,\\\"assets\\\":[{\\\"id\\\":0,\\\"required\\\":1,\\\"title\\\":{\\\"len\\\":500}},{\\\"id\\\":1,\\\"required\\\":1,\\\"img\\\":{\\\"type\\\":3,\\\"wmin\\\":1,\\\"hmin\\\":1}},{\\\"id\\\":2,\\\"required\\\":0,\\\"data\\\":{\\\"len\\\":200}},{\\\"id\\\":3,\\\"required\\\":0,\\\"data\\\":{\\\"type\\\":2,\\\"len\\\":15000}},{\\\"id\\\":4,\\\"required\\\":0,\\\"data\\\":{\\\"len\\\":40}},{\\\"id\\\":5,\\\"required\\\":0,\\\"data\\\":{\\\"type\\\":11}}]}\",\"ver\":\"1.1\"},\"ext\":{\"appnexus\":{\"placement_id\":9880618}}}],\"site\":{\"domain\":\"example.com\",\"page\":\"http://www.example.com\",\"publisher\":{\"id\":\"publisherId\"}},\"device\":{\"ua\":\"userAgent\",\"dnt\":2,\"ip\":\"192.168.244.1\",\"pxratio\":4.2,\"language\":\"en\",\"ifa\":\"ifaId\"},\"user\":{\"buyeruid\":\"12345\",\"ext\":{\"digitrust\":{\"id\":\"id\",\"keyv\":123,\"pref\":0}}},\"test\":1,\"at\":1,\"tmax\":1000,\"source\":{\"fd\":1,\"tid\":\"tid\"},\"ext\":{\"prebid\":{\"aliases\":{\"appnexusAlias\":\"appnexus\",\"conversantAlias\":\"conversant\"},\"targeting\":{\"pricegranularity\":\"med\"},\"cache\":{\"bids\":[]}}}}",
            "responsebody": "{\"id\":\"tid\",\"seatbid\":[{\"seat\":\"958\",\"bid\":[{\"id\":\"7706636740145184841\",\"impid\":\"impId3\",\"price\":5.5,\"adid\":\"29681110\",\"adm\":\"some-test-ad\",\"adomain\":[\"appnexus.com\"],\"iurl\":\"http://nym1-ib.adnxs.com/cr?id=29681110\",\"cid\":\"958\",\"crid\":\"29681110\",\"h\":250,\"w\":300,\"ext\":{\"appnexus\":{\"brand_id\":1,\"auction_id\":8189378542222915032,\"bidder_id\":2,\"bid_ad_type\":0,\"ranking_price\":0.0}}},{\"id\":\"928185755156387460\",\"impid\":\"impId131\",\"price\":1.0,\"adid\":\"69595837\",\"adm\":\"{\\\"assets\\\":[{\\\"id\\\":0,\\\"img\\\":{\\\"url\\\":\\\"http://vcdn.adnxs.com/p/creative-image/5e/b6/de/c3/5eb6dec3-4854-4dcd-980a-347f36ab502e.jpg\\\",\\\"w\\\":3000,\\\"h\\\":2250,\\\"ext\\\":{\\\"appnexus\\\":{\\\"prevent_crop\\\":0}}}},{\\\"id\\\":1,\\\"title\\\":{\\\"text\\\":\\\"This is an example Prebid Native creative\\\"}},{\\\"id\\\":2,\\\"data\\\":{\\\"value\\\":\\\"Prebid.org\\\"}},{\\\"id\\\":3,\\\"data\\\":{\\\"value\\\":\\\"ThisisaPrebidNativeCreative.Therearemanylikeit,butthisoneismine.\\\"}}],\\\"link\\\":{\\\"url\\\":\\\"http://nym1-ib.adnxs.com/click?AAAAAAAA8D8AAAAAAADwPwAAAAAAAAAAAAAAAAAA8D8AAAAAAADwPwhdYz3ZyNFNG3fXpZUyLXNZ0o5aAAAAACrElgC-AwAAvgMAAAIAAAC98iUEeP4QAAAAAABVU0QAVVNEAAEAAQARIAAAAAABAgQCAAAAAAEAhBaSXgAAAAA./pp=${AUCTION_PRICE}/cnd=%21OwwGAQiGmooHEL3llyEY-PxDIAQoADoRZGVmYXVsdCNOWU0yOjQwMjM./bn=75922/test=1/referrer=prebid.org/clickenc=http%3A%2F%2Fprebid.org%2Fdev-docs%2Fshow-native-ads.html\\\"},\\\"imptrackers\\\":[\\\"http://nym1-ib.adnxs.com/openrtb_win?e=wqT_3QLFBqBFAwAAAwDWAAUBCNmku9QFEIi6jeuTm_LoTRib7t2u2tLMlnMqNgkAAAECCPA_EQEHEAAA8D8ZCQkIAAAhCQkI8D8pEQkAMQkJqAAAMKqI2wQ4vgdAvgdIAlC95ZchWPj8Q2AAaJFAeJLRBIABAYoBA1VTRJIFBvBQmAEBoAEBqAEBsAEAuAECwAEEyAEC0AEJ2AEA4AEB8AEAigI7dWYoJ2EnLCAxMzc2ODYwLCAxNTE5MzA5NDAxKTt1ZigncicsIDY5NTk1ODM3Nh4A8IqSAvUBIXRETkdfUWlHbW9vSEVMM2xseUVZQUNENF9FTXdBRGdBUUFSSXZnZFFxb2piQkZnQVlMTURhQUJ3QUhnQWdBRUFpQUVBa0FFQm1BRUJvQUVCcUFFRHNBRUF1UUVwaTRpREFBRHdQOEVCS1l1SWd3QUE4RF9KQVhfelYzek1zXzBfMlFFQUFBAQMkRHdQLUFCQVBVQgEOLEFKZ0NBS0FDQUxVQwUQBEwwCQjwTE1BQ0FNZ0NBT0FDQU9nQ0FQZ0NBSUFEQVpBREFKZ0RBYWdEaHBxS0I3b0RFV1JsWm1GMWJIUWpUbGxOTWpvME1ESXqaAjkhT3d3R0FRNvgA8E4tUHhESUFRb0FEb1JaR1ZtWVhWc2RDTk9XVTB5T2pRd01qTS7YAugH4ALH0wHqAgpwcmViaWQub3Jn8gIRCgZBRFZfSUQSBzEzNzY4NjDyARQMQ1BHXwEUNDM1MDMwOTjyAhEKBUNQARPwmQgxNDg0NzIzOIADAYgDAZADAJgDFKADAaoDAMADkBzIAwDYAwDgAwDoAwD4AwOABACSBAkvb3BlbnJ0YjKYBACiBAwxNTIuMTkzLjYuNzSoBJrMI7IEDAgAEAAYACAAMAA4ALgEAMAEAMgEANIEEWRlZmF1bHQjTllNMjo0MDIz2gQCCADgBADwBL3llyGIBQGYBQCgBf____8FA1ABqgULc29tZS1yZXEtaWTABQDJBQAFARTwP9IFCQkFC2QAAADYBQHgBQHwBd4C-gUECAAQAJAGAZgGAA..&s=08b1535744639c904684afe46e3c6c0e4786089f&test=1&referrer=prebid.org&pp=${AUCTION_PRICE}\\\"],\\\"jstracker\\\":\\\"<scriptsrc=\\\\\\\"http://www.dummyurl.js\\\\\\\"></script>\\\"}\",\"adomain\":[\"appnexus.com\"],\"iurl\":\"http://nym1-ib.adnxs.com/cr?id=69595837\",\"cid\":\"958\",\"crid\":\"69595837\",\"cat\":[\"IAB3-1\"],\"ext\":{\"appnexus\":{\"brand_id\":350,\"auction_id\":5607483846416358664,\"bidder_id\":2,\"bid_ad_type\":3}}}]}],\"bidid\":\"5778926625248726496\",\"cur\":\"USD\"}",
            "status": 200
          }
        ],
        "audienceNetwork": [
          {
            "uri": "{{ audienceNetwork.exchange_uri }}",
<<<<<<< HEAD
            "requestbody": "{\"id\":\"tid\",\"imp\":[{\"id\":\"impId5\",\"banner\":{\"format\":[{\"w\":320,\"h\":50}],\"w\":0,\"h\":50},\"tagid\":\"pub1_place1\",\"ext\":{\"platformid\":101}}],\"site\":{\"domain\":\"example.com\",\"page\":\"http:\/\/www.example.com\",\"publisher\":{\"id\":\"publisherId\"}},\"device\":{\"ua\":\"userAgent\",\"dnt\":2,\"ip\":\"192.168.244.1\",\"pxratio\":4.2,\"language\":\"en\",\"ifa\":\"ifaId\"},\"user\":{\"buyeruid\":\"FB-UID\",\"ext\":{\"digitrust\":{\"id\":\"id\",\"keyv\":123,\"pref\":0}}},\"test\":1,\"at\":1,\"tmax\":1000,\"source\":{\"fd\":1,\"tid\":\"tid\"},\"ext\":{\"prebid\":{\"aliases\":{\"appnexusAlias\":\"appnexus\",\"conversantAlias\":\"conversant\"},\"targeting\":{\"pricegranularity\":\"med\"},\"cache\":{\"bids\":[]}}}}",
            "responsebody": "{\"id\":\"bidResponseId5\",\"seatbid\":[{\"bid\":[{\"impid\":\"impId5\",\"price\":9.0,\"adm\":\"adm5\",\"crid\":\"crid5\",\"dealid\":\"dealId5\",\"w\":0,\"h\":50}],\"seat\":\"seatId5\",\"group\":0}]}",
=======
            "requestbody": "{\"id\":\"tid\",\"imp\":[{\"id\":\"impId5\",\"banner\":{\"format\":[{\"w\":300,\"h\":600}],\"w\":300,\"h\":600,\"topframe\":0},\"tagid\":\"pub1_place1\"}],\"site\":{\"domain\":\"example.com\",\"page\":\"http://www.example.com\",\"publisher\":{\"id\":\"pub1\"}},\"device\":{\"dnt\":2,\"pxratio\":4.2,\"language\":\"en\",\"ifa\":\"ifaId\"},\"user\":{\"buyeruid\":\"FB-UID\"},\"at\":1,\"tmax\":1000,\"source\":{\"fd\":1,\"tid\":\"tid\"},\"ext\":{\"platformid\":101}}",
            "responsebody": "{\"id\":\"bidResponseId5\",\"seatbid\":[{\"bid\":[{\"id\":\"347088686\",\"impid\":\"impId5\",\"price\":9.0,\"adm\":\"adm5\",\"crid\":\"crid5\",\"dealid\":\"dealId5\",\"w\":300,\"h\":250}],\"seat\":\"seatId5\",\"group\":0}]}",
>>>>>>> e87fc679
            "status": 200
          }
        ],
        "pubmatic": [
          {
            "uri": "{{ pubmatic.exchange_uri }}",
            "requestbody": "{\"id\":\"tid\",\"imp\":[{\"id\":\"impId9\",\"banner\":{\"w\":300,\"h\":250,\"topframe\":0},\"tagid\":\"slot9\"},{\"id\":\"impId91\",\"video\":{\"mimes\":[\"mimes\"],\"w\":300,\"h\":600,\"skipmin\":0,\"skipafter\":0,\"playbackmethod\":[null]}}],\"site\":{\"domain\":\"example.com\",\"page\":\"http://www.example.com\",\"publisher\":{\"id\":\"publisherId\",\"domain\":\"example.com\"}},\"device\":{\"dnt\":2,\"pxratio\":4.2,\"language\":\"en\",\"ifa\":\"ifaId\"},\"user\":{\"buyeruid\":\"PM-UID\"},\"at\":1,\"tmax\":1000,\"source\":{\"fd\":1,\"tid\":\"tid\"}}",
            "responsebody": "{\"id\":\"bidResponseId9\",\"seatbid\":[{\"bid\":[{\"id\":\"158758924\",\"impid\":\"impId9\",\"price\":4.75,\"adm\":\"adm9\",\"crid\":\"crid9\",\"dealid\":\"dealId9\",\"w\":300,\"h\":600},{\"id\":\"113343587\",\"impid\":\"impId91\",\"price\":4.0,\"adm\":\"adm91\",\"crid\":\"crid91\",\"dealid\":\"dealId91\",\"w\":300,\"h\":600}],\"seat\":\"seatId9\",\"group\":0}]}",
            "status": 200
          }
        ],
        "rubicon": [
          {
            "uri": "{{ rubicon.exchange_uri }}",
            "requestbody": "{\"id\":\"tid\",\"imp\":[{\"id\":\"impId1\",\"video\":{\"mimes\":[\"mimes\"],\"minduration\":20,\"maxduration\":60,\"protocols\":[1],\"w\":300,\"h\":250,\"startdelay\":5,\"skipmin\":0,\"skipafter\":0,\"playbackmethod\":[1],\"ext\":{\"skip\":5,\"skipdelay\":1,\"rp\":{\"size_id\":15}}},\"ext\":{\"rp\":{\"zone_id\":4001,\"target\":{\"rating\":\"5-star\",\"prodtype\":\"tech\"},\"track\":{\"mint\":\"\",\"mint_version\":\"\"}}}}],\"site\":{\"domain\":\"example.com\",\"page\":\"http://www.example.com\",\"publisher\":{\"ext\":{\"rp\":{\"account_id\":2001}}},\"ext\":{\"rp\":{\"site_id\":3001}}},\"device\":{\"ua\":\"userAgent\",\"dnt\":2,\"ip\":\"192.168.244.1\",\"pxratio\":4.2,\"language\":\"en\",\"ifa\":\"ifaId\",\"ext\":{\"rp\":{\"pixelratio\":4.2}}},\"user\":{\"buyeruid\":\"J5VLCWQP-26-CWFT\",\"ext\":{\"rp\":{\"target\":{\"ucat\":\"new\",\"search\":\"iphone\"}},\"digitrust\":{\"id\":\"id\",\"keyv\":123,\"pref\":0}}},\"test\":1,\"at\":1,\"tmax\":1000,\"source\":{\"fd\":1,\"tid\":\"tid\"},\"ext\":{\"prebid\":{\"aliases\":{\"appnexusAlias\":\"appnexus\",\"conversantAlias\":\"conversant\"},\"targeting\":{\"pricegranularity\":\"med\"},\"cache\":{\"bids\":[]}}}}",
            "responsebody": "{\"id\":\"bidResponseId1\",\"seatbid\":[{\"bid\":[{\"id\":\"880290288\",\"impid\":\"impId1\",\"price\":8.43,\"adm\":\"adm1\",\"crid\":\"crid1\",\"dealid\":\"dealId1\",\"w\":300,\"h\":250,\"ext\":{\"rp\":{\"targeting\":[{\"key\":\"rpfl_1001\",\"values\":[\"2_tier0100\"]}]}}}],\"seat\":\"seatId1\",\"group\":0}]}",
            "status": 200
          },
          {
            "uri": "{{ rubicon.exchange_uri }}",
            "requestbody": "{\"id\":\"tid\",\"imp\":[{\"id\":\"impId2\",\"banner\":{\"format\":[{\"w\":300,\"h\":600}],\"w\":300,\"h\":600,\"ext\":{\"rp\":{\"size_id\":10,\"mime\":\"text/html\"}}},\"ext\":{\"rp\":{\"zone_id\":7001,\"track\":{\"mint\":\"\",\"mint_version\":\"\"}}}}],\"site\":{\"domain\":\"example.com\",\"page\":\"http://www.example.com\",\"publisher\":{\"ext\":{\"rp\":{\"account_id\":5001}}},\"ext\":{\"rp\":{\"site_id\":6001}}},\"device\":{\"ua\":\"userAgent\",\"dnt\":2,\"ip\":\"192.168.244.1\",\"pxratio\":4.2,\"language\":\"en\",\"ifa\":\"ifaId\",\"ext\":{\"rp\":{\"pixelratio\":4.2}}},\"user\":{\"buyeruid\":\"J5VLCWQP-26-CWFT\",\"ext\":{\"digitrust\":{\"id\":\"id\",\"keyv\":123,\"pref\":0}}},\"test\":1,\"at\":1,\"tmax\":1000,\"source\":{\"fd\":1,\"tid\":\"tid\"},\"ext\":{\"prebid\":{\"aliases\":{\"appnexusAlias\":\"appnexus\",\"conversantAlias\":\"conversant\"},\"targeting\":{\"pricegranularity\":\"med\"},\"cache\":{\"bids\":[]}}}}",
            "responsebody": "{\"id\":\"bidResponseId2\",\"seatbid\":[{\"bid\":[{\"id\":\"466223845\",\"impid\":\"impId2\",\"price\":4.26,\"adm\":\"adm2\",\"crid\":\"crid2\",\"dealid\":\"dealId2\",\"w\":300,\"h\":600}],\"seat\":\"seatId2\",\"group\":0}]}",
            "status": 200
          }
        ],
        "pulsepoint": [
          {
            "uri": "{{ pulsepoint.exchange_uri }}",
            "requestbody": "{\"id\":\"tid\",\"imp\":[{\"id\":\"impId8\",\"banner\":{\"format\":[{\"w\":300,\"h\":600}],\"w\":300,\"h\":250,\"topframe\":0},\"tagid\":\"456\"},{\"id\":\"impId81\",\"video\":{\"mimes\":[\"mimes\"],\"w\":300,\"h\":600,\"skipmin\":0,\"skipafter\":0,\"playbackmethod\":[null]},\"tagid\":\"456\"}],\"site\":{\"domain\":\"example.com\",\"page\":\"http://www.example.com\",\"publisher\":{\"id\":\"123\"}},\"device\":{\"dnt\":2,\"pxratio\":4.2,\"language\":\"en\",\"ifa\":\"ifaId\"},\"user\":{\"buyeruid\":\"PP-UID\"},\"at\":1,\"tmax\":1000,\"source\":{\"fd\":1,\"tid\":\"tid\"}}",
            "responsebody": "{\"id\":\"bidResponseId8\",\"seatbid\":[{\"bid\":[{\"id\":\"353178636\",\"impid\":\"impId8\",\"price\":4.75,\"adm\":\"adm8\",\"crid\":\"crid8\",\"dealid\":\"dealId8\",\"w\":300,\"h\":600},{\"id\":\"176992754\",\"impid\":\"impId81\",\"price\":4.0,\"adm\":\"adm81\",\"crid\":\"crid81\",\"dealid\":\"dealId81\",\"w\":300,\"h\":600}],\"seat\":\"seatId8\",\"group\":0}]}",
            "status": 200
          }
        ],
        "conversant": [
          {
            "uri": "{{ conversant.exchange_uri }}",
            "requestbody": "{\"id\":\"tid\",\"imp\":[{\"id\":\"impId4\",\"banner\":{\"format\":[{\"w\":300,\"h\":600}],\"w\":300,\"h\":600,\"topframe\":0},\"displaymanager\":\"prebid-s2s\"},{\"id\":\"impId41\",\"video\":{\"mimes\":[\"mimes\"],\"w\":300,\"h\":600,\"skipmin\":0,\"skipafter\":0,\"playbackmethod\":[null]},\"displaymanager\":\"prebid-s2s\"}],\"site\":{\"id\":\"siteId\",\"domain\":\"example.com\",\"page\":\"http://www.example.com\"},\"device\":{\"dnt\":2,\"pxratio\":4.2,\"language\":\"en\",\"ifa\":\"ifaId\"},\"user\":{\"buyeruid\":\"CV-UID\"},\"at\":1,\"tmax\":1000,\"source\":{\"fd\":1,\"tid\":\"tid\"}}",
            "responsebody": "{\"id\":\"bidResponseId4\",\"seatbid\":[{\"bid\":[{\"id\":\"789353336\",\"impid\":\"impId4\",\"price\":6.0,\"adm\":\"adm4\",\"crid\":\"crid4\",\"dealid\":\"dealId4\",\"w\":300,\"h\":600},{\"id\":\"981876692\",\"impid\":\"impId41\",\"price\":5.0,\"adm\":\"adm41\",\"crid\":\"crid41\",\"dealid\":\"dealId41\",\"w\":300,\"h\":600}],\"seat\":\"seatId4\",\"group\":0}]}",
            "status": 200
          }
        ],
        "adtelligent": [
          {
            "uri": "{{ adtelligent.exchange_uri }}?aid=1000",
            "requestbody": "{\"id\":\"tid\",\"imp\":[{\"id\":\"impId14\",\"banner\":{\"format\":[{\"w\":300,\"h\":250}]},\"ext\":{\"adtelligent\":{\"aid\":1000,\"placementId\":10,\"siteId\":1234}}}],\"site\":{\"domain\":\"example.com\",\"page\":\"http://www.example.com\",\"publisher\":{\"id\":\"publisherId\"}},\"device\":{\"ua\":\"userAgent\",\"dnt\":2,\"ip\":\"192.168.244.1\",\"pxratio\":4.2,\"language\":\"en\",\"ifa\":\"ifaId\"},\"user\":{\"buyeruid\":\"AT-UID\",\"ext\":{\"digitrust\":{\"id\":\"id\",\"keyv\":123,\"pref\":0}}},\"test\":1,\"at\":1,\"tmax\":1000,\"source\":{\"fd\":1,\"tid\":\"tid\"},\"ext\":{\"prebid\":{\"aliases\":{\"appnexusAlias\":\"appnexus\",\"conversantAlias\":\"conversant\"},\"targeting\":{\"pricegranularity\":\"med\"},\"cache\":{\"bids\":[]}}}}",
            "responsebody": "{\"id\":\"tid\",\"seatbid\":[{\"bid\":[{\"id\":\"620160380\",\"impid\":\"impId14\",\"price\":8.43,\"adm\":\"adm14\",\"crid\":\"crid14\",\"dealid\":\"dealId14\",\"w\":300,\"h\":250}],\"seat\":\"seatId14\",\"group\":0}]}",
            "status": 200
          }
        ],
        "sovrn": [
          {
            "uri": "{{ sovrn.exchange_uri }}",
            "requestbody": "{\"id\":\"tid\",\"imp\":[{\"id\":\"impId13\",\"banner\":{\"format\":[{\"w\":300,\"h\":250}],\"w\":300,\"h\":250},\"tagid\":\"tagId1\",\"ext\":{\"bidder\":{\"tagid\":\"tagId1\"}}}],\"site\":{\"domain\":\"example.com\",\"page\":\"http://www.example.com\",\"publisher\":{\"id\":\"publisherId\"}},\"device\":{\"ua\":\"userAgent\",\"dnt\":2,\"ip\":\"192.168.244.1\",\"pxratio\":4.2,\"language\":\"en\",\"ifa\":\"ifaId\"},\"user\":{\"buyeruid\":\"990011\",\"ext\":{\"digitrust\":{\"id\":\"id\",\"keyv\":123,\"pref\":0}}},\"test\":1,\"at\":1,\"tmax\":1000,\"source\":{\"fd\":1,\"tid\":\"tid\"},\"ext\":{\"prebid\":{\"aliases\":{\"appnexusAlias\":\"appnexus\",\"conversantAlias\":\"conversant\"},\"targeting\":{\"pricegranularity\":\"med\"},\"cache\":{\"bids\":[]}}}}",
            "responsebody": "{\"id\":\"bidResponseId13\",\"seatbid\":[{\"bid\":[{\"id\":\"600527793\",\"impid\":\"impId13\",\"price\":5.78,\"adm\":\"adm13\",\"crid\":\"crid13\",\"dealid\":\"dealId13\",\"w\":300,\"h\":250}],\"seat\":\"seatId13\",\"group\":0}]}",
            "status": 200
          }
        ],
        "indexExchange": [
          {
            "uri": "{{ indexExchange.exchange_uri }}",
            "requestbody": "{\"id\":\"tid\",\"imp\":[{\"id\":\"impId6\",\"banner\":{\"format\":[{\"w\":300,\"h\":250}],\"w\":300,\"h\":250,\"topframe\":0},\"tagid\":\"impId6\"},{\"id\":\"impId61\",\"video\":{\"mimes\":[\"mimes\"],\"w\":300,\"h\":250,\"skipmin\":0,\"skipafter\":0,\"playbackmethod\":[null]},\"tagid\":\"impId61\"}],\"site\":{\"domain\":\"example.com\",\"page\":\"http://www.example.com\",\"publisher\":{\"id\":\"10002\"}},\"device\":{\"dnt\":2,\"pxratio\":4.2,\"language\":\"en\",\"ifa\":\"ifaId\"},\"user\":{\"buyeruid\":\"IE-UID\"},\"at\":1,\"tmax\":1000,\"source\":{\"fd\":1,\"tid\":\"tid\"}}",
            "responsebody": "{\"id\":\"bidResponseId6\",\"seatbid\":[{\"bid\":[{\"id\":\"975135373\",\"impid\":\"impId6\",\"price\":4.75,\"adm\":\"adm6\",\"crid\":\"crid6\",\"dealid\":\"dealId6\",\"w\":300,\"h\":600},{\"id\":\"894859517\",\"impid\":\"impId61\",\"price\":4.0,\"adm\":\"adm61\",\"crid\":\"crid61\",\"dealid\":\"dealId61\",\"w\":300,\"h\":600}],\"seat\":\"seatId6\",\"group\":0}]}",
            "status": 200
          }
        ]
      },
      "resolvedrequest": {
        "id": "tid",
        "imp": [
          {
            "id": "impId1",
            "video": {
              "mimes": [
                "mimes"
              ],
              "minduration": 20,
              "maxduration": 60,
              "protocols": [
                1
              ],
              "w": 300,
              "h": 250,
              "startdelay": 5,
              "skipmin": 0,
              "skipafter": 0,
              "playbackmethod": [
                1
              ]
            },
            "ext": {
              "rubicon": {
                "accountId": 2001,
                "siteId": 3001,
                "zoneId": 4001,
                "inventory": {
                  "rating": "5-star",
                  "prodtype": "tech"
                },
                "visitor": {
                  "ucat": "new",
                  "search": "iphone"
                },
                "video": {
                  "size_id": 15,
                  "skip": 5,
                  "skipdelay": 1
                }
              }
            }
          },
          {
            "id": "impId4",
            "banner": {
              "format": [
                {
                  "w": 300,
                  "h": 600
                }
              ],
              "w": 300,
              "h": 600
            },
            "ext": {
              "conversant": {
                "site_id": "siteId"
              },
              "conversantAlias": {
                "site_id": "siteId2"
              }
            }
          },
          {
            "id": "impId41",
            "video": {
              "mimes": [
                "mimes"
              ],
              "w": 300,
              "h": 600,
              "skipmin": 0,
              "skipafter": 0
            },
            "ext": {
              "conversant": {
                "site_id": "siteId"
              }
            }
          },
          {
            "id": "impId5",
            "banner": {
              "format": [
                {
                  "w": 320,
                  "h": 50
                }
              ],
              "w": 320,
              "h": 50
            },
            "ext": {
              "audienceNetwork": {
                "placementId": "pub1_place1"
              }
            }
          },
          {
            "id": "impId6",
            "banner": {
              "format": [
                {
                  "w": 300,
                  "h": 250
                }
              ],
              "w": 300,
              "h": 250
            },
            "ext": {
              "indexExchange": {
                "siteID": 10002
              }
            }
          },
          {
            "id": "impId61",
            "video": {
              "mimes": [
                "mimes"
              ],
              "w": 300,
              "h": 250,
              "skipmin": 0,
              "skipafter": 0
            },
            "ext": {
              "indexExchange": {
                "siteID": 10002
              }
            }
          },
          {
            "id": "impId7",
            "banner": {
              "format": [
                {
                  "w": 300,
                  "h": 600
                }
              ],
              "w": 300,
              "h": 600
            },
            "ext": {
              "lifestreet": {
                "slot_tag": "slot.tag"
              }
            }
          },
          {
            "id": "impId71",
            "video": {
              "mimes": [
                "mimes"
              ],
              "w": 300,
              "h": 600,
              "skipmin": 0,
              "skipafter": 0
            },
            "ext": {
              "lifestreet": {
                "slot_tag": "slot.tag"
              }
            }
          },
          {
            "id": "impId8",
            "banner": {
              "format": [
                {
                  "w": 300,
                  "h": 600
                }
              ],
              "w": 300,
              "h": 600
            },
            "ext": {
              "pulsepoint": {
                "cp": 123,
                "ct": 456,
                "cf": "300x250"
              }
            }
          },
          {
            "id": "impId81",
            "video": {
              "mimes": [
                "mimes"
              ],
              "w": 300,
              "h": 600,
              "skipmin": 0,
              "skipafter": 0
            },
            "ext": {
              "pulsepoint": {
                "cp": 123,
                "ct": 456,
                "cf": "300x250"
              }
            }
          },
          {
            "id": "impId9",
            "banner": {
              "format": [
                {
                  "w": 300,
                  "h": 600
                }
              ],
              "w": 300,
              "h": 600
            },
            "ext": {
              "pubmatic": {
                "adSlot": "slot9@300x250:zzz",
                "publisherId": "publisherId",
                "tagId": "tagId"
              }
            }
          },
          {
            "id": "impId91",
            "video": {
              "mimes": [
                "mimes"
              ],
              "w": 300,
              "h": 600,
              "skipmin": 0,
              "skipafter": 0
            },
            "ext": {
              "pubmatic": {
                "adSlot": "slot9@300x250:zzz",
                "publisherId": "publisherId",
                "tagId": "tagId"
              }
            }
          },
          {
            "id": "impId2",
            "banner": {
              "format": [
                {
                  "w": 300,
                  "h": 600
                }
              ],
              "w": 300,
              "h": 600
            },
            "ext": {
              "rubicon": {
                "accountId": 5001,
                "siteId": 6001,
                "zoneId": 7001
              },
              "prebid": {
                "storedrequest": {
                  "id": "test-rubicon-stored-request-2"
                }
              }
            }
          },
          {
            "id": "impId3",
            "banner": {
              "format": [
                {
                  "w": 300,
                  "h": 250
                },
                {
                  "w": 300,
                  "h": 600
                }
              ]
            },
            "ext": {
              "appnexus": {
                "member": "103",
                "inv_code": "abc",
                "reserve": 1.0,
                "position": "below",
                "traffic_source_code": "trafficSource",
                "keywords": [
                  {
                    "key": "foo",
                    "value": [
                      "bar",
                      "baz"
                    ]
                  }
                ]
              },
              "appnexusAlias": {
                "member": "104",
                "inv_code": "abc",
                "reserve": 1.0,
                "position": "above",
                "traffic_source_code": "trafficSourceAlias",
                "keywords": [
                  {
                    "key": "foo",
                    "value": [
                      "barAlias",
                      "bazAlias"
                    ]
                  }
                ]
              }
            }
          },
          {
            "id": "impId131",
            "native": {
              "request": "{\"ver\":\"1.1\",\"context\":1,\"contextsubtype\":11,\"plcmttype\":4,\"plcmtcnt\":1,\"assets\":[{\"id\":0,\"required\":1,\"title\":{\"len\":500}},{\"id\":1,\"required\":1,\"img\":{\"type\":3,\"wmin\":1,\"hmin\":1}},{\"id\":2,\"required\":0,\"data\":{\"len\":200}},{\"id\":3,\"required\":0,\"data\":{\"type\":2,\"len\":15000}},{\"id\":4,\"required\":0,\"data\":{\"len\":40}},{\"id\":5,\"required\":0,\"data\":{\"type\":11}}]}",
              "ver": "1.1"
            },
            "ext": {
              "appnexus": {
                "placement_id": 9880618
              }
            }
          },
          {
            "id": "impId32",
            "audio": {
              "mimes": [
                "video/mp4"
              ]
            },
            "ext": {
              "appnexus": {
                "placement_id": 10433394
              }
            }
          },
          {
            "id": "impId12",
            "banner": {
              "format": [
                {
                  "w": 300,
                  "h": 250
                }
              ]
            },
            "ext": {
              "adform": {
                "mid": 15
              }
            }
          },
          {
            "id": "impId13",
            "banner": {
              "format": [
                {
                  "w": 300,
                  "h": 250
                }
              ],
              "w": 300,
              "h": 250
            },
            "ext": {
              "sovrn": {
                "tagid": "tagId1"
              }
            }
          },
          {
            "id": "impId14",
            "banner": {
              "format": [
                {
                  "w": 300,
                  "h": 250
                }
              ]
            },
            "ext": {
              "adtelligent": {
                "aid": 1000,
                "siteId": 1234,
                "bidFloor": 20,
                "placementId": 10
              }
            }
          }
        ],
        "site": {
          "domain": "example.com",
          "page": "http://www.example.com",
          "publisher": {
            "id": "publisherId"
          }
        },
        "device": {
          "ua": "userAgent",
          "dnt": 2,
          "ip": "192.168.244.1",
          "pxratio": 4.2,
          "language": "en",
          "ifa": "ifaId"
        },
        "user": {
          "ext": {
            "digitrust": {
              "id": "id",
              "keyv": 123,
              "pref": 0
            }
          }
        },
        "test": 1,
        "at": 1,
        "tmax": 1000,
        "source": {
          "fd": 1,
          "tid": "tid"
        },
        "ext": {
          "prebid": {
            "aliases": {
              "appnexusAlias": "appnexus",
              "conversantAlias": "conversant"
            },
            "targeting": {
              "pricegranularity": "med"
            },
            "cache": {
              "bids": []
            }
          }
        }
      }
    },
    "errors": {
      "adform": [],
      "lifestreet": [
        "Media Type is not defined for Bid",
        "Media Type is not defined for Bid"
      ],
      "conversantAlias": [],
      "appnexusAlias": [],
      "appnexus": [
        "Appnexus doesn't support audio Imps. Ignoring Imp ID=impId32"
      ],
      "audienceNetwork": [],
      "pubmatic": [
        "Media Type is not defined for Bid",
        "Media Type is not defined for Bid"
      ],
      "rubicon": [],
      "pulsepoint": [
        "Media Type is not defined for Bid",
        "Media Type is not defined for Bid"
      ],
      "conversant": [],
      "adtelligent": [],
      "sovrn": [],
      "indexExchange": [
        "Media Type is not defined for Bid",
        "Media Type is not defined for Bid"
      ]
    },
    "responsetimemillis": {
      "lifestreet": "{{ lifestreet.response_time_ms }}",
      "appnexus": "{{ appnexus.response_time_ms }}",
      "appnexusAlias": "{{ appnexusAlias.response_time_ms }}",
      "audienceNetwork": "{{ audienceNetwork.response_time_ms }}",
      "pubmatic": "{{ pubmatic.response_time_ms }}",
      "rubicon": "{{ rubicon.response_time_ms }}",
      "conversant": "{{ conversant.response_time_ms }}",
      "conversantAlias": "{{ conversantAlias.response_time_ms }}",
      "pulsepoint": "{{ pulsepoint.response_time_ms }}",
      "indexExchange": "{{ indexExchange.response_time_ms }}",
      "adform": "{{ adform.response_time_ms }}",
      "sovrn": "{{ sovrn.response_time_ms }}",
      "adtelligent": "{{ adtelligent.response_time_ms }}"
    }
  }
}<|MERGE_RESOLUTION|>--- conflicted
+++ resolved
@@ -4,35 +4,75 @@
     {
       "bid": [
         {
-          "id": "620160380",
-          "impid": "impId14",
+          "id": "880290288",
+          "impid": "impId1",
           "price": 8.43,
-          "adm": "adm14",
-          "crid": "crid14",
-          "dealid": "dealId14",
+          "adm": "adm1",
+          "crid": "crid1",
+          "dealid": "dealId1",
           "w": 300,
           "h": 250,
           "ext": {
             "prebid": {
+              "type": "video",
+              "targeting": {
+                "hb_pb": "8.40",
+                "hb_pb_rubicon": "8.40",
+                "hb_cache_id_rubicon": "92c39b22-48d8-43e6-bd79-ffea57ce0196",
+                "hb_deal_rubicon": "dealId1",
+                "hb_size": "300x250",
+                "hb_bidder": "rubicon",
+                "hb_size_rubicon": "300x250",
+                "hb_bidder_rubicon": "rubicon",
+                "hb_cache_id": "92c39b22-48d8-43e6-bd79-ffea57ce0196",
+                "hb_creative_loadtype": "html",
+                "hb_deal": "dealId1"
+              }
+            },
+            "bidder": {
+              "rp": {
+                "targeting": [
+                  {
+                    "key": "rpfl_1001",
+                    "values": [
+                      "2_tier0100"
+                    ]
+                  }
+                ]
+              }
+            }
+          }
+        },
+        {
+          "id": "466223845",
+          "impid": "impId2",
+          "price": 4.26,
+          "adm": "adm2",
+          "crid": "crid2",
+          "dealid": "dealId2",
+          "w": 300,
+          "h": 600,
+          "ext": {
+            "prebid": {
               "type": "banner",
               "targeting": {
-                "hb_pb": "8.40",
-                "hb_bidder_adtelligent": "adtelligent",
-                "hb_size_adtelligent": "300x250",
-                "hb_size": "300x250",
-                "hb_pb_adtelligent": "8.40",
-                "hb_bidder": "adtelligent",
-                "hb_cache_id": "117431c9-807a-41e1-82a7-dcd8f8875493",
-                "hb_cache_id_adtelligent": "117431c9-807a-41e1-82a7-dcd8f8875493",
+                "hb_pb": "4.20",
+                "hb_pb_rubicon": "4.20",
+                "hb_cache_id_rubicon": "e3c40044-003e-4d90-927b-7be6b622cd6f",
+                "hb_deal_rubicon": "dealId2",
+                "hb_size": "300x600",
+                "hb_bidder": "rubicon",
+                "hb_size_rubicon": "300x600",
+                "hb_bidder_rubicon": "rubicon",
+                "hb_cache_id": "e3c40044-003e-4d90-927b-7be6b622cd6f",
                 "hb_creative_loadtype": "html",
-                "hb_deal_adtelligent": "dealId14",
-                "hb_deal": "dealId14"
+                "hb_deal": "dealId2"
               }
             }
           }
         }
       ],
-      "seat": "adtelligent",
+      "seat": "rubicon",
       "group": 0
     },
     {
@@ -67,147 +107,6 @@
         }
       ],
       "seat": "sovrn",
-      "group": 0
-    },
-    {
-      "bid": [
-        {
-          "id": "impId5",
-          "impid": "impId5",
-          "price": 9.0,
-          "adm": "adm5",
-          "w": 300,
-          "h": 600,
-          "ext": {
-            "prebid": {
-              "type": "banner",
-              "targeting": {
-                "hb_pb": "9.00",
-                "hb_bidder_audienceNetwork": "audienceNetwork",
-                "hb_size": "300x600",
-                "hb_cache_id_audienceNetwork": "e3c415a7-700e-4d90-927b-7be6b622cd6f",
-                "hb_bidder": "audienceNetwork",
-                "hb_size_audienceNetwork": "300x600",
-                "hb_cache_id": "e3c415a7-700e-4d90-927b-7be6b622cd6f",
-                "hb_pb_audienceNetwork": "9.00",
-                "hb_creative_loadtype": "demand_sdk"
-              }
-            }
-          }
-        }
-      ],
-      "seat": "audienceNetwork",
-      "group": 0
-    },
-    {
-      "bid": [
-        {
-          "id": "impId4",
-          "impid": "impId4",
-          "price": 6.0,
-          "adm": "adm4",
-          "crid": "crid4",
-          "w": 300,
-          "h": 600,
-          "ext": {
-            "prebid": {
-              "type": "banner",
-              "targeting": {
-                "hb_pb": "6.00",
-                "hb_cache_id_conversant": "81bc3e9d-5b73-4b34-9626-59f352514167",
-                "hb_size": "300x600",
-                "hb_pb_conversant": "6.00",
-                "hb_bidder_conversant": "conversant",
-                "hb_bidder": "conversant",
-                "hb_cache_id": "81bc3e9d-5b73-4b34-9626-59f352514167",
-                "hb_creative_loadtype": "html",
-                "hb_size_conversant": "300x600"
-              }
-            }
-          }
-        },
-        {
-          "id": "impId41",
-          "impid": "impId41",
-          "price": 5.0,
-          "nurl": "adm41",
-          "crid": "crid41",
-          "w": 300,
-          "h": 600,
-          "ext": {
-            "prebid": {
-              "type": "video",
-              "targeting": {
-                "hb_pb": "5.00",
-                "hb_cache_id_conversant": "44a1828f-21b2-4bd8-b0b3-93423d4d11e5",
-                "hb_size": "300x600",
-                "hb_pb_conversant": "5.00",
-                "hb_bidder_conversant": "conversant",
-                "hb_bidder": "conversant",
-                "hb_cache_id": "44a1828f-21b2-4bd8-b0b3-93423d4d11e5",
-                "hb_creative_loadtype": "html",
-                "hb_size_conversant": "300x600"
-              }
-            }
-          }
-        }
-      ],
-      "seat": "conversant",
-      "group": 0
-    },
-    {
-      "bid": [
-        {
-          "id": "impId12",
-          "impid": "impId12",
-          "price": 10.5,
-          "adm": "banner",
-          "w": 400,
-          "h": 300,
-          "ext": {
-            "prebid": {
-              "type": "banner",
-              "targeting": {
-                "hb_pb": "10.50",
-                "hb_size_adform": "400x300",
-                "hb_size": "400x300",
-                "hb_bidder": "adform",
-                "hb_cache_id_adform": "a93c0531-d0e9-43f8-9b98-b60116c8dc84",
-                "hb_cache_id": "a93c0531-d0e9-43f8-9b98-b60116c8dc84",
-                "hb_bidder_adform": "adform",
-                "hb_creative_loadtype": "html",
-                "hb_pb_adform": "10.50"
-              }
-            }
-          }
-        }
-      ],
-      "seat": "adform",
-      "group": 0
-    },
-    {
-      "bid": [
-        {
-          "id": "impId4",
-          "impid": "impId4",
-          "price": 5.0,
-          "adm": "adm4",
-          "crid": "crid4",
-          "w": 300,
-          "h": 600,
-          "ext": {
-            "prebid": {
-              "type": "banner",
-              "targeting": {
-                "hb_bidder_conversantAlias": "conversantAlias",
-                "hb_pb_conversantAlias": "5.00",
-                "hb_size_conversantAlias": "300x600"
-              }
-            }
-          }
-        }
-      ],
-      "seat": "conversantAlias",
       "group": 0
     },
     {
@@ -275,9 +174,9 @@
                 "hb_pb_appnexus": "1.00",
                 "hb_bidder_appnexus": "appnexus",
                 "hb_bidder": "appnexus",
-                "hb_cache_id": "683fe79f-6df7-4971-ac70-820e0486992d",
+                "hb_cache_id": "e3c415a7-700e-4d90-927b-7be6b622cd6f",
                 "hb_creative_loadtype": "html",
-                "hb_cache_id_appnexus": "683fe79f-6df7-4971-ac70-820e0486992d"
+                "hb_cache_id_appnexus": "e3c415a7-700e-4d90-927b-7be6b622cd6f"
               }
             },
             "bidder": {
@@ -292,6 +191,153 @@
         }
       ],
       "seat": "appnexus",
+      "group": 0
+    },
+    {
+      "bid": [
+        {
+          "id": "347088686",
+          "impid": "impId5",
+          "price": 9.0,
+          "adm": "adm5",
+          "crid": "crid5",
+          "dealid": "dealId5",
+          "w": 0,
+          "h": 50,
+          "ext": {
+            "prebid": {
+              "type": "banner",
+              "targeting": {
+                "hb_pb": "9.00",
+                "hb_bidder_audienceNetwork": "audienceNetwork",
+                "hb_deal_audienceNetwork": "dealId5",
+                "hb_cache_id_audienceNetwork": "a93c0531-d0e9-43f8-9b98-b60116c8dc84",
+                "hb_bidder": "audienceNetwork",
+                "hb_cache_id": "a93c0531-d0e9-43f8-9b98-b60116c8dc84",
+                "hb_pb_audienceNetwork": "9.00",
+                "hb_creative_loadtype": "demand_sdk",
+                "hb_deal": "dealId5"
+              }
+            }
+          }
+        }
+      ],
+      "seat": "audienceNetwork",
+      "group": 0
+    },
+    {
+      "bid": [
+        {
+          "id": "impId4",
+          "impid": "impId4",
+          "price": 5.0,
+          "adm": "adm4",
+          "crid": "crid4",
+          "w": 300,
+          "h": 600,
+          "ext": {
+            "prebid": {
+              "type": "banner",
+              "targeting": {
+                "hb_bidder_conversantAlias": "conversantAlias",
+                "hb_pb_conversantAlias": "5.00",
+                "hb_size_conversantAlias": "300x600"
+              }
+            }
+          }
+        }
+      ],
+      "seat": "conversantAlias",
+      "group": 0
+    },
+    {
+      "bid": [
+        {
+          "id": "impId4",
+          "impid": "impId4",
+          "price": 6.0,
+          "adm": "adm4",
+          "crid": "crid4",
+          "w": 300,
+          "h": 600,
+          "ext": {
+            "prebid": {
+              "type": "banner",
+              "targeting": {
+                "hb_pb": "6.00",
+                "hb_cache_id_conversant": "683fe79f-6df7-4971-ac70-820e0486992d",
+                "hb_size": "300x600",
+                "hb_pb_conversant": "6.00",
+                "hb_bidder_conversant": "conversant",
+                "hb_bidder": "conversant",
+                "hb_cache_id": "683fe79f-6df7-4971-ac70-820e0486992d",
+                "hb_creative_loadtype": "html",
+                "hb_size_conversant": "300x600"
+              }
+            }
+          }
+        },
+        {
+          "id": "impId41",
+          "impid": "impId41",
+          "price": 5.0,
+          "nurl": "adm41",
+          "crid": "crid41",
+          "w": 300,
+          "h": 600,
+          "ext": {
+            "prebid": {
+              "type": "video",
+              "targeting": {
+                "hb_pb": "5.00",
+                "hb_cache_id_conversant": "44a1828f-21b2-4bd8-b0b3-93423d4d11e5",
+                "hb_size": "300x600",
+                "hb_pb_conversant": "5.00",
+                "hb_bidder_conversant": "conversant",
+                "hb_bidder": "conversant",
+                "hb_cache_id": "44a1828f-21b2-4bd8-b0b3-93423d4d11e5",
+                "hb_creative_loadtype": "html",
+                "hb_size_conversant": "300x600"
+              }
+            }
+          }
+        }
+      ],
+      "seat": "conversant",
+      "group": 0
+    },
+    {
+      "bid": [
+        {
+          "id": "620160380",
+          "impid": "impId14",
+          "price": 8.43,
+          "adm": "adm14",
+          "crid": "crid14",
+          "dealid": "dealId14",
+          "w": 300,
+          "h": 250,
+          "ext": {
+            "prebid": {
+              "type": "banner",
+              "targeting": {
+                "hb_pb": "8.40",
+                "hb_bidder_adtelligent": "adtelligent",
+                "hb_size_adtelligent": "300x250",
+                "hb_size": "300x250",
+                "hb_pb_adtelligent": "8.40",
+                "hb_bidder": "adtelligent",
+                "hb_cache_id": "117431c9-807a-41e1-82a7-dcd8f8875493",
+                "hb_cache_id_adtelligent": "117431c9-807a-41e1-82a7-dcd8f8875493",
+                "hb_creative_loadtype": "html",
+                "hb_deal_adtelligent": "dealId14",
+                "hb_deal": "dealId14"
+              }
+            }
+          }
+        }
+      ],
+      "seat": "adtelligent",
       "group": 0
     },
     {
@@ -337,137 +383,6 @@
     {
       "bid": [
         {
-          "id": "880290288",
-          "impid": "impId1",
-          "price": 8.43,
-          "adm": "adm1",
-          "crid": "crid1",
-          "dealid": "dealId1",
-          "w": 300,
-          "h": 250,
-          "ext": {
-            "prebid": {
-              "type": "video",
-              "targeting": {
-                "hb_pb": "8.40",
-                "hb_pb_rubicon": "8.40",
-                "hb_cache_id_rubicon": "92c39b22-48d8-43e6-bd79-ffea57ce0196",
-                "hb_deal_rubicon": "dealId1",
-                "hb_size": "300x250",
-                "hb_bidder": "rubicon",
-                "hb_size_rubicon": "300x250",
-                "hb_bidder_rubicon": "rubicon",
-                "hb_cache_id": "92c39b22-48d8-43e6-bd79-ffea57ce0196",
-                "hb_creative_loadtype": "html",
-                "hb_deal": "dealId1"
-              }
-            },
-            "bidder": {
-              "rp": {
-                "targeting": [
-                  {
-                    "key": "rpfl_1001",
-                    "values": [
-                      "2_tier0100"
-                    ]
-                  }
-                ]
-              }
-            }
-          }
-        },
-        {
-          "id": "466223845",
-          "impid": "impId2",
-          "price": 4.26,
-          "adm": "adm2",
-          "crid": "crid2",
-          "dealid": "dealId2",
-          "w": 300,
-          "h": 600,
-          "ext": {
-            "prebid": {
-              "type": "banner",
-              "targeting": {
-                "hb_pb": "4.20",
-                "hb_pb_rubicon": "4.20",
-                "hb_cache_id_rubicon": "e3c40044-003e-4d90-927b-7be6b622cd6f",
-                "hb_deal_rubicon": "dealId2",
-                "hb_size": "300x600",
-                "hb_bidder": "rubicon",
-                "hb_size_rubicon": "300x600",
-                "hb_bidder_rubicon": "rubicon",
-                "hb_cache_id": "e3c40044-003e-4d90-927b-7be6b622cd6f",
-                "hb_creative_loadtype": "html",
-                "hb_deal": "dealId2"
-              }
-            }
-          }
-        }
-      ],
-<<<<<<< HEAD
-      "seat": "conversant",
-      "group": 0
-    },
-    {
-      "bid": [
-        {
-          "id": "impId4",
-          "impid": "impId4",
-          "price": 5.0,
-          "adm": "adm4",
-          "crid": "crid4",
-          "w": 300,
-          "h": 600,
-          "ext": {
-            "prebid": {
-              "type": "banner",
-              "targeting": {
-                "hb_bidder_conversantAlias": "conversantAlias",
-                "hb_pb_conversantAlias": "5.00",
-                "hb_size_conversantAlias": "300x600"
-              }
-            }
-          }
-        }
-      ],
-      "seat": "conversantAlias",
-      "group": 0
-    },
-    {
-      "bid": [
-        {
-          "impid": "impId5",
-          "crid": "crid5",
-          "dealid": "dealId5",
-          "price": 9.0,
-          "adm": "adm5",
-          "w": 0,
-          "h": 50,
-          "ext": {
-            "prebid": {
-              "targeting": {
-                "hb_pb": "9.00",
-                "hb_deal" : "dealId5",
-                "hb_deal_audienceNetwork": "dealId5",
-                "hb_bidder_audienceNetwork": "audienceNetwork",
-                "hb_cache_id_audienceNetwork": "117431c9-807a-41e1-82a7-dcd8f8875493",
-                "hb_bidder": "audienceNetwork",
-                "hb_cache_id": "117431c9-807a-41e1-82a7-dcd8f8875493",
-                "hb_pb_audienceNetwork": "9.00",
-                "hb_creative_loadtype": "demand_sdk"
-              },
-              "type": "banner"
-            }
-          }
-        }
-      ],
-      "seat": "audienceNetwork",
-      "group": 0
-    },
-    {
-      "bid": [
-        {
           "id": "impId12",
           "impid": "impId12",
           "price": 10.5,
@@ -482,8 +397,8 @@
                 "hb_size_adform": "400x300",
                 "hb_size": "400x300",
                 "hb_bidder": "adform",
-                "hb_cache_id_adform": "a93c0531-d0e9-43f8-9b98-b60116c8dc84",
-                "hb_cache_id": "a93c0531-d0e9-43f8-9b98-b60116c8dc84",
+                "hb_cache_id_adform": "81bc3e9d-5b73-4b34-9626-59f352514167",
+                "hb_cache_id": "81bc3e9d-5b73-4b34-9626-59f352514167",
                 "hb_bidder_adform": "adform",
                 "hb_creative_loadtype": "html",
                 "hb_pb_adform": "10.50"
@@ -493,75 +408,6 @@
         }
       ],
       "seat": "adform",
-      "group": 0
-    },
-    {
-      "bid": [
-        {
-          "impid": "impId13",
-          "price": 5.78,
-          "adm": "adm13",
-          "crid": "crid13",
-          "dealid": "dealId13",
-          "w": 300,
-          "h": 250,
-          "ext": {
-            "prebid": {
-              "type": "banner",
-              "targeting": {
-                "hb_pb": "5.70",
-                "hb_size": "300x250",
-                "hb_bidder_sovrn": "sovrn",
-                "hb_pb_sovrn": "5.70",
-                "hb_bidder": "sovrn",
-                "hb_cache_id": "92c39b22-48d8-43e6-bd79-ffea57ce0196",
-                "hb_deal_sovrn": "dealId13",
-                "hb_creative_loadtype": "html",
-                "hb_deal": "dealId13",
-                "hb_size_sovrn": "300x250",
-                "hb_cache_id_sovrn": "92c39b22-48d8-43e6-bd79-ffea57ce0196"
-              }
-            }
-          }
-        }
-      ],
-      "seat": "sovrn",
-      "group": 0
-    },
-    {
-      "bid": [
-        {
-          "impid": "impId14",
-          "price": 8.43,
-          "adm": "adm14",
-          "crid": "crid14",
-          "dealid": "dealId14",
-          "w": 300,
-          "h": 250,
-          "ext": {
-            "prebid": {
-              "type": "banner",
-              "targeting": {
-                "hb_pb": "8.40",
-                "hb_bidder_adtelligent": "adtelligent",
-                "hb_size_adtelligent": "300x250",
-                "hb_size": "300x250",
-                "hb_pb_adtelligent": "8.40",
-                "hb_bidder": "adtelligent",
-                "hb_cache_id": "675b817e-f9a9-4578-bbc8-775b981de3a7",
-                "hb_cache_id_adtelligent": "675b817e-f9a9-4578-bbc8-775b981de3a7",
-                "hb_creative_loadtype": "html",
-                "hb_deal_adtelligent": "dealId14",
-                "hb_deal": "dealId14"
-              }
-            }
-          }
-        }
-      ],
-      "seat": "adtelligent",
-=======
-      "seat": "rubicon",
->>>>>>> e87fc679
       "group": 0
     }
   ],
@@ -616,13 +462,8 @@
         "audienceNetwork": [
           {
             "uri": "{{ audienceNetwork.exchange_uri }}",
-<<<<<<< HEAD
             "requestbody": "{\"id\":\"tid\",\"imp\":[{\"id\":\"impId5\",\"banner\":{\"format\":[{\"w\":320,\"h\":50}],\"w\":0,\"h\":50},\"tagid\":\"pub1_place1\",\"ext\":{\"platformid\":101}}],\"site\":{\"domain\":\"example.com\",\"page\":\"http:\/\/www.example.com\",\"publisher\":{\"id\":\"publisherId\"}},\"device\":{\"ua\":\"userAgent\",\"dnt\":2,\"ip\":\"192.168.244.1\",\"pxratio\":4.2,\"language\":\"en\",\"ifa\":\"ifaId\"},\"user\":{\"buyeruid\":\"FB-UID\",\"ext\":{\"digitrust\":{\"id\":\"id\",\"keyv\":123,\"pref\":0}}},\"test\":1,\"at\":1,\"tmax\":1000,\"source\":{\"fd\":1,\"tid\":\"tid\"},\"ext\":{\"prebid\":{\"aliases\":{\"appnexusAlias\":\"appnexus\",\"conversantAlias\":\"conversant\"},\"targeting\":{\"pricegranularity\":\"med\"},\"cache\":{\"bids\":[]}}}}",
-            "responsebody": "{\"id\":\"bidResponseId5\",\"seatbid\":[{\"bid\":[{\"impid\":\"impId5\",\"price\":9.0,\"adm\":\"adm5\",\"crid\":\"crid5\",\"dealid\":\"dealId5\",\"w\":0,\"h\":50}],\"seat\":\"seatId5\",\"group\":0}]}",
-=======
-            "requestbody": "{\"id\":\"tid\",\"imp\":[{\"id\":\"impId5\",\"banner\":{\"format\":[{\"w\":300,\"h\":600}],\"w\":300,\"h\":600,\"topframe\":0},\"tagid\":\"pub1_place1\"}],\"site\":{\"domain\":\"example.com\",\"page\":\"http://www.example.com\",\"publisher\":{\"id\":\"pub1\"}},\"device\":{\"dnt\":2,\"pxratio\":4.2,\"language\":\"en\",\"ifa\":\"ifaId\"},\"user\":{\"buyeruid\":\"FB-UID\"},\"at\":1,\"tmax\":1000,\"source\":{\"fd\":1,\"tid\":\"tid\"},\"ext\":{\"platformid\":101}}",
-            "responsebody": "{\"id\":\"bidResponseId5\",\"seatbid\":[{\"bid\":[{\"id\":\"347088686\",\"impid\":\"impId5\",\"price\":9.0,\"adm\":\"adm5\",\"crid\":\"crid5\",\"dealid\":\"dealId5\",\"w\":300,\"h\":250}],\"seat\":\"seatId5\",\"group\":0}]}",
->>>>>>> e87fc679
+            "responsebody": "{\"id\":\"bidResponseId5\",\"seatbid\":[{\"bid\":[{\"id\":\"347088686\",\"impid\":\"impId5\",\"price\":9.0,\"adm\":\"adm5\",\"crid\":\"crid5\",\"dealid\":\"dealId5\",\"w\":0,\"h\":50}],\"seat\":\"seatId5\",\"group\":0}]}",
             "status": 200
           }
         ],
