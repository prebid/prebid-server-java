{
  "id": "tid",
  "imp": [
    {
      "id": "impId13",
      "banner": {
        "format": [
          {
            "w": 300,
            "h": 250
          }
        ],
        "w": 300,
        "h": 250
      },
      "tagid": "tagId1",
      "ext": {
        "bidder": {
          "tagid": "tagId1"
        }
      }
    }
  ],
  "site": {
    "domain": "example.com",
    "page": "http://www.example.com",
    "publisher": {
      "id": "publisherId"
    }
  },
  "device": {
    "ua": "userAgent",
    "dnt": 2,
    "ip": "192.168.244.1",
    "pxratio": 4.2,
    "language": "en",
    "ifa": "ifaId"
  },
  "user": {
    "buyeruid": "990011",
    "ext": {
      "digitrust": {
        "id": "id",
        "keyv": 123,
        "pref": 0
      }
    }
  },
  "test": 1,
  "at": 1,
  "tmax": 1000,
  "cur": [
    "EUR"
  ],
  "source": {
    "fd": 1,
    "tid": "tid"
  },
  "ext": {
    "prebid": {
      "aliases": {
        "appnexusAlias": "appnexus",
        "conversantAlias": "conversant"
      },
      "targeting": {
<<<<<<< HEAD
        "pricegranularity": {
          "precision": 2,
          "ranges": [
            {
              "max": 20,
              "increment": 0.1
            }
          ]
=======
        "pricegranularity": [
          {
            "precision": 2,
            "min": 0,
            "max": 20,
            "increment": 0.1
          }
        ],
        "currency": {
          "rates": {
            "EUR": {
              "USD": 1.2406
            },
            "USD": {
              "EUR": 0.8110
            }
          }
>>>>>>> b6a0b180
        },
        "includewinners": true
      },
      "cache": {
        "bids": []
      }
    }
  }
}<|MERGE_RESOLUTION|>--- conflicted
+++ resolved
@@ -63,7 +63,6 @@
         "conversantAlias": "conversant"
       },
       "targeting": {
-<<<<<<< HEAD
         "pricegranularity": {
           "precision": 2,
           "ranges": [
@@ -72,15 +71,7 @@
               "increment": 0.1
             }
           ]
-=======
-        "pricegranularity": [
-          {
-            "precision": 2,
-            "min": 0,
-            "max": 20,
-            "increment": 0.1
-          }
-        ],
+        },
         "currency": {
           "rates": {
             "EUR": {
@@ -90,7 +81,6 @@
               "EUR": 0.8110
             }
           }
->>>>>>> b6a0b180
         },
         "includewinners": true
       },
