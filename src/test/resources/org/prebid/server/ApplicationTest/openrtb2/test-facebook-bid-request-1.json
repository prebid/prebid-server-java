{
  "id": "tid",
  "imp": [
    {
      "id": "impId5",
      "banner": {
        "format": [
          {
            "w": 320,
            "h": 50
          }
        ],
        "w": 0,
        "h": 50
      },
      "tagid": "pub1_place1",
      "ext": {
        "platformid": 101
      }
    }
  ],
  "site": {
    "domain": "example.com",
    "page": "http://www.example.com",
    "publisher": {
      "id": "publisherId"
    }
  },
  "device": {
    "ua": "userAgent",
    "dnt": 2,
    "ip": "192.168.244.1",
    "pxratio": 4.2,
    "language": "en",
    "ifa": "ifaId"
  },
  "user": {
    "buyeruid": "FB-UID",
    "ext": {
      "digitrust": {
        "id": "id",
        "keyv": 123,
        "pref": 0
      }
    }
  },
  "test": 1,
  "at": 1,
  "tmax": 1000,
  "cur": [
    "EUR"
  ],
  "source": {
    "fd": 1,
    "tid": "tid"
  },
  "ext": {
    "prebid": {
      "aliases": {
        "appnexusAlias": "appnexus",
        "conversantAlias": "conversant"
      },
      "targeting": {
<<<<<<< HEAD
        "pricegranularity": {
          "precision": 2,
          "ranges": [
            {
              "max": 20,
              "increment": 0.1
            }
          ]
=======
        "pricegranularity": [
          {
            "precision": 2,
            "min": 0,
            "max": 20,
            "increment": 0.1
          }
        ],
        "currency": {
          "rates": {
            "EUR": {
              "USD": 1.2406
            },
            "USD": {
              "EUR": 0.8110
            }
          }
>>>>>>> b6a0b180
        },
        "includewinners" : true
      },
      "cache": {
        "bids": []
      }
    }
  }
}<|MERGE_RESOLUTION|>--- conflicted
+++ resolved
@@ -61,7 +61,6 @@
         "conversantAlias": "conversant"
       },
       "targeting": {
-<<<<<<< HEAD
         "pricegranularity": {
           "precision": 2,
           "ranges": [
@@ -70,15 +69,7 @@
               "increment": 0.1
             }
           ]
-=======
-        "pricegranularity": [
-          {
-            "precision": 2,
-            "min": 0,
-            "max": 20,
-            "increment": 0.1
-          }
-        ],
+        },
         "currency": {
           "rates": {
             "EUR": {
@@ -88,7 +79,6 @@
               "EUR": 0.8110
             }
           }
->>>>>>> b6a0b180
         },
         "includewinners" : true
       },
