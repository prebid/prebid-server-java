--- conflicted
+++ resolved
@@ -70,7 +70,8 @@
             "increment": 0.1
           }
         ],
-<<<<<<< HEAD
+        "includewinners" : true
+        ,
         "currency": {
           "dataAsOf": "2018-04-16",
           "conversions": {
@@ -82,9 +83,6 @@
             }
           }
         }
-=======
-        "includewinners" : true
->>>>>>> 645b9b56
       },
       "cache": {
         "bids": []
