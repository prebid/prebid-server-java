{
  "id": "tid",
  "imp": [
    {
      "id": "impId1",
      "video": {
        "mimes": [
          "mimes"
        ],
        "minduration": 20,
        "maxduration": 60,
        "protocols": [
          1
        ],
        "w": 300,
        "h": 250,
        "startdelay": 5,
        "skipmin": 0,
        "skipafter": 0,
        "playbackmethod": [
          1
        ],
        "ext": {
          "skip": 5,
          "skipdelay": 1,
          "rp": {
            "size_id": 15
          }
        }
      },
      "ext": {
        "rp": {
          "zone_id": 4001,
          "target": {
            "rating": "5-star",
            "prodtype": "tech"
          },
          "track": {
            "mint": "",
            "mint_version": ""
          }
        }
      }
    }
  ],
  "site": {
    "domain": "example.com",
    "page": "http://www.example.com",
    "publisher": {
      "ext": {
        "rp": {
          "account_id": 2001
        }
      }
    },
    "ext": {
      "rp": {
        "site_id": 3001
      }
    }
  },
  "device": {
    "ua": "userAgent",
    "dnt": 2,
    "ip": "192.168.244.1",
    "pxratio": 4.2,
    "language": "en",
    "ifa": "ifaId",
    "ext": {
      "rp": {
        "pixelratio": 4.2
      }
    }
  },
  "user": {
    "buyeruid": "J5VLCWQP-26-CWFT",
    "ext": {
      "rp": {
        "target": {
          "ucat": "new",
          "search": "iphone"
        }
      },
      "digitrust": {
        "id": "id",
        "keyv": 123,
        "pref": 0
      }
    }
  },
  "test": 1,
  "at": 1,
  "tmax": 1000,
  "cur": [
    "EUR"
  ],
  "source": {
    "fd": 1,
    "tid": "tid"
  },
  "ext": {
    "prebid": {
      "aliases": {
        "appnexusAlias": "appnexus",
        "conversantAlias": "conversant"
      },
      "targeting": {
        "pricegranularity": [
          {
            "precision": 2,
            "min": 0,
            "max": 20,
            "increment": 0.1
          }
        ],
<<<<<<< HEAD
        "currency": {
          "dataAsOf": "2018-04-16",
          "conversions": {
            "EUR": {
              "USD": 1.2406
            },
            "USD": {
              "EUR": 0.8110
            }
          }
        }
=======
        "includewinners" : true
>>>>>>> 645b9b56
      },
      "cache": {
        "bids": []
      }
    }
  }
}<|MERGE_RESOLUTION|>--- conflicted
+++ resolved
@@ -113,7 +113,6 @@
             "increment": 0.1
           }
         ],
-<<<<<<< HEAD
         "currency": {
           "dataAsOf": "2018-04-16",
           "conversions": {
@@ -124,10 +123,8 @@
               "EUR": 0.8110
             }
           }
-        }
-=======
+        },
         "includewinners" : true
->>>>>>> 645b9b56
       },
       "cache": {
         "bids": []
