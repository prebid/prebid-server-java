--- conflicted
+++ resolved
@@ -82,7 +82,6 @@
         "conversantAlias": "conversant"
       },
       "targeting": {
-<<<<<<< HEAD
         "pricegranularity": {
           "precision": 2,
           "ranges": [
@@ -92,16 +91,6 @@
             }
           ]
         },
-        "includewinners": true
-=======
-        "pricegranularity": [
-          {
-            "precision": 2,
-            "min": 0,
-            "max": 20,
-            "increment": 0.1
-          }
-        ],
         "currency": {
           "rates": {
             "EUR": {
@@ -112,8 +101,7 @@
             }
           }
         },
-        "includewinners" : true
->>>>>>> b6a0b180
+        "includewinners": true
       },
       "cache": {
         "bids": []
