{
  "id": "tid",
  "seatbid": [
    {
      "bid": [
        {
          "id": "158758924",
          "impid": "impId9",
          "price": 4.75,
          "adm": "adm9",
          "crid": "crid9",
          "dealid": "dealId9",
          "w": 300,
          "h": 600,
          "ext": {
            "prebid": {
              "type": "banner",
              "targeting": {
<<<<<<< HEAD
                "hb_pb": "4.70",
                "hb_pb_pubmatic": "4.70",
                "hb_cache_id_pubmatic": "5b3d85c1-d23c-43b7-82e6-56d475cabcac",
                "hb_size": "300x600",
                "hb_bidder": "pubmatic",
                "hb_cache_id": "5b3d85c1-d23c-43b7-82e6-56d475cabcac",
                "hb_deal_pubmatic": "dealId9",
=======
                "hb_pb_pubmatic": "3.80",
                "hb_cache_hostpath_pubmatic": "{{ cache.hostpath }}",
                "hb_cache_hostpath": "{{ cache.hostpath }}",
                "hb_cache_path_pubmatic": "{{ cache.path }}",
                "hb_cache_id": "5b3d85c1-d23c-43b7-82e6-56d475cabcac",
                "hb_deal_pubmatic": "dealId9",
                "hb_bidder_pubmatic": "pubmatic",
                "hb_cache_host_pubmatic": "{{ cache.host }}",
                "hb_pb": "3.80",
                "hb_cache_path": "{{ cache.path }}",
                "hb_cache_id_pubmatic": "5b3d85c1-d23c-43b7-82e6-56d475cabcac",
                "hb_size": "300x600",
                "hb_bidder": "pubmatic",
                "hb_cache_host": "{{ cache.host }}",
>>>>>>> 9eafed3e
                "hb_creative_loadtype": "html",
                "hb_deal": "dealId9",
                "hb_size_pubmatic": "300x600"
              },
              "cache": {
                "bids": {
<<<<<<< HEAD
                  "url": "{{ cache_resource_url }}5b3d85c1-d23c-43b7-82e6-56d475cabcac",
=======
                  "url": "{{ cache.resource_url }}5b3d85c1-d23c-43b7-82e6-56d475cabcac",
>>>>>>> 9eafed3e
                  "cacheId": "5b3d85c1-d23c-43b7-82e6-56d475cabcac"
                }
              }
            }
          }
        },
        {
          "id": "113343587",
          "impid": "impId91",
          "price": 4.0,
          "adm": "adm91",
          "crid": "crid91",
          "dealid": "dealId91",
          "w": 300,
          "h": 600,
          "ext": {
            "prebid": {
              "type": "video",
              "targeting": {
<<<<<<< HEAD
                "hb_pb_pubmatic": "4.00",
                "hb_cache_id": "19fdd2e5-8bd5-498d-abde-73ed5405c11e",
                "hb_deal_pubmatic": "dealId91",
                "hb_bidder_pubmatic": "pubmatic",
                "hb_pb": "4.00",
=======
                "hb_pb_pubmatic": "3.20",
                "hb_cache_hostpath_pubmatic": "{{ cache.hostpath }}",
                "hb_cache_hostpath": "{{ cache.hostpath }}",
                "hb_cache_path_pubmatic": "{{ cache.path }}",
                "hb_cache_id": "19fdd2e5-8bd5-498d-abde-73ed5405c11e",
                "hb_deal_pubmatic": "dealId91",
                "hb_bidder_pubmatic": "pubmatic",
                "hb_cache_host_pubmatic": "{{ cache.host }}",
                "hb_pb": "3.20",
                "hb_cache_path": "{{ cache.path }}",
>>>>>>> 9eafed3e
                "hb_cache_id_pubmatic": "19fdd2e5-8bd5-498d-abde-73ed5405c11e",
                "hb_uuid": "1c3196ef-e6a6-435f-bfe9-70de0d774979",
                "hb_size": "300x600",
                "hb_uuid_pubmatic": "1c3196ef-e6a6-435f-bfe9-70de0d774979",
                "hb_bidder": "pubmatic",
                "hb_cache_host": "{{ cache.host }}",
                "hb_creative_loadtype": "html",
                "hb_deal": "dealId91",
                "hb_size_pubmatic": "300x600"
              },
              "cache": {
                "bids": {
                  "url": "{{ cache.resource_url }}19fdd2e5-8bd5-498d-abde-73ed5405c11e",
                  "cacheId": "19fdd2e5-8bd5-498d-abde-73ed5405c11e"
                },
                "vastXml": {
                  "url": "{{ cache.resource_url }}1c3196ef-e6a6-435f-bfe9-70de0d774979",
                  "cacheId": "1c3196ef-e6a6-435f-bfe9-70de0d774979"
<<<<<<< HEAD
                },
                "bids": {
                  "url": "{{ cache_resource_url }}19fdd2e5-8bd5-498d-abde-73ed5405c11e",
                  "cacheId": "19fdd2e5-8bd5-498d-abde-73ed5405c11e"
=======
>>>>>>> 9eafed3e
                }
              }
            }
          }
        }
      ],
      "seat": "pubmatic",
      "group": 0
    }
  ],
  "cur": "USD",
  "ext": {
    "debug": {
      "httpcalls": {
        "pubmatic": [
          {
            "uri": "{{ pubmatic.exchange_uri }}",
            "requestbody": "{\"id\":\"tid\",\"imp\":[{\"id\":\"impId9\",\"banner\":{\"format\":[{\"w\":300,\"h\":600}],\"w\":300,\"h\":250},\"tagid\":\"slot9\",\"ext\":{\"pmZoneID\":\"Zone1,Zone2\",\"preference\":\"sports,movies\"}},{\"id\":\"impId91\",\"video\":{\"mimes\":[\"mimes\"],\"w\":300,\"h\":600,\"skipmin\":0,\"skipafter\":0},\"ext\":{\"pmZoneID\":\"Zone1,Zone2\"}}],\"site\":{\"domain\":\"example.com\",\"page\":\"http://www.example.com\",\"publisher\":{\"id\":\"publisherId\"}},\"device\":{\"ua\":\"userAgent\",\"dnt\":2,\"ip\":\"192.168.244.1\",\"pxratio\":4.2,\"language\":\"en\",\"ifa\":\"ifaId\"},\"user\":{\"buyeruid\":\"PM-UID\",\"ext\":{\"digitrust\":{\"id\":\"id\",\"keyv\":123,\"pref\":0},\"consent\":\"consentValue\"}},\"test\":1,\"at\":1,\"tmax\":1000,\"cur\":[\"EUR\"],\"source\":{\"fd\":1,\"tid\":\"tid\"},\"regs\":{\"ext\":{\"gdpr\":0}},\"ext\":{\"wrapper\":{\"version\":1,\"profile\":5123}}}",
            "responsebody": "{\"id\":\"bidResponseId9\",\"seatbid\":[{\"bid\":[{\"id\":\"158758924\",\"impid\":\"impId9\",\"price\":4.75,\"adm\":\"adm9\",\"crid\":\"crid9\",\"dealid\":\"dealId9\",\"w\":300,\"h\":600},{\"id\":\"113343587\",\"impid\":\"impId91\",\"price\":4.0,\"adm\":\"adm91\",\"crid\":\"crid91\",\"dealid\":\"dealId91\",\"w\":300,\"h\":600}],\"seat\":\"seatId9\",\"group\":0}]}",
            "status": 200
          }
        ]
      },
      "resolvedrequest": {
        "id": "tid",
        "imp": [
          {
            "id": "impId9",
            "banner": {
              "format": [
                {
                  "w": 300,
                  "h": 600
                }
              ],
              "w": 300,
              "h": 600
            },
            "ext": {
              "pubmatic": {
                "adSlot": "slot9@300x250:zzz",
                "publisherId": "publisherId",
                "keywords": [
                  {
                    "key": "pmZoneID",
                    "value": [
                      "Zone1",
                      "Zone2"
                    ]
                  },
                  {
                    "key": "preference",
                    "value": [
                      "sports",
                      "movies"
                    ]
                  }
                ],
                "wrapper": {
                  "version": 1,
                  "profile": 5123
                }
              }
            }
          },
          {
            "id": "impId91",
            "video": {
              "mimes": [
                "mimes"
              ],
              "w": 300,
              "h": 600,
              "skipmin": 0,
              "skipafter": 0
            },
            "ext": {
              "pubmatic": {
                "adSlot": "slot9@300x250:zzz",
                "publisherId": "publisherId",
                "keywords": [
                  {
                    "key": "pmZoneID",
                    "value": [
                      "Zone1",
                      "Zone2"
                    ]
                  }
                ],
                "wrapper": {
                  "version": 1,
                  "profile": 5123
                }
              }
            }
          }
        ],
        "site": {
          "domain": "example.com",
          "page": "http://www.example.com",
          "publisher": {
            "id": "publisherId"
          }
        },
        "device": {
          "ua": "userAgent",
          "dnt": 2,
          "ip": "192.168.244.1",
          "pxratio": 4.2,
          "language": "en",
          "ifa": "ifaId"
        },
        "user": {
          "ext": {
            "digitrust": {
              "id": "id",
              "keyv": 123,
              "pref": 0
            },
            "consent": "consentValue"
          }
        },
        "test": 1,
        "at": 1,
        "tmax": 1000,
        "cur": [
          "USD"
        ],
        "source": {
          "fd": 1,
          "tid": "tid"
        },
        "regs": {
          "ext": {
            "gdpr": 0
          }
        },
        "ext": {
          "prebid": {
            "aliases": {
              "appnexusAlias": "appnexus",
              "conversantAlias": "conversant"
            },
            "targeting": {
              "pricegranularity": {
                "precision": 2,
                "ranges": [
                  {
                    "max": 20,
                    "increment": 0.1
                  }
                ]
              },
              "currency": {
                "rates": {
                  "EUR": {
                    "USD": 1.2406
                  },
                  "USD": {
                    "EUR": 0.811
                  }
                }
              },
              "includewinners": true,
              "includebidderkeys": true
            },
            "cache": {
              "bids": {},
              "vastxml": {
                "ttlseconds": 120
              }
            }
          }
        }
      }
    },
    "errors": {
      "pubmatic": []
    },
    "responsetimemillis": {
      "pubmatic": "{{ pubmatic.response_time_ms }}"
    }
  }
}<|MERGE_RESOLUTION|>--- conflicted
+++ resolved
@@ -16,16 +16,7 @@
             "prebid": {
               "type": "banner",
               "targeting": {
-<<<<<<< HEAD
-                "hb_pb": "4.70",
                 "hb_pb_pubmatic": "4.70",
-                "hb_cache_id_pubmatic": "5b3d85c1-d23c-43b7-82e6-56d475cabcac",
-                "hb_size": "300x600",
-                "hb_bidder": "pubmatic",
-                "hb_cache_id": "5b3d85c1-d23c-43b7-82e6-56d475cabcac",
-                "hb_deal_pubmatic": "dealId9",
-=======
-                "hb_pb_pubmatic": "3.80",
                 "hb_cache_hostpath_pubmatic": "{{ cache.hostpath }}",
                 "hb_cache_hostpath": "{{ cache.hostpath }}",
                 "hb_cache_path_pubmatic": "{{ cache.path }}",
@@ -33,24 +24,19 @@
                 "hb_deal_pubmatic": "dealId9",
                 "hb_bidder_pubmatic": "pubmatic",
                 "hb_cache_host_pubmatic": "{{ cache.host }}",
-                "hb_pb": "3.80",
+                "hb_pb": "4.70",
                 "hb_cache_path": "{{ cache.path }}",
                 "hb_cache_id_pubmatic": "5b3d85c1-d23c-43b7-82e6-56d475cabcac",
                 "hb_size": "300x600",
                 "hb_bidder": "pubmatic",
                 "hb_cache_host": "{{ cache.host }}",
->>>>>>> 9eafed3e
                 "hb_creative_loadtype": "html",
                 "hb_deal": "dealId9",
                 "hb_size_pubmatic": "300x600"
               },
               "cache": {
                 "bids": {
-<<<<<<< HEAD
-                  "url": "{{ cache_resource_url }}5b3d85c1-d23c-43b7-82e6-56d475cabcac",
-=======
                   "url": "{{ cache.resource_url }}5b3d85c1-d23c-43b7-82e6-56d475cabcac",
->>>>>>> 9eafed3e
                   "cacheId": "5b3d85c1-d23c-43b7-82e6-56d475cabcac"
                 }
               }
@@ -70,14 +56,7 @@
             "prebid": {
               "type": "video",
               "targeting": {
-<<<<<<< HEAD
                 "hb_pb_pubmatic": "4.00",
-                "hb_cache_id": "19fdd2e5-8bd5-498d-abde-73ed5405c11e",
-                "hb_deal_pubmatic": "dealId91",
-                "hb_bidder_pubmatic": "pubmatic",
-                "hb_pb": "4.00",
-=======
-                "hb_pb_pubmatic": "3.20",
                 "hb_cache_hostpath_pubmatic": "{{ cache.hostpath }}",
                 "hb_cache_hostpath": "{{ cache.hostpath }}",
                 "hb_cache_path_pubmatic": "{{ cache.path }}",
@@ -85,9 +64,8 @@
                 "hb_deal_pubmatic": "dealId91",
                 "hb_bidder_pubmatic": "pubmatic",
                 "hb_cache_host_pubmatic": "{{ cache.host }}",
-                "hb_pb": "3.20",
+                "hb_pb": "4.00",
                 "hb_cache_path": "{{ cache.path }}",
->>>>>>> 9eafed3e
                 "hb_cache_id_pubmatic": "19fdd2e5-8bd5-498d-abde-73ed5405c11e",
                 "hb_uuid": "1c3196ef-e6a6-435f-bfe9-70de0d774979",
                 "hb_size": "300x600",
@@ -106,13 +84,6 @@
                 "vastXml": {
                   "url": "{{ cache.resource_url }}1c3196ef-e6a6-435f-bfe9-70de0d774979",
                   "cacheId": "1c3196ef-e6a6-435f-bfe9-70de0d774979"
-<<<<<<< HEAD
-                },
-                "bids": {
-                  "url": "{{ cache_resource_url }}19fdd2e5-8bd5-498d-abde-73ed5405c11e",
-                  "cacheId": "19fdd2e5-8bd5-498d-abde-73ed5405c11e"
-=======
->>>>>>> 9eafed3e
                 }
               }
             }
