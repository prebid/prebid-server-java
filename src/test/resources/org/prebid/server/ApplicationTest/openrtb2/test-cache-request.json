--- conflicted
+++ resolved
@@ -16,22 +16,7 @@
     {
       "type": "json",
       "value": {
-<<<<<<< HEAD
-        "impid": "impId5",
-        "price": 9,
-        "adm": "adm5",
-        "crid": "crid5",
-        "dealid": "dealId5",
-        "w": 0,
-        "h": 50
-      }
-    },
-    {
-      "type": "json",
-      "value": {
-=======
         "id": "880290288",
->>>>>>> e87fc679
         "impid": "impId1",
         "price": 8.43,
         "adm": "adm1",
@@ -64,17 +49,6 @@
         "dealid": "dealId14",
         "w": 300,
         "h": 250
-      }
-    },
-    {
-      "type": "json",
-      "value": {
-        "id": "impId5",
-        "impid": "impId5",
-        "price": 9,
-        "adm": "adm5",
-        "w": 300,
-        "h": 600
       }
     },
     {
@@ -125,6 +99,19 @@
         "adm": "banner",
         "w": 400,
         "h": 300
+      }
+    },
+    {
+      "type": "json",
+      "value": {
+        "id": "347088686",
+        "impid": "impId5",
+        "price": 9,
+        "adm": "adm5",
+        "crid": "crid5",
+        "dealid": "dealId5",
+        "w": 0,
+        "h": 50
       }
     },
     {
