--- conflicted
+++ resolved
@@ -36,13 +36,8 @@
               },
               "cache": {
                 "bids": {
-<<<<<<< HEAD
-                  "url": "{{ cache_resource_url }}6f10452f-dbf8-4d5c-9f40-760080e08612",
+                  "url": "{{ cache.resource_url }}6f10452f-dbf8-4d5c-9f40-760080e08612",
                   "cacheId": "6f10452f-dbf8-4d5c-9f40-760080e08612"
-=======
-                  "url": "{{ cache.resource_url }}16649e72-5dd5-4ab9-ab83-df9a5f06d9d1",
-                  "cacheId": "16649e72-5dd5-4ab9-ab83-df9a5f06d9d1"
->>>>>>> 636d9239
                 }
               }
             }
@@ -81,13 +76,8 @@
               },
               "cache": {
                 "bids": {
-<<<<<<< HEAD
-                  "url": "{{ cache_resource_url }}16649e72-5dd5-4ab9-ab83-df9a5f06d9d1",
+                  "url": "{{ cache.resource_url }}16649e72-5dd5-4ab9-ab83-df9a5f06d9d1",
                   "cacheId": "16649e72-5dd5-4ab9-ab83-df9a5f06d9d1"
-=======
-                  "url": "{{ cache.resource_url }}6f10452f-dbf8-4d5c-9f40-760080e08612",
-                  "cacheId": "6f10452f-dbf8-4d5c-9f40-760080e08612"
->>>>>>> 636d9239
                 }
               }
             }
@@ -117,27 +107,8 @@
                 "hb_cache_id_openx": "827f68ed-03d5-4dad-8794-4518f01fbfb8",
                 "hb_deal": "dealId00",
                 "hb_size_openx": "300x250",
-<<<<<<< HEAD
                 "hb_uuid_openx": "857b3394-c5ac-402c-9cca-54ae52b927fc",
                 "hb_uuid": "857b3394-c5ac-402c-9cca-54ae52b927fc",
-                "hb_cache_host": "{{ host }}",
-                "hb_cache_host_openx": "{{ host }}",
-                "hb_cache_path": "{{ path }}",
-                "hb_cache_path_openx": "{{ path }}",
-                "hb_cache_hostpath": "{{ hostpath }}",
-                "hb_cache_hostpath_openx": "{{ hostpath }}"
-              },
-              "cache": {
-                "vastXml": {
-                  "url": "{{ cache_resource_url }}857b3394-c5ac-402c-9cca-54ae52b927fc",
-                  "cacheId": "857b3394-c5ac-402c-9cca-54ae52b927fc"
-                },
-                "bids": {
-                  "url": "{{ cache_resource_url }}827f68ed-03d5-4dad-8794-4518f01fbfb8",
-                  "cacheId": "827f68ed-03d5-4dad-8794-4518f01fbfb8"
-=======
-                "hb_uuid_openx": "18b7676c-f024-4a06-aa1a-5d222a643603",
-                "hb_uuid": "18b7676c-f024-4a06-aa1a-5d222a643603",
                 "hb_cache_host": "{{ cache.host }}",
                 "hb_cache_host_openx": "{{ cache.host }}",
                 "hb_cache_path": "{{ cache.path }}",
@@ -147,13 +118,12 @@
               },
               "cache": {
                 "vastXml": {
-                  "url": "{{ cache.resource_url }}18b7676c-f024-4a06-aa1a-5d222a643603",
-                  "cacheId": "18b7676c-f024-4a06-aa1a-5d222a643603"
+                  "url": "{{ cache.resource_url }}857b3394-c5ac-402c-9cca-54ae52b927fc",
+                  "cacheId": "857b3394-c5ac-402c-9cca-54ae52b927fc"
                 },
                 "bids": {
-                  "url": "{{ cache.resource_url }}bdf4b96c-3d1a-4c92-b8da-aece5d514e0b",
-                  "cacheId": "bdf4b96c-3d1a-4c92-b8da-aece5d514e0b"
->>>>>>> 636d9239
+                  "url": "{{ cache.resource_url }}827f68ed-03d5-4dad-8794-4518f01fbfb8",
+                  "cacheId": "827f68ed-03d5-4dad-8794-4518f01fbfb8"
                 }
               }
             }
@@ -183,27 +153,8 @@
                 "hb_cache_id_openx": "bdf4b96c-3d1a-4c92-b8da-aece5d514e0b",
                 "hb_deal": "dealId00",
                 "hb_size_openx": "300x250",
-<<<<<<< HEAD
                 "hb_uuid_openx": "18b7676c-f024-4a06-aa1a-5d222a643603",
                 "hb_uuid": "18b7676c-f024-4a06-aa1a-5d222a643603",
-                "hb_cache_host": "{{ host }}",
-                "hb_cache_host_openx": "{{ host }}",
-                "hb_cache_path": "{{ path }}",
-                "hb_cache_path_openx": "{{ path }}",
-                "hb_cache_hostpath": "{{ hostpath }}",
-                "hb_cache_hostpath_openx": "{{ hostpath }}"
-              },
-              "cache": {
-                "vastXml": {
-                  "url": "{{ cache_resource_url }}18b7676c-f024-4a06-aa1a-5d222a643603",
-                  "cacheId": "18b7676c-f024-4a06-aa1a-5d222a643603"
-                },
-                "bids": {
-                  "url": "{{ cache_resource_url }}bdf4b96c-3d1a-4c92-b8da-aece5d514e0b",
-                  "cacheId": "bdf4b96c-3d1a-4c92-b8da-aece5d514e0b"
-=======
-                "hb_uuid_openx": "857b3394-c5ac-402c-9cca-54ae52b927fc",
-                "hb_uuid": "857b3394-c5ac-402c-9cca-54ae52b927fc",
                 "hb_cache_host": "{{ cache.host }}",
                 "hb_cache_host_openx": "{{ cache.host }}",
                 "hb_cache_path": "{{ cache.path }}",
@@ -213,13 +164,12 @@
               },
               "cache": {
                 "vastXml": {
-                  "url": "{{ cache.resource_url }}857b3394-c5ac-402c-9cca-54ae52b927fc",
-                  "cacheId": "857b3394-c5ac-402c-9cca-54ae52b927fc"
+                  "url": "{{ cache.resource_url }}18b7676c-f024-4a06-aa1a-5d222a643603",
+                  "cacheId": "18b7676c-f024-4a06-aa1a-5d222a643603"
                 },
                 "bids": {
-                  "url": "{{ cache.resource_url }}827f68ed-03d5-4dad-8794-4518f01fbfb8",
-                  "cacheId": "827f68ed-03d5-4dad-8794-4518f01fbfb8"
->>>>>>> 636d9239
+                  "url": "{{ cache.resource_url }}bdf4b96c-3d1a-4c92-b8da-aece5d514e0b",
+                  "cacheId": "bdf4b96c-3d1a-4c92-b8da-aece5d514e0b"
                 }
               }
             }
