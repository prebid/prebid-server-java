{
  "id": "tid",
  "seatbid": [
    {
      "bid": [
        {
          "id": "impId12",
          "impid": "impId12",
          "price": 10.5,
          "adm": "banner",
          "crid": "crid12",
          "w": 400,
          "h": 300,
          "ext": {
            "prebid": {
              "type": "banner",
              "targeting": {
                "hb_pb": "10.50",
                "hb_size_adform": "400x300",
                "hb_size": "400x300",
                "hb_bidder": "adform",
                "hb_cache_id_adform": "ca2a4dd3-f974-4eff-be5c-986bf4e083ce",
                "hb_cache_id": "ca2a4dd3-f974-4eff-be5c-986bf4e083ce",
                "hb_bidder_adform": "adform",
                "hb_creative_loadtype": "html",
<<<<<<< HEAD
                "hb_pb_adform": "10.50",
                "hb_cache_host": "{{ host }}",
                "hb_cache_host_adform": "{{ host }}",
                "hb_cache_path": "{{ path }}",
                "hb_cache_path_adform": "{{ path }}",
                "hb_cache_hostpath": "{{ hostpath }}",
                "hb_cache_hostpath_adform": "{{ hostpath }}"
=======
                "hb_pb_adform": "8.40",
                "hb_cache_host": "{{ cache.host }}",
                "hb_cache_host_adform": "{{ cache.host }}",
                "hb_cache_path": "{{ cache.path }}",
                "hb_cache_path_adform": "{{ cache.path }}",
                "hb_cache_hostpath": "{{ cache.hostpath }}",
                "hb_cache_hostpath_adform": "{{ cache.hostpath }}"
>>>>>>> 9eafed3e
              },
              "cache": {
                "bids": {
                  "url": "{{ cache.resource_url }}ca2a4dd3-f974-4eff-be5c-986bf4e083ce",
                  "cacheId": "ca2a4dd3-f974-4eff-be5c-986bf4e083ce"
                }
              }
            }
          }
        }
      ],
      "seat": "adform",
      "group": 0
    }
  ],
  "cur": "USD",
  "ext": {
    "debug": {
      "httpcalls": {
        "adform": [
          {
            "uri": "{{ adform.exchange_uri }}?CC=1&adid=ifaId&fd=1&gdpr=0&gdpr_consent=consentValue&ip=192.168.244.1&pt=gross&rp=4&stid=tid&bWlkPTE1",
            "responsebody": "{\"response\":\"banner\",\"banner\":\"banner\",\"win_bid\":\"10.5\",\"currency\":\"currency\",\"width\":400,\"height\":300,\"dealId\":\"dealId\",\"win_crid\":\"crid12\"}",
            "status": 200
          }
        ]
      },
      "resolvedrequest": {
        "id": "tid",
        "imp": [
          {
            "id": "impId12",
            "banner": {
              "format": [
                {
                  "w": 300,
                  "h": 250
                }
              ]
            },
            "ext": {
              "adform": {
                "mid": 15,
                "priceType": "gross"
              }
            }
          }
        ],
        "site": {
          "domain": "example.com",
          "page": "http://www.example.com",
          "publisher": {
            "id": "publisherId"
          }
        },
        "device": {
          "ua": "userAgent",
          "dnt": 2,
          "ip": "192.168.244.1",
          "pxratio": 4.2,
          "language": "en",
          "ifa": "ifaId"
        },
        "user": {
          "ext": {
            "digitrust": {
              "id": "id",
              "keyv": 123,
              "pref": 0
            },
            "consent": "consentValue"
          }
        },
        "test": 1,
        "at": 1,
        "tmax": 1000,
        "cur": [
          "USD"
        ],
        "source": {
          "fd": 1,
          "tid": "tid"
        },
        "regs": {
          "ext": {
            "gdpr": 0
          }
        },
        "ext": {
          "prebid": {
            "aliases": {
              "appnexusAlias": "appnexus",
              "conversantAlias": "conversant"
            },
            "targeting": {
              "pricegranularity": {
                "precision": 2,
                "ranges": [
                  {
                    "max": 20,
                    "increment": 0.1
                  }
                ]
              },
              "currency": {
                "rates": {
                  "EUR": {
                    "USD": 1.2406
                  },
                  "USD": {
                    "EUR": 0.811
                  }
                }
              },
              "includewinners": true,
              "includebidderkeys": true
            },
            "cache": {
              "bids": {},
              "vastxml": {
                "ttlseconds": 120
              }
            }
          }
        }
      }
    },
    "errors": {
      "adform": []
    },
    "responsetimemillis": {
      "adform": "{{ adform.response_time_ms }}"
    }
  }
}<|MERGE_RESOLUTION|>--- conflicted
+++ resolved
@@ -23,23 +23,13 @@
                 "hb_cache_id": "ca2a4dd3-f974-4eff-be5c-986bf4e083ce",
                 "hb_bidder_adform": "adform",
                 "hb_creative_loadtype": "html",
-<<<<<<< HEAD
                 "hb_pb_adform": "10.50",
-                "hb_cache_host": "{{ host }}",
-                "hb_cache_host_adform": "{{ host }}",
-                "hb_cache_path": "{{ path }}",
-                "hb_cache_path_adform": "{{ path }}",
-                "hb_cache_hostpath": "{{ hostpath }}",
-                "hb_cache_hostpath_adform": "{{ hostpath }}"
-=======
-                "hb_pb_adform": "8.40",
                 "hb_cache_host": "{{ cache.host }}",
                 "hb_cache_host_adform": "{{ cache.host }}",
                 "hb_cache_path": "{{ cache.path }}",
                 "hb_cache_path_adform": "{{ cache.path }}",
                 "hb_cache_hostpath": "{{ cache.hostpath }}",
                 "hb_cache_hostpath_adform": "{{ cache.hostpath }}"
->>>>>>> 9eafed3e
               },
               "cache": {
                 "bids": {
