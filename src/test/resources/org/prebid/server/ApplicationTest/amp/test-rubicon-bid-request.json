--- conflicted
+++ resolved
@@ -58,15 +58,11 @@
   "user": {
     "buyeruid": "J5VLCWQP-26-CWFT"
   },
-<<<<<<< HEAD
-  "tmax": 2000,
+  "at": 1,
+  "tmax": 9999970,
   "cur": [
     "EUR"
   ],
-=======
->>>>>>> 645b9b56
-  "at": 1,
-  "tmax": 9999970,
   "ext": {
     "prebid": {
       "targeting": {
@@ -90,7 +86,6 @@
             "increment": 0.5
           }
         ],
-<<<<<<< HEAD
         "currency": {
           "dataAsOf": "2018-04-16",
           "conversions": {
@@ -101,13 +96,11 @@
               "EUR": 0.8110
             }
           }
-        }
-=======
+        },
         "includewinners": true
->>>>>>> 645b9b56
       },
       "cache": {
-        "bids": []
+        "bids": {}
       }
     }
   }
