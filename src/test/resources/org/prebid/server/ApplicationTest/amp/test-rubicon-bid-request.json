--- conflicted
+++ resolved
@@ -66,7 +66,6 @@
   "ext": {
     "prebid": {
       "targeting": {
-<<<<<<< HEAD
         "pricegranularity": {
           "precision": 2,
           "ranges": [
@@ -83,27 +82,7 @@
               "increment": 0.5
             }
           ]
-=======
-        "pricegranularity": [
-          {
-            "precision": 2,
-            "min": 0,
-            "max": 3,
-            "increment": 0.01
-          },
-          {
-            "precision": 2,
-            "min": 3,
-            "max": 8,
-            "increment": 0.05
-          },
-          {
-            "precision": 2,
-            "min": 8,
-            "max": 20,
-            "increment": 0.5
-          }
-        ],
+        },
         "currency": {
           "rates": {
             "EUR": {
@@ -113,7 +92,6 @@
               "EUR": 0.8110
             }
           }
->>>>>>> b6a0b180
         },
         "includewinners": true
       },
