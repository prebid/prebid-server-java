--- conflicted
+++ resolved
@@ -1,16 +1,10 @@
 {
   "targeting": {
-<<<<<<< HEAD
+    "hb_pb_appnexus": "4.40",
     "hb_pb": "12.00",
     "hb_cache_id_rubicon": "fea00992-651c-44c8-b16a-b9af99fdf2dd",
+    "hb_cache_id_appnexus": "1cfbe067-aa0f-4857-a18f-cb8e7e991293",
     "hb_pb_rubicon": "12.00",
-=======
-    "hb_pb_appnexus": "4.40",
-    "hb_pb": "9.50",
-    "hb_cache_id_rubicon": "fea00992-651c-44c8-b16a-b9af99fdf2dd",
-    "hb_cache_id_appnexus": "1cfbe067-aa0f-4857-a18f-cb8e7e991293",
-    "hb_pb_rubicon": "9.50",
->>>>>>> 4f5bd54f
     "hb_deal_rubicon": "dealId1",
     "hb_size": "300x600",
     "hb_size_rubicon": "300x600",
