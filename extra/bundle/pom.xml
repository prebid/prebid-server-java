<?xml version="1.0" encoding="UTF-8"?>
<project xmlns="http://maven.apache.org/POM/4.0.0" xmlns:xsi="http://www.w3.org/2001/XMLSchema-instance" xsi:schemaLocation="http://maven.apache.org/POM/4.0.0 https://maven.apache.org/xsd/maven-4.0.0.xsd">
    <modelVersion>4.0.0</modelVersion>

    <parent>
        <groupId>org.prebid</groupId>
        <artifactId>prebid-server-aggregator</artifactId>
        <version>${revision}</version>
        <relativePath>../../extra/pom.xml</relativePath>
    </parent>

    <artifactId>prebid-server-bundle</artifactId>

    <name>prebid-server-bundle</name>
    <description>Creates bundle (fat jar) with PBS-Core and other submodules listed as dependency</description>

    <properties>
        <project.build.sourceEncoding>UTF-8</project.build.sourceEncoding>
        <project.reporting.outputEncoding>UTF-8</project.reporting.outputEncoding>
        <java.version>17</java.version>
        <maven.compiler.source>${java.version}</maven.compiler.source>
        <maven.compiler.target>${java.version}</maven.compiler.target>
        <spring.boot.version>2.5.6</spring.boot.version>
    </properties>

<<<<<<< HEAD
=======
    <dependencyManagement>
        <dependencies>
            <!-- Override Spring dependencies -->
            <dependency>
                <groupId>com.fasterxml.jackson.core</groupId>
                <artifactId>jackson-core</artifactId>
                <version>${jackson.version}</version>
            </dependency>
            <dependency>
                <groupId>com.fasterxml.jackson.core</groupId>
                <artifactId>jackson-databind</artifactId>
                <version>${jackson.version}</version>
            </dependency>
            <dependency>
                <groupId>com.fasterxml.jackson.core</groupId>
                <artifactId>jackson-annotations</artifactId>
                <version>${jackson.version}</version>
            </dependency>
            <dependency>
                <groupId>com.fasterxml.jackson.dataformat</groupId>
                <artifactId>jackson-dataformat-yaml</artifactId>
                <version>${jackson.version}</version>
            </dependency>
            <dependency>
                <groupId>com.fasterxml.jackson.module</groupId>
                <artifactId>jackson-module-afterburner</artifactId>
                <version>${jackson.version}</version>
            </dependency>
            <dependency>
                <groupId>org.apache.httpcomponents</groupId>
                <artifactId>httpclient</artifactId>
                <version>${httpclient.version}</version>
            </dependency>
            <!-- Spring dependencies -->
            <dependency>
                <groupId>org.springframework.boot</groupId>
                <artifactId>spring-boot-dependencies</artifactId>
                <version>${spring.boot.version}</version>
                <type>pom</type>
                <scope>import</scope>
            </dependency>
        </dependencies>
    </dependencyManagement>

>>>>>>> f0489f62
    <dependencies>
        <dependency>
            <groupId>org.prebid</groupId>
            <artifactId>prebid-server</artifactId>
            <version>${project.version}</version>
        </dependency>
        <dependency>
            <groupId>org.prebid.server.hooks.modules</groupId>
            <artifactId>confiant-ad-quality</artifactId>
            <version>${project.version}</version>
        </dependency>
        <dependency>
            <groupId>org.prebid.server.hooks.modules</groupId>
            <artifactId>ortb2-blocking</artifactId>
            <version>${project.version}</version>
        </dependency>
        <dependency>
            <groupId>org.prebid.server.hooks.modules</groupId>
            <artifactId>pb-richmedia-filter</artifactId>
            <version>2.9.0-SNAPSHOT</version>
        </dependency>
    </dependencies>

    <build>
        <finalName>${project.name}</finalName>
        <plugins>
            <plugin>
                <groupId>org.springframework.boot</groupId>
                <artifactId>spring-boot-maven-plugin</artifactId>
                <version>${spring.boot.version}</version>
                <configuration>
                    <mainClass>org.prebid.server.Application</mainClass>
                    <executable>true</executable>
                </configuration>
                <executions>
                    <execution>
                        <goals>
                            <goal>repackage</goal>
                        </goals>
                    </execution>
                    <execution>
                        <id>pbs-build</id>
                        <goals>
                            <goal>repackage</goal>
                        </goals>
                        <configuration>
                            <outputDirectory>../../target</outputDirectory>
                        </configuration>
                    </execution>
                </executions>
            </plugin>
        </plugins>
    </build>
</project><|MERGE_RESOLUTION|>--- conflicted
+++ resolved
@@ -23,53 +23,6 @@
         <spring.boot.version>2.5.6</spring.boot.version>
     </properties>
 
-<<<<<<< HEAD
-=======
-    <dependencyManagement>
-        <dependencies>
-            <!-- Override Spring dependencies -->
-            <dependency>
-                <groupId>com.fasterxml.jackson.core</groupId>
-                <artifactId>jackson-core</artifactId>
-                <version>${jackson.version}</version>
-            </dependency>
-            <dependency>
-                <groupId>com.fasterxml.jackson.core</groupId>
-                <artifactId>jackson-databind</artifactId>
-                <version>${jackson.version}</version>
-            </dependency>
-            <dependency>
-                <groupId>com.fasterxml.jackson.core</groupId>
-                <artifactId>jackson-annotations</artifactId>
-                <version>${jackson.version}</version>
-            </dependency>
-            <dependency>
-                <groupId>com.fasterxml.jackson.dataformat</groupId>
-                <artifactId>jackson-dataformat-yaml</artifactId>
-                <version>${jackson.version}</version>
-            </dependency>
-            <dependency>
-                <groupId>com.fasterxml.jackson.module</groupId>
-                <artifactId>jackson-module-afterburner</artifactId>
-                <version>${jackson.version}</version>
-            </dependency>
-            <dependency>
-                <groupId>org.apache.httpcomponents</groupId>
-                <artifactId>httpclient</artifactId>
-                <version>${httpclient.version}</version>
-            </dependency>
-            <!-- Spring dependencies -->
-            <dependency>
-                <groupId>org.springframework.boot</groupId>
-                <artifactId>spring-boot-dependencies</artifactId>
-                <version>${spring.boot.version}</version>
-                <type>pom</type>
-                <scope>import</scope>
-            </dependency>
-        </dependencies>
-    </dependencyManagement>
-
->>>>>>> f0489f62
     <dependencies>
         <dependency>
             <groupId>org.prebid</groupId>
@@ -89,7 +42,7 @@
         <dependency>
             <groupId>org.prebid.server.hooks.modules</groupId>
             <artifactId>pb-richmedia-filter</artifactId>
-            <version>2.9.0-SNAPSHOT</version>
+            <version>${project.version}</version>
         </dependency>
     </dependencies>
 
