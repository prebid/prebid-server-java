package org.prebid.server.hooks.modules.greenbids.real.time.data.v1;

import com.fasterxml.jackson.core.JsonProcessingException;
import com.fasterxml.jackson.databind.JsonNode;
import com.fasterxml.jackson.databind.ObjectMapper;
import com.fasterxml.jackson.databind.node.ObjectNode;
import com.iab.openrtb.request.BidRequest;
import io.vertx.core.Future;
import org.apache.commons.collections4.CollectionUtils;
import org.apache.commons.lang3.BooleanUtils;
<<<<<<< HEAD
import org.apache.commons.lang3.tuple.Pair;
=======
>>>>>>> 474ad5cb
import org.prebid.server.analytics.reporter.greenbids.model.ExplorationResult;
import org.prebid.server.analytics.reporter.greenbids.model.Ortb2ImpExtResult;
import org.prebid.server.auction.model.AuctionContext;
import org.prebid.server.auction.model.BidRejectionReason;
import org.prebid.server.auction.model.Rejected;
import org.prebid.server.auction.model.RejectedImp;
import org.prebid.server.exception.PreBidException;
import org.prebid.server.hooks.execution.v1.InvocationResultImpl;
import org.prebid.server.hooks.execution.v1.analytics.ActivityImpl;
import org.prebid.server.hooks.execution.v1.analytics.AppliedToImpl;
import org.prebid.server.hooks.execution.v1.analytics.ResultImpl;
import org.prebid.server.hooks.execution.v1.analytics.TagsImpl;
import org.prebid.server.hooks.execution.v1.auction.AuctionRequestPayloadImpl;
import org.prebid.server.hooks.modules.greenbids.real.time.data.core.FilterService;
import org.prebid.server.hooks.modules.greenbids.real.time.data.core.GreenbidsInferenceDataService;
import org.prebid.server.hooks.modules.greenbids.real.time.data.core.GreenbidsInvocationService;
import org.prebid.server.hooks.modules.greenbids.real.time.data.core.OnnxModelRunner;
import org.prebid.server.hooks.modules.greenbids.real.time.data.core.OnnxModelRunnerWithThresholds;
import org.prebid.server.hooks.modules.greenbids.real.time.data.model.data.GreenbidsConfig;
import org.prebid.server.hooks.modules.greenbids.real.time.data.model.data.ThrottlingMessage;
import org.prebid.server.hooks.modules.greenbids.real.time.data.model.result.AnalyticsResult;
import org.prebid.server.hooks.modules.greenbids.real.time.data.model.result.GreenbidsInvocationResult;
import org.prebid.server.hooks.v1.InvocationAction;
import org.prebid.server.hooks.v1.InvocationResult;
import org.prebid.server.hooks.v1.InvocationStatus;
import org.prebid.server.hooks.v1.analytics.Result;
import org.prebid.server.hooks.v1.analytics.Tags;
import org.prebid.server.hooks.v1.auction.AuctionInvocationContext;
import org.prebid.server.hooks.v1.auction.AuctionRequestPayload;
import org.prebid.server.hooks.v1.auction.ProcessedAuctionRequestHook;
import org.prebid.server.proto.openrtb.ext.request.ExtRequest;
import org.prebid.server.proto.openrtb.ext.request.ExtRequestPrebid;

import java.util.Collection;
import java.util.Collections;
import java.util.List;
import java.util.Map;
import java.util.Objects;
import java.util.Optional;
import java.util.stream.Collectors;
import java.util.stream.Stream;

public class GreenbidsRealTimeDataProcessedAuctionRequestHook implements ProcessedAuctionRequestHook {

    private static final String BID_REQUEST_ANALYTICS_EXTENSION_NAME = "greenbids-rtd";
    private static final String CODE = "greenbids-real-time-data-processed-auction-request";
    private static final String ACTIVITY = "greenbids-filter";
    private static final String SUCCESS_STATUS = "success";

    private final ObjectMapper mapper;
    private final FilterService filterService;
    private final OnnxModelRunnerWithThresholds onnxModelRunnerWithThresholds;
    private final GreenbidsInferenceDataService greenbidsInferenceDataService;
    private final GreenbidsInvocationService greenbidsInvocationService;

    public GreenbidsRealTimeDataProcessedAuctionRequestHook(
            ObjectMapper mapper,
            FilterService filterService,
            OnnxModelRunnerWithThresholds onnxModelRunnerWithThresholds,
            GreenbidsInferenceDataService greenbidsInferenceDataService,
            GreenbidsInvocationService greenbidsInvocationService) {
        this.mapper = Objects.requireNonNull(mapper);
        this.filterService = Objects.requireNonNull(filterService);
        this.onnxModelRunnerWithThresholds = Objects.requireNonNull(onnxModelRunnerWithThresholds);
        this.greenbidsInferenceDataService = Objects.requireNonNull(greenbidsInferenceDataService);
        this.greenbidsInvocationService = Objects.requireNonNull(greenbidsInvocationService);
    }

    @Override
    public Future<InvocationResult<AuctionRequestPayload>> call(
            AuctionRequestPayload auctionRequestPayload,
            AuctionInvocationContext invocationContext) {

        final AuctionContext auctionContext = invocationContext.auctionContext();
        final BidRequest bidRequest = auctionContext.getBidRequest();
        final GreenbidsConfig greenbidsConfig = Optional.ofNullable(parseBidRequestExt(auctionContext))
                .orElseGet(() -> toGreenbidsConfig(invocationContext.accountConfig()));

        if (greenbidsConfig == null) {
            return Future.failedFuture(
                    new PreBidException("Greenbids config is null; cannot proceed."));
        }

        return Future.all(
                        onnxModelRunnerWithThresholds.retrieveOnnxModelRunner(greenbidsConfig),
                        onnxModelRunnerWithThresholds.retrieveThreshold(greenbidsConfig))
                .compose(compositeFuture -> toInvocationResult(
                        bidRequest,
                        greenbidsConfig,
                        compositeFuture.resultAt(0),
                        compositeFuture.resultAt(1)))
                .recover(throwable -> Future.succeededFuture(toInvocationResult(
                        bidRequest, null, InvocationAction.no_action)));
    }

    private GreenbidsConfig parseBidRequestExt(AuctionContext auctionContext) {
        return Optional.ofNullable(auctionContext)
                .map(AuctionContext::getBidRequest)
                .map(BidRequest::getExt)
                .map(ExtRequest::getPrebid)
                .map(ExtRequestPrebid::getAnalytics)
                .filter(this::isNotEmptyObjectNode)
                .map(analytics -> (ObjectNode) analytics.get(BID_REQUEST_ANALYTICS_EXTENSION_NAME))
                .map(this::toGreenbidsConfig)
                .orElse(null);
    }

    private boolean isNotEmptyObjectNode(JsonNode analytics) {
        return analytics != null && analytics.isObject() && !analytics.isEmpty();
    }

    private GreenbidsConfig toGreenbidsConfig(ObjectNode greenbidsConfigNode) {
        try {
            return mapper.treeToValue(greenbidsConfigNode, GreenbidsConfig.class);
        } catch (JsonProcessingException e) {
            return null;
        }
    }

    private Future<InvocationResult<AuctionRequestPayload>> toInvocationResult(
            BidRequest bidRequest,
            GreenbidsConfig greenbidsConfig,
            OnnxModelRunner onnxModelRunner,
            Double threshold) {

        final Map<String, Map<String, Boolean>> impsBiddersFilterMap;
        try {
            final List<ThrottlingMessage> throttlingMessages = greenbidsInferenceDataService
                    .extractThrottlingMessagesFromBidRequest(bidRequest);

            impsBiddersFilterMap = filterService.filterBidders(
                    onnxModelRunner,
                    throttlingMessages,
                    threshold);
        } catch (PreBidException e) {
            return Future.succeededFuture(toInvocationResult(
                    bidRequest, null, InvocationAction.no_action));
        }

        final GreenbidsInvocationResult greenbidsInvocationResult = greenbidsInvocationService
                .createGreenbidsInvocationResult(greenbidsConfig, bidRequest, impsBiddersFilterMap);

        return Future.succeededFuture(toInvocationResult(
                greenbidsInvocationResult.getUpdatedBidRequest(),
                greenbidsInvocationResult.getAnalyticsResult(),
                greenbidsInvocationResult.getInvocationAction()));
    }

    private InvocationResult<AuctionRequestPayload> toInvocationResult(
            BidRequest bidRequest,
            AnalyticsResult analyticsResult,
            InvocationAction action) {

        return switch (action) {
            case InvocationAction.update -> InvocationResultImpl
                    .<AuctionRequestPayload>builder()
                    .status(InvocationStatus.success)
                    .action(action)
                    .payloadUpdate(payload -> AuctionRequestPayloadImpl.of(bidRequest))
<<<<<<< HEAD
                    .analyticsTags(toAnalyticsTags(analyticsResults))
                    .rejections(toRejections(analyticsResult))
=======
                    .analyticsTags(toAnalyticsTags(analyticsResult))
>>>>>>> 474ad5cb
                    .build();
            default -> InvocationResultImpl
                    .<AuctionRequestPayload>builder()
                    .status(InvocationStatus.success)
                    .action(action)
                    .analyticsTags(toAnalyticsTags(analyticsResult))
                    .build();
        };
    }

    private Tags toAnalyticsTags(AnalyticsResult analyticsResult) {
        if (analyticsResult == null) {
            return null;
        }

        return TagsImpl.of(Collections.singletonList(ActivityImpl.of(
                ACTIVITY,
                SUCCESS_STATUS,
                toResults(analyticsResult))));
    }

    private List<Result> toResults(AnalyticsResult analyticsResult) {
        return analyticsResult.getValues().entrySet().stream()
                .map(entry -> toResult(analyticsResult.getStatus(), entry))
                .toList();
    }

    private Result toResult(String status, Map.Entry<String, Ortb2ImpExtResult> entry) {
        final String impId = entry.getKey();
        final Ortb2ImpExtResult ortb2ImpExtResult = entry.getValue();
        final List<String> removedBidders = Optional.ofNullable(ortb2ImpExtResult)
                .map(Ortb2ImpExtResult::getGreenbids)
                .map(ExplorationResult::getKeptInAuction)
                .map(Map::entrySet)
                .stream()
                .flatMap(Collection::stream)
                .filter(e -> BooleanUtils.isFalse(e.getValue()))
                .map(Map.Entry::getKey)
                .toList();

        return ResultImpl.of(
                status,
                toObjectNode(entry),
                AppliedToImpl.builder()
                        .impIds(Collections.singletonList(impId))
                        .bidders(removedBidders.isEmpty() ? null: removedBidders)
                        .build());
    }

    private ObjectNode toObjectNode(Map.Entry<String, Ortb2ImpExtResult> values) {
        return values != null ? mapper.valueToTree(values) : null;
    }

    private Map<String, List<Rejected>> toRejections(AnalyticsResult analyticsResult) {
        if (analyticsResult == null) {
            return null;
        }

        return analyticsResult.getValues().entrySet().stream()
                .flatMap(entry ->
                        Stream.ofNullable(entry.getValue())
                                .map(Ortb2ImpExtResult::getGreenbids)
                                .map(ExplorationResult::getKeptInAuction)
                                .map(Map::entrySet)
                                .flatMap(Collection::stream)
                                .filter(e -> BooleanUtils.isFalse(e.getValue()))
                                .map(Map.Entry::getKey)
                                .map(bidder -> Pair.of(
                                        bidder,
                                        RejectedImp.of(entry.getKey(), BidRejectionReason.REQUEST_BLOCKED_OPTIMIZED))))
                .collect(Collectors.groupingBy(Pair::getKey, Collectors.mapping(Pair::getValue, Collectors.toList())));
    }

    @Override
    public String code() {
        return CODE;
    }
}<|MERGE_RESOLUTION|>--- conflicted
+++ resolved
@@ -8,10 +8,9 @@
 import io.vertx.core.Future;
 import org.apache.commons.collections4.CollectionUtils;
 import org.apache.commons.lang3.BooleanUtils;
-<<<<<<< HEAD
 import org.apache.commons.lang3.tuple.Pair;
-=======
->>>>>>> 474ad5cb
+import org.prebid.server.analytics.reporter.greenbids.model.ExplorationResult;
+import org.apache.commons.lang3.BooleanUtils;
 import org.prebid.server.analytics.reporter.greenbids.model.ExplorationResult;
 import org.prebid.server.analytics.reporter.greenbids.model.Ortb2ImpExtResult;
 import org.prebid.server.auction.model.AuctionContext;
@@ -171,12 +170,8 @@
                     .status(InvocationStatus.success)
                     .action(action)
                     .payloadUpdate(payload -> AuctionRequestPayloadImpl.of(bidRequest))
-<<<<<<< HEAD
-                    .analyticsTags(toAnalyticsTags(analyticsResults))
+                    .analyticsTags(toAnalyticsTags(analyticsResult))
                     .rejections(toRejections(analyticsResult))
-=======
-                    .analyticsTags(toAnalyticsTags(analyticsResult))
->>>>>>> 474ad5cb
                     .build();
             default -> InvocationResultImpl
                     .<AuctionRequestPayload>builder()
