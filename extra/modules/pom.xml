<?xml version="1.0" encoding="UTF-8"?>
<project xmlns="http://maven.apache.org/POM/4.0.0" xmlns:xsi="http://www.w3.org/2001/XMLSchema-instance" xsi:schemaLocation="http://maven.apache.org/POM/4.0.0 https://maven.apache.org/xsd/maven-4.0.0.xsd">
    <modelVersion>4.0.0</modelVersion>

    <parent>
        <groupId>org.prebid</groupId>
        <artifactId>prebid-server-aggregator</artifactId>
        <version>3.32.0-SNAPSHOT</version>
        <relativePath>../../extra/pom.xml</relativePath>
    </parent>

    <groupId>org.prebid.server.hooks.modules</groupId>
    <artifactId>all-modules</artifactId>
    <packaging>pom</packaging>

    <name>all-modules</name>
    <description>Umbrellas all PBS modules</description>

    <modules>
        <module>ortb2-blocking</module>
        <module>confiant-ad-quality</module>
        <module>pb-richmedia-filter</module>
        <module>fiftyone-devicedetection</module>
        <module>pb-response-correction</module>
        <module>greenbids-real-time-data</module>
        <module>pb-request-correction</module>
<<<<<<< HEAD
=======
        <module>optable-targeting</module>
        <module>wurfl-devicedetection</module>
>>>>>>> 8cf9c00e
        <module>live-intent-omni-channel-identity</module>
    </modules>

    <dependencyManagement>
        <dependencies>
            <dependency>
                <groupId>org.prebid</groupId>
                <artifactId>prebid-server</artifactId>
                <version>${project.version}</version>
            </dependency>
        </dependencies>
    </dependencyManagement>

    <dependencies>
        <dependency>
            <groupId>org.prebid</groupId>
            <artifactId>prebid-server</artifactId>
        </dependency>
        <dependency>
            <groupId>org.junit.jupiter</groupId>
            <artifactId>junit-jupiter-engine</artifactId>
            <scope>test</scope>
        </dependency>
        <dependency>
            <groupId>org.assertj</groupId>
            <artifactId>assertj-core</artifactId>
            <scope>test</scope>
        </dependency>
        <dependency>
            <groupId>org.mockito</groupId>
            <artifactId>mockito-core</artifactId>
            <scope>test</scope>
        </dependency>
        <dependency>
            <groupId>org.mockito</groupId>
            <artifactId>mockito-junit-jupiter</artifactId>
            <scope>test</scope>
        </dependency>
    </dependencies>

    <build>
        <pluginManagement>
            <plugins>
                <plugin>
                    <groupId>org.apache.maven.plugins</groupId>
                    <artifactId>maven-compiler-plugin</artifactId>
                    <version>${maven-compiler-plugin.version}</version>
                </plugin>
                <plugin>
                    <groupId>org.apache.maven.plugins</groupId>
                    <artifactId>maven-surefire-plugin</artifactId>
                    <version>${maven-surefire-plugin.version}</version>
                    <configuration>
                        <skipTests>${skipUnitTests}</skipTests>
                    </configuration>
                </plugin>
            </plugins>
        </pluginManagement>
    </build>
</project><|MERGE_RESOLUTION|>--- conflicted
+++ resolved
@@ -24,11 +24,8 @@
         <module>pb-response-correction</module>
         <module>greenbids-real-time-data</module>
         <module>pb-request-correction</module>
-<<<<<<< HEAD
-=======
         <module>optable-targeting</module>
         <module>wurfl-devicedetection</module>
->>>>>>> 8cf9c00e
         <module>live-intent-omni-channel-identity</module>
     </modules>
 
