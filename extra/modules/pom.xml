<?xml version="1.0" encoding="UTF-8"?>
<project xmlns="http://maven.apache.org/POM/4.0.0" xmlns:xsi="http://www.w3.org/2001/XMLSchema-instance" xsi:schemaLocation="http://maven.apache.org/POM/4.0.0 https://maven.apache.org/xsd/maven-4.0.0.xsd">
    <modelVersion>4.0.0</modelVersion>

    <parent>
        <groupId>org.prebid</groupId>
        <artifactId>prebid-server-aggregator</artifactId>
        <version>3.32.0-SNAPSHOT</version>
        <relativePath>../../extra/pom.xml</relativePath>
    </parent>

    <groupId>org.prebid.server.hooks.modules</groupId>
    <artifactId>all-modules</artifactId>
    <packaging>pom</packaging>

    <name>all-modules</name>
    <description>Umbrellas all PBS modules</description>

    <modules>
        <module>ortb2-blocking</module>
        <module>confiant-ad-quality</module>
        <module>pb-richmedia-filter</module>
        <module>fiftyone-devicedetection</module>
        <module>pb-response-correction</module>
        <module>greenbids-real-time-data</module>
        <module>pb-request-correction</module>
        <module>optable-targeting</module>
        <module>wurfl-devicedetection</module>
<<<<<<< HEAD
        <module>pb-rule-engine</module>
=======
        <module>live-intent-omni-channel-identity</module>
>>>>>>> 8cf9c00e
    </modules>

    <dependencyManagement>
        <dependencies>
            <dependency>
                <groupId>org.prebid</groupId>
                <artifactId>prebid-server</artifactId>
                <version>${project.version}</version>
            </dependency>
        </dependencies>
    </dependencyManagement>

    <dependencies>
        <dependency>
            <groupId>org.prebid</groupId>
            <artifactId>prebid-server</artifactId>
        </dependency>
        <dependency>
            <groupId>org.junit.jupiter</groupId>
            <artifactId>junit-jupiter-engine</artifactId>
            <scope>test</scope>
        </dependency>
        <dependency>
            <groupId>org.assertj</groupId>
            <artifactId>assertj-core</artifactId>
            <scope>test</scope>
        </dependency>
        <dependency>
            <groupId>org.mockito</groupId>
            <artifactId>mockito-core</artifactId>
            <scope>test</scope>
        </dependency>
        <dependency>
            <groupId>org.mockito</groupId>
            <artifactId>mockito-junit-jupiter</artifactId>
            <scope>test</scope>
        </dependency>
    </dependencies>

    <build>
        <pluginManagement>
            <plugins>
                <plugin>
                    <groupId>org.apache.maven.plugins</groupId>
                    <artifactId>maven-compiler-plugin</artifactId>
                    <version>${maven-compiler-plugin.version}</version>
                </plugin>
                <plugin>
                    <groupId>org.apache.maven.plugins</groupId>
                    <artifactId>maven-surefire-plugin</artifactId>
                    <version>${maven-surefire-plugin.version}</version>
                    <configuration>
                        <skipTests>${skipUnitTests}</skipTests>
                    </configuration>
                </plugin>
            </plugins>
        </pluginManagement>
    </build>
</project><|MERGE_RESOLUTION|>--- conflicted
+++ resolved
@@ -26,11 +26,8 @@
         <module>pb-request-correction</module>
         <module>optable-targeting</module>
         <module>wurfl-devicedetection</module>
-<<<<<<< HEAD
+        <module>live-intent-omni-channel-identity</module>
         <module>pb-rule-engine</module>
-=======
-        <module>live-intent-omni-channel-identity</module>
->>>>>>> 8cf9c00e
     </modules>
 
     <dependencyManagement>
