--- conflicted
+++ resolved
@@ -27,12 +27,8 @@
         final BidderResponse responseB = givenBidderResponse("bidderB", List.of(givenBid("imp_id", "adm2")));
 
         // when
-<<<<<<< HEAD
-        final MraidFilterResult filterResult = target.filterByPattern("mraid.js", List.of(responseA, responseB));
-=======
         final MraidFilterResult filterResult = target.filterByPattern(
-                "mraid.js", List.of(responseA, responseB), givenTrackers);
->>>>>>> 61a88872
+                "mraid.js", List.of(responseA, responseB));
 
         // then
         assertThat(filterResult.getFilterResult()).containsExactly(responseA, responseB);
@@ -90,17 +86,6 @@
         assertThat(filterResult.getAnalyticsResult())
                 .containsExactlyInAnyOrder(expectedAnalyticsResultB, expectedAnalyticsResultC);
         assertThat(filterResult.hasRejectedBids()).isTrue();
-<<<<<<< HEAD
-=======
-
-        verifyNoInteractions(bidRejectionTrackerA);
-        verify(bidRejectionTrackerB)
-                .rejectBids(List.of(givenInvalidBid2), BidRejectionReason.RESPONSE_REJECTED_INVALID_CREATIVE);
-        verify(bidRejectionTrackerC).rejectBids(
-                List.of(givenInvalidBid1, givenInvalidBid2),
-                BidRejectionReason.RESPONSE_REJECTED_INVALID_CREATIVE);
-        verifyNoMoreInteractions(bidRejectionTrackerB, bidRejectionTrackerC);
->>>>>>> 61a88872
     }
 
     private static BidderResponse givenBidderResponse(String bidder, List<BidderBid> bids) {
