package org.prebid.server.hooks.modules.com.confiant.adquality.v1;

import com.fasterxml.jackson.databind.ObjectMapper;
import com.iab.openrtb.request.BidRequest;
import com.iab.openrtb.request.Device;
import com.iab.openrtb.request.Geo;
import com.iab.openrtb.request.User;
import io.vertx.core.Future;
import org.junit.Before;
import org.junit.Rule;
import org.junit.Test;
import org.mockito.Mock;
import org.mockito.junit.MockitoJUnit;
import org.mockito.junit.MockitoRule;
import org.prebid.server.activity.infrastructure.ActivityInfrastructure;
import org.prebid.server.auction.model.AuctionContext;
import org.prebid.server.auction.model.BidderResponse;
<<<<<<< HEAD
import org.prebid.server.auction.privacy.enforcement.mask.UserFpdActivityMask;
=======
import org.prebid.server.bidder.model.BidderSeatBid;
>>>>>>> 18cbd57b
import org.prebid.server.hooks.execution.v1.bidder.AllProcessedBidResponsesPayloadImpl;
import org.prebid.server.hooks.modules.com.confiant.adquality.core.BidsMapper;
import org.prebid.server.hooks.modules.com.confiant.adquality.core.BidsScanResult;
import org.prebid.server.hooks.modules.com.confiant.adquality.core.BidsScanner;
import org.prebid.server.hooks.modules.com.confiant.adquality.core.RedisParser;
import org.prebid.server.hooks.modules.com.confiant.adquality.util.AdQualityModuleTestUtils;
import org.prebid.server.hooks.modules.com.confiant.adquality.v1.model.analytics.ActivityImpl;
import org.prebid.server.hooks.modules.com.confiant.adquality.v1.model.analytics.AppliedToImpl;
import org.prebid.server.hooks.modules.com.confiant.adquality.v1.model.analytics.ResultImpl;
import org.prebid.server.hooks.v1.InvocationAction;
import org.prebid.server.hooks.v1.InvocationResult;
import org.prebid.server.hooks.v1.InvocationStatus;
import org.prebid.server.hooks.v1.PayloadUpdate;
import org.prebid.server.hooks.v1.auction.AuctionInvocationContext;
import org.prebid.server.hooks.v1.bidder.AllProcessedBidResponsesPayload;

import java.util.Collections;
import java.util.List;

import static java.util.Arrays.asList;
import static java.util.Collections.singletonList;
import static org.assertj.core.api.Assertions.assertThat;
import static org.mockito.ArgumentMatchers.any;
import static org.mockito.Mockito.doReturn;
import static org.mockito.Mockito.verify;

public class ConfiantAdQualityBidResponsesScanHookTest {

    @Rule
    public final MockitoRule mockitoRule = MockitoJUnit.rule();

    @Mock
    private BidsScanner bidsScanner;

    @Mock
    private AllProcessedBidResponsesPayload allProcessedBidResponsesPayload;

    @Mock
    private AuctionInvocationContext auctionInvocationContext;

    @Mock
    private ActivityInfrastructure activityInfrastructure;

    @Mock
    private UserFpdActivityMask userFpdActivityMask;

    private ConfiantAdQualityBidResponsesScanHook target;

    private final RedisParser redisParser = new RedisParser(new ObjectMapper());

    @Before
    public void setUp() {
<<<<<<< HEAD
        hook = new ConfiantAdQualityBidResponsesScanHook(bidsScanner, List.of(), userFpdActivityMask);
=======
        target = new ConfiantAdQualityBidResponsesScanHook(bidsScanner, List.of(), privacyEnforcementService);
>>>>>>> 18cbd57b
    }

    @Test
    public void codeShouldHaveValidConfigsWhenInitialized() {
        // given

        // when

        // then
        assertThat(target.code()).isEqualTo("confiant-ad-quality-bid-responses-scan-hook");
    }

    @Test
    public void callShouldReturnResultWithNoActionWhenRedisHasNoAnswer() {
        // given
        final BidsScanResult bidsScanResult = BidsScanResult.builder()
                .bidScanResults(Collections.emptyList())
                .debugMessages(Collections.emptyList())
                .build();

        doReturn(Future.succeededFuture(bidsScanResult)).when(bidsScanner).submitBids(any());
        doReturn(getAuctionContext()).when(auctionInvocationContext).auctionContext();

        // when
        final Future<InvocationResult<AllProcessedBidResponsesPayload>> future = target.call(
                allProcessedBidResponsesPayload, auctionInvocationContext);

        // then
        assertThat(future).isNotNull();
        assertThat(future.succeeded()).isTrue();

        final InvocationResult<AllProcessedBidResponsesPayload> result = future.result();
        assertThat(result).isNotNull();
        assertThat(result.status()).isEqualTo(InvocationStatus.success);
        assertThat(result.action()).isEqualTo(InvocationAction.no_action);
        assertThat(result.errors()).isNull();
        assertThat(result.debugMessages()).isNull();
    }

    @Test
    public void callShouldReturnResultWithUpdateActionWhenRedisHasFoundSomeIssues() {
        // given
        final BidsScanResult bidsScanResult = redisParser.parseBidsScanResult(
                "[[[{\"tag_key\": \"tag\", \"issues\":[{\"spec_name\":\"malicious_domain\",\"value\":\"ads.deceivenetworks.net\",\"first_adinstance\":\"e91e8da982bb8b7f80100426\"}]}]]]");

        doReturn(Future.succeededFuture(bidsScanResult)).when(bidsScanner).submitBids(any());
        doReturn(getAuctionContext()).when(auctionInvocationContext).auctionContext();
        doReturn(List.of(AdQualityModuleTestUtils.getBidderResponse("bidder_a", "imp_a", "bid_id_a")))
                .when(allProcessedBidResponsesPayload).bidResponses();

        // when
        final Future<InvocationResult<AllProcessedBidResponsesPayload>> future = target.call(
                allProcessedBidResponsesPayload, auctionInvocationContext);

        // then
        assertThat(future).isNotNull();
        assertThat(future.succeeded()).isTrue();

        final InvocationResult<AllProcessedBidResponsesPayload> result = future.result();
        assertThat(result).isNotNull();
        assertThat(result.status()).isEqualTo(InvocationStatus.success);
        assertThat(result.action()).isEqualTo(InvocationAction.update);
        assertThat(result.errors().get(0)).isEqualTo("tag: [Issue(specName=malicious_domain, value=ads.deceivenetworks.net, firstAdinstance=e91e8da982bb8b7f80100426)]");
        assertThat(result.debugMessages()).isNull();
        assertThat(result.analyticsTags().activities()).isEqualTo(singletonList(ActivityImpl.of(
                "ad-scan", "success", List.of(
                        ResultImpl.of("inspected-has-issue", null, AppliedToImpl.builder()
                                .bidders(List.of("bidder_a"))
                                .impIds(List.of("imp_a"))
                                .bidIds(List.of("bid_id_a"))
                                .build()))
        )));
    }

    @Test
    public void callShouldSubmitBidsToScanWhenBidsCome() {
        // given
        final BidsScanResult bidsScanResult = redisParser.parseBidsScanResult(
                "[[[{\"tag_key\": \"tag\", \"issues\":[{\"spec_name\":\"malicious_domain\",\"value\":\"ads.deceivenetworks.net\",\"first_adinstance\":\"e91e8da982bb8b7f80100426\"}]}]]]");

        doReturn(Future.succeededFuture(bidsScanResult)).when(bidsScanner).submitBids(any());
        doReturn(getAuctionContext()).when(auctionInvocationContext).auctionContext();

        // when
        target.call(allProcessedBidResponsesPayload, auctionInvocationContext);

        // then
        verify(bidsScanner).submitBids(any());
    }

    @Test
    public void callShouldSubmitToScanBidsWhichAreNotPartOfTheExcludeToScanListWhenHookIsConfiguredWithExcludeToScanList() {
        // given
        final String secureBidderName = "securebidder";
        final String notSecureBadBidderName = "notsecurebadbidder";
        final String notSecureGoodBidderName = "notsecuregoodbidder";
        final BidderResponse secureBidderResponse = AdQualityModuleTestUtils.getBidderResponse(secureBidderName, "imp_a", "bid_id_a");
        final BidderResponse notSecureBadBidderResponse = AdQualityModuleTestUtils.getBidderResponse(notSecureBadBidderName, "imp_b", "bid_id_b");
        final BidderResponse notSecureGoodBidderResponse = AdQualityModuleTestUtils.getBidderResponse(notSecureGoodBidderName, "imp_c", "bid_id_c");
<<<<<<< HEAD

        final ConfiantAdQualityBidResponsesScanHook hookWithExcludeConfig = new ConfiantAdQualityBidResponsesScanHook(
                bidsScanner, List.of(secureBidderName), userFpdActivityMask);
=======
>>>>>>> 18cbd57b
        final BidsScanResult bidsScanResult = redisParser.parseBidsScanResult(
                "[[[{\"tag_key\": \"tag\", \"issues\":[{\"spec_name\":\"malicious_domain\",\"value\":\"ads.deceivenetworks.net\",\"first_adinstance\":\"e91e8da982bb8b7f80100426\"}]}]],[[{\"tag_key\": \"key_b\", \"imp_id\": \"imp_b\", \"issues\": []}]]]]");
        final AuctionContext auctionContext = AuctionContext.builder()
                .activityInfrastructure(activityInfrastructure)
                .bidRequest(BidRequest.builder().cur(List.of("USD")).build())
                .build();

        target = new ConfiantAdQualityBidResponsesScanHook(bidsScanner, List.of(secureBidderName), privacyEnforcementService);

        doReturn(List.of(secureBidderResponse, notSecureBadBidderResponse, notSecureGoodBidderResponse)).when(allProcessedBidResponsesPayload).bidResponses();
        doReturn(Future.succeededFuture(bidsScanResult)).when(bidsScanner).submitBids(any());
        doReturn(auctionContext).when(auctionInvocationContext).auctionContext();

        // when
        final Future<InvocationResult<AllProcessedBidResponsesPayload>> invocationResult = target
                .call(allProcessedBidResponsesPayload, auctionInvocationContext);

        // then
        verify(bidsScanner).submitBids(
                BidsMapper.toRedisBidsFromBidResponses(auctionContext.getBidRequest(), List.of(notSecureBadBidderResponse, notSecureGoodBidderResponse))
        );

        final PayloadUpdate<AllProcessedBidResponsesPayload> payloadUpdate = invocationResult.result().payloadUpdate();
        final AllProcessedBidResponsesPayloadImpl initPayloadToUpdate = AllProcessedBidResponsesPayloadImpl.of(
                asList(secureBidderResponse, notSecureBadBidderResponse, notSecureGoodBidderResponse));
        final AllProcessedBidResponsesPayloadImpl resultPayloadAfterUpdate = AllProcessedBidResponsesPayloadImpl.of(
                asList(notSecureGoodBidderResponse, secureBidderResponse));

        assertThat(payloadUpdate.apply(initPayloadToUpdate)).isEqualTo(resultPayloadAfterUpdate);
        assertThat(invocationResult.result().analyticsTags().activities()).isEqualTo(singletonList(ActivityImpl.of(
                "ad-scan", "success", List.of(
                        ResultImpl.of("skipped", null, AppliedToImpl.builder()
                                .bidders(List.of(secureBidderName))
                                .impIds(List.of("imp_a"))
                                .bidIds(List.of("bid_id_a"))
                                .build()),
                        ResultImpl.of("inspected-has-issue", null, AppliedToImpl.builder()
                                .bidders(List.of(notSecureBadBidderName))
                                .impIds(List.of("imp_b"))
                                .bidIds(List.of("bid_id_b"))
                                .build()),
                        ResultImpl.of("inspected-no-issues", null, AppliedToImpl.builder()
                                .bidders(List.of(notSecureGoodBidderName))
                                .impIds(List.of("imp_c"))
                                .bidIds(List.of("bid_id_c"))
                                .build()))
        )));
    }

    @Test
    public void callShouldSubmitToScanOnlyBidsWithDataWhenSomeBiddersRespondWithEmptyResponse() {
        // given
        final String secureBidderName = "securebidder";
        final String notSecureBadBidderName = "notsecurebadbidder";
        final String emptyBidderName = "emptybidder";
        final BidderResponse secureBidderResponse = AdQualityModuleTestUtils.getBidderResponse(secureBidderName, "imp_a", "bid_id_a");
        final BidderResponse notSecureBadBidderResponse = AdQualityModuleTestUtils.getBidderResponse(notSecureBadBidderName, "imp_b", "bid_id_b");
        final BidderResponse emptyBidderResponse = getEmptyBidderResponse(emptyBidderName);
        final BidsScanResult bidsScanResult = redisParser.parseBidsScanResult(
                "[[[{\"tag_key\": \"tag\", \"issues\":[{\"spec_name\":\"malicious_domain\",\"value\":\"ads.deceivenetworks.net\",\"first_adinstance\":\"e91e8da982bb8b7f80100426\"}]}]]]");
        final AuctionContext auctionContext = AuctionContext.builder()
                .activityInfrastructure(activityInfrastructure)
                .bidRequest(BidRequest.builder().cur(List.of("USD")).build())
                .build();

        target = new ConfiantAdQualityBidResponsesScanHook(bidsScanner, List.of(secureBidderName), privacyEnforcementService);

        doReturn(List.of(secureBidderResponse, notSecureBadBidderResponse, emptyBidderResponse)).when(allProcessedBidResponsesPayload).bidResponses();
        doReturn(Future.succeededFuture(bidsScanResult)).when(bidsScanner).submitBids(any());
        doReturn(auctionContext).when(auctionInvocationContext).auctionContext();

        // when
        final Future<InvocationResult<AllProcessedBidResponsesPayload>> invocationResult = target
                .call(allProcessedBidResponsesPayload, auctionInvocationContext);

        // then
        verify(bidsScanner).submitBids(
                BidsMapper.toRedisBidsFromBidResponses(auctionContext.getBidRequest(), List.of(notSecureBadBidderResponse))
        );

        final PayloadUpdate<AllProcessedBidResponsesPayload> payloadUpdate = invocationResult.result().payloadUpdate();
        final AllProcessedBidResponsesPayloadImpl initPayloadToUpdate = AllProcessedBidResponsesPayloadImpl.of(
                asList(secureBidderResponse, notSecureBadBidderResponse, emptyBidderResponse));
        final AllProcessedBidResponsesPayloadImpl resultPayloadAfterUpdate = AllProcessedBidResponsesPayloadImpl.of(
                asList(secureBidderResponse, emptyBidderResponse));

        assertThat(payloadUpdate.apply(initPayloadToUpdate)).isEqualTo(resultPayloadAfterUpdate);
        assertThat(invocationResult.result().analyticsTags().activities()).isEqualTo(singletonList(ActivityImpl.of(
                "ad-scan", "success", List.of(
                        ResultImpl.of("skipped", null, AppliedToImpl.builder()
                                .bidders(List.of(secureBidderName, emptyBidderName))
                                .impIds(List.of("imp_a"))
                                .bidIds(List.of("bid_id_a"))
                                .build()),
                        ResultImpl.of("inspected-has-issue", null, AppliedToImpl.builder()
                                .bidders(List.of(notSecureBadBidderName))
                                .impIds(List.of("imp_b"))
                                .bidIds(List.of("bid_id_b"))
                                .build()))
        )));
    }

    @Test
    public void callShouldSubmitBidsWithoutMaskedGeoInfoWhenTransmitGeoIsAllowed() {
        // given
        final Boolean transmitGeoIsAllowed = true;
        final BidsScanResult bidsScanResult = redisParser.parseBidsScanResult(
                "[[[{\"tag_key\": \"tag\", \"issues\":[{\"spec_name\":\"malicious_domain\",\"value\":\"ads.deceivenetworks.net\",\"first_adinstance\":\"e91e8da982bb8b7f80100426\"}]}]]]");
        final User user = userFpdActivityMask.maskUser(
                getUser(), true, true, !transmitGeoIsAllowed);
        final Device device = userFpdActivityMask.maskDevice(
                getDevice(), true, !transmitGeoIsAllowed);

        bidsScanner.enableScan();
        doReturn(transmitGeoIsAllowed).when(activityInfrastructure).isAllowed(any(), any());
        doReturn(Future.succeededFuture(bidsScanResult)).when(bidsScanner).submitBids(any());
        doReturn(getAuctionContext()).when(auctionInvocationContext).auctionContext();

        // when
        target.call(allProcessedBidResponsesPayload, auctionInvocationContext);

        // then
        verify(bidsScanner).submitBids(
                BidsMapper.toRedisBidsFromBidResponses(BidRequest.builder()
                        .user(user)
                        .device(device)
                        .cur(List.of("USD"))
                        .build(), List.of())
        );
    }

    @Test
    public void callShouldSubmitBidsWithMaskedGeoInfoWhenTransmitGeoIsNotAllowed() {
        // given
        final Boolean transmitGeoIsAllowed = false;
        final BidsScanResult bidsScanResult = redisParser.parseBidsScanResult(
                "[[[{\"tag_key\": \"tag\", \"issues\":[{\"spec_name\":\"malicious_domain\",\"value\":\"ads.deceivenetworks.net\",\"first_adinstance\":\"e91e8da982bb8b7f80100426\"}]}]]]");
        final User user = userFpdActivityMask.maskUser(
                getUser(), true, true, !transmitGeoIsAllowed);
        final Device device = userFpdActivityMask.maskDevice(
                getDevice(), true, !transmitGeoIsAllowed);

        bidsScanner.enableScan();
        doReturn(transmitGeoIsAllowed).when(activityInfrastructure).isAllowed(any(), any());
        doReturn(Future.succeededFuture(bidsScanResult)).when(bidsScanner).submitBids(any());
        doReturn(getAuctionContext()).when(auctionInvocationContext).auctionContext();

        // when
        target.call(allProcessedBidResponsesPayload, auctionInvocationContext);

        // then
        verify(bidsScanner).submitBids(
                BidsMapper.toRedisBidsFromBidResponses(BidRequest.builder()
                        .user(user)
                        .device(device)
                        .cur(List.of("USD"))
                        .build(), List.of())
        );
    }

    @Test
    public void callShouldReturnResultWithDebugInfoWhenDebugIsEnabledAndRequestIsBroken() {
        // given
        final BidsScanResult bidsScanResult = redisParser.parseBidsScanResult("[[[{\"t");

        doReturn(Future.succeededFuture(bidsScanResult)).when(bidsScanner).submitBids(any());
        doReturn(true).when(auctionInvocationContext).debugEnabled();
        doReturn(getAuctionContext()).when(auctionInvocationContext).auctionContext();

        // when
        final Future<InvocationResult<AllProcessedBidResponsesPayload>> future = target.call(
                allProcessedBidResponsesPayload, auctionInvocationContext);

        // then
        assertThat(future).isNotNull();
        assertThat(future.succeeded()).isTrue();

        final InvocationResult<AllProcessedBidResponsesPayload> result = future.result();
        assertThat(result).isNotNull();
        assertThat(result.status()).isEqualTo(InvocationStatus.success);
        assertThat(result.action()).isEqualTo(InvocationAction.no_action);
        assertThat(result.errors()).isNull();
        assertThat(result.debugMessages().get(0)).isEqualTo("Error during parse redis response: [[[{\"t");
    }

    @Test
    public void callShouldReturnResultWithoutDebugInfoWhenDebugIsDisabledAndRequestIsBroken() {
        // given
        final BidsScanResult bidsScanResult = redisParser.parseBidsScanResult("[[[{\"t");

        doReturn(Future.succeededFuture(bidsScanResult)).when(bidsScanner).submitBids(any());
        doReturn(false).when(auctionInvocationContext).debugEnabled();
        doReturn(getAuctionContext()).when(auctionInvocationContext).auctionContext();

        // when
        final Future<InvocationResult<AllProcessedBidResponsesPayload>> future = target.call(
                allProcessedBidResponsesPayload, auctionInvocationContext);

        // then
        assertThat(future).isNotNull();
        assertThat(future.succeeded()).isTrue();

        final InvocationResult<AllProcessedBidResponsesPayload> result = future.result();
        assertThat(result).isNotNull();
        assertThat(result.status()).isEqualTo(InvocationStatus.success);
        assertThat(result.action()).isEqualTo(InvocationAction.no_action);
        assertThat(result.errors()).isNull();
        assertThat(result.debugMessages()).isNull();
    }

    private AuctionContext getAuctionContext() {
        return AuctionContext.builder()
                .activityInfrastructure(activityInfrastructure)
                .bidRequest(BidRequest.builder()
                        .user(getUser())
                        .device(getDevice())
                        .cur(List.of("USD"))
                        .build())
                .build();
    }

    private static User getUser() {
        return User.builder().geo(Geo.builder().country("country-u").region("region-u").build()).build();
    }

    private static Device getDevice() {
        return Device.builder().geo(Geo.builder().country("country-d").region("region-d").build()).build();
    }

    private static BidderResponse getEmptyBidderResponse(String bidderName) {
        return BidderResponse.of(bidderName, BidderSeatBid.builder()
                .bids(Collections.emptyList())
                .build(), 5);
    }
}<|MERGE_RESOLUTION|>--- conflicted
+++ resolved
@@ -13,13 +13,10 @@
 import org.mockito.junit.MockitoJUnit;
 import org.mockito.junit.MockitoRule;
 import org.prebid.server.activity.infrastructure.ActivityInfrastructure;
+import org.prebid.server.auction.PrivacyEnforcementService;
 import org.prebid.server.auction.model.AuctionContext;
 import org.prebid.server.auction.model.BidderResponse;
-<<<<<<< HEAD
-import org.prebid.server.auction.privacy.enforcement.mask.UserFpdActivityMask;
-=======
 import org.prebid.server.bidder.model.BidderSeatBid;
->>>>>>> 18cbd57b
 import org.prebid.server.hooks.execution.v1.bidder.AllProcessedBidResponsesPayloadImpl;
 import org.prebid.server.hooks.modules.com.confiant.adquality.core.BidsMapper;
 import org.prebid.server.hooks.modules.com.confiant.adquality.core.BidsScanResult;
@@ -64,7 +61,7 @@
     private ActivityInfrastructure activityInfrastructure;
 
     @Mock
-    private UserFpdActivityMask userFpdActivityMask;
+    private PrivacyEnforcementService privacyEnforcementService;
 
     private ConfiantAdQualityBidResponsesScanHook target;
 
@@ -72,11 +69,7 @@
 
     @Before
     public void setUp() {
-<<<<<<< HEAD
-        hook = new ConfiantAdQualityBidResponsesScanHook(bidsScanner, List.of(), userFpdActivityMask);
-=======
         target = new ConfiantAdQualityBidResponsesScanHook(bidsScanner, List.of(), privacyEnforcementService);
->>>>>>> 18cbd57b
     }
 
     @Test
@@ -176,12 +169,6 @@
         final BidderResponse secureBidderResponse = AdQualityModuleTestUtils.getBidderResponse(secureBidderName, "imp_a", "bid_id_a");
         final BidderResponse notSecureBadBidderResponse = AdQualityModuleTestUtils.getBidderResponse(notSecureBadBidderName, "imp_b", "bid_id_b");
         final BidderResponse notSecureGoodBidderResponse = AdQualityModuleTestUtils.getBidderResponse(notSecureGoodBidderName, "imp_c", "bid_id_c");
-<<<<<<< HEAD
-
-        final ConfiantAdQualityBidResponsesScanHook hookWithExcludeConfig = new ConfiantAdQualityBidResponsesScanHook(
-                bidsScanner, List.of(secureBidderName), userFpdActivityMask);
-=======
->>>>>>> 18cbd57b
         final BidsScanResult bidsScanResult = redisParser.parseBidsScanResult(
                 "[[[{\"tag_key\": \"tag\", \"issues\":[{\"spec_name\":\"malicious_domain\",\"value\":\"ads.deceivenetworks.net\",\"first_adinstance\":\"e91e8da982bb8b7f80100426\"}]}]],[[{\"tag_key\": \"key_b\", \"imp_id\": \"imp_b\", \"issues\": []}]]]]");
         final AuctionContext auctionContext = AuctionContext.builder()
@@ -290,9 +277,9 @@
         final Boolean transmitGeoIsAllowed = true;
         final BidsScanResult bidsScanResult = redisParser.parseBidsScanResult(
                 "[[[{\"tag_key\": \"tag\", \"issues\":[{\"spec_name\":\"malicious_domain\",\"value\":\"ads.deceivenetworks.net\",\"first_adinstance\":\"e91e8da982bb8b7f80100426\"}]}]]]");
-        final User user = userFpdActivityMask.maskUser(
-                getUser(), true, true, !transmitGeoIsAllowed);
-        final Device device = userFpdActivityMask.maskDevice(
+        final User user = privacyEnforcementService.maskUserConsideringActivityRestrictions(
+                getUser(), true, !transmitGeoIsAllowed);
+        final Device device = privacyEnforcementService.maskDeviceConsideringActivityRestrictions(
                 getDevice(), true, !transmitGeoIsAllowed);
 
         bidsScanner.enableScan();
@@ -319,9 +306,9 @@
         final Boolean transmitGeoIsAllowed = false;
         final BidsScanResult bidsScanResult = redisParser.parseBidsScanResult(
                 "[[[{\"tag_key\": \"tag\", \"issues\":[{\"spec_name\":\"malicious_domain\",\"value\":\"ads.deceivenetworks.net\",\"first_adinstance\":\"e91e8da982bb8b7f80100426\"}]}]]]");
-        final User user = userFpdActivityMask.maskUser(
-                getUser(), true, true, !transmitGeoIsAllowed);
-        final Device device = userFpdActivityMask.maskDevice(
+        final User user = privacyEnforcementService.maskUserConsideringActivityRestrictions(
+                getUser(), true, !transmitGeoIsAllowed);
+        final Device device = privacyEnforcementService.maskDeviceConsideringActivityRestrictions(
                 getDevice(), true, !transmitGeoIsAllowed);
 
         bidsScanner.enableScan();
