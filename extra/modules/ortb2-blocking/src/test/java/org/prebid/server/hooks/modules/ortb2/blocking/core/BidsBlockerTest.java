--- conflicted
+++ resolved
@@ -33,14 +33,11 @@
 import static java.util.Collections.singletonMap;
 import static java.util.function.UnaryOperator.identity;
 import static org.assertj.core.api.Assertions.assertThat;
-<<<<<<< HEAD
-import static org.prebid.server.auction.model.BidRejectionReason.RESPONSE_REJECTED_ADVERTISER_BLOCKED;
-import static org.prebid.server.auction.model.BidRejectionReason.RESPONSE_REJECTED_INVALID_CREATIVE;
-=======
 import static org.mockito.Mockito.verify;
 import static org.mockito.Mockito.verifyNoInteractions;
 import static org.mockito.Mockito.verifyNoMoreInteractions;
->>>>>>> 61a88872
+import static org.prebid.server.auction.model.BidRejectionReason.RESPONSE_REJECTED_ADVERTISER_BLOCKED;
+import static org.prebid.server.auction.model.BidRejectionReason.RESPONSE_REJECTED_INVALID_CREATIVE;
 
 @ExtendWith(MockitoExtension.class)
 public class BidsBlockerTest {
@@ -55,11 +52,7 @@
     public void shouldReturnEmptyResultWhenNoBlockingResponseConfig() {
         // given
         final List<BidderBid> bids = singletonList(bid());
-<<<<<<< HEAD
-        final BidsBlocker blocker = BidsBlocker.create(bids, "bidder1", ORTB_VERSION, null, null, true);
-=======
         final BidsBlocker blocker = bidsBlocker(bids, ORTB_VERSION, null, null, true);
->>>>>>> 61a88872
 
         // when and then
         assertThat(blocker.block()).satisfies(BidsBlockerTest::isEmpty);
@@ -72,11 +65,7 @@
                 .put("attributes", 1);
 
         final List<BidderBid> bids = singletonList(bid());
-<<<<<<< HEAD
-        final BidsBlocker blocker = BidsBlocker.create(bids, "bidder1", ORTB_VERSION, accountConfig, null, true);
-=======
         final BidsBlocker blocker = bidsBlocker(bids, ORTB_VERSION, accountConfig, null, true);
->>>>>>> 61a88872
 
         // when and then
         assertThat(blocker.block()).isEqualTo(ExecutionResult.builder()
@@ -91,11 +80,7 @@
                 .put("attributes", 1);
 
         final List<BidderBid> bids = singletonList(bid());
-<<<<<<< HEAD
-        final BidsBlocker blocker = BidsBlocker.create(bids, "bidder1", ORTB_VERSION, accountConfig, null, false);
-=======
         final BidsBlocker blocker = bidsBlocker(bids, ORTB_VERSION, accountConfig, null, false);
->>>>>>> 61a88872
 
         // when and then
         assertThat(blocker.block()).isEqualTo(ExecutionResult.empty());
@@ -114,11 +99,7 @@
 
         // when
         final List<BidderBid> bids = singletonList(bid());
-<<<<<<< HEAD
-        final BidsBlocker blocker = BidsBlocker.create(bids, "bidder1", ORTB_VERSION, accountConfig, null, true);
-=======
         final BidsBlocker blocker = bidsBlocker(bids, ORTB_VERSION, accountConfig, null, true);
->>>>>>> 61a88872
 
         // when and then
         assertThat(blocker.block()).satisfies(BidsBlockerTest::isEmpty);
@@ -137,11 +118,7 @@
 
         // when
         final List<BidderBid> bids = singletonList(bid());
-<<<<<<< HEAD
-        final BidsBlocker blocker = BidsBlocker.create(bids, "bidder1", ORTB_VERSION, accountConfig, null, true);
-=======
         final BidsBlocker blocker = bidsBlocker(bids, ORTB_VERSION, accountConfig, null, true);
->>>>>>> 61a88872
 
         // when and then
         assertThat(blocker.block()).satisfies(BidsBlockerTest::isEmpty);
@@ -160,11 +137,7 @@
 
         // when
         final List<BidderBid> bids = singletonList(bid());
-<<<<<<< HEAD
-        final BidsBlocker blocker = BidsBlocker.create(bids, "bidder1", ORTB_VERSION, accountConfig, null, false);
-=======
         final BidsBlocker blocker = bidsBlocker(bids, ORTB_VERSION, accountConfig, null, false);
->>>>>>> 61a88872
 
         // when and then
         assertThat(blocker.block()).satisfies(result -> hasValue(result, 0));
@@ -182,11 +155,7 @@
         // when
         final List<BidderBid> bids = singletonList(bid(bid -> bid.adomain(singletonList("domain1.com"))));
         final BlockedAttributes blockedAttributes = attributesWithBadv(singletonList("domain1.com"));
-<<<<<<< HEAD
-        final BidsBlocker blocker = BidsBlocker.create(bids, "bidder1", ORTB_VERSION, accountConfig, blockedAttributes, true);
-=======
-        final BidsBlocker blocker = bidsBlocker(bids, ORTB_VERSION, accountConfig, blockedAttributes, true);
->>>>>>> 61a88872
+        final BidsBlocker blocker = bidsBlocker(bids, ORTB_VERSION, accountConfig, blockedAttributes, true);
 
         // when and then
         assertThat(blocker.block()).satisfies(BidsBlockerTest::isEmpty);
@@ -205,11 +174,7 @@
         // when
         final List<BidderBid> bids = singletonList(bid(bid -> bid.adomain(singletonList("domain1.com"))));
         final BlockedAttributes blockedAttributes = attributesWithBadv(singletonList("domain2.com"));
-<<<<<<< HEAD
-        final BidsBlocker blocker = BidsBlocker.create(bids, "bidder1", ORTB_VERSION, accountConfig, blockedAttributes, true);
-=======
-        final BidsBlocker blocker = bidsBlocker(bids, ORTB_VERSION, accountConfig, blockedAttributes, true);
->>>>>>> 61a88872
+        final BidsBlocker blocker = bidsBlocker(bids, ORTB_VERSION, accountConfig, blockedAttributes, true);
 
         // when and then
         assertThat(blocker.block()).satisfies(BidsBlockerTest::isEmpty);
@@ -228,12 +193,8 @@
         // when
         final BidderBid bid = bid(bidBuilder -> bidBuilder.adomain(singletonList("domain1.com")));
         final BlockedAttributes blockedAttributes = attributesWithBadv(singletonList("domain1.com"));
-<<<<<<< HEAD
-        final BidsBlocker blocker = BidsBlocker.create(singletonList(bid), "bidder1", ORTB_VERSION, accountConfig, blockedAttributes, false);
-=======
         final BidsBlocker blocker = bidsBlocker(
                 singletonList(bid), ORTB_VERSION, accountConfig, blockedAttributes, false);
->>>>>>> 61a88872
 
         // when and then
         assertThat(blocker.block()).satisfies(result -> {
@@ -253,11 +214,7 @@
 
         // when
         final List<BidderBid> bids = singletonList(bid(bid -> bid.adomain(singletonList("domain1.com"))));
-<<<<<<< HEAD
-        final BidsBlocker blocker = BidsBlocker.create(bids, "bidder1", ORTB_VERSION, accountConfig, null, true);
-=======
         final BidsBlocker blocker = bidsBlocker(bids, ORTB_VERSION, accountConfig, null, true);
->>>>>>> 61a88872
 
         // when and then
         assertThat(blocker.block()).satisfies(BidsBlockerTest::isEmpty);
@@ -280,11 +237,7 @@
         final BlockedAttributes blockedAttributes = BlockedAttributes.builder()
                 .battr(singletonMap(MediaType.BANNER, singletonMap("impId1", asList(1, 2))))
                 .build();
-<<<<<<< HEAD
-        final BidsBlocker blocker = BidsBlocker.create(bids, "bidder1", ORTB_VERSION, accountConfig, blockedAttributes, true);
-=======
-        final BidsBlocker blocker = bidsBlocker(bids, ORTB_VERSION, accountConfig, blockedAttributes, true);
->>>>>>> 61a88872
+        final BidsBlocker blocker = bidsBlocker(bids, ORTB_VERSION, accountConfig, blockedAttributes, true);
 
         // when and then
         assertThat(blocker.block()).satisfies(BidsBlockerTest::isEmpty);
@@ -307,11 +260,7 @@
         final BlockedAttributes blockedAttributes = BlockedAttributes.builder()
                 .battr(singletonMap(MediaType.VIDEO, singletonMap("impId1", asList(1, 2))))
                 .build();
-<<<<<<< HEAD
-        final BidsBlocker blocker = BidsBlocker.create(bids, "bidder1", ORTB_VERSION, accountConfig, blockedAttributes, true);
-=======
-        final BidsBlocker blocker = bidsBlocker(bids, ORTB_VERSION, accountConfig, blockedAttributes, true);
->>>>>>> 61a88872
+        final BidsBlocker blocker = bidsBlocker(bids, ORTB_VERSION, accountConfig, blockedAttributes, true);
 
         // when and then
         assertThat(blocker.block()).satisfies(BidsBlockerTest::isEmpty);
@@ -334,11 +283,7 @@
         final BlockedAttributes blockedAttributes = BlockedAttributes.builder()
                 .battr(singletonMap(MediaType.AUDIO, singletonMap("impId1", asList(1, 2))))
                 .build();
-<<<<<<< HEAD
-        final BidsBlocker blocker = BidsBlocker.create(bids, "bidder1", ORTB_VERSION, accountConfig, blockedAttributes, true);
-=======
-        final BidsBlocker blocker = bidsBlocker(bids, ORTB_VERSION, accountConfig, blockedAttributes, true);
->>>>>>> 61a88872
+        final BidsBlocker blocker = bidsBlocker(bids, ORTB_VERSION, accountConfig, blockedAttributes, true);
 
         // when and then
         assertThat(blocker.block()).satisfies(BidsBlockerTest::isEmpty);
@@ -358,12 +303,8 @@
         // when
         final BidderBid bid = bid(bidBuilder -> bidBuilder.adomain(singletonList("domain1.com")));
         final BlockedAttributes blockedAttributes = attributesWithBadv(singletonList("domain1.com"));
-<<<<<<< HEAD
-        final BidsBlocker blocker = BidsBlocker.create(singletonList(bid), "bidder1", ORTB_VERSION, accountConfig, blockedAttributes, true);
-=======
         final BidsBlocker blocker = bidsBlocker(
                 singletonList(bid), ORTB_VERSION, accountConfig, blockedAttributes, true);
->>>>>>> 61a88872
 
         // when and then
         assertThat(blocker.block()).satisfies(BidsBlockerTest::isEmpty);
@@ -383,12 +324,8 @@
         // when
         final BidderBid bid = bid(bidBuilder -> bidBuilder.adomain(singletonList("domain1.com")));
         final BlockedAttributes blockedAttributes = attributesWithBadv(singletonList("domain1.com"));
-<<<<<<< HEAD
-        final BidsBlocker blocker = BidsBlocker.create(singletonList(bid), "bidder1", ORTB_VERSION, accountConfig, blockedAttributes, false);
-=======
         final BidsBlocker blocker = bidsBlocker(
                 singletonList(bid), ORTB_VERSION, accountConfig, blockedAttributes, false);
->>>>>>> 61a88872
 
         // when and then
         assertThat(blocker.block()).satisfies(result -> {
@@ -409,11 +346,7 @@
 
         // when
         final BidderBid bid = bid();
-<<<<<<< HEAD
-        final BidsBlocker blocker = BidsBlocker.create(singletonList(bid), "bidder1", ORTB_VERSION, accountConfig, null, true);
-=======
         final BidsBlocker blocker = bidsBlocker(singletonList(bid), ORTB_VERSION, accountConfig, null, true);
->>>>>>> 61a88872
 
         // when and then
         assertThat(blocker.block()).satisfies(result -> {
@@ -436,11 +369,7 @@
 
         // when
         final BidderBid bid = bid();
-<<<<<<< HEAD
-        final BidsBlocker blocker = BidsBlocker.create(singletonList(bid), "bidder1", ORTB_VERSION, accountConfig, null, false);
-=======
         final BidsBlocker blocker = bidsBlocker(singletonList(bid), ORTB_VERSION, accountConfig, null, false);
->>>>>>> 61a88872
 
         // when and then
         assertThat(blocker.block()).satisfies(result -> {
@@ -490,11 +419,7 @@
                 .bapp(asList("app1", "app2", "app3"))
                 .battr(singletonMap(MediaType.BANNER, singletonMap("impId2", asList(1, 2, 3))))
                 .build();
-<<<<<<< HEAD
-        final BidsBlocker blocker = BidsBlocker.create(bids, "bidder1", ORTB_VERSION, accountConfig, blockedAttributes, true);
-=======
-        final BidsBlocker blocker = bidsBlocker(bids, ORTB_VERSION, accountConfig, blockedAttributes, true);
->>>>>>> 61a88872
+        final BidsBlocker blocker = bidsBlocker(bids, ORTB_VERSION, accountConfig, blockedAttributes, true);
 
         // when and then
         assertThat(blocker.block()).satisfies(result -> {
@@ -576,11 +501,7 @@
                 .bapp(asList("app1", "app2"))
                 .battr(singletonMap(MediaType.BANNER, singletonMap("impId1", asList(1, 2))))
                 .build();
-<<<<<<< HEAD
-        final BidsBlocker blocker = BidsBlocker.create(bids, "bidder1", ORTB_VERSION, accountConfig, blockedAttributes, true);
-=======
-        final BidsBlocker blocker = bidsBlocker(bids, ORTB_VERSION, accountConfig, blockedAttributes, true);
->>>>>>> 61a88872
+        final BidsBlocker blocker = bidsBlocker(bids, ORTB_VERSION, accountConfig, blockedAttributes, true);
 
         // when and then
         assertThat(blocker.block()).satisfies(result -> {
@@ -620,11 +541,7 @@
                 bid(bid -> bid.cattax(3)),
                 bid());
         final BlockedAttributes blockedAttributes = BlockedAttributes.builder().build();
-<<<<<<< HEAD
-        final BidsBlocker blocker = BidsBlocker.create(bids, "bidder1", ORTB_VERSION, accountConfig, blockedAttributes, true);
-=======
-        final BidsBlocker blocker = bidsBlocker(bids, ORTB_VERSION, accountConfig, blockedAttributes, true);
->>>>>>> 61a88872
+        final BidsBlocker blocker = bidsBlocker(bids, ORTB_VERSION, accountConfig, blockedAttributes, true);
 
         // when and then
         assertThat(blocker.block())
@@ -645,13 +562,8 @@
         // when
         final List<BidderBid> bids = singletonList(bid());
         final BlockedAttributes blockedAttributes = BlockedAttributes.builder().build();
-<<<<<<< HEAD
-        final BidsBlocker blocker = BidsBlocker.create(
-                bids, "bidder1", OrtbVersion.ORTB_2_6, accountConfig, blockedAttributes, true);
-=======
         final BidsBlocker blocker = bidsBlocker(
                 bids, OrtbVersion.ORTB_2_6, accountConfig, blockedAttributes, true);
->>>>>>> 61a88872
 
         // when and then
         assertThat(blocker.block())
@@ -674,13 +586,8 @@
                 bid(bid -> bid.cattax(1)),
                 bid(bid -> bid.cattax(2)));
         final BlockedAttributes blockedAttributes = BlockedAttributes.builder().cattaxComplement(2).build();
-<<<<<<< HEAD
-        final BidsBlocker blocker = BidsBlocker.create(
-                bids, "bidder1", OrtbVersion.ORTB_2_6, accountConfig, blockedAttributes, true);
-=======
         final BidsBlocker blocker = bidsBlocker(
                 bids, OrtbVersion.ORTB_2_6, accountConfig, blockedAttributes, true);
->>>>>>> 61a88872
 
         // when and then
         assertThat(blocker.block()).satisfies(result -> {
@@ -705,13 +612,8 @@
                 bid(bid -> bid.cattax(1)),
                 bid(bid -> bid.cattax(2)));
         final BlockedAttributes blockedAttributes = BlockedAttributes.builder().build();
-<<<<<<< HEAD
-        final BidsBlocker blocker = BidsBlocker.create(
-                bids, "bidder1", OrtbVersion.ORTB_2_6, accountConfig, blockedAttributes, true);
-=======
         final BidsBlocker blocker = bidsBlocker(
                 bids, OrtbVersion.ORTB_2_6, accountConfig, blockedAttributes, true);
->>>>>>> 61a88872
 
         // when and then
         assertThat(blocker.block()).satisfies(result -> {
