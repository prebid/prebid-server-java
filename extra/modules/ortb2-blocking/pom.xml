--- conflicted
+++ resolved
@@ -10,10 +10,6 @@
     </parent>
 
     <artifactId>ortb2-blocking</artifactId>
-<<<<<<< HEAD
-=======
-    <version>1.77.0-SNAPSHOT</version>
->>>>>>> 05f45f84
 
     <name>ortb2-blocking</name>
     <description>OpenRTB2 Blocking module</description>
