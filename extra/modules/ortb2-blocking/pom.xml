<?xml version="1.0" encoding="UTF-8"?>
<project xmlns="http://maven.apache.org/POM/4.0.0" xmlns:xsi="http://www.w3.org/2001/XMLSchema-instance" xsi:schemaLocation="http://maven.apache.org/POM/4.0.0 https://maven.apache.org/xsd/maven-4.0.0.xsd">
    <modelVersion>4.0.0</modelVersion>

    <parent>
        <groupId>org.prebid.server.hooks.modules</groupId>
        <artifactId>all-modules</artifactId>
<<<<<<< HEAD
        <version>1.129.0-SNAPSHOT</version>
=======
        <version>1.130.0-SNAPSHOT</version>
>>>>>>> ba0e6ea2
    </parent>

    <artifactId>ortb2-blocking</artifactId>

    <name>ortb2-blocking</name>
    <description>OpenRTB2 Blocking module</description>
</project><|MERGE_RESOLUTION|>--- conflicted
+++ resolved
@@ -5,11 +5,7 @@
     <parent>
         <groupId>org.prebid.server.hooks.modules</groupId>
         <artifactId>all-modules</artifactId>
-<<<<<<< HEAD
-        <version>1.129.0-SNAPSHOT</version>
-=======
         <version>1.130.0-SNAPSHOT</version>
->>>>>>> ba0e6ea2
     </parent>
 
     <artifactId>ortb2-blocking</artifactId>
