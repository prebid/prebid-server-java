package org.prebid.server.hooks.modules.rule.engine.core.request.result.functions.filter;

import com.fasterxml.jackson.core.JsonProcessingException;
import com.fasterxml.jackson.databind.JsonNode;
import com.fasterxml.jackson.databind.ObjectMapper;
import com.fasterxml.jackson.databind.node.ObjectNode;
import com.iab.openrtb.request.BidRequest;
import com.iab.openrtb.request.Imp;
import org.apache.commons.lang3.StringUtils;
import org.prebid.server.auction.model.BidRejectionReason;
import org.prebid.server.bidder.BidderCatalog;
import org.prebid.server.cookie.UidsCookie;
import org.prebid.server.hooks.execution.v1.analytics.TagsImpl;
import org.prebid.server.hooks.modules.rule.engine.core.request.context.RequestResultContext;
import org.prebid.server.hooks.modules.rule.engine.core.rules.RuleResult;
import org.prebid.server.hooks.modules.rule.engine.core.rules.result.InfrastructureArguments;
import org.prebid.server.hooks.modules.rule.engine.core.rules.result.ResultFunction;
import org.prebid.server.hooks.modules.rule.engine.core.rules.result.ResultFunctionArguments;
import org.prebid.server.hooks.modules.rule.engine.core.util.ConfigurationValidationException;
import org.prebid.server.hooks.v1.analytics.Activity;
import org.prebid.server.model.UpdateResult;
import org.prebid.server.proto.openrtb.ext.response.seatnonbid.NonBid;
import org.prebid.server.proto.openrtb.ext.response.seatnonbid.SeatNonBid;
import org.prebid.server.util.StreamUtil;
import org.springframework.util.CollectionUtils;

import java.util.ArrayList;
import java.util.Collections;
import java.util.HashSet;
import java.util.List;
import java.util.Objects;
import java.util.Set;

public abstract class FilterBiddersFunction implements ResultFunction<BidRequest, RequestResultContext> {

    private final ObjectMapper mapper;
    protected final BidderCatalog bidderCatalog;

    public FilterBiddersFunction(ObjectMapper mapper, BidderCatalog bidderCatalog) {
        this.mapper = Objects.requireNonNull(mapper);
        this.bidderCatalog = Objects.requireNonNull(bidderCatalog);
    }

    @Override
    public RuleResult<BidRequest> apply(ResultFunctionArguments<BidRequest, RequestResultContext> arguments) {
        final FilterBiddersFunctionConfig config = parseConfig(arguments.getConfig());

        final BidRequest bidRequest = arguments.getOperand();
        final InfrastructureArguments<RequestResultContext> infrastructureArguments =
                arguments.getInfrastructureArguments();

        final UidsCookie uidsCookie = infrastructureArguments.getContext().getAuctionContext().getUidsCookie();
        final Boolean ifSyncedId = config.getIfSyncedId();
        final BidRejectionReason rejectionReason = config.getSeatNonBid();
        final String impId = infrastructureArguments.getContext().getImpId();

        final List<Activity> activities = new ArrayList<>();
        final List<Imp> updatedImps = new ArrayList<>();
        final Set<String> removedBidders = new HashSet<>();
        final List<SeatNonBid> seatNonBid = new ArrayList<>();

        for (Imp imp : bidRequest.getImp()) {
            if (!impId.equals("*") && !StringUtils.equals(impId, imp.getId())) {
                updatedImps.add(imp);
                continue;
            }

            final FilterBiddersResult result = filterBidders(imp, config.getBidders(), ifSyncedId, uidsCookie);
            updatedImps.add(result.getImp());
            removedBidders.addAll(result.getBidders());
            seatNonBid.addAll(toSeatNonBid(result, rejectionReason));
        }

        final UpdateResult<BidRequest> updateResult = !removedBidders.isEmpty()
                ? UpdateResult.updated(bidRequest.toBuilder().imp(updatedImps).build())
                : UpdateResult.unaltered(bidRequest);

        return RuleResult.of(updateResult, TagsImpl.of(activities), seatNonBid);
    }

    private static List<SeatNonBid> toSeatNonBid(FilterBiddersResult filterBiddersResult, BidRejectionReason reason) {
        final String impId = filterBiddersResult.getImp().getId();
        return filterBiddersResult.getBidders().stream()
                .map(bidder -> SeatNonBid.of(bidder, Collections.singletonList(NonBid.of(impId, reason))))
                .toList();
    }

    protected abstract FilterBiddersResult filterBidders(Imp imp,
                                                         Set<String> bidders,
                                                         Boolean ifSyncedId,
                                                         UidsCookie uidsCookie);

    protected boolean isBidderIdSynced(String bidder, UidsCookie uidsCookie) {
        return bidderCatalog.cookieFamilyName(bidder)
                .map(uidsCookie::hasLiveUidFrom)
                .orElse(false);
    }

    protected void removeBidder(ObjectNode impExt, String bidder) {
<<<<<<< HEAD
        ((ObjectNode) impExt.get("prebid").get("bidder")).remove(bidder);
=======
        final ObjectNode biddersNode = (ObjectNode) (impExt.get("prebid").get("bidder"));
        StreamUtil.asStream(biddersNode.fieldNames())
                .filter(bidder::equalsIgnoreCase)
                .findAny()
                .ifPresent(biddersNode::remove);
>>>>>>> d0bdc2a6
    }

    @Override
    public void validateConfig(ObjectNode config) {
        final FilterBiddersFunctionConfig parsedConfig = parseConfig(config);
        if (parsedConfig == null) {
            throw new ConfigurationValidationException("Configuration is required, but not provided");
        }

        if (CollectionUtils.isEmpty(parsedConfig.getBidders())) {
            throw new ConfigurationValidationException("'bidders' field is required");
        }
    }

    private FilterBiddersFunctionConfig parseConfig(JsonNode config) {
        try {
            return mapper.treeToValue(config, FilterBiddersFunctionConfig.class);
        } catch (JsonProcessingException e) {
            throw new ConfigurationValidationException(e.getMessage());
        }
    }
}<|MERGE_RESOLUTION|>--- conflicted
+++ resolved
@@ -97,15 +97,11 @@
     }
 
     protected void removeBidder(ObjectNode impExt, String bidder) {
-<<<<<<< HEAD
-        ((ObjectNode) impExt.get("prebid").get("bidder")).remove(bidder);
-=======
         final ObjectNode biddersNode = (ObjectNode) (impExt.get("prebid").get("bidder"));
         StreamUtil.asStream(biddersNode.fieldNames())
                 .filter(bidder::equalsIgnoreCase)
                 .findAny()
                 .ifPresent(biddersNode::remove);
->>>>>>> d0bdc2a6
     }
 
     @Override
